--- conflicted
+++ resolved
@@ -43,21 +43,12 @@
     TO { [ GROUP ] <replaceable class="PARAMETER">role_name</replaceable> | PUBLIC } [, ...] [ WITH GRANT OPTION ]
 
 GRANT { USAGE | ALL [ PRIVILEGES ] }
-<<<<<<< HEAD
-    ON FOREIGN DATA WRAPPER <replaceable>fdwname</replaceable> [, ...]
-    TO { [ GROUP ] <replaceable class="PARAMETER">rolename</replaceable> | PUBLIC } [, ...] [ WITH GRANT OPTION ]
-
-GRANT { USAGE | ALL [ PRIVILEGES ] }
-    ON FOREIGN SERVER <replaceable>servername</replaceable> [, ...]
-    TO { [ GROUP ] <replaceable class="PARAMETER">rolename</replaceable> | PUBLIC } [, ...] [ WITH GRANT OPTION ]
-=======
     ON FOREIGN DATA WRAPPER <replaceable>fdw_name</replaceable> [, ...]
     TO { [ GROUP ] <replaceable class="PARAMETER">role_name</replaceable> | PUBLIC } [, ...] [ WITH GRANT OPTION ]
 
 GRANT { USAGE | ALL [ PRIVILEGES ] }
     ON FOREIGN SERVER <replaceable>server_name</replaceable> [, ...]
     TO { [ GROUP ] <replaceable class="PARAMETER">role_name</replaceable> | PUBLIC } [, ...] [ WITH GRANT OPTION ]
->>>>>>> 78a09145
 
 GRANT { EXECUTE | ALL [ PRIVILEGES ] }
     ON { FUNCTION <replaceable>function_name</replaceable> ( [ [ <replaceable class="parameter">argmode</replaceable> ] [ <replaceable class="parameter">arg_name</replaceable> ] <replaceable class="parameter">arg_type</replaceable> [, ...] ] ) [, ...]
@@ -77,22 +68,14 @@
     TO { [ GROUP ] <replaceable class="PARAMETER">role_name</replaceable> | PUBLIC } [, ...] [ WITH GRANT OPTION ]
 
 GRANT { CREATE | ALL [ PRIVILEGES ] }
-<<<<<<< HEAD
-    ON TABLESPACE <replaceable>tablespacename</replaceable> [, ...]
-    TO { <replaceable class="PARAMETER">username</replaceable> | GROUP <replaceable class="PARAMETER">groupname</replaceable> | PUBLIC } [, ...] [ WITH GRANT OPTION ]
-
-GRANT <replaceable class="PARAMETER">role</replaceable> [, ...] TO <replaceable class="PARAMETER">username</replaceable> [, ...] [ WITH ADMIN OPTION ]
+    ON TABLESPACE <replaceable>tablespace_name</replaceable> [, ...]
+    TO { [ GROUP ] <replaceable class="PARAMETER">role_name</replaceable> | PUBLIC } [, ...] [ WITH GRANT OPTION ]
+
+GRANT <replaceable class="PARAMETER">role_name</replaceable> [, ...] TO <replaceable class="PARAMETER">role_name</replaceable> [, ...] [ WITH ADMIN OPTION ]
 
 GRANT { SELECT | INSERT | ALL [PRIVILEGES] } 
     ON PROTOCOL <replaceable>protocolname</replaceable>
     TO <replaceable class="PARAMETER">username</replaceable>
-
-=======
-    ON TABLESPACE <replaceable>tablespace_name</replaceable> [, ...]
-    TO { [ GROUP ] <replaceable class="PARAMETER">role_name</replaceable> | PUBLIC } [, ...] [ WITH GRANT OPTION ]
-
-GRANT <replaceable class="PARAMETER">role_name</replaceable> [, ...] TO <replaceable class="PARAMETER">role_name</replaceable> [, ...] [ WITH ADMIN OPTION ]
->>>>>>> 78a09145
 </synopsis>
  </refsynopsisdiv>
 
@@ -108,17 +91,6 @@
    they are different enough to be described separately.
   </para>
 
-<<<<<<< HEAD
-  <para>
-   As of <productname>PostgreSQL</productname> 8.1, the concepts of users and
-   groups have been unified into a single kind of entity called a role.
-   It is therefore no longer necessary to use the keyword <literal>GROUP</literal>
-   to identify whether a grantee is a user or a group.  <literal>GROUP</literal>
-   is still allowed in the command, but it is a noise word.
-  </para>
-
-=======
->>>>>>> 78a09145
  <refsect2 id="sql-grant-description-objects">
   <title>GRANT on Database Objects</title>
 
