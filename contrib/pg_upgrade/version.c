--- conflicted
+++ resolved
@@ -87,8 +87,7 @@
 				   output_path);
 	}
 	else
-<<<<<<< HEAD
-		check_ok(ctx);
+		check_ok();
 }
 
 
@@ -180,7 +179,4 @@
 	}
 
 	check_ok(ctx);
-=======
-		check_ok();
->>>>>>> a4bebdd9
 }