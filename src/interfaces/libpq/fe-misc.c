--- conflicted
+++ resolved
@@ -24,11 +24,7 @@
  * Portions Copyright (c) 1994, Regents of the University of California
  *
  * IDENTIFICATION
-<<<<<<< HEAD
  *	  src/interfaces/libpq/fe-misc.c
-=======
- *	  $PostgreSQL: pgsql/src/interfaces/libpq/fe-misc.c,v 1.140 2009/06/11 14:49:14 momjian Exp $
->>>>>>> 4d53a2f9
  *
  *-------------------------------------------------------------------------
  */
@@ -1231,11 +1227,7 @@
 	FD_ZERO(&output_mask);
 	FD_ZERO(&except_mask);
 	if (forRead)
-<<<<<<< HEAD
 		FD_SET(sock, &input_mask);
-=======
-		FD_SET		(sock, &input_mask);
->>>>>>> 4d53a2f9
 
 	if (forWrite)
 		FD_SET		(sock, &output_mask);
