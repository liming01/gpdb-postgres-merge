--- conflicted
+++ resolved
@@ -1,8 +1,4 @@
-<<<<<<< HEAD
-/* $PostgreSQL: pgsql/src/interfaces/ecpg/preproc/ecpg.addons,v 1.4.2.1 2009/11/27 16:11:50 meskes Exp $ */
-=======
 /* $PostgreSQL: pgsql/src/interfaces/ecpg/preproc/ecpg.addons,v 1.2 2008/12/29 17:07:05 meskes Exp $ */
->>>>>>> b0a6ad70
 
 ECPG: stmtClosePortalStmt block
 	{
