package Project;

#
# Package that encapsulates a Visual C++ project file generation
#
<<<<<<< HEAD
# src/tools/msvc/Project.pm
=======
# $PostgreSQL: pgsql/src/tools/msvc/Project.pm,v 1.16.2.2 2009/08/10 11:48:50 mha Exp $
>>>>>>> d13f41d2
#
use Carp;
use strict;
use warnings;
use File::Basename;

sub new
{
    my ($junk, $name, $type, $solution) = @_;
    my $good_types = {
        lib => 1,
        exe => 1,
        dll => 1,
    };
    confess("Bad project type: $type\n") unless exists $good_types->{$type};
    my $self = {
        name            => $name,
        type            => $type,
        guid            => Win32::GuidGen(),
        files           => {},
        references      => [],
        libraries       => [],
        suffixlib       => [],
        includes        => '',
        prefixincludes  => '',
        defines         => ';',
        solution        => $solution,
<<<<<<< HEAD
        disablewarnings => '4003;4018;4244;4273;4102;4090;4267;',
        disablelinkerwarnings => '',
        vcver           => $solution->{vcver},
        platform        => $solution->{platform},
=======
        disablewarnings => '4018;4244;4273;4102;4090',
        disablelinkerwarnings => '',
        vcver           => $solution->{vcver}
>>>>>>> d13f41d2
    };

    bless $self;
    return $self;
}

sub AddFile
{
    my ($self, $filename) = @_;

    $self->{files}->{$filename} = 1;
}

sub AddFiles
{
    my $self = shift;
    my $dir = shift;

    while (my $f = shift)
    {
        $self->{files}->{$dir . "\\" . $f} = 1;
    }
}

sub ReplaceFile
{
    my ($self, $filename, $newname) = @_;
    my $re = "\\\\$filename\$";

    foreach my $file ( keys %{ $self->{files} } )
    {

        # Match complete filename
        if ($filename =~ /\\/)
        {
            if ($file eq $filename)
            {
                delete $self->{files}{$file};
                $self->{files}{$newname} = 1;
                return;
            }
        }
        elsif ($file =~ m/($re)/)
        {
            delete $self->{files}{$file};
            $self->{files}{"$newname\\$filename"} = 1;
            return;
        }
    }
    confess("Could not find file $filename to replace\n");
}

sub RemoveFile
{
    my ($self, $filename) = @_;
    my $orig = scalar keys %{ $self->{files} };
    delete $self->{files}->{$filename};
    if ($orig > scalar keys %{$self->{files}} )
    {
        return;
    }
    confess("Could not find file $filename to remove\n");
}

sub RelocateFiles
{
    my ($self, $targetdir, $proc) = @_;
<<<<<<< HEAD
    foreach my $f (keys %{$self->{files}})
    {
        my $r = &$proc($f);
        if ($r)
        {
            $self->RemoveFile($f);
            $self->AddFile($targetdir . '\\' . basename($f));
=======
    foreach my $f (keys %{$self->{files}}) {
        my $r = &$proc($f);
        if ($r) {
           $self->RemoveFile($f);
           $self->AddFile($targetdir . '\\' . basename($f));
>>>>>>> d13f41d2
        }
    }
}

sub AddReference
{
    my $self = shift;

    while (my $ref = shift)
    {
        push @{$self->{references}},$ref;
        $self->AddLibrary("__CFGNAME__\\" . $ref->{name} . "\\" . $ref->{name} . ".lib");
    }
}

sub AddLibrary
{
    my ($self, $lib, $dbgsuffix) = @_;
<<<<<<< HEAD

    if ($lib =~ m/\s/)
    {
        $lib = '&quot;' . $lib . "&quot;";
=======
    
    if ($lib =~ m/\s/)
    {
    	$lib = '&quot;' . $lib . "&quot;";
>>>>>>> d13f41d2
    }

    push @{$self->{libraries}}, $lib;
    if ($dbgsuffix)
    {
        push @{$self->{suffixlib}}, $lib;
    }
}

sub AddIncludeDir
{
    my ($self, $inc) = @_;

    if ($self->{includes} ne '')
    {
        $self->{includes} .= ';';
    }
    $self->{includes} .= $inc;
}

sub AddPrefixInclude
{
    my ($self, $inc) = @_;

    $self->{prefixincludes} = $inc . ';' . $self->{prefixincludes};
}

sub AddDefine
{
    my ($self, $def) = @_;

    $def =~ s/"/&quot;&quot;/g;
    $self->{defines} .= $def . ';';
}

sub FullExportDLL
{
    my ($self, $libname) = @_;

    $self->{builddef} = 1;
    $self->{def} = ".\\__CFGNAME__\\$self->{name}\\$self->{name}.def";
    $self->{implib} = "__CFGNAME__\\$self->{name}\\$libname";
}

sub UseDef
{
    my ($self, $def) = @_;

    $self->{def} = $def;
}

sub AddDir
{
    my ($self, $reldir) = @_;
    my $MF;

    my $t = $/;
    undef $/;
    open($MF,"$reldir\\Makefile")
      || open($MF,"$reldir\\GNUMakefile")
      || croak "Could not open $reldir\\Makefile\n";
    my $mf = <$MF>;
    close($MF);

    $mf =~ s{\\\s*[\r\n]+}{}mg;
    if ($mf =~ m{^(?:SUB)?DIRS[^=]*=\s*(.*)$}mg)
    {
        foreach my $subdir (split /\s+/,$1)
        {
            next
              if $subdir eq "\$(top_builddir)/src/timezone"; #special case for non-standard include
<<<<<<< HEAD
            next
              if $reldir . "\\" . $subdir eq "src\\backend\\port\\darwin";

=======
>>>>>>> d13f41d2
            $self->AddDir($reldir . "\\" . $subdir);
        }
    }
    while ($mf =~ m{^(?:EXTRA_)?OBJS[^=]*=\s*(.*)$}m)
    {
        my $s = $1;
        my $filter_re = qr{\$\(filter ([^,]+),\s+\$\(([^\)]+)\)\)};
        while ($s =~ /$filter_re/)
        {

            # Process $(filter a b c, $(VAR)) expressions
            my $list = $1;
            my $filter = $2;
            $list =~ s/\.o/\.c/g;
            my @pieces = split /\s+/, $list;
            my $matches = "";
            foreach my $p (@pieces)
            {

                if ($filter eq "LIBOBJS")
                {
                    if (grep(/$p/, @main::pgportfiles) == 1)
                    {
                        $p =~ s/\.c/\.o/;
                        $matches .= $p . " ";
                    }
                }
                else
                {
                    confess "Unknown filter $filter\n";
                }
            }
            $s =~ s/$filter_re/$matches/;
        }
        foreach my $f (split /\s+/,$s)
        {
            next if $f =~ /^\s*$/;
            next if $f eq "\\";
            next if $f =~ /\/SUBSYS.o$/;
            $f =~ s/,$//; # Remove trailing comma that can show up from filter stuff
            next unless $f =~ /.*\.o$/;
            $f =~ s/\.o$/\.c/;
            if ($f =~ /^\$\(top_builddir\)\/(.*)/)
            {
                $f = $1;
                $f =~ s/\//\\/g;
                $self->{files}->{$f} = 1;
            }
            else
            {
                $f =~ s/\//\\/g;
                $self->{files}->{"$reldir\\$f"} = 1;
            }
        }
        $mf =~ s{OBJS[^=]*=\s*(.*)$}{}m;
    }

    # Match rules that pull in source files from different directories
    # example: pg_crc.c: $(top_srcdir)/src/backend/utils/hash/pg_crc.c
    my $replace_re = qr{^([^:\n\$]+\.c)\s*:\s*(?:%\s*: )?\$(\([^\)]+\))\/(.*)\/[^\/]+$}m;
    while ($mf =~ m{$replace_re}m)
    {
        my $match = $1;
        my $top = $2;
        my $target = $3;
        $target =~ s{/}{\\}g;
        my @pieces = split /\s+/,$match;
        foreach my $fn (@pieces)
        {
            if ($top eq "(top_srcdir)")
            {
                eval { $self->ReplaceFile($fn, $target) };
            }
            elsif ($top eq "(backend_src)")
            {
                eval { $self->ReplaceFile($fn, "src\\backend\\$target") };
            }
            else
            {
                confess "Bad replacement top: $top, on line $_\n";
            }
        }
        $mf =~ s{$replace_re}{}m;
    }

    # See if this Makefile contains a description, and should have a RC file
    if ($mf =~ /^PGFILEDESC\s*=\s*\"([^\"]+)\"/m)
    {
        my $desc = $1;
        my $ico;
        if ($mf =~ /^PGAPPICON\s*=\s*(.*)$/m) { $ico = $1; }
        $self->AddResourceFile($reldir,$desc,$ico);
    }
    $/ = $t;
}

sub AddResourceFile
{
    my ($self, $dir, $desc, $ico) = @_;

    my ($sec,$min,$hour,$mday,$mon,$year,$wday,$yday,$isdst) = localtime(time);
<<<<<<< HEAD
    my $d = ($year - 100) . "$yday";
=======
    my $d = sprintf("%02d%03d", ($year - 100), $yday);
>>>>>>> d13f41d2

    if (Solution::IsNewer("$dir\\win32ver.rc",'src\port\win32ver.rc'))
    {
        print "Generating win32ver.rc for $dir\n";
        open(I,'src\port\win32ver.rc') || confess "Could not open win32ver.rc";
        open(O,">$dir\\win32ver.rc") || confess "Could not write win32ver.rc";
        my $icostr = $ico?"IDI_ICON ICON \"src/port/$ico.ico\"":"";
        while (<I>)
        {
            s/FILEDESC/"$desc"/gm;
            s/_ICO_/$icostr/gm;
            s/(VERSION.*),0/$1,$d/;
            if ($self->{type} eq "dll")
            {
                s/VFT_APP/VFT_DLL/gm;
            }
            print O;
        }
    }
    close(O);
    close(I);
    $self->AddFile("$dir\\win32ver.rc");
}

sub DisableLinkerWarnings
{
    my ($self, $warnings) = @_;

<<<<<<< HEAD
    $self->{disablelinkerwarnings} .= ',' unless ($self->{disablelinkerwarnings} eq '');
=======
    $self->{disablelinkerwarnings} .= ';' unless ($self->{disablelinkerwarnings} eq '');
>>>>>>> d13f41d2
    $self->{disablelinkerwarnings} .= $warnings;
}

sub Save
{
    my ($self) = @_;

    # If doing DLL and haven't specified a DEF file, do a full export of all symbols
    # in the project.
    if ($self->{type} eq "dll" && !$self->{def})
    {
        $self->FullExportDLL($self->{name} . ".lib");
    }
<<<<<<< HEAD

    # Warning 4197 is about double exporting, disable this per
    # http://connect.microsoft.com/VisualStudio/feedback/ViewFeedback.aspx?FeedbackID=99193
    $self->DisableLinkerWarnings('4197') if ($self->{platform} eq 'x64');
=======
>>>>>>> d13f41d2

    # Dump the project
    open(F, ">$self->{name}.vcproj") || croak("Could not write to $self->{name}.vcproj\n");
    $self->WriteHeader(*F);
    $self->WriteReferences(*F);
    print F <<EOF;
 <Files>
EOF
    my @dirstack = ();
    my %uniquefiles;
    foreach my $f (sort keys %{ $self->{files} })
    {
        confess "Bad format filename '$f'\n" unless ($f =~ /^(.*)\\([^\\]+)\.[r]?[cyl]$/);
        my $dir = $1;
        my $file = $2;

        # Walk backwards down the directory stack and close any dirs we're done with
        while ($#dirstack >= 0)
        {
            if (join('\\',@dirstack) eq substr($dir, 0, length(join('\\',@dirstack))))
            {
                last if (length($dir) == length(join('\\',@dirstack)));
                last if (substr($dir, length(join('\\',@dirstack)),1) eq '\\');
            }
            print F ' ' x $#dirstack . "  </Filter>\n";
            pop @dirstack;
        }

        # Now walk forwards and create whatever directories are needed
        while (join('\\',@dirstack) ne $dir)
        {
            my $left = substr($dir, length(join('\\',@dirstack)));
            $left =~ s/^\\//;
            my @pieces = split /\\/, $left;
            push @dirstack, $pieces[0];
            print F ' ' x $#dirstack . "  <Filter Name=\"$pieces[0]\" Filter=\"\">\n";
        }

        print F ' ' x $#dirstack . "   <File RelativePath=\"$f\"";
        if ($f =~ /\.y$/)
        {
            my $of = $f;
            $of =~ s/\.y$/.c/;
            $of =~ s{^src\\pl\\plpgsql\\src\\gram.c$}{src\\pl\\plpgsql\\src\\pl_gram.c};
            print F '>'
<<<<<<< HEAD
              . $self->GenerateCustomTool('Running bison on ' . $f,
=======
              . GenerateCustomTool('Running bison on ' . $f,
>>>>>>> d13f41d2
                'cmd /V:ON /c src\tools\msvc\pgbison.bat ' . $f, $of)
              . '</File>' . "\n";
        }
        elsif ($f =~ /\.l$/)
        {
            my $of = $f;
            $of =~ s/\.l$/.c/;
<<<<<<< HEAD
            print F '>'
              . $self->GenerateCustomTool('Running flex on ' . $f,
                'src\tools\msvc\pgflex.bat ' . $f,$of)
=======
            $of =~ s{^src\\pl\\plpgsql\\src\\scan.c$}{src\\pl\\plpgsql\\src\\pl_scan.c};
            print F '>'
              . GenerateCustomTool('Running flex on ' . $f, 'src\tools\msvc\pgflex.bat ' . $f,$of)
>>>>>>> d13f41d2
              . '</File>' . "\n";
        }
        elsif (defined($uniquefiles{$file}))
        {

            # File already exists, so fake a new name
            my $obj = $dir;
            $obj =~ s/\\/_/g;
            print F
<<<<<<< HEAD
"><FileConfiguration Name=\"Debug|$self->{platform}\"><Tool Name=\"VCCLCompilerTool\" ObjectFile=\".\\debug\\$self->{name}\\$obj"
              . "_$file.obj\" /></FileConfiguration><FileConfiguration Name=\"Release|$self->{platform}\"><Tool Name=\"VCCLCompilerTool\" ObjectFile=\".\\release\\$self->{name}\\$obj"
=======
"><FileConfiguration Name=\"Debug|Win32\"><Tool Name=\"VCCLCompilerTool\" ObjectFile=\".\\debug\\$self->{name}\\$obj"
              . "_$file.obj\" /></FileConfiguration><FileConfiguration Name=\"Release|Win32\"><Tool Name=\"VCCLCompilerTool\" ObjectFile=\".\\release\\$self->{name}\\$obj"
>>>>>>> d13f41d2
              . "_$file.obj\" /></FileConfiguration></File>\n";
        }
        else
        {
            $uniquefiles{$file} = 1;
            print F " />\n";
        }
    }
    while ($#dirstack >= 0)
    {
        print F ' ' x $#dirstack . "  </Filter>\n";
        pop @dirstack;
    }
    $self->Footer(*F);
    close(F);
}

sub GenerateCustomTool
{
<<<<<<< HEAD
    my ($self, $desc, $tool, $output, $cfg) = @_;
    if (!defined($cfg))
    {
        return $self->GenerateCustomTool($desc, $tool, $output, 'Debug')
          .$self->GenerateCustomTool($desc, $tool, $output, 'Release');
    }
    return
"<FileConfiguration Name=\"$cfg|$self->{platform}\"><Tool Name=\"VCCustomBuildTool\" Description=\"$desc\" CommandLine=\"$tool\" AdditionalDependencies=\"\" Outputs=\"$output\" /></FileConfiguration>";
=======
    my ($desc, $tool, $output, $cfg) = @_;
    if (!defined($cfg))
    {
        return GenerateCustomTool($desc, $tool, $output, 'Debug')
          .GenerateCustomTool($desc, $tool, $output, 'Release');
    }
    return
"<FileConfiguration Name=\"$cfg|Win32\"><Tool Name=\"VCCustomBuildTool\" Description=\"$desc\" CommandLine=\"$tool\" AdditionalDependencies=\"\" Outputs=\"$output\" /></FileConfiguration>";
>>>>>>> d13f41d2
}

sub WriteReferences
{
    my ($self, $f) = @_;
    print $f " <References>\n";
    foreach my $ref (@{$self->{references}})
    {
        print $f
"  <ProjectReference ReferencedProjectIdentifier=\"$ref->{guid}\" Name=\"$ref->{name}\" />\n";
    }
    print $f " </References>\n";
}

sub WriteHeader
{
    my ($self, $f) = @_;

    print $f <<EOF;
<?xml version="1.0" encoding="Windows-1252"?>
<VisualStudioProject ProjectType="Visual C++" Version="$self->{vcver}" Name="$self->{name}" ProjectGUID="$self->{guid}">
<<<<<<< HEAD
 <Platforms><Platform Name="$self->{platform}"/></Platforms>
=======
 <Platforms><Platform Name="Win32"/></Platforms>
>>>>>>> d13f41d2
 <Configurations>
EOF
    $self->WriteConfiguration($f, 'Debug',
        { defs=>'_DEBUG;DEBUG=1;', wholeopt=>0, opt=>0, strpool=>'false', runtime=>3 });
    $self->WriteConfiguration($f, 'Release',
        { defs=>'', wholeopt=>0, opt=>3, strpool=>'true', runtime=>2 });
    print $f <<EOF;
 </Configurations>
EOF
}

sub WriteConfiguration
{
    my ($self, $f, $cfgname, $p) = @_;
    my $cfgtype = ($self->{type} eq "exe")?1:($self->{type} eq "dll"?2:4);
    my $libcfg = (uc $cfgname eq "RELEASE")?"MD":"MDd";
    my $libs = '';
    foreach my $lib (@{$self->{libraries}})
    {
        my $xlib = $lib;
        foreach my $slib (@{$self->{suffixlib}})
        {
            if ($slib eq $lib)
            {
                $xlib =~ s/\.lib$/$libcfg.lib/;
                last;
            }
        }
        $libs .= $xlib . " ";
    }
    $libs =~ s/ $//;
    $libs =~ s/__CFGNAME__/$cfgname/g;
<<<<<<< HEAD

    my $targetmachine = $self->{platform} eq 'Win32' ? 1 : 17;

    print $f <<EOF;
  <Configuration Name="$cfgname|$self->{platform}" OutputDirectory=".\\$cfgname\\$self->{name}" IntermediateDirectory=".\\$cfgname\\$self->{name}"
	ConfigurationType="$cfgtype" UseOfMFC="0" ATLMinimizesCRunTimeLibraryUsage="FALSE" CharacterSet="2" WholeProgramOptimization="$p->{wholeopt}">
	<Tool Name="VCCLCompilerTool" Optimization="$p->{opt}"
		AdditionalIncludeDirectories="$self->{prefixincludes}src/include;src/include/port/win32;src/include/port/win32_msvc;$self->{solution}->{options}->{pthread};$self->{includes};src/include"
		PreprocessorDefinitions="WIN32;_WINDOWS;__WINDOWS__;__WIN32__;EXEC_BACKEND;WIN32_STACK_RLIMIT=4194304;_CRT_SECURE_NO_DEPRECATE;_CRT_NONSTDC_NO_DEPRECATE$self->{defines}$p->{defs}"
=======
    print $f <<EOF;
  <Configuration Name="$cfgname|Win32" OutputDirectory=".\\$cfgname\\$self->{name}" IntermediateDirectory=".\\$cfgname\\$self->{name}"
	ConfigurationType="$cfgtype" UseOfMFC="0" ATLMinimizesCRunTimeLibraryUsage="FALSE" CharacterSet="2" WholeProgramOptimization="$p->{wholeopt}">
	<Tool Name="VCCLCompilerTool" Optimization="$p->{opt}"
		AdditionalIncludeDirectories="$self->{prefixincludes}src/include;src/include/port/win32;src/include/port/win32_msvc;$self->{includes}"
		PreprocessorDefinitions="WIN32;_WINDOWS;__WINDOWS__;__WIN32__;EXEC_BACKEND;WIN32_STACK_RLIMIT=4194304;_CRT_SECURE_NO_DEPRECATE;_CRT_NONSTDC_NO_DEPRECATE;_USE_32BIT_TIME_T$self->{defines}$p->{defs}"
>>>>>>> d13f41d2
		StringPooling="$p->{strpool}"
		RuntimeLibrary="$p->{runtime}" DisableSpecificWarnings="$self->{disablewarnings}"
		AdditionalOptions="/MP"
EOF
    print $f <<EOF;
		AssemblerOutput="0" AssemblerListingLocation=".\\$cfgname\\$self->{name}\\" ObjectFile=".\\$cfgname\\$self->{name}\\"
		ProgramDataBaseFileName=".\\$cfgname\\$self->{name}\\" BrowseInformation="0"
		WarningLevel="3" SuppressStartupBanner="TRUE" DebugInformationFormat="3" CompileAs="0"/>
	<Tool Name="VCLinkerTool" OutputFile=".\\$cfgname\\$self->{name}\\$self->{name}.$self->{type}"
		AdditionalDependencies="$libs"
		LinkIncremental="0" SuppressStartupBanner="TRUE" AdditionalLibraryDirectories="" IgnoreDefaultLibraryNames="libc"
		StackReserveSize="4194304" DisableSpecificWarnings="$self->{disablewarnings}"
		GenerateDebugInformation="TRUE" ProgramDatabaseFile=".\\$cfgname\\$self->{name}\\$self->{name}.pdb"
		GenerateMapFile="FALSE" MapFileName=".\\$cfgname\\$self->{name}\\$self->{name}.map"
		SubSystem="1" TargetMachine="$targetmachine"
EOF
    if ($self->{disablelinkerwarnings})
    {
        print $f "\t\tAdditionalOptions=\"/ignore:$self->{disablelinkerwarnings}\"\n";
    }
    if ($self->{implib})
    {
        my $l = $self->{implib};
        $l =~ s/__CFGNAME__/$cfgname/g;
        print $f "\t\tImportLibrary=\"$l\"\n";
    }
    if ($self->{def})
    {
        my $d = $self->{def};
        $d =~ s/__CFGNAME__/$cfgname/g;
        print $f "\t\tModuleDefinitionFile=\"$d\"\n";
    }

    print $f "\t/>\n";
    print $f
"\t<Tool Name=\"VCLibrarianTool\" OutputFile=\".\\$cfgname\\$self->{name}\\$self->{name}.lib\" IgnoreDefaultLibraryNames=\"libc\" />\n";
    print $f
      "\t<Tool Name=\"VCResourceCompilerTool\" AdditionalIncludeDirectories=\"src\\include\" />\n";
    if ($self->{builddef})
    {
        print $f
<<<<<<< HEAD
"\t<Tool Name=\"VCPreLinkEventTool\" Description=\"Generate DEF file\" CommandLine=\"perl src\\tools\\msvc\\gendef.pl $cfgname\\$self->{name} $self->{platform}\" />\n";
=======
"\t<Tool Name=\"VCPreLinkEventTool\" Description=\"Generate DEF file\" CommandLine=\"perl src\\tools\\msvc\\gendef.pl $cfgname\\$self->{name}\" />\n";
>>>>>>> d13f41d2
    }
    print $f <<EOF;
  </Configuration>
EOF
}

sub Footer
{
    my ($self, $f) = @_;

    print $f <<EOF;
 </Files>
 <Globals/>
</VisualStudioProject>
EOF
}

# Utility function that loads a complete file
sub read_file
{
    my $filename = shift;
    my $F;
    my $t = $/;

    undef $/;
    open($F, $filename) || croak "Could not open file $filename\n";
    my $txt = <$F>;
    close($F);
    $/ = $t;

    return $txt;
}

1;<|MERGE_RESOLUTION|>--- conflicted
+++ resolved
@@ -3,11 +3,7 @@
 #
 # Package that encapsulates a Visual C++ project file generation
 #
-<<<<<<< HEAD
 # src/tools/msvc/Project.pm
-=======
-# $PostgreSQL: pgsql/src/tools/msvc/Project.pm,v 1.16.2.2 2009/08/10 11:48:50 mha Exp $
->>>>>>> d13f41d2
 #
 use Carp;
 use strict;
@@ -35,16 +31,10 @@
         prefixincludes  => '',
         defines         => ';',
         solution        => $solution,
-<<<<<<< HEAD
         disablewarnings => '4003;4018;4244;4273;4102;4090;4267;',
         disablelinkerwarnings => '',
         vcver           => $solution->{vcver},
         platform        => $solution->{platform},
-=======
-        disablewarnings => '4018;4244;4273;4102;4090',
-        disablelinkerwarnings => '',
-        vcver           => $solution->{vcver}
->>>>>>> d13f41d2
     };
 
     bless $self;
@@ -112,7 +102,6 @@
 sub RelocateFiles
 {
     my ($self, $targetdir, $proc) = @_;
-<<<<<<< HEAD
     foreach my $f (keys %{$self->{files}})
     {
         my $r = &$proc($f);
@@ -120,13 +109,6 @@
         {
             $self->RemoveFile($f);
             $self->AddFile($targetdir . '\\' . basename($f));
-=======
-    foreach my $f (keys %{$self->{files}}) {
-        my $r = &$proc($f);
-        if ($r) {
-           $self->RemoveFile($f);
-           $self->AddFile($targetdir . '\\' . basename($f));
->>>>>>> d13f41d2
         }
     }
 }
@@ -145,17 +127,10 @@
 sub AddLibrary
 {
     my ($self, $lib, $dbgsuffix) = @_;
-<<<<<<< HEAD
 
     if ($lib =~ m/\s/)
     {
         $lib = '&quot;' . $lib . "&quot;";
-=======
-    
-    if ($lib =~ m/\s/)
-    {
-    	$lib = '&quot;' . $lib . "&quot;";
->>>>>>> d13f41d2
     }
 
     push @{$self->{libraries}}, $lib;
@@ -227,12 +202,9 @@
         {
             next
               if $subdir eq "\$(top_builddir)/src/timezone"; #special case for non-standard include
-<<<<<<< HEAD
             next
               if $reldir . "\\" . $subdir eq "src\\backend\\port\\darwin";
 
-=======
->>>>>>> d13f41d2
             $self->AddDir($reldir . "\\" . $subdir);
         }
     }
@@ -334,11 +306,7 @@
     my ($self, $dir, $desc, $ico) = @_;
 
     my ($sec,$min,$hour,$mday,$mon,$year,$wday,$yday,$isdst) = localtime(time);
-<<<<<<< HEAD
-    my $d = ($year - 100) . "$yday";
-=======
     my $d = sprintf("%02d%03d", ($year - 100), $yday);
->>>>>>> d13f41d2
 
     if (Solution::IsNewer("$dir\\win32ver.rc",'src\port\win32ver.rc'))
     {
@@ -367,11 +335,7 @@
 {
     my ($self, $warnings) = @_;
 
-<<<<<<< HEAD
     $self->{disablelinkerwarnings} .= ',' unless ($self->{disablelinkerwarnings} eq '');
-=======
-    $self->{disablelinkerwarnings} .= ';' unless ($self->{disablelinkerwarnings} eq '');
->>>>>>> d13f41d2
     $self->{disablelinkerwarnings} .= $warnings;
 }
 
@@ -385,13 +349,10 @@
     {
         $self->FullExportDLL($self->{name} . ".lib");
     }
-<<<<<<< HEAD
 
     # Warning 4197 is about double exporting, disable this per
     # http://connect.microsoft.com/VisualStudio/feedback/ViewFeedback.aspx?FeedbackID=99193
     $self->DisableLinkerWarnings('4197') if ($self->{platform} eq 'x64');
-=======
->>>>>>> d13f41d2
 
     # Dump the project
     open(F, ">$self->{name}.vcproj") || croak("Could not write to $self->{name}.vcproj\n");
@@ -437,11 +398,7 @@
             $of =~ s/\.y$/.c/;
             $of =~ s{^src\\pl\\plpgsql\\src\\gram.c$}{src\\pl\\plpgsql\\src\\pl_gram.c};
             print F '>'
-<<<<<<< HEAD
               . $self->GenerateCustomTool('Running bison on ' . $f,
-=======
-              . GenerateCustomTool('Running bison on ' . $f,
->>>>>>> d13f41d2
                 'cmd /V:ON /c src\tools\msvc\pgbison.bat ' . $f, $of)
               . '</File>' . "\n";
         }
@@ -449,15 +406,9 @@
         {
             my $of = $f;
             $of =~ s/\.l$/.c/;
-<<<<<<< HEAD
             print F '>'
               . $self->GenerateCustomTool('Running flex on ' . $f,
                 'src\tools\msvc\pgflex.bat ' . $f,$of)
-=======
-            $of =~ s{^src\\pl\\plpgsql\\src\\scan.c$}{src\\pl\\plpgsql\\src\\pl_scan.c};
-            print F '>'
-              . GenerateCustomTool('Running flex on ' . $f, 'src\tools\msvc\pgflex.bat ' . $f,$of)
->>>>>>> d13f41d2
               . '</File>' . "\n";
         }
         elsif (defined($uniquefiles{$file}))
@@ -467,13 +418,8 @@
             my $obj = $dir;
             $obj =~ s/\\/_/g;
             print F
-<<<<<<< HEAD
 "><FileConfiguration Name=\"Debug|$self->{platform}\"><Tool Name=\"VCCLCompilerTool\" ObjectFile=\".\\debug\\$self->{name}\\$obj"
               . "_$file.obj\" /></FileConfiguration><FileConfiguration Name=\"Release|$self->{platform}\"><Tool Name=\"VCCLCompilerTool\" ObjectFile=\".\\release\\$self->{name}\\$obj"
-=======
-"><FileConfiguration Name=\"Debug|Win32\"><Tool Name=\"VCCLCompilerTool\" ObjectFile=\".\\debug\\$self->{name}\\$obj"
-              . "_$file.obj\" /></FileConfiguration><FileConfiguration Name=\"Release|Win32\"><Tool Name=\"VCCLCompilerTool\" ObjectFile=\".\\release\\$self->{name}\\$obj"
->>>>>>> d13f41d2
               . "_$file.obj\" /></FileConfiguration></File>\n";
         }
         else
@@ -493,7 +439,6 @@
 
 sub GenerateCustomTool
 {
-<<<<<<< HEAD
     my ($self, $desc, $tool, $output, $cfg) = @_;
     if (!defined($cfg))
     {
@@ -502,16 +447,6 @@
     }
     return
 "<FileConfiguration Name=\"$cfg|$self->{platform}\"><Tool Name=\"VCCustomBuildTool\" Description=\"$desc\" CommandLine=\"$tool\" AdditionalDependencies=\"\" Outputs=\"$output\" /></FileConfiguration>";
-=======
-    my ($desc, $tool, $output, $cfg) = @_;
-    if (!defined($cfg))
-    {
-        return GenerateCustomTool($desc, $tool, $output, 'Debug')
-          .GenerateCustomTool($desc, $tool, $output, 'Release');
-    }
-    return
-"<FileConfiguration Name=\"$cfg|Win32\"><Tool Name=\"VCCustomBuildTool\" Description=\"$desc\" CommandLine=\"$tool\" AdditionalDependencies=\"\" Outputs=\"$output\" /></FileConfiguration>";
->>>>>>> d13f41d2
 }
 
 sub WriteReferences
@@ -533,11 +468,7 @@
     print $f <<EOF;
 <?xml version="1.0" encoding="Windows-1252"?>
 <VisualStudioProject ProjectType="Visual C++" Version="$self->{vcver}" Name="$self->{name}" ProjectGUID="$self->{guid}">
-<<<<<<< HEAD
  <Platforms><Platform Name="$self->{platform}"/></Platforms>
-=======
- <Platforms><Platform Name="Win32"/></Platforms>
->>>>>>> d13f41d2
  <Configurations>
 EOF
     $self->WriteConfiguration($f, 'Debug',
@@ -570,7 +501,6 @@
     }
     $libs =~ s/ $//;
     $libs =~ s/__CFGNAME__/$cfgname/g;
-<<<<<<< HEAD
 
     my $targetmachine = $self->{platform} eq 'Win32' ? 1 : 17;
 
@@ -580,14 +510,6 @@
 	<Tool Name="VCCLCompilerTool" Optimization="$p->{opt}"
 		AdditionalIncludeDirectories="$self->{prefixincludes}src/include;src/include/port/win32;src/include/port/win32_msvc;$self->{solution}->{options}->{pthread};$self->{includes};src/include"
 		PreprocessorDefinitions="WIN32;_WINDOWS;__WINDOWS__;__WIN32__;EXEC_BACKEND;WIN32_STACK_RLIMIT=4194304;_CRT_SECURE_NO_DEPRECATE;_CRT_NONSTDC_NO_DEPRECATE$self->{defines}$p->{defs}"
-=======
-    print $f <<EOF;
-  <Configuration Name="$cfgname|Win32" OutputDirectory=".\\$cfgname\\$self->{name}" IntermediateDirectory=".\\$cfgname\\$self->{name}"
-	ConfigurationType="$cfgtype" UseOfMFC="0" ATLMinimizesCRunTimeLibraryUsage="FALSE" CharacterSet="2" WholeProgramOptimization="$p->{wholeopt}">
-	<Tool Name="VCCLCompilerTool" Optimization="$p->{opt}"
-		AdditionalIncludeDirectories="$self->{prefixincludes}src/include;src/include/port/win32;src/include/port/win32_msvc;$self->{includes}"
-		PreprocessorDefinitions="WIN32;_WINDOWS;__WINDOWS__;__WIN32__;EXEC_BACKEND;WIN32_STACK_RLIMIT=4194304;_CRT_SECURE_NO_DEPRECATE;_CRT_NONSTDC_NO_DEPRECATE;_USE_32BIT_TIME_T$self->{defines}$p->{defs}"
->>>>>>> d13f41d2
 		StringPooling="$p->{strpool}"
 		RuntimeLibrary="$p->{runtime}" DisableSpecificWarnings="$self->{disablewarnings}"
 		AdditionalOptions="/MP"
@@ -629,11 +551,7 @@
     if ($self->{builddef})
     {
         print $f
-<<<<<<< HEAD
 "\t<Tool Name=\"VCPreLinkEventTool\" Description=\"Generate DEF file\" CommandLine=\"perl src\\tools\\msvc\\gendef.pl $cfgname\\$self->{name} $self->{platform}\" />\n";
-=======
-"\t<Tool Name=\"VCPreLinkEventTool\" Description=\"Generate DEF file\" CommandLine=\"perl src\\tools\\msvc\\gendef.pl $cfgname\\$self->{name}\" />\n";
->>>>>>> d13f41d2
     }
     print $f <<EOF;
   </Configuration>
