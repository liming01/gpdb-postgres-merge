--- conflicted
+++ resolved
@@ -10,11 +10,7 @@
  *
  *
  * IDENTIFICATION
-<<<<<<< HEAD
- *	  $PostgreSQL: pgsql/src/backend/optimizer/util/clauses.c,v 1.268 2008/10/04 21:56:53 tgl Exp $
-=======
  *	  $PostgreSQL: pgsql/src/backend/optimizer/util/clauses.c,v 1.257 2008/04/01 00:48:33 tgl Exp $
->>>>>>> f260edb1
  *
  * HISTORY
  *	  AUTHOR			DATE			MAJOR EVENT
@@ -121,16 +117,12 @@
 static Node *substitute_actual_parameters_mutator(Node *node,
 							  substitute_actual_parameters_context *context);
 static void sql_inline_error_callback(void *arg);
-<<<<<<< HEAD
+static Query *substitute_actual_srf_parameters(Query *expr,
+								 int nargs, List *args);
+static Node *substitute_actual_srf_parameters_mutator(Node *node,
+						  substitute_actual_srf_parameters_context *context);
 static bool contain_grouping_clause_walker(Node *node, void *context);
-=======
-static Expr *evaluate_expr(Expr *expr, Oid result_type, int32 result_typmod);
-static Query *substitute_actual_srf_parameters(Query *expr,
-											   int nargs, List *args);
-static Node *substitute_actual_srf_parameters_mutator(Node *node,
-							substitute_actual_srf_parameters_context *context);
-
->>>>>>> f260edb1
+
 
 /*****************************************************************************
  *		OPERATOR clause functions
@@ -1929,7 +1921,6 @@
 	eval_const_expressions_context context;
 
 	if (root)
-<<<<<<< HEAD
 	{
 		context.boundParams = root->glob->boundParams;	/* bound Params */
 		context.glob = root->glob; /* for inlined-function dependencies */
@@ -1939,11 +1930,6 @@
 		context.boundParams = NULL;
 		context.glob = NULL;
 	}
-=======
-		context.boundParams = root->glob->boundParams;	/* bound Params */
-	else
-		context.boundParams = NULL;
->>>>>>> f260edb1
 	context.active_fns = NIL;	/* nothing being recursively simplified */
 	context.case_val = NULL;	/* no CASE being examined */
 	context.estimate = false;	/* safe transformations only */
@@ -3735,22 +3721,6 @@
 	MemoryContextDelete(mycxt);
 
 	/*
-<<<<<<< HEAD
-	 * Since check_sql_fn_retval allows binary-compatibility cases, the
-	 * expression we now have might return some type that's only binary
-	 * compatible with the original expression result type.  To avoid
-	 * confusing matters, insert a RelabelType in such cases.
-	 */
-	if (exprType(newexpr) != result_type)
-	{
-		Assert(IsBinaryCoercible(exprType(newexpr), result_type));
-		newexpr = (Node *) makeRelabelType((Expr *) newexpr,
-										   result_type,
-										   -1,
-										   COERCE_IMPLICIT_CAST);
-	}
-
-	/*
 	 * Since there is now no trace of the function in the plan tree, we
 	 * must explicitly record the plan's dependency on the function.
 	 */
@@ -3758,8 +3728,6 @@
 		record_plan_function_dependency(context->glob, funcid);
 
 	/*
-=======
->>>>>>> f260edb1
 	 * Recursively try to simplify the modified expression.  Here we must add
 	 * the current function to the context list of active functions.
 	 */
@@ -3929,8 +3897,6 @@
 }
 
 
-<<<<<<< HEAD
-=======
 /*
  * inline_set_returning_function
  *		Attempt to "inline" a set-returning function in the FROM clause.
@@ -4210,21 +4176,6 @@
 }
 
 
-/*
- * Standard expression-tree walking support
- *
- * We used to have near-duplicate code in many different routines that
- * understood how to recurse through an expression node tree.  That was
- * a pain to maintain, and we frequently had bugs due to some particular
- * routine neglecting to support a particular node type.  In most cases,
- * these routines only actually care about certain node types, and don't
- * care about other types except insofar as they have to recurse through
- * non-primitive node types.  Therefore, we now provide generic tree-walking
- * logic to consolidate the redundant "boilerplate" code.  There are
- * two versions: expression_tree_walker() and expression_tree_mutator().
- */
-
->>>>>>> f260edb1
 /*--------------------
  * expression_tree_mutator() is designed to support routines that make a
  * modified copy of an expression tree, with some nodes being added,
