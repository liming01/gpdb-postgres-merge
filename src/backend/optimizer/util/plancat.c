--- conflicted
+++ resolved
@@ -4,10 +4,7 @@
  *	   routines for accessing the system catalogs
  *
  *
-<<<<<<< HEAD
  * Portions Copyright (c) 2005-2008, Greenplum inc.
-=======
->>>>>>> d13f41d2
  * Portions Copyright (c) 1996-2008, PostgreSQL Global Development Group
  * Portions Copyright (c) 1994, Regents of the University of California
  *
@@ -50,10 +47,13 @@
 /* GUC parameter */
 bool		constraint_exclusion = false;
 
-<<<<<<< HEAD
+/* Hook for plugins to get control in get_relation_info() */
+get_relation_info_hook_type get_relation_info_hook = NULL;
+
+
 static List *get_relation_constraints(PlannerInfo *root,
-									  Oid relationObjectId, RelOptInfo *rel,
-									  bool include_notnull);
+						 Oid relationObjectId, RelOptInfo *rel,
+						 bool include_notnull);
 
 static void
 estimate_tuple_width(Relation   rel,
@@ -69,17 +69,6 @@
 				      BlockNumber  *pages,
                       double       *tuples,
                       bool         *default_stats_used);
-=======
-/* Hook for plugins to get control in get_relation_info() */
-get_relation_info_hook_type get_relation_info_hook = NULL;
-
-
-static void estimate_rel_size(Relation rel, int32 *attr_widths,
-				  BlockNumber *pages, double *tuples);
-static List *get_relation_constraints(PlannerInfo *root,
-						 Oid relationObjectId, RelOptInfo *rel,
-						 bool include_notnull);
->>>>>>> d13f41d2
 
 static void
 cdb_default_stats_warning_for_index(Oid reloid, Oid indexoid);
@@ -823,12 +812,8 @@
  * it can be called before filling in other fields of the RelOptInfo.
  */
 bool
-<<<<<<< HEAD
-relation_excluded_by_constraints(PlannerInfo *root, RelOptInfo *rel, RangeTblEntry *rte)
-=======
 relation_excluded_by_constraints(PlannerInfo *root,
 								 RelOptInfo *rel, RangeTblEntry *rte)
->>>>>>> d13f41d2
 {
 	List	   *safe_restrictions;
 	List	   *constraint_pred;
