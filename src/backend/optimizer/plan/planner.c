/*-------------------------------------------------------------------------
 *
 * planner.c
 *	  The query optimizer external interface.
 *
 * Portions Copyright (c) 2005-2008, Greenplum inc
 * Portions Copyright (c) 2012-Present Pivotal Software, Inc.
 * Portions Copyright (c) 1996-2009, PostgreSQL Global Development Group
 * Portions Copyright (c) 1994, Regents of the University of California
 *
 *
 * IDENTIFICATION
 *	  $PostgreSQL: pgsql/src/backend/optimizer/plan/planner.c,v 1.262 2009/12/15 17:57:46 tgl Exp $
 *
 *-------------------------------------------------------------------------
 */

#include "postgres.h"

#include <limits.h>

#include "catalog/pg_operator.h"
#include "executor/executor.h"
#include "executor/execHHashagg.h"
#include "executor/nodeAgg.h"
#include "miscadmin.h"
#include "nodes/makefuncs.h"
#include "optimizer/clauses.h"
#include "optimizer/cost.h"
#include "optimizer/orca.h"
#include "optimizer/pathnode.h"
#include "optimizer/paths.h"
#include "optimizer/planmain.h"
#include "optimizer/planner.h"
#include "optimizer/prep.h"
#include "optimizer/subselect.h"
#include "optimizer/transform.h"
#include "optimizer/tlist.h"
#include "optimizer/var.h"
#ifdef OPTIMIZER_DEBUG
#include "nodes/print.h"
#endif
#include "parser/analyze.h"
#include "parser/parse_expr.h"
#include "parser/parse_oper.h"
#include "parser/parse_relation.h"
#include "parser/parsetree.h"
#include "utils/lsyscache.h"
#include "utils/selfuncs.h"
#include "utils/syscache.h"

#include "catalog/pg_proc.h"
#include "cdb/cdbllize.h"
#include "cdb/cdbmutate.h"		/* apply_shareinput */
#include "cdb/cdbpartition.h"
#include "cdb/cdbpath.h"		/* cdbpath_segments */
#include "cdb/cdbpathtoplan.h"	/* cdbpathtoplan_create_flow() */
#include "cdb/cdbpullup.h"
#include "cdb/cdbgroup.h"		/* grouping_planner extensions */
#include "cdb/cdbsetop.h"		/* motion utilities */
#include "cdb/cdbvars.h"


/* GUC parameter */
double		cursor_tuple_fraction = DEFAULT_CURSOR_TUPLE_FRACTION;

/* Hook for plugins to get control in planner() */
planner_hook_type planner_hook = NULL;


/* Expression kind codes for preprocess_expression */
#define EXPRKIND_QUAL		0
#define EXPRKIND_TARGET		1
#define EXPRKIND_RTFUNC		2
#define EXPRKIND_VALUES		3
#define EXPRKIND_LIMIT		4
#define EXPRKIND_APPINFO	5
#define EXPRKIND_WINDOW_BOUND 6


static Node *preprocess_expression(PlannerInfo *root, Node *expr, int kind);
static void preprocess_qual_conditions(PlannerInfo *root, Node *jtnode);
static Plan *inheritance_planner(PlannerInfo *root);
static Plan *grouping_planner(PlannerInfo *root, double tuple_fraction);
<<<<<<< HEAD
=======
static bool is_dummy_plan(Plan *plan);
static void preprocess_rowmarks(PlannerInfo *root);
>>>>>>> 78a09145
static double preprocess_limit(PlannerInfo *root,
				 double tuple_fraction,
				 int64 *offset_est, int64 *count_est);
static void preprocess_groupclause(PlannerInfo *root);
static bool choose_hashed_distinct(PlannerInfo *root,
					   Plan *input_plan, List *input_pathkeys,
					   double tuple_fraction, double limit_tuples,
					   double dNumDistinctRows);
static List *make_subplanTargetList(PlannerInfo *root, List *tlist,
					   AttrNumber **groupColIdx, Oid **groupOperators, bool *need_tlist_eval);
static void locate_grouping_columns(PlannerInfo *root,
						List *stlist,
						List *sub_tlist,
						AttrNumber *groupColIdx);
static List *postprocess_setop_tlist(List *new_tlist, List *orig_tlist);
static List *select_active_windows(PlannerInfo *root, WindowFuncLists *wflists);
static List *add_volatile_sort_exprs(List *window_tlist, List *tlist,
						List *activeWindows);
static List *make_pathkeys_for_window(PlannerInfo *root, WindowClause *wc,
						 List *tlist, bool canonicalize);
static void get_column_info_for_window(PlannerInfo *root, WindowClause *wc,
						   List *tlist,
						   int numSortCols, AttrNumber *sortColIdx,
						   int *partNumCols,
						   AttrNumber **partColIdx,
						   Oid **partOperators,
						   int *ordNumCols,
						   AttrNumber **ordColIdx,
						   Oid **ordOperators);

static Bitmapset *canonicalize_colref_list(Node *node);
static List *canonicalize_gs_list(List *gsl, bool ordinary);
static List *rollup_gs_list(List *gsl);
static List *add_gs_combinations(List *list, int n, int i, Bitmapset **base, Bitmapset **work);
static List *cube_gs_list(List *gsl);
static CanonicalGroupingSets *make_canonical_groupingsets(List *groupClause);
static int	gs_compare(const void *a, const void *b);
static void sort_canonical_gs_list(List *gs, int *p_nsets, Bitmapset ***p_sets);

static Plan *pushdown_preliminary_limit(Plan *plan, Node *limitCount, int64 count_est, Node *limitOffset, int64 offset_est);
static bool is_dummy_plan(Plan *plan);

static bool isSimplyUpdatableQuery(Query *query);


/*****************************************************************************
 *
 *	   Query optimizer entry point
 *
 * To support loadable plugins that monitor or modify planner behavior,
 * we provide a hook variable that lets a plugin get control before and
 * after the standard planning process.  The plugin would normally call
 * standard_planner().
 *
 * Note to plugin authors: standard_planner() scribbles on its Query input,
 * so you'd better copy that data structure if you want to plan more than once.
 *
 *****************************************************************************/
PlannedStmt *
planner(Query *parse, int cursorOptions, ParamListInfo boundParams)
{
	PlannedStmt *result;
	instr_time	starttime, endtime;

	if (planner_hook)
	{
		if (gp_log_optimization_time)
			INSTR_TIME_SET_CURRENT(starttime);

		START_MEMORY_ACCOUNT(MemoryAccounting_CreateAccount(0, MEMORY_OWNER_TYPE_PlannerHook));
		{
			result = (*planner_hook) (parse, cursorOptions, boundParams);
		}
		END_MEMORY_ACCOUNT();

		if (gp_log_optimization_time)
		{
			INSTR_TIME_SET_CURRENT(endtime);
			INSTR_TIME_SUBTRACT(endtime, starttime);
			elog(LOG, "Planner Hook(s): %.3f ms", INSTR_TIME_GET_MILLISEC(endtime));
		}
	}
	else
		result = standard_planner(parse, cursorOptions, boundParams);

	return result;
}

PlannedStmt *
standard_planner(Query *parse, int cursorOptions, ParamListInfo boundParams)
{
	PlannedStmt *result;
	PlannerGlobal *glob;
	double		tuple_fraction;
	PlannerInfo *root;
	Plan	   *top_plan;
	ListCell   *lp,
<<<<<<< HEAD
			   *lr;
	PlannerConfig *config;
	instr_time		starttime;
	instr_time		endtime;

	/*
	 * Use ORCA only if it is enabled and we are in a master QD process.
	 *
	 * ORCA excels in complex queries, most of which will access distributed
	 * tables. We can't run such queries from the segments slices anyway because
	 * they require dispatching a query within another - which is not allowed in
	 * GPDB (see querytree_safe_for_qe()). Note that this restriction also
	 * applies to non-QD master slices.  Furthermore, ORCA doesn't currently
	 * support pl/<lang> statements (relevant when they are planned on the segments).
	 * For these reasons, restrict to using ORCA on the master QD processes only.
	 */
	if (optimizer &&
		GP_ROLE_DISPATCH == Gp_role &&
		MASTER_CONTENT_ID == GpIdentity.segindex)
	{
		if (gp_log_optimization_time)
			INSTR_TIME_SET_CURRENT(starttime);

		START_MEMORY_ACCOUNT(MemoryAccounting_CreateAccount(0, MEMORY_OWNER_TYPE_Optimizer));
		{
			result = optimize_query(parse, boundParams);
		}
		END_MEMORY_ACCOUNT();

		if (gp_log_optimization_time)
		{
			INSTR_TIME_SET_CURRENT(endtime);
			INSTR_TIME_SUBTRACT(endtime, starttime);
			elog(LOG, "Optimizer Time: %.3f ms", INSTR_TIME_GET_MILLISEC(endtime));
		}

		if (result)
			return result;
	}

	/*
	 * Fall back to using the PostgreSQL planner in case Orca didn't run (in
	 * utility mode or on a segment) or if it didn't produce a plan.
	 */
	if (gp_log_optimization_time)
		INSTR_TIME_SET_CURRENT(starttime);

	/*
	 * Incorrectly indented on purpose to avoid re-indenting an entire upstream
	 * function
	 */
	START_MEMORY_ACCOUNT(MemoryAccounting_CreateAccount(0, MEMORY_OWNER_TYPE_Planner));
	{
=======
			   *lrt,
			   *lrm;
>>>>>>> 78a09145

	/* Cursor options may come from caller or from DECLARE CURSOR stmt */
	if (parse->utilityStmt &&
		IsA(parse->utilityStmt, DeclareCursorStmt))
	{
		cursorOptions |= ((DeclareCursorStmt *) parse->utilityStmt)->options;

		/* Also try to make any cursor declared with DECLARE CURSOR updatable. */
		cursorOptions |= CURSOR_OPT_UPDATABLE;
	}

	/*
	 * Set up global state for this planner invocation.  This data is needed
	 * across all levels of sub-Query that might exist in the given command,
	 * so we keep it in a separate struct that's linked to by each per-Query
	 * PlannerInfo.
	 */
	glob = makeNode(PlannerGlobal);

	glob->boundParams = boundParams;
	glob->paramlist = NIL;
	glob->subplans = NIL;
	glob->subrtables = NIL;
	glob->subrowmarks = NIL;
	glob->rewindPlanIDs = NULL;
	glob->finalrtable = NIL;
	glob->finalrowmarks = NIL;
	glob->relationOids = NIL;
	glob->invalItems = NIL;
	glob->lastPHId = 0;
	glob->transientPlan = false;
	glob->oneoffPlan = false;
	/* ApplyShareInputContext initialization. */
	glob->share.producers = NULL;
	glob->share.producer_count = 0;
	glob->share.sliceMarks = NULL;
	glob->share.motStack = NIL;
	glob->share.qdShares = NIL;
	glob->share.qdSlices = NIL;
	glob->share.nextPlanId = 0;

	if ((cursorOptions & CURSOR_OPT_UPDATABLE) != 0)
		glob->simplyUpdatable = isSimplyUpdatableQuery(parse);
	else
		glob->simplyUpdatable = false;

	/* Determine what fraction of the plan is likely to be scanned */
	if (cursorOptions & CURSOR_OPT_FAST_PLAN)
	{
		/*
		 * We have no real idea how many tuples the user will ultimately FETCH
		 * from a cursor, but it is often the case that he doesn't want 'em
		 * all, or would prefer a fast-start plan anyway so that he can
		 * process some of the tuples sooner.  Use a GUC parameter to decide
		 * what fraction to optimize for.
		 */
		tuple_fraction = cursor_tuple_fraction;

		/*
		 * We document cursor_tuple_fraction as simply being a fraction, which
		 * means the edge cases 0 and 1 have to be treated specially here.	We
		 * convert 1 to 0 ("all the tuples") and 0 to a very small fraction.
		 */
		if (tuple_fraction >= 1.0)
			tuple_fraction = 0.0;
		else if (tuple_fraction <= 0.0)
			tuple_fraction = 1e-10;
	}
	else
	{
		/* Default assumption is we need all the tuples */
		tuple_fraction = 0.0;
	}

	parse = normalize_query(parse);

	config = DefaultPlannerConfig();

	/* primary planning entry point (may recurse for subqueries) */
	top_plan = subquery_planner(glob, parse, NULL,
								false, tuple_fraction, &root,
								config);

	/*
	 * If creating a plan for a scrollable cursor, make sure it can run
	 * backwards on demand.  Add a Material node at the top at need.
	 */
	if (cursorOptions & CURSOR_OPT_SCROLL)
	{
		if (!ExecSupportsBackwardScan(top_plan))
			top_plan = materialize_finished_plan(root, top_plan);
	}


	/*
	 * Fix sharing id and shared id.
	 *
	 * This must be called before set_plan_references and cdbparallelize.  The other mutator
	 * or tree walker assumes the input is a tree.  If there is plan sharing, we have a DAG. 
	 *
	 * apply_shareinput will fix shared_id, and change the DAG to a tree.
	 */
	forboth(lp, glob->subplans, lr, glob->subrtables)
	{
		Plan	   *subplan = (Plan *) lfirst(lp);
		List	   *subrtable = (List *) lfirst(lr);

		lfirst(lp) = apply_shareinput_dag_to_tree(glob, subplan, subrtable);
	}
	top_plan = apply_shareinput_dag_to_tree(glob, top_plan, root->parse->rtable);

	/* final cleanup of the plan */
	Assert(glob->finalrtable == NIL);
<<<<<<< HEAD
	Assert(parse == root->parse);
	top_plan = set_plan_references(glob, top_plan, root->parse->rtable);
=======
	Assert(glob->finalrowmarks == NIL);
	top_plan = set_plan_references(glob, top_plan,
								   root->parse->rtable,
								   root->rowMarks);
>>>>>>> 78a09145
	/* ... and the subplans (both regular subplans and initplans) */
	Assert(list_length(glob->subplans) == list_length(glob->subrtables));
	Assert(list_length(glob->subplans) == list_length(glob->subrowmarks));
	lrt = list_head(glob->subrtables);
	lrm = list_head(glob->subrowmarks);
	foreach(lp, glob->subplans)
	{
		Plan	   *subplan = (Plan *) lfirst(lp);
		List	   *subrtable = (List *) lfirst(lrt);
		List	   *subrowmark = (List *) lfirst(lrm);

		lfirst(lp) = set_plan_references(glob, subplan,
										 subrtable, subrowmark);
		lrt = lnext(lrt);
		lrm = lnext(lrm);
	}

	/* walk plan and remove unused initplans and their params */
	remove_unused_initplans(top_plan, root);

	/* walk subplans and fixup subplan node referring to same plan_id */
	SubPlanWalkerContext subplan_context;
	fixup_subplans(top_plan, root, &subplan_context);

	if (Gp_role == GP_ROLE_DISPATCH)
	{
		top_plan = cdbparallelize(root, top_plan, parse,
								  cursorOptions,
								  boundParams);

		/*
		 * cdbparallelize() mutates all the nodes, so the producer nodes we
		 * memorized earlier are no longer valid. apply_shareinput_xslice()
		 * will re-populate it, but clear it for now, just to make sure that
		 * we don't access the obsolete copies of the nodes.
		 */
		if (glob->share.producer_count > 0)
			memset(glob->share.producers, 0, glob->share.producer_count * sizeof(ShareInputScan *));

		/*
		 * cdbparallelize may create additional slices that may affect share
		 * input. need to mark material nodes that are split acrossed multi
		 * slices.
		 */
		top_plan = apply_shareinput_xslice(top_plan, glob);
	}

	/*
	 * Remove unused subplans.
	 * Executor initializes state for subplans even they are unused.
	 * When the generated subplan is not used and has motion inside,
	 * causing motionID not being assigned, which will break sanity
	 * check when executor tries to initialize subplan state.
	 */
	remove_unused_subplans(root, &subplan_context);
	bms_free(subplan_context.bms_subplans);

	/* fix ShareInputScans for EXPLAIN */
	foreach(lp, glob->subplans)
	{
		Plan	   *subplan = (Plan *) lfirst(lp);

		lfirst(lp) = replace_shareinput_targetlists(glob, subplan, glob->finalrtable);
	}
	top_plan = replace_shareinput_targetlists(glob, top_plan, glob->finalrtable);

	/*
	 * To save on memory, and on the network bandwidth when the plan is
	 * dispatched QEs, strip all subquery RTEs of the original Query objects.
	 */
	remove_subquery_in_RTEs((Node *) glob->finalrtable);

	/* build the PlannedStmt result */
	result = makeNode(PlannedStmt);

	result->commandType = parse->commandType;
	result->hasReturning = (parse->returningList != NIL);
	result->canSetTag = parse->canSetTag;
	result->transientPlan = glob->transientPlan;
	result->oneoffPlan = glob->oneoffPlan;
	result->planTree = top_plan;
	result->rtable = glob->finalrtable;
	result->resultRelations = root->resultRelations;
	result->utilityStmt = parse->utilityStmt;
	result->intoClause = parse->intoClause;
	result->subplans = glob->subplans;
	result->rewindPlanIDs = glob->rewindPlanIDs;
<<<<<<< HEAD
	result->returningLists = root->returningLists;
	result->result_partitions = root->result_partitions;
	result->result_aosegnos = root->result_aosegnos;
	result->rowMarks = parse->rowMarks;
=======
	result->rowMarks = glob->finalrowmarks;
>>>>>>> 78a09145
	result->relationOids = glob->relationOids;
	result->invalItems = glob->invalItems;
	result->nParamExec = list_length(glob->paramlist);
	result->nMotionNodes = top_plan->nMotionNodes;
	result->nInitPlans = top_plan->nInitPlans;
	result->intoPolicy = GpPolicyCopy(CurrentMemoryContext, parse->intoPolicy);
	result->queryPartOids = NIL;
	result->queryPartsMetadata = NIL;
	result->numSelectorsPerScanId = NIL;

	result->simplyUpdatable = glob->simplyUpdatable;

	{
		ListCell *lc;

		foreach(lc, glob->relationOids)
		{
			Oid reloid = lfirst_oid(lc);

			if (rel_is_partitioned(reloid))
				result->queryPartOids = lappend_oid(result->queryPartOids, reloid);
		}
	}

	Assert(result->utilityStmt == NULL || IsA(result->utilityStmt, DeclareCursorStmt));

	if (Gp_role == GP_ROLE_DISPATCH)
	{
		/*
		 * Generate a plan node id for each node. Used by gpmon. Note that
		 * this needs to be the last step of the planning when the structure
		 * of the plan is final.
		 */
		assign_plannode_id(result);
	}

	if (gp_log_optimization_time)
	{
		INSTR_TIME_SET_CURRENT(endtime);
		INSTR_TIME_SUBTRACT(endtime, starttime);
		elog(LOG, "Planner Time: %.3f ms", INSTR_TIME_GET_MILLISEC(endtime));
	}

	}
	END_MEMORY_ACCOUNT();

	return result;
}


/*--------------------
 * subquery_planner
 *	  Invokes the planner on a subquery.  We recurse to here for each
 *	  sub-SELECT found in the query tree.
 *
 * glob is the global state for the current planner run.
 * parse is the querytree produced by the parser & rewriter.
 * parent_root is the immediate parent Query's info (NULL at the top level).
 * hasRecursion is true if this is a recursive WITH query.
 * tuple_fraction is the fraction of tuples we expect will be retrieved.
 * tuple_fraction is interpreted as explained for grouping_planner, below.
 *
 * If subroot isn't NULL, we pass back the query's final PlannerInfo struct;
 * among other things this tells the output sort ordering of the plan.
 *
 * Basically, this routine does the stuff that should only be done once
 * per Query object.  It then calls grouping_planner.  At one time,
 * grouping_planner could be invoked recursively on the same Query object;
 * that's not currently true, but we keep the separation between the two
 * routines anyway, in case we need it again someday.
 *
 * subquery_planner will be called recursively to handle sub-Query nodes
 * found within the query's expressions and rangetable.
 *
 * Returns a query plan.
 *--------------------
 */
Plan *
subquery_planner(PlannerGlobal *glob, Query *parse,
				 PlannerInfo *parent_root,
				 bool hasRecursion, double tuple_fraction,
				 PlannerInfo **subroot,
				 PlannerConfig *config)
{
	int			num_old_subplans = list_length(glob->subplans);
	PlannerInfo *root;
	Plan	   *plan;
	List	   *newHaving;
	bool		hasOuterJoins;
	ListCell   *l;

	/* Create a PlannerInfo data structure for this subquery */
	root = makeNode(PlannerInfo);
	root->parse = parse;
	root->glob = glob;
	root->query_level = parent_root ? parent_root->query_level + 1 : 1;
	root->parent_root = parent_root;
	root->planner_cxt = CurrentMemoryContext;
	root->init_plans = NIL;
	root->cte_plan_ids = NIL;
	root->eq_classes = NIL;
	root->init_plans = NIL;

	root->list_cteplaninfo = NIL;
	if (parse->cteList != NIL)
	{
		root->list_cteplaninfo = init_list_cteplaninfo(list_length(parse->cteList));
	}

	root->append_rel_list = NIL;
	root->rowMarks = NIL;

	Assert(config);
	root->config = config;

	if (Gp_role == GP_ROLE_DISPATCH && gp_session_id > -1)
	{
		/* Choose a segdb to which our singleton gangs should be dispatched. */
		gp_singleton_segindex = gp_session_id % getgpsegmentCount();
	}

	root->hasRecursion = hasRecursion;
	if (hasRecursion)
		root->wt_param_id = SS_assign_special_param(root);
	else
		root->wt_param_id = -1;
	root->non_recursive_plan = NULL;

	/*
	 * If there is a WITH list, process each WITH query and build an initplan
	 * SubPlan structure for it.
	 *
	 * Unlike upstrem, we do not use initplan + CteScan, so SS_process_ctes
	 * will generate unused initplans. Commenting out the following two
	 * lines.
	 */
#if 0
	if (parse->cteList)
		SS_process_ctes(root);
#endif

	/*
	 * Ensure that jointree has been normalized. See
	 * normalize_query_jointree_mutator()
	 */
	AssertImply(parse->jointree->fromlist, list_length(parse->jointree->fromlist) == 1);

	/*
	 * Look for ANY and EXISTS SubLinks in WHERE and JOIN/ON clauses, and try
	 * to transform them into joins.  Note that this step does not descend
	 * into subqueries; if we pull up any subqueries below, their SubLinks are
	 * processed just before pulling them up.
	 */
	if (parse->hasSubLinks)
		pull_up_sublinks(root);

	/*
	 * Scan the rangetable for set-returning functions, and inline them if
	 * possible (producing subqueries that might get pulled up next).
	 * Recursion issues here are handled in the same way as for SubLinks.
	 */
	inline_set_returning_functions(root);

	/*
	 * Check to see if any subqueries in the rangetable can be merged into
	 * this query.
	 */
	parse->jointree = (FromExpr *)
		pull_up_subqueries(root, (Node *) parse->jointree, NULL, NULL);

	/*
	 * Detect whether any rangetable entries are RTE_JOIN kind; if not, we can
	 * avoid the expense of doing flatten_join_alias_vars().  Also check for
	 * outer joins --- if none, we can skip reduce_outer_joins(). This must be
	 * done after we have done pull_up_subqueries, of course.
	 */
	root->hasJoinRTEs = false;
	hasOuterJoins = false;
	foreach(l, parse->rtable)
	{
		RangeTblEntry *rte = (RangeTblEntry *) lfirst(l);

		if (rte->rtekind == RTE_JOIN)
		{
			root->hasJoinRTEs = true;
			if (IS_OUTER_JOIN(rte->jointype))
			{
				hasOuterJoins = true;
				/* Can quit scanning once we find an outer join */
				break;
			}
		}
	}

	/*
	 * Preprocess RowMark information.  We need to do this after subquery
	 * pullup (so that all non-inherited RTEs are present) and before
	 * inheritance expansion (so that the info is available for
	 * expand_inherited_tables to examine and modify).
	 */
	preprocess_rowmarks(root);

	/*
	 * Expand any rangetable entries that are inheritance sets into "append
	 * relations".  This can add entries to the rangetable, but they must be
	 * plain base relations not joins, so it's OK (and marginally more
	 * efficient) to do it after checking for join RTEs.  We must do it after
	 * pulling up subqueries, else we'd fail to handle inherited tables in
	 * subqueries.
	 */
	expand_inherited_tables(root);

	/*
	 * Set hasHavingQual to remember if HAVING clause is present.  Needed
	 * because preprocess_expression will reduce a constant-true condition to
	 * an empty qual list ... but "HAVING TRUE" is not a semantic no-op.
	 */
	root->hasHavingQual = (parse->havingQual != NULL);

	/* Clear this flag; might get set in distribute_qual_to_rels */
	root->hasPseudoConstantQuals = false;

	/*
	 * Do expression preprocessing on targetlist and quals.
	 */
	parse->targetList = (List *)
		preprocess_expression(root, (Node *) parse->targetList,
							  EXPRKIND_TARGET);

	parse->returningList = (List *)
		preprocess_expression(root, (Node *) parse->returningList,
							  EXPRKIND_TARGET);

	preprocess_qual_conditions(root, (Node *) parse->jointree);

	parse->havingQual = preprocess_expression(root, parse->havingQual,
											  EXPRKIND_QUAL);

	parse->scatterClause = (List *)
		preprocess_expression(root, (Node *) parse->scatterClause,
							  EXPRKIND_TARGET);

	/*
	 * Do expression preprocessing on other expressions.
	 */
	foreach(l, parse->windowClause)
	{
		WindowClause *wc = (WindowClause *) lfirst(l);

		/* partitionClause/orderClause are sort/group expressions */
		wc->startOffset = preprocess_expression(root, wc->startOffset,
												EXPRKIND_WINDOW_BOUND);
		wc->endOffset = preprocess_expression(root, wc->endOffset,
											  EXPRKIND_WINDOW_BOUND);
	}

	parse->limitOffset = preprocess_expression(root, parse->limitOffset,
											   EXPRKIND_LIMIT);
	parse->limitCount = preprocess_expression(root, parse->limitCount,
											  EXPRKIND_LIMIT);

	root->append_rel_list = (List *)
		preprocess_expression(root, (Node *) root->append_rel_list,
							  EXPRKIND_APPINFO);

	/* Also need to preprocess expressions for function and values RTEs */
	foreach(l, parse->rtable)
	{
		RangeTblEntry *rte = (RangeTblEntry *) lfirst(l);

		if (rte->rtekind == RTE_FUNCTION || rte->rtekind == RTE_TABLEFUNCTION)
			rte->funcexpr = preprocess_expression(root, rte->funcexpr,
												  EXPRKIND_RTFUNC);
		else if (rte->rtekind == RTE_VALUES)
			rte->values_lists = (List *)
				preprocess_expression(root, (Node *) rte->values_lists,
									  EXPRKIND_VALUES);
	}

	/*
	 * In some cases we may want to transfer a HAVING clause into WHERE. We
	 * cannot do so if the HAVING clause contains aggregates (obviously) or
	 * volatile functions (since a HAVING clause is supposed to be executed
	 * only once per group).  Also, it may be that the clause is so expensive
	 * to execute that we're better off doing it only once per group, despite
	 * the loss of selectivity.  This is hard to estimate short of doing the
	 * entire planning process twice, so we use a heuristic: clauses
	 * containing subplans are left in HAVING.	Otherwise, we move or copy the
	 * HAVING clause into WHERE, in hopes of eliminating tuples before
	 * aggregation instead of after.
	 *
	 * If the query has explicit grouping then we can simply move such a
	 * clause into WHERE; any group that fails the clause will not be in the
	 * output because none of its tuples will reach the grouping or
	 * aggregation stage.  Otherwise we must have a degenerate (variable-free)
	 * HAVING clause, which we put in WHERE so that query_planner() can use it
	 * in a gating Result node, but also keep in HAVING to ensure that we
	 * don't emit a bogus aggregated row. (This could be done better, but it
	 * seems not worth optimizing.)
	 *
	 * Note that both havingQual and parse->jointree->quals are in
	 * implicitly-ANDed-list form at this point, even though they are declared
	 * as Node *.
	 */
	newHaving = NIL;
	foreach(l, (List *) parse->havingQual)
	{
		Node	   *havingclause = (Node *) lfirst(l);

		if (contain_agg_clause(havingclause) ||
			contain_volatile_functions(havingclause) ||
			contain_subplans(havingclause))
		{
			/* keep it in HAVING */
			newHaving = lappend(newHaving, havingclause);
		}
		else if (parse->groupClause &&
				 !contain_extended_grouping(parse->groupClause))
		{
			/* move it to WHERE */
			parse->jointree->quals = (Node *)
				lappend((List *) parse->jointree->quals, havingclause);
		}
		else
		{
			/* put a copy in WHERE, keep it in HAVING */
			parse->jointree->quals = (Node *)
				lappend((List *) parse->jointree->quals,
						copyObject(havingclause));
			newHaving = lappend(newHaving, havingclause);
		}
	}
	parse->havingQual = (Node *) newHaving;

	/*
	 * If we have any outer joins, try to reduce them to plain inner joins.
	 * This step is most easily done after we've done expression
	 * preprocessing.
	 */
	if (hasOuterJoins)
		reduce_outer_joins(root);

	/*
	 * Do the main planning.  If we have an inherited target relation, that
	 * needs special processing, else go straight to grouping_planner.
	 */
	if (parse->resultRelation &&
		rt_fetch(parse->resultRelation, parse->rtable)->inh)
		plan = inheritance_planner(root);
	else
	{
		plan = grouping_planner(root, tuple_fraction);
		/* If it's not SELECT, we need a ModifyTable node */
		if (parse->commandType != CMD_SELECT)
		{
			List   *returningLists;
			List   *rowMarks;

			/*
			 * Deal with the RETURNING clause if any.  It's convenient to pass
			 * the returningList through setrefs.c now rather than at top
			 * level (if we waited, handling inherited UPDATE/DELETE would be
			 * much harder).
			 */
			if (parse->returningList)
			{
				List	   *rlist;

				Assert(parse->resultRelation);
				rlist = set_returning_clause_references(root->glob,
														parse->returningList,
														plan,
														parse->resultRelation);
				returningLists = list_make1(rlist);
			}
			else
				returningLists = NIL;

			/*
			 * If there was a FOR UPDATE/SHARE clause, the LockRows node will
			 * have dealt with fetching non-locked marked rows, else we need
			 * to have ModifyTable do that.
			 */
			if (parse->rowMarks)
				rowMarks = NIL;
			else
				rowMarks = root->rowMarks;

			plan = (Plan *) make_modifytable(parse->commandType,
											 copyObject(root->resultRelations),
											 list_make1(plan),
											 returningLists,
											 rowMarks,
											 SS_assign_special_param(root));
		}
	}

	/*
	 * If any subplans were generated, or if there are any parameters to worry
	 * about, build initPlan list and extParam/allParam sets for plan nodes,
	 * and attach the initPlans to the top plan node.
	 */
	if (list_length(glob->subplans) != num_old_subplans ||
<<<<<<< HEAD
		root->query_level > 1)
	{
		Assert(root->parse == parse); /* GPDB isn't always careful about this. */
=======
		root->glob->paramlist != NIL)
>>>>>>> 78a09145
		SS_finalize_plan(root, plan, true);
	}

	/* Return internal info if caller wants it */
	if (subroot)
		*subroot = root;

	return plan;
}

/*
 * preprocess_expression
 *		Do subquery_planner's preprocessing work for an expression,
 *		which can be a targetlist, a WHERE clause (including JOIN/ON
 *		conditions), or a HAVING clause.
 */
static Node *
preprocess_expression(PlannerInfo *root, Node *expr, int kind)
{
	/*
	 * Fall out quickly if expression is empty.  This occurs often enough to
	 * be worth checking.  Note that null->null is the correct conversion for
	 * implicit-AND result format, too.
	 */
	if (expr == NULL)
		return NULL;

	/*
	 * If the query has any join RTEs, replace join alias variables with
	 * base-relation variables. We must do this before sublink processing,
	 * else sublinks expanded out from join aliases wouldn't get processed. We
	 * can skip it in VALUES lists, however, since they can't contain any Vars
	 * at all.
	 */
	if (root->hasJoinRTEs && kind != EXPRKIND_VALUES)
		expr = flatten_join_alias_vars(root, expr);

	if (root->parse->hasFuncsWithExecRestrictions)
	{
		if (kind == EXPRKIND_RTFUNC)
		{
			/* allowed */
		}
		else if (kind == EXPRKIND_TARGET)
		{
			/*
			 * Allowed in simple cases with no range table. For example,
			 * "SELECT func()" is allowed, but "SELECT func() FROM foo" is not.
			 */
			if (root->parse->rtable &&
				check_execute_on_functions((Node *) root->parse->targetList) != PROEXECLOCATION_ANY)
			{
				ereport(ERROR,
						(errcode(ERRCODE_FEATURE_NOT_SUPPORTED),
						 errmsg("function with EXECUTE ON restrictions cannot be used in the SELECT list of a query with FROM")));
			}
		}
		else
		{
			if (check_execute_on_functions((Node *) root->parse->targetList) != PROEXECLOCATION_ANY)
				ereport(ERROR,
						(errcode(ERRCODE_FEATURE_NOT_SUPPORTED),
						 errmsg("function with EXECUTE ON restrictions cannot be used here")));
		}
	}

	/*
	 * Simplify constant expressions.
	 *
	 * Note: an essential effect of this is to convert named-argument function
	 * calls to positional notation and insert the current actual values
	 * of any default arguments for functions.	To ensure that happens, we
	 * *must* process all expressions here.  Previous PG versions sometimes
	 * skipped const-simplification if it didn't seem worth the trouble, but
	 * we can't do that anymore.
	 *
	 * Note: this also flattens nested AND and OR expressions into N-argument
	 * form.  All processing of a qual expression after this point must be
	 * careful to maintain AND/OR flatness --- that is, do not generate a tree
	 * with AND directly under AND, nor OR directly under OR.
	 */
	expr = eval_const_expressions(root, expr);

	/*
	 * If it's a qual or havingQual, canonicalize it.
	 */
	if (kind == EXPRKIND_QUAL)
	{
		expr = (Node *) canonicalize_qual((Expr *) expr);

#ifdef OPTIMIZER_DEBUG
		printf("After canonicalize_qual()\n");
		pprint(expr);
#endif
	}

	/* Expand SubLinks to SubPlans */
	if (root->parse->hasSubLinks)
		expr = SS_process_sublinks(root, expr, (kind == EXPRKIND_QUAL));

	/*
	 * XXX do not insert anything here unless you have grokked the comments in
	 * SS_replace_correlation_vars ...
	 */

	/* Replace uplevel vars with Param nodes (this IS possible in VALUES) */
	if (root->query_level > 1)
		expr = SS_replace_correlation_vars(root, expr);

	/*
	 * If it's a qual or havingQual, convert it to implicit-AND format. (We
	 * don't want to do this before eval_const_expressions, since the latter
	 * would be unable to simplify a top-level AND correctly. Also,
	 * SS_process_sublinks expects explicit-AND format.)
	 */
	if (kind == EXPRKIND_QUAL)
		expr = (Node *) make_ands_implicit((Expr *) expr);

	return expr;
}

/*
 * preprocess_qual_conditions
 *		Recursively scan the query's jointree and do subquery_planner's
 *		preprocessing work on each qual condition found therein.
 */
static void
preprocess_qual_conditions(PlannerInfo *root, Node *jtnode)
{
	if (jtnode == NULL)
		return;
	if (IsA(jtnode, RangeTblRef))
	{
		/* nothing to do here */
	}
	else if (IsA(jtnode, FromExpr))
	{
		FromExpr   *f = (FromExpr *) jtnode;
		ListCell   *l;

		foreach(l, f->fromlist)
			preprocess_qual_conditions(root, lfirst(l));

		f->quals = preprocess_expression(root, f->quals, EXPRKIND_QUAL);
	}
	else if (IsA(jtnode, JoinExpr))
	{
		JoinExpr   *j = (JoinExpr *) jtnode;

		preprocess_qual_conditions(root, j->larg);
		preprocess_qual_conditions(root, j->rarg);

		j->quals = preprocess_expression(root, j->quals, EXPRKIND_QUAL);
	}
	else
		elog(ERROR, "unrecognized node type: %d",
			 (int) nodeTag(jtnode));
}

/*
 * inheritance_planner
 *	  Generate a plan in the case where the result relation is an
 *	  inheritance set.
 *
 * We have to handle this case differently from cases where a source relation
 * is an inheritance set. Source inheritance is expanded at the bottom of the
 * plan tree (see allpaths.c), but target inheritance has to be expanded at
 * the top.  The reason is that for UPDATE, each target relation needs a
 * different targetlist matching its own column set.  Fortunately,
 * the UPDATE/DELETE target can never be the nullable side of an outer join,
 * so it's OK to generate the plan this way.
 *
 * Returns a query plan.
 */
static Plan *
inheritance_planner(PlannerInfo *root)
{
	Query	   *parse = root->parse;
	Index		parentRTindex = parse->resultRelation;
	List	   *subplans = NIL;
	List	   *resultRelations = NIL;
	List	   *returningLists = NIL;
<<<<<<< HEAD
	List	   *tlist = NIL;
=======
	List	   *rtable = NIL;
	List	   *rowMarks;
	List	   *tlist;
>>>>>>> 78a09145
	PlannerInfo subroot;
	ListCell   *l;

	/* MPP */
	Plan	   *plan;
	CdbLocusType append_locustype = CdbLocusType_Null;
	bool		locus_ok = TRUE;

	foreach(l, root->append_rel_list)
	{
		AppendRelInfo *appinfo = (AppendRelInfo *) lfirst(l);
		Plan	   *subplan;

		/* append_rel_list contains all append rels; ignore others */
		if (appinfo->parent_relid != parentRTindex)
			continue;

		/*
		 * Generate modified query with this rel as target.
		 */
		memcpy(&subroot, root, sizeof(PlannerInfo));
		subroot.parse = (Query *)
			adjust_appendrel_attrs(&subroot, (Node *) parse,
								   appinfo);
		subroot.init_plans = NIL;
		/* We needn't modify the child's append_rel_list */
		/* There shouldn't be any OJ info to translate, as yet */
		Assert(subroot.join_info_list == NIL);
		/* and we haven't created PlaceHolderInfos, either */
		Assert(subroot.placeholder_list == NIL);

		/* Generate plan */
		subplan = grouping_planner(&subroot, 0.0 /* retrieve all tuples */ );

		/*
		 * If this child rel was excluded by constraint exclusion, exclude it
		 * from the plan.
		 *
		 * MPP-1544: perform this check before testing for loci compatibility
		 * we might have inserted a dummy table with incorrect locus
		 */
		if (is_dummy_plan(subplan))
			continue;

<<<<<<< HEAD
		/* MPP needs target loci to match. */
		if (Gp_role == GP_ROLE_DISPATCH)
		{
			CdbLocusType locustype = (subplan->flow == NULL) ?
			CdbLocusType_Null : subplan->flow->locustype;

			if (append_locustype == CdbLocusType_Null && locus_ok)
			{
				append_locustype = locustype;
			}
			else
			{
				switch (locustype)
				{
					case CdbLocusType_Entry:
						locus_ok = locus_ok && (locustype == append_locustype);
						break;
					case CdbLocusType_Hashed:
					case CdbLocusType_HashedOJ:
					case CdbLocusType_Strewn:
						/* MPP-2023: Among subplans, these loci are okay. */
						break;
					case CdbLocusType_Null:
					case CdbLocusType_SingleQE:
					case CdbLocusType_General:
					case CdbLocusType_Replicated:
						/* These loci are not valid on base relations */
						locus_ok = FALSE;
						break;
					default:
						/* We should not be hitting this */
						locus_ok = FALSE;
						Assert(0);
						break;
				}
			}
			if (!locus_ok)
			{
				ereport(ERROR, (
								errcode(ERRCODE_INTERNAL_ERROR),
					 errmsg("incompatible loci in target inheritance set")));
			}
		}

		/* Save tlist from first rel for use below */
		if (subplans == NIL)
		{
			tlist = subplan->targetlist;
		}
=======
		/* Save rtable from first rel for use below */
		if (subplans == NIL)
			rtable = subroot.parse->rtable;
>>>>>>> 78a09145

		/**
		 * The grouping planner scribbles on the rtable e.g. to add pseudo columns.
		 * We need to keep track of this.
		 */
		parse->rtable = subroot.parse->rtable;

		subplans = lappend(subplans, subplan);

		/* Make sure any initplans from this rel get into the outer list */
		root->init_plans = list_concat(root->init_plans, subroot.init_plans);

		/* Build target-relations list for the executor */
		resultRelations = lappend_int(resultRelations, appinfo->child_relid);

		/* Build list of per-relation RETURNING targetlists */
		if (parse->returningList)
		{
			List	   *rlist;

			rlist = set_returning_clause_references(root->glob,
													subroot.parse->returningList,
													subplan,
													appinfo->child_relid);
			returningLists = lappend(returningLists, rlist);
		}
	}

<<<<<<< HEAD
	/**
	 * If due to constraint exclusions all the result relations have been removed,
	 * we need something upstream.
	 */
	if (resultRelations)
	{
		root->resultRelations = resultRelations;
	}
	else
	{
		root->resultRelations = list_make1_int(parse->resultRelation);
	}
	
	root->returningLists = returningLists;
=======
	root->resultRelations = resultRelations;
>>>>>>> 78a09145

	/* Mark result as unordered (probably unnecessary) */
	root->query_pathkeys = NIL;

	/*
	 * If we managed to exclude every child rel, return a dummy plan;
	 * it doesn't even need a ModifyTable node.
	 */
	if (subplans == NIL)
	{
		root->resultRelations = list_make1_int(parentRTindex);
		/* although dummy, it must have a valid tlist for executor */
		tlist = preprocess_targetlist(root, parse->targetList);
		plan = (Plan *) make_result(root,
									tlist,
									(Node *) list_make1(makeBoolConst(false,
																	  false)),
									NULL);

		if (Gp_role == GP_ROLE_DISPATCH)
			mark_plan_general(plan);

		return plan;
	}

	/* Suppress Append if there's only one surviving child rel */
	if (list_length(subplans) == 1)
		plan = (Plan *) linitial(subplans);
	else
	{
		plan = (Plan *) make_append(subplans, true, tlist);

		/* MPP dispatch needs to know the kind of locus. */
		if (Gp_role == GP_ROLE_DISPATCH)
		{
			switch (append_locustype)
			{
				case CdbLocusType_Entry:
					mark_plan_entry(plan);
					break;

				case CdbLocusType_Hashed:
				case CdbLocusType_HashedOJ:
				case CdbLocusType_Strewn:
					/* Depend on caller to avoid incompatible hash keys. */

					/*
					 * For our purpose (UPD/DEL target), strewn is good
					 * enough.
					 */
					mark_plan_strewn(plan);
					break;

				default:
					ereport(ERROR,
							(errcode(ERRCODE_INTERNAL_ERROR),
							 errmsg("unexpected locus assigned to target inheritance set")));
			}
		}
	}

	return plan;
}

#ifdef USE_ASSERT_CHECKING

static void grouping_planner_output_asserts(PlannerInfo *root, Plan *plan);

/**
 * Ensure goodness of plans returned by grouping planner
 */
void
grouping_planner_output_asserts(PlannerInfo *root, Plan *plan)
{
	/*
	 * Ensure that plan refers to vars that have varlevelsup = 0 AND varno is
	 * in the rtable
	 */
	List	   *allVars = extract_nodes(root->glob, (Node *) plan, T_Var);
	ListCell   *lc = NULL;

<<<<<<< HEAD
	foreach(lc, allVars)
	{
		Var		   *var = (Var *) lfirst(lc);

		Assert(var->varlevelsup == 0 && "Plan contains vars that refer to outer plan.");
		Assert((var->varno == OUTER
		|| (var->varno > 0 && var->varno <= list_length(root->parse->rtable)))
			   && "Plan contains var that refer outside the rtable.");
		Assert(var->varno == var->varnoold && "Varno and varnoold do not agree!");

		/** If a pseudo column, there should be a corresponding entry in the relation */
		if (var->varattno <= FirstLowInvalidHeapAttributeNumber)
		{
			RangeTblEntry *rte = rt_fetch(var->varno, root->parse->rtable);

			Assert(rte);
			Assert(rte->pseudocols);
			Assert(list_length(rte->pseudocols) > var->varattno - FirstLowInvalidHeapAttributeNumber);
		}
	}
}
#endif

/*
 * getAnySubplan
 *	 Return one subplan for the given node.
 *
 * If the given node is an Append, the first subplan is returned.
 * If the given node is a SubqueryScan, its subplan is returned.
 * Otherwise, the lefttree of the given node is returned.
 */
static Plan *
getAnySubplan(Plan *node)
{
	Assert(is_plan_node((Node *) node));

	if (IsA(node, Append))
	{
		Append	   *append = (Append *) node;

		Assert(list_length(append->appendplans) > 0);
		return (Plan *) linitial(append->appendplans);
	}

	else if (IsA(node, SubqueryScan))
	{
		SubqueryScan *subqueryScan = (SubqueryScan *) node;

		return subqueryScan->subplan;
	}

	return node->lefttree;
=======
	/*
	 * If there was a FOR UPDATE/SHARE clause, the LockRows node will
	 * have dealt with fetching non-locked marked rows, else we need
	 * to have ModifyTable do that.
	 */
	if (parse->rowMarks)
		rowMarks = NIL;
	else
		rowMarks = root->rowMarks;

	/* And last, tack on a ModifyTable node to do the UPDATE/DELETE work */
	return (Plan *) make_modifytable(parse->commandType,
									 copyObject(root->resultRelations),
									 subplans, 
									 returningLists,
									 rowMarks,
									 SS_assign_special_param(root));
>>>>>>> 78a09145
}

/*--------------------
 * grouping_planner
 *	  Perform planning steps related to grouping, aggregation, etc.
 *	  This primarily means adding top-level processing to the basic
 *	  query plan produced by query_planner.
 *
 * tuple_fraction is the fraction of tuples we expect will be retrieved
 *
 * tuple_fraction is interpreted as follows:
 *	  0: expect all tuples to be retrieved (normal case)
 *	  0 < tuple_fraction < 1: expect the given fraction of tuples available
 *		from the plan to be retrieved
 *	  tuple_fraction >= 1: tuple_fraction is the absolute number of tuples
 *		expected to be retrieved (ie, a LIMIT specification)
 *
 * Returns a query plan.  Also, root->query_pathkeys is returned as the
 * actual output ordering of the plan (in pathkey format).
 *--------------------
 */
static Plan *
grouping_planner(PlannerInfo *root, double tuple_fraction)
{
	Query	   *parse = root->parse;
	List	   *tlist = parse->targetList;
	int64		offset_est = 0;
	int64		count_est = 0;
	double		limit_tuples = -1.0;
	Plan	   *result_plan;
	List	   *current_pathkeys = NIL;
	CdbPathLocus current_locus;
	Path	   *best_path = NULL;
	double		dNumGroups = 0;
	double		numDistinct = 1;
	List	   *distinctExprs = NIL;
	bool		must_gather;

	double		motion_cost_per_row =
	(gp_motion_cost_per_row > 0.0) ?
	gp_motion_cost_per_row :
	2.0 * cpu_tuple_cost;

	CdbPathLocus_MakeNull(&current_locus);

	/* Tweak caller-supplied tuple_fraction if have LIMIT/OFFSET */
	if (parse->limitCount || parse->limitOffset)
	{
		tuple_fraction = preprocess_limit(root, tuple_fraction,
										  &offset_est, &count_est);

		/*
		 * If we have a known LIMIT, and don't have an unknown OFFSET, we can
		 * estimate the effects of using a bounded sort.
		 */
		if (count_est > 0 && offset_est >= 0)
			limit_tuples = (double) count_est + (double) offset_est;
	}

	if (parse->setOperations)
	{
		List	   *set_sortclauses;

		/*
		 * If there's a top-level ORDER BY, assume we have to fetch all the
		 * tuples.	This might be too simplistic given all the hackery below
		 * to possibly avoid the sort; but the odds of accurate estimates here
		 * are pretty low anyway.
		 */
		if (parse->sortClause)
			tuple_fraction = 0.0;

		/*
		 * Construct the plan for set operations.  The result will not need
		 * any work except perhaps a top-level sort and/or LIMIT.  Note that
		 * any special work for recursive unions is the responsibility of
		 * plan_set_operations.
		 */
		result_plan = plan_set_operations(root, tuple_fraction,
										  &set_sortclauses);

		/*
		 * Calculate pathkeys representing the sort order (if any) of the set
		 * operation's result.  We have to do this before overwriting the sort
		 * key information...
		 */
		current_pathkeys = make_pathkeys_for_sortclauses(root,
														 set_sortclauses,
													 result_plan->targetlist,
														 true);

		/*
		 * We should not need to call preprocess_targetlist, since we must be
		 * in a SELECT query node.	Instead, use the targetlist returned by
		 * plan_set_operations (since this tells whether it returned any
		 * resjunk columns!), and transfer any sort key information from the
		 * original tlist.
		 */
		Assert(parse->commandType == CMD_SELECT);

		tlist = postprocess_setop_tlist(copyObject(result_plan->targetlist),
										tlist);

		/*
		 * Can't handle FOR UPDATE/SHARE here (parser should have checked
		 * already, but let's make sure).
		 */
		if (parse->rowMarks)
			ereport(ERROR,
					(errcode(ERRCODE_FEATURE_NOT_SUPPORTED),
					 errmsg("SELECT FOR UPDATE/SHARE is not allowed with UNION/INTERSECT/EXCEPT")));

		/*
		 * Calculate pathkeys that represent result ordering requirements
		 */
		Assert(parse->distinctClause == NIL);
		root->sort_pathkeys = make_pathkeys_for_sortclauses(root,
															parse->sortClause,
															tlist,
															true);
	}
	else
	{
		/* No set operations, do regular planning */
		List	   *sub_tlist;
		AttrNumber *groupColIdx = NULL;
		Oid		   *groupOperators = NULL;
		bool		need_tlist_eval = true;
		QualCost	tlist_cost;
		Path	   *cheapest_path;
		Path	   *sorted_path;
		long		numGroups = 0;
		AggClauseCounts agg_counts;
		int			numGroupCols;
		bool		use_hashed_grouping = false;
		WindowFuncLists *wflists = NULL;
		List	   *activeWindows = NIL;
		bool		grpext = false;
		CanonicalGroupingSets *canonical_grpsets;

		MemSet(&agg_counts, 0, sizeof(AggClauseCounts));

		/* A recursive query should always have setOperations */
		Assert(!root->hasRecursion);

		/* Preprocess GROUP BY clause, if any */
		if (parse->groupClause)
			preprocess_groupclause(root);
		numGroupCols = list_length(parse->groupClause);

		/* Preprocess targetlist */
		tlist = preprocess_targetlist(root, tlist);

		/*
		 * Locate any window functions in the tlist.  (We don't need to look
		 * anywhere else, since expressions used in ORDER BY will be in there
		 * too.)  Note that they could all have been eliminated by constant
		 * folding, in which case we don't need to do any more work.
		 */
		if (parse->hasWindowFuncs)
		{
			wflists = find_window_functions((Node *) tlist,
											list_length(parse->windowClause));
			if (wflists->numWindowFuncs > 0)
				activeWindows = select_active_windows(root, wflists);
			else
				parse->hasWindowFuncs = false;
		}

		/* Obtain canonical grouping sets */
		canonical_grpsets = make_canonical_groupingsets(parse->groupClause);
		numGroupCols = canonical_grpsets->num_distcols;

		/*
		 * Clean up parse->groupClause if the grouping set is an empty
		 * set.
		 */
		if (numGroupCols == 0)
		{
			list_free(parse->groupClause);
			parse->groupClause = NIL;
		}

		grpext = is_grouping_extension(canonical_grpsets);

		/*
		 * Calculate pathkeys that represent grouping/ordering requirements.
		 * Stash them in PlannerInfo so that query_planner can canonicalize
		 * them after EquivalenceClasses have been formed.	The sortClause is
		 * certainly sort-able, but GROUP BY and DISTINCT might not be, in
		 * which case we just leave their pathkeys empty.
		 */
		if (parse->groupClause &&
			grouping_is_sortable(parse->groupClause))
			root->group_pathkeys =
			make_pathkeys_for_groupclause(root,
										  parse->groupClause,
										  tlist);
		else
			root->group_pathkeys = NIL;

		if (parse->distinctClause &&
			grouping_is_sortable(parse->distinctClause))
			root->distinct_pathkeys =
				make_pathkeys_for_sortclauses(root,
											  parse->distinctClause,
											  tlist,
											  false);
		else
			root->distinct_pathkeys = NIL;

		root->sort_pathkeys =
			make_pathkeys_for_sortclauses(root,
										  parse->sortClause,
										  tlist,
										  false);

		/*
		 * Will need actual number of aggregates for estimating costs.
		 *
		 * Note: we do not attempt to detect duplicate aggregates here; a
		 * somewhat-overestimated count is okay for our present purposes.
		 *
		 * Note: think not that we can turn off hasAggs if we find no aggs. It
		 * is possible for constant-expression simplification to remove all
		 * explicit references to aggs, but we still have to follow the
		 * aggregate semantics (eg, producing only one output row).
		 */
		MemSet(&agg_counts, 0, sizeof(AggClauseCounts));

		if (parse->hasAggs)
		{
			count_agg_clauses((Node *) tlist, &agg_counts);
			count_agg_clauses(parse->havingQual, &agg_counts);
		}

		/*
		 * Generate appropriate target list for subplan; may be different from
		 * tlist if grouping or aggregation is needed.
		 */
		sub_tlist = make_subplanTargetList(root, tlist,
										   &groupColIdx, &groupOperators, &need_tlist_eval);

		/* We consider only the first (bottom) window in pathkeys logic */
		if (activeWindows != NIL)
		{
			WindowClause *wc = (WindowClause *) linitial(activeWindows);

			root->window_pathkeys = make_pathkeys_for_window(root,
															 wc,
															 tlist,
															 false);
		}
		else
			root->window_pathkeys = NIL;

		/*
		 * Will need actual number of aggregates for estimating costs.
		 *
		 * Note: we do not attempt to detect duplicate aggregates here; a
		 * somewhat-overestimated count is okay for our present purposes.
		 *
		 * Note: think not that we can turn off hasAggs if we find no aggs. It
		 * is possible for constant-expression simplification to remove all
		 * explicit references to aggs, but we still have to follow the
		 * aggregate semantics (eg, producing only one output row).
		 */
		if (parse->hasAggs)
		{
			count_agg_clauses((Node *) tlist, &agg_counts);
			count_agg_clauses(parse->havingQual, &agg_counts);
		}

		/*
		 * Figure out whether we want a sorted result from query_planner.
		 *
		 * If we have a sortable GROUP BY clause, then we want a result sorted
		 * properly for grouping.  Otherwise, if we have window functions to
		 * evaluate, we try to sort for the first window.  Otherwise, if
		 * there's a sortable DISTINCT clause that's more rigorous than the
		 * ORDER BY clause, we try to produce output that's sufficiently well
		 * sorted for the DISTINCT.  Otherwise, if there is an ORDER BY
		 * clause, we want to sort by the ORDER BY clause.
		 *
		 * Note: if we have both ORDER BY and GROUP BY, and ORDER BY is a
		 * superset of GROUP BY, it would be tempting to request sort by ORDER
		 * BY --- but that might just leave us failing to exploit an available
		 * sort order at all.  Needs more thought.	The choice for DISTINCT
		 * versus ORDER BY is much easier, since we know that the parser
		 * ensured that one is a superset of the other.
		 */
		if (root->group_pathkeys)
			root->query_pathkeys = root->group_pathkeys;
		else if (root->window_pathkeys)
			root->query_pathkeys = root->window_pathkeys;
		else if (list_length(root->distinct_pathkeys) >
				 list_length(root->sort_pathkeys))
			root->query_pathkeys = root->distinct_pathkeys;
		else if (root->sort_pathkeys)
			root->query_pathkeys = root->sort_pathkeys;
		else
			root->query_pathkeys = NIL;

		/*
		 * Generate the best unsorted and presorted paths for this Query (but
		 * note there may not be any presorted path).  query_planner will also
		 * estimate the number of groups in the query, and canonicalize all
		 * the pathkeys.
		 */
		query_planner(root, sub_tlist, tuple_fraction, limit_tuples,
					  &cheapest_path, &sorted_path, &dNumGroups);

		/*
		 * If grouping, decide whether to use sorted or hashed grouping.
		 */
		if (parse->groupClause)
		{
			bool		can_hash;
			bool		can_sort;

			/*
			 * Executor doesn't support hashed aggregation with DISTINCT or
			 * ORDER BY aggregates.  (Doing so would imply storing *all* the
			 * input values in the hash table, and/or running many sorts in
			 * parallel, either of which seems like a certain loser.)
			 */
			can_hash = (agg_counts.numOrderedAggs == 0 &&
						grouping_is_hashable(parse->groupClause));
			can_sort = grouping_is_sortable(parse->groupClause);
			if (can_hash && can_sort)
			{
				/* we have a meaningful choice to make ... */
				use_hashed_grouping =
					choose_hashed_grouping(root,
										   tuple_fraction, limit_tuples,
										   cheapest_path, sorted_path,
										   numGroupCols,
										   dNumGroups, &agg_counts);
			}
			else if (can_hash)
				use_hashed_grouping = true;
			else if (can_sort)
				use_hashed_grouping = false;
			else
				ereport(ERROR,
						(errcode(ERRCODE_FEATURE_NOT_SUPPORTED),
						 errmsg("could not implement GROUP BY"),
						 errdetail("Some of the datatypes only support hashing, while others only support sorting.")));

			/* Also convert # groups to long int --- but 'ware overflow! */
			numGroups = (long) Min(dNumGroups, (double) LONG_MAX);
		}

		/*
		 * Select the best path.  If we are doing hashed grouping, we will
		 * always read all the input tuples, so use the cheapest-total path.
		 * Otherwise, trust query_planner's decision about which to use.
		 */
		if (use_hashed_grouping || !sorted_path)
			best_path = cheapest_path;
		else
			best_path = sorted_path;

		/*
		 * CDB:  For now, we either - construct a general parallel plan, - let
		 * the sequential planner handle the situation, or - construct a
		 * sequential plan using the mix-max index optimization.
		 *
		 * Eventually we should add a parallel version of the min-max
		 * optimization.  For now, it's either-or.
		 */
		if (Gp_role == GP_ROLE_DISPATCH)
		{
			bool		querynode_changed = false;
			bool		pass_subtlist = agg_counts.hasOrderedAggs;
			GroupContext group_context;

			group_context.best_path = best_path;
			group_context.cheapest_path = cheapest_path;
			group_context.subplan = NULL;
			group_context.sub_tlist = pass_subtlist ? sub_tlist : NIL;
			group_context.tlist = tlist;
			group_context.use_hashed_grouping = use_hashed_grouping;
			group_context.tuple_fraction = tuple_fraction;
			group_context.canonical_grpsets = canonical_grpsets;
			group_context.grouping = 0;
			group_context.numGroupCols = 0;
			group_context.groupColIdx = NULL;
			group_context.groupOperators = NULL;
			group_context.numDistinctCols = 0;
			group_context.distinctColIdx = NULL;
			group_context.p_dNumGroups = &dNumGroups;
			group_context.pcurrent_pathkeys = &current_pathkeys;
			group_context.querynode_changed = &querynode_changed;

			result_plan = cdb_grouping_planner(root,
											   &agg_counts,
											   &group_context);

			/* Add the Repeat node if needed. */
			if (result_plan != NULL &&
				canonical_grpsets != NULL &&
				canonical_grpsets->grpset_counts != NULL)
			{
				bool		need_repeat_node = false;
				int			grpset_no;
				int			repeat_count = 0;

				for (grpset_no = 0; grpset_no < canonical_grpsets->ngrpsets; grpset_no++)
				{
					if (canonical_grpsets->grpset_counts[grpset_no] > 1)
					{
						need_repeat_node = true;
						break;
					}
				}

				if (canonical_grpsets->ngrpsets == 1)
					repeat_count = canonical_grpsets->grpset_counts[0];

				if (need_repeat_node)
				{
					result_plan = add_repeat_node(result_plan, repeat_count, 0);
				}
			}

			if (result_plan != NULL && querynode_changed)
			{
				/*
				 * We want to re-write sort_pathkeys here since the 2-stage
				 * aggregation subplan or grouping extension subplan may
				 * change the previous root->parse Query node, which makes the
				 * current sort_pathkeys invalid.
				 */
				if (parse->distinctClause)
					root->distinct_pathkeys =
						make_pathkeys_for_sortclauses(root,
													  parse->distinctClause,
													  result_plan->targetlist,
													  true);
				if (parse->sortClause)
					root->sort_pathkeys =
						make_pathkeys_for_sortclauses(root,
													  parse->sortClause,
													  result_plan->targetlist,
													  true);
			}
		}
		else	/* Not GP_ROLE_DISPATCH */
		{
			/*
			 * Check to see if it's possible to optimize MIN/MAX aggregates.
			 * If so, we will forget all the work we did so far to choose a
			 * "regular" path ... but we had to do it anyway to be able to
			 * tell which way is cheaper.
			 */
			result_plan = optimize_minmax_aggregates(root,
													 tlist,
													 best_path);
			if (result_plan != NULL)
			{
				/*
				 * optimize_minmax_aggregates generated the full plan, with
				 * the right tlist, and it has no sort order.
				 */
				current_pathkeys = NIL;
				mark_plan_entry(result_plan);
			}

		}

		if (result_plan == NULL)
		{
			/*
			 * Normal case --- create a plan according to query_planner's
			 * results.
			 */
			bool		need_sort_for_grouping = false;

			result_plan = create_plan(root, best_path);
			current_pathkeys = best_path->pathkeys;
			current_locus = best_path->locus;	/* just use keys, don't copy */

			/*
			 * The returned plan might be ordered by TLEs that we don't need
			 * in the final result, and will therefore not be present in the
			 * final target list. Also remove them from current_pathkeys, so
			 * that current_pathkeys only contains expressions that can be
			 * evaluated using the new target list. This is not required in
			 * PostgreSQL, because in PostgreSQL current_pathkeys is only
			 * compared against, and there's no need to re-evaluate it. But
			 * in GPDB, we might use current_pathkeys to maintain the order
			 * in a Motion node that we create, so we must be able to
			 * evaluate it.
			 */
			current_pathkeys =
				cdbpullup_truncatePathKeysForTargetList(current_pathkeys,
														sub_tlist);

			/* Detect if we'll need an explicit sort for grouping */
			if (parse->groupClause && !use_hashed_grouping &&
			  !pathkeys_contained_in(root->group_pathkeys, current_pathkeys))
			{
				need_sort_for_grouping = true;

				/*
				 * Always override create_plan's tlist, so that we don't
				 * sort useless data from a "physical" tlist.
				 */
				need_tlist_eval = true;
			}

			/*
			 * create_plan returns a plan with just a "flat" tlist of
			 * required Vars.  Usually we need to insert the sub_tlist as the
			 * tlist of the top plan node.	However, we can skip that if we
			 * determined that whatever create_plan chose to return will be
			 * good enough.
			 */
			if (need_tlist_eval)
			{
				/*
				 * If the top-level plan node is one that cannot do expression
				 * evaluation, we must insert a Result node to project the
				 * desired tlist.
				 */
				result_plan = plan_pushdown_tlist(root, result_plan, sub_tlist);

				/*
				 * Also, account for the cost of evaluation of the sub_tlist.
				 *
				 * Up to now, we have only been dealing with "flat" tlists,
				 * containing just Vars.  So their evaluation cost is zero
				 * according to the model used by cost_qual_eval() (or if you
				 * prefer, the cost is factored into cpu_tuple_cost).  Thus we
				 * can avoid accounting for tlist cost throughout
				 * query_planner() and subroutines.  But now we've inserted a
				 * tlist that might contain actual operators, sub-selects, etc
				 * --- so we'd better account for its cost.
				 *
				 * Below this point, any tlist eval cost for added-on nodes
				 * should be accounted for as we create those nodes.
				 * Presently, of the node types we can add on, only Agg,
				 * WindowAgg, and Group project new tlists (the rest just copy
				 * their input tuples) --- so make_agg(), make_windowagg() and
				 * make_group() are responsible for computing the added cost.
				 */
				cost_qual_eval(&tlist_cost, sub_tlist, root);
				result_plan->startup_cost += tlist_cost.startup;
				result_plan->total_cost += tlist_cost.startup +
					tlist_cost.per_tuple * result_plan->plan_rows;
			}
			else
			{
				/*
				 * Since we're using create_plan's tlist and not the one
				 * make_subplanTargetList calculated, we have to refigure any
				 * grouping-column indexes make_subplanTargetList computed.
				 */
				locate_grouping_columns(root, tlist, result_plan->targetlist,
										groupColIdx);
			}

			Assert(result_plan->flow);

			/*
			 * Insert AGG or GROUP node if needed, plus an explicit sort step
			 * if necessary.
			 *
			 * HAVING clause, if any, becomes qual of the Agg or Group node.
			 */
			if (!grpext && use_hashed_grouping)
			{
				/* Hashed aggregate plan --- no sort needed */
				result_plan = (Plan *) make_agg(root,
												tlist,
												(List *) parse->havingQual,
												AGG_HASHED, false,
												numGroupCols,
												groupColIdx,
												groupOperators,
												numGroups,
												/* GPDB_84_MERGE_FIXME: What would be
												 * appropriate values for these extra
												 * arguments? */
												0, /* num_nullcols */
												0, /* input_grouping */
												0, /* grouping */
												0, /* rollup_gs_times */
												agg_counts.numAggs,
												agg_counts.transitionSpace,
												result_plan);

				if (canonical_grpsets != NULL &&
					canonical_grpsets->grpset_counts != NULL &&
					canonical_grpsets->grpset_counts[0] > 1)
				{
					result_plan->flow = pull_up_Flow(result_plan, result_plan->lefttree);
					result_plan = add_repeat_node(result_plan,
										 canonical_grpsets->grpset_counts[0],
												  0);
				}

				/* Hashed aggregation produces randomly-ordered results */
				current_pathkeys = NIL;
				CdbPathLocus_MakeNull(&current_locus);
			}
			else if (!grpext && (parse->hasAggs || parse->groupClause))
			{
				/* Plain aggregate plan --- sort if needed */
				AggStrategy aggstrategy;

				if (parse->groupClause)
				{
					if (need_sort_for_grouping)
					{
						result_plan = (Plan *)
							make_sort_from_groupcols(root,
													 parse->groupClause,
													 groupColIdx,
													 false,
													 result_plan);
						current_pathkeys = root->group_pathkeys;

						/* Decorate the Sort node with a Flow node. */
						mark_sort_locus(result_plan);
					}
					aggstrategy = AGG_SORTED;

					/*
					 * The AGG node will not change the sort ordering of its
					 * groups, so current_pathkeys describes the result too.
					 */
				}
				else
				{
					aggstrategy = AGG_PLAIN;
					/* Result will be only one row anyway; no sort order */
					current_pathkeys = NIL;
				}

				/*
				 * We make a single Agg node if this is not a grouping extension.
				 */
				result_plan = (Plan *) make_agg(root,
												tlist,
												(List *) parse->havingQual,
												aggstrategy, false,
												numGroupCols,
												groupColIdx,
												groupOperators,
												numGroups,
												0, /* num_nullcols */
												0, /* input_grouping */
												0, /* grouping */
												0, /* rollup_gs_times */
												agg_counts.numAggs,
												agg_counts.transitionSpace,
												result_plan);

				if (canonical_grpsets != NULL &&
					canonical_grpsets->grpset_counts != NULL &&
					canonical_grpsets->grpset_counts[0] > 1)
				{
					result_plan->flow = pull_up_Flow(result_plan, result_plan->lefttree);
					result_plan = add_repeat_node(result_plan,
										 canonical_grpsets->grpset_counts[0],
												  0);
				}

				CdbPathLocus_MakeNull(&current_locus);
			}
			else if (grpext && (parse->hasAggs || parse->groupClause))
			{
				/* Plan the grouping extension */
				ListCell   *lc;
				bool		querynode_changed = false;

				/*
				 * Make a copy of tlist. Really need to?
				 */
				List	   *new_tlist = copyObject(tlist);

				/* Make EXPLAIN output look nice */
				foreach(lc, result_plan->targetlist)
				{
					TargetEntry *tle = (TargetEntry *) lfirst(lc);

					if (IsA(tle->expr, Var) &&tle->resname == NULL)
					{
						TargetEntry *vartle = tlist_member((Node *) tle->expr, tlist);

						if (vartle != NULL && vartle->resname != NULL)
							tle->resname = pstrdup(vartle->resname);
					}
				}

				result_plan = plan_grouping_extension(root, best_path, tuple_fraction,
													  use_hashed_grouping,
													  &new_tlist, result_plan->targetlist,
													  true, false,
													  (List *) parse->havingQual,
													  &numGroupCols,
													  &groupColIdx,
													  &groupOperators,
													  &agg_counts,
													  canonical_grpsets,
													  &dNumGroups,
													  &querynode_changed,
													  &current_pathkeys,
													  result_plan);
				if (querynode_changed)
				{
					/*
					 * We want to re-write sort_pathkeys here since the
					 * 2-stage aggregation subplan or grouping extension
					 * subplan may change the previous root->parse Query node,
					 * which makes the current sort_pathkeys invalid.
					 */
					if (parse->distinctClause &&
						grouping_is_sortable(parse->distinctClause))
						root->distinct_pathkeys =
							make_pathkeys_for_sortclauses(root,
														  parse->distinctClause,
														  result_plan->targetlist,
														  true);
					if (parse->sortClause)
						root->sort_pathkeys =
							make_pathkeys_for_sortclauses(root,
														  parse->sortClause,
														  result_plan->targetlist,
														  true);
					CdbPathLocus_MakeNull(&current_locus);
				}
			}
			else if (root->hasHavingQual)
			{
				/*
				 * No aggregates, and no GROUP BY, but we have a HAVING qual.
				 * This is a degenerate case in which we are supposed to emit
				 * either 0 or 1 row depending on whether HAVING succeeds.
				 * Furthermore, there cannot be any variables in either HAVING
				 * or the targetlist, so we actually do not need the FROM
				 * table at all!  We can just throw away the plan-so-far and
				 * generate a Result node.	This is a sufficiently unusual
				 * corner case that it's not worth contorting the structure of
				 * this routine to avoid having to generate the plan in the
				 * first place.
				 */
				result_plan = (Plan *) make_result(root,
												   tlist,
												   parse->havingQual,
												   NULL);
				/* Result will be only one row anyway; no sort order */
				current_pathkeys = NIL;
				mark_plan_general(result_plan);
				CdbPathLocus_MakeNull(&current_locus);
			}
		}						/* end of non-minmax-aggregate case */

		/*
		 * Since each window function could require a different sort order, we
		 * stack up a WindowAgg node for each window, with sort steps between
		 * them as needed.
		 */
		if (activeWindows)
		{
			List	   *window_tlist;
			ListCell   *l;

			/*
			 * If the top-level plan node is one that cannot do expression
			 * evaluation, we must insert a Result node to project the desired
			 * tlist.  (In some cases this might not really be required, but
			 * it's not worth trying to avoid it.)  Note that on second and
			 * subsequent passes through the following loop, the top-level
			 * node will be a WindowAgg which we know can project; so we only
			 * need to check once.
			 */
			if (!is_projection_capable_plan(result_plan))
			{
				result_plan = (Plan *) make_result(root,
												   NIL,
												   NULL,
												   result_plan);

				result_plan->flow = pull_up_Flow(result_plan,
												 getAnySubplan(result_plan));
			}

			/*
			 * The "base" targetlist for all steps of the windowing process is
			 * a flat tlist of all Vars and Aggs needed in the result. (In
			 * some cases we wouldn't need to propagate all of these all the
			 * way to the top, since they might only be needed as inputs to
			 * WindowFuncs.  It's probably not worth trying to optimize that
			 * though.)  We also need any volatile sort expressions, because
			 * make_sort_from_pathkeys won't add those on its own, and anyway
			 * we want them evaluated only once at the bottom of the stack.
			 * As we climb up the stack, we add outputs for the WindowFuncs
			 * computed at each level.	Also, each input tlist has to present
			 * all the columns needed to sort the data for the next WindowAgg
			 * step.  That's handled internally by make_sort_from_pathkeys,
			 * but we need the copyObject steps here to ensure that each plan
			 * node has a separately modifiable tlist.
			 *
			 * Note: it's essential here to use PVC_INCLUDE_AGGREGATES so that
			 * Vars mentioned only in aggregate expressions aren't pulled out
			 * as separate targetlist entries.  Otherwise we could be putting
			 * ungrouped Vars directly into an Agg node's tlist, resulting in
			 * undefined behavior.
			 */
			window_tlist = flatten_tlist(tlist,
										 PVC_INCLUDE_AGGREGATES,
										 PVC_INCLUDE_PLACEHOLDERS);
			window_tlist = add_volatile_sort_exprs(window_tlist, tlist,
												   activeWindows);
			foreach(l, activeWindows)
			{
				WindowClause *wc = (WindowClause *) lfirst(l);
				List	   *extravars;

				extravars = pull_var_clause(wc->startOffset,
											PVC_REJECT_AGGREGATES,
											PVC_INCLUDE_PLACEHOLDERS);
				window_tlist = add_to_flat_tlist(window_tlist, extravars);

				extravars = pull_var_clause(wc->endOffset,
											PVC_REJECT_AGGREGATES,
											PVC_INCLUDE_PLACEHOLDERS);
				window_tlist = add_to_flat_tlist(window_tlist, extravars);
			}

			window_tlist = add_to_flat_tlist_junk(window_tlist,
												  result_plan->flow->hashExpr,
												  true /* resjunk */);
			result_plan->targetlist = (List *) copyObject(window_tlist);

			foreach(l, activeWindows)
			{
				WindowClause *wc = (WindowClause *) lfirst(l);
				List	   *window_pathkeys;
				int			partNumCols;
				AttrNumber *partColIdx;
				Oid		   *partOperators;
				int			ordNumCols;
				AttrNumber *ordColIdx;
				Oid		   *ordOperators;
				int			firstOrderCol = 0;
				Oid			firstOrderCmpOperator = InvalidOid;
				bool		firstOrderNullsFirst = false;

				/*
				 * Unless the PARTITION BY in the window happens to match the
				 * current distribution, we need a motion. Each partition
				 * needs to be handled in the same segment.
				 *
				 * If there is no PARTITION BY, then all rows form a single
				 * partition, so we need to gather all the tuples to a single
				 * node. But we'll do that after the Sort, so that the Sort
				 * is parallelized.
				 */
				if (wc->partitionClause && !CdbPathLocus_IsGeneral(current_locus))
				{
					List	   *dist_pathkeys;

					dist_pathkeys =
						make_pathkeys_for_sortclauses(root, wc->partitionClause,
													  tlist, false);

					if (!cdbpathlocus_collocates(root, current_locus, dist_pathkeys, false))
					{
						List	   *dist_exprs = NIL;
						ListCell   *lc;

						foreach (lc, wc->partitionClause)
						{
							SortGroupClause *sc = (SortGroupClause *) lfirst(lc);
							TargetEntry *tle = get_sortgroupclause_tle(sc, tlist);

							dist_exprs = lappend(dist_exprs, tle->expr);
						}

						result_plan = (Plan *) make_motion_hash(root, result_plan, dist_exprs);
						result_plan->total_cost += motion_cost_per_row * result_plan->plan_rows;
						current_pathkeys = NIL; /* no longer sorted */
						Assert(result_plan->flow);

						/*
						 * Change current_locus based on the new distribution
						 * pathkeys.
						 */
						CdbPathLocus_MakeHashed(&current_locus, dist_pathkeys);
					}
				}

				window_pathkeys = make_pathkeys_for_window(root,
														   wc,
														   tlist,
														   true);

				/*
				 * This is a bit tricky: we build a sort node even if we don't
				 * really have to sort.  Even when no explicit sort is needed,
				 * we need to have suitable resjunk items added to the input
				 * plan's tlist for any partitioning or ordering columns that
				 * aren't plain Vars.  Furthermore, this way we can use
				 * existing infrastructure to identify which input columns are
				 * the interesting ones.
				 */
				if (window_pathkeys)
				{
					Sort	   *sort_plan;

					sort_plan = make_sort_from_pathkeys(root,
														result_plan,
														window_pathkeys,
														-1.0,
														true);
					if (!pathkeys_contained_in(window_pathkeys,
											   current_pathkeys))
					{
						/* we do indeed need to sort */
						result_plan = (Plan *) sort_plan;
						current_pathkeys = window_pathkeys;
						mark_sort_locus(result_plan);

						if (!result_plan->flow)
							result_plan->flow = pull_up_Flow(result_plan,
															 getAnySubplan(result_plan));
					}
					/* In either case, extract the per-column information */
					get_column_info_for_window(root, wc, tlist,
											   sort_plan->numCols,
											   sort_plan->sortColIdx,
											   &partNumCols,
											   &partColIdx,
											   &partOperators,
											   &ordNumCols,
											   &ordColIdx,
											   &ordOperators);
				}
				else
				{
					/* empty window specification, nothing to sort */
					partNumCols = 0;
					partColIdx = NULL;
					partOperators = NULL;
					ordNumCols = 0;
					ordColIdx = NULL;
					ordOperators = NULL;
				}

				if (wc->orderClause)
				{
					SortGroupClause *sortcl = (SortGroupClause *) linitial(wc->orderClause);
					ListCell	*l_tle;

					firstOrderCol = 0;
					foreach(l_tle, window_tlist)
					{
						TargetEntry *tle = (TargetEntry *) lfirst(l_tle);

						firstOrderCol++;
						if (sortcl->tleSortGroupRef == tle->ressortgroupref)
							break;
					}
					if (!l_tle)
						elog(ERROR, "failed to locate ORDER BY column");

					firstOrderCmpOperator = sortcl->sortop;
					firstOrderNullsFirst = sortcl->nulls_first;
				}

				/*
				 * If there was no PARTITION BY, gather the result.
				 */
				if (!wc->partitionClause &&
					!CdbPathLocus_IsGeneral(current_locus) &&
					result_plan->flow->flotype != FLOW_SINGLETON)
				{
					result_plan =
						(Plan *) make_motion_gather_to_QE(root, result_plan, current_pathkeys);
				}

				if (lnext(l))
				{
					/* Add the current WindowFuncs to the running tlist */
					window_tlist = add_to_flat_tlist(window_tlist,
										   wflists->windowFuncs[wc->winref]);
				}
				else
				{
					/* Install the original tlist in the topmost WindowAgg */
					window_tlist = tlist;
				}

				/* ... and make the WindowAgg plan node */
				result_plan = (Plan *)
					make_windowagg(root,
								   (List *) copyObject(window_tlist),
								   wflists->windowFuncs[wc->winref],
								   wc->winref,
								   partNumCols,
								   partColIdx,
								   partOperators,
								   ordNumCols,
								   ordColIdx,
								   ordOperators,
								   firstOrderCol,
								   firstOrderCmpOperator,
								   firstOrderNullsFirst,
								   wc->frameOptions,
								   wc->startOffset,
								   wc->endOffset,
								   result_plan);
			}
		}

		/* free canonical_grpsets */
		free_canonical_groupingsets(canonical_grpsets);
	}							/* end of if (setOperations) */

	/*
	 * Decorate the top node with a Flow node if it doesn't have one yet. (In
	 * such cases we require the next-to-top node to have a Flow node from
	 * which we can obtain the distribution info.)
	 */
	if (!result_plan->flow)
		result_plan->flow = pull_up_Flow(result_plan, getAnySubplan(result_plan));

	/*
	 * An ORDER BY or DISTINCT doesn't make much sense, unless we bring all
	 * the data to a single node. Otherwise it's just a partial order. (If
	 * there's a LIMIT or OFFSET clause, we'll take care of this below, after
	 * inserting the Limit node).
	 *
	 * In a subquery, though, a partial order is OK. In fact, we could
	 * probably not bother with the sort at all, unless there's a LIMIT or
	 * OFFSET, because it's not going to make any difference to the overall
	 * query's result. For example, in "WHERE x IN (SELECT ...  ORDER BY
	 * foo)", the ORDER BY in the subquery will make no difference. PostgreSQL
	 * honors the sort, though, and historically, GPDB has also done a partial
	 * sort, separately on each node. So keep that behavior for now.
	 *
	 * A SELECT INTO or CREATE TABLE AS is similar to a subquery: the order
	 * doesn't really matter, but let's keep the partial order anyway.
	 *
	 * In a TABLE function's input subquery, a partial order is the documented
	 * behavior, so in that case that's definitely what we want.
	 */
	if ((parse->distinctClause || parse->sortClause) &&
		(root->config->honor_order_by || !root->parent_root) &&
		!parse->intoClause &&
		/*
		 * GPDB_84_MERGE_FIXME: Does this do the right thing, if you have a
		 * SELECT DISTINCT query as argument to a table function?
		 */
		!parse->isTableValueSelect &&
		!parse->limitCount && !parse->limitOffset)
	{
		must_gather = true;
	}
	else
		must_gather = false;

	/*
	 * If there is a DISTINCT clause, add the necessary node(s).
	 */
	if (parse->distinctClause)
	{
		double		dNumDistinctRows;
		long		numDistinctRows;
		bool		use_hashed_distinct;
		bool		can_sort;
		bool		can_hash;

		/*
		 * If there was grouping or aggregation, use the current number of
		 * rows as the estimated number of DISTINCT rows (ie, assume the
		 * result was already mostly unique).  If not, use the number of
		 * distinct-groups calculated by query_planner.
		 */
		if (parse->groupClause || root->hasHavingQual || parse->hasAggs)
			dNumDistinctRows = result_plan->plan_rows;
		else
			dNumDistinctRows = dNumGroups;

		/* Also convert to long int --- but 'ware overflow! */
		numDistinctRows = (long) Min(dNumDistinctRows, (double) LONG_MAX);

		/*
		 * If we have a sortable DISTINCT ON clause, we always use sorting.
		 * This enforces the expected behavior of DISTINCT ON.
		 */
		can_sort = grouping_is_sortable(parse->distinctClause);
		if (can_sort && parse->hasDistinctOn)
			use_hashed_distinct = false;
		else
		{
			can_hash = grouping_is_hashable(parse->distinctClause);

			/* GPDB_84_MERGE_FIXME: The hash Agg we build for DISTINCT currently
			 * loses the GROUP_ID() information, so don't use it if there's a
			 * GROUP_ID().
			 */
			if (can_hash && contain_group_id((Node *) result_plan->targetlist))
				can_hash = false;

			if (can_hash && can_sort)
			{
				/* we have a meaningful choice to make ... */
				use_hashed_distinct =
					choose_hashed_distinct(root,
										   result_plan, current_pathkeys,
										   tuple_fraction, limit_tuples,
										   dNumDistinctRows);
			}
			else if (can_hash)
				use_hashed_distinct = true;
			else if (can_sort)
				use_hashed_distinct = false;
			else
			{
				ereport(ERROR,
						(errcode(ERRCODE_FEATURE_NOT_SUPPORTED),
						 errmsg("could not implement DISTINCT"),
						 errdetail("Some of the datatypes only support hashing, while others only support sorting.")));
				use_hashed_distinct = false;	/* keep compiler quiet */
			}
		}

		/*
		 * MPP: If there's a DISTINCT clause and we're not collocated on the
		 * distinct key, we need to redistribute on that key.  In addition, we
		 * need to consider whether to "pre-unique" by doing a Sort-Unique
		 * operation on the data as currently distributed, redistributing on the
		 * district key, and doing the Sort-Unique again. This 2-phase approach
		 * will be a win, if the cost of redistributing the entire input exceeds
		 * the cost of an extra Redistribute-Sort-Unique on the pre-uniqued
		 * (reduced) input.
		 */
		distinctExprs = get_sortgrouplist_exprs(parse->distinctClause,
												result_plan->targetlist);
		numDistinct = estimate_num_groups(root, distinctExprs,
										  result_plan->plan_rows);

		if (CdbPathLocus_IsNull(current_locus))
		{
			current_locus = cdbpathlocus_from_flow(result_plan->flow);
		}

		if (Gp_role == GP_ROLE_DISPATCH && CdbPathLocus_IsPartitioned(current_locus))
		{
			bool		needMotion = !cdbpathlocus_collocates(root, current_locus,
															  root->distinct_pathkeys, false /* exact_match */ );

			/* Apply the preunique optimization, if enabled and worthwhile. */
			/* GPDB_84_MERGE_FIXME: pre-unique for hash distinct not implemented. */
			if (root->config->gp_enable_preunique && needMotion && !use_hashed_distinct)
			{
				double		base_cost,
							alt_cost;
				Path		sort_path;	/* dummy for result of cost_sort */

				base_cost = motion_cost_per_row * result_plan->plan_rows;
				alt_cost = motion_cost_per_row * numDistinct;
				cost_sort(&sort_path, root, NIL, alt_cost,
						  numDistinct, result_plan->plan_rows, -1.0);
				alt_cost += sort_path.startup_cost;
				alt_cost += cpu_operator_cost * numDistinct
					* list_length(parse->distinctClause);

				if (alt_cost < base_cost || root->config->gp_eager_preunique)
				{
					/*
					 * Reduce the number of rows to move by adding a [Sort
					 * and] Unique prior to the redistribute Motion.
					 */
					if (root->sort_pathkeys)
					{
						if (!pathkeys_contained_in(root->sort_pathkeys, current_pathkeys))
						{
							result_plan = (Plan *) make_sort_from_pathkeys(root,
																		   result_plan,
																		   root->sort_pathkeys,
																		   limit_tuples,
																		   true);
							((Sort *) result_plan)->noduplicates = gp_enable_sort_distinct;
							current_pathkeys = root->sort_pathkeys;
							mark_sort_locus(result_plan);
						}
					}

					result_plan = (Plan *) make_unique(result_plan, parse->distinctClause);

					result_plan->flow = pull_up_Flow(result_plan, result_plan->lefttree);

					result_plan->plan_rows = numDistinct;

					/*
					 * Our sort node (under the unique node), unfortunately
					 * can't guarantee uniqueness -- so we aren't allowed to
					 * push the limit into the sort; but we can avoid moving
					 * the entire sorted result-set by plunking a limit on the
					 * top of the unique-node.
					 */
					if (parse->limitCount)
					{
						/*
						 * Our extra limit operation is basically a
						 * third-phase on multi-phase limit (see 2-phase limit
						 * below)
						 */
						result_plan = pushdown_preliminary_limit(result_plan, parse->limitCount, count_est, parse->limitOffset, offset_est);
					}
				}
			}

			if (needMotion)
			{
				result_plan = (Plan *) make_motion_hash(root, result_plan, distinctExprs);
				result_plan->total_cost += motion_cost_per_row * result_plan->plan_rows;
				current_pathkeys = NIL;		/* Any pre-existing order now lost. */
			}
		}
		else if ( result_plan->flow->flotype == FLOW_SINGLETON )
			; /* Already collocated. */
		else
		{
			ereport(ERROR, (errcode(ERRCODE_INTERNAL_ERROR),
							errmsg("unexpected input locus to distinct")));
		}

		if (use_hashed_distinct)
		{
			/* Hashed aggregate plan --- no sort needed */

			result_plan = (Plan *) make_agg(root,
											result_plan->targetlist,
											NIL,
											AGG_HASHED,
											false, /* streaming */
										  list_length(parse->distinctClause),
								 extract_grouping_cols(parse->distinctClause,
													result_plan->targetlist),
								 extract_grouping_ops(parse->distinctClause),
											numDistinctRows,
											0, /* num_nullcols */
											0, /* input_grouping */
											0, /* grouping */
											0, /* rollupGSTimes */
											0,
											0, /* transSpace */
											result_plan);
			/* Hashed aggregation produces randomly-ordered results */
			current_pathkeys = NIL;
		}
		else
		{
			/*
			 * Use a Unique node to implement DISTINCT.  Add an explicit sort
			 * if we couldn't make the path come out the way the Unique node
			 * needs it.  If we do have to sort, always sort by the more
			 * rigorous of DISTINCT and ORDER BY, to avoid a second sort
			 * below.  However, for regular DISTINCT, don't sort now if we
			 * don't have to --- sorting afterwards will likely be cheaper,
			 * and also has the possibility of optimizing via LIMIT.  But for
			 * DISTINCT ON, we *must* force the final sort now, else it won't
			 * have the desired behavior.
			 */
			List	   *needed_pathkeys;

			if (parse->hasDistinctOn &&
				list_length(root->distinct_pathkeys) <
				list_length(root->sort_pathkeys))
				needed_pathkeys = root->sort_pathkeys;
			else
				needed_pathkeys = root->distinct_pathkeys;

			if (!pathkeys_contained_in(needed_pathkeys, current_pathkeys))
			{
				if (list_length(root->distinct_pathkeys) >=
					list_length(root->sort_pathkeys))
					current_pathkeys = root->distinct_pathkeys;
				else
				{
					current_pathkeys = root->sort_pathkeys;
					/* Assert checks that parser didn't mess up... */
					Assert(pathkeys_contained_in(root->distinct_pathkeys,
												 current_pathkeys));
				}

				result_plan = (Plan *) make_sort_from_pathkeys(root,
															   result_plan,
															current_pathkeys,
															   -1.0,
															   true);
				mark_sort_locus(result_plan);
			}

			if (must_gather && result_plan->flow->flotype != FLOW_SINGLETON)
			{
				/*
				 * As an optimization, eliminate any duplicates within the segment,
				 * before the motion.
				 */
				if (IsA(result_plan, Sort) &&gp_enable_sort_distinct)
					((Sort *) result_plan)->noduplicates = true;
				result_plan = (Plan *) make_unique(result_plan, parse->distinctClause);
				result_plan->flow = pull_up_Flow(result_plan, result_plan->lefttree);

				result_plan = (Plan *) make_motion_gather(root, result_plan, -1,
														  current_pathkeys);
			}

			result_plan = (Plan *) make_unique(result_plan,
											   parse->distinctClause);
			result_plan->plan_rows = dNumDistinctRows;
			/* The Unique node won't change sort ordering */
		}
		result_plan->flow = pull_up_Flow(result_plan, result_plan->lefttree);
	}

	/*
	 * If ORDER BY was given and we were not able to make the plan come out in
	 * the right order, add an explicit sort step.
	 */
	if (parse->sortClause)
	{
		if (!pathkeys_contained_in(root->sort_pathkeys, current_pathkeys))
		{
			result_plan = (Plan *) make_sort_from_pathkeys(root,
														   result_plan,
														 root->sort_pathkeys,
														   limit_tuples,
														   true);
			mark_sort_locus(result_plan);
			current_pathkeys = root->sort_pathkeys;
			result_plan->flow = pull_up_Flow(result_plan, result_plan->lefttree);
		}

		if (must_gather && result_plan->flow->flotype != FLOW_SINGLETON)
		{
			/*
			 * current_pathkeys might contain unneeded columns that have been
			 * eliminated from the final target list, and we cannot maintain
			 * such an order in the Motion anymore. So use root->sortpathkeys
			 * rather than current_pathkeys here. (See similar case in LIMIT
			 * handling below.
			 */
			current_pathkeys = root->sort_pathkeys;
			result_plan = (Plan *) make_motion_gather(root, result_plan, -1,
													  current_pathkeys);
		}
	}

	/*
	 * If there is a FOR UPDATE/SHARE clause, add the LockRows node.
	 * (Note: we intentionally test parse->rowMarks not root->rowMarks here.
	 * If there are only non-locking rowmarks, they should be handled by
	 * the ModifyTable node instead.)
	 */
	if (parse->rowMarks)
	{
		result_plan = (Plan *) make_lockrows(result_plan,
											 root->rowMarks,
											 SS_assign_special_param(root));
		/*
		 * The result can no longer be assumed sorted, since locking might
		 * cause the sort key columns to be replaced with new values.
		 */
		current_pathkeys = NIL;
	}

	/*
	 * Finally, if there is a LIMIT/OFFSET clause, add the LIMIT node.
	 */
	if (parse->limitCount || parse->limitOffset)
	{
		if (Gp_role == GP_ROLE_DISPATCH && result_plan->flow->flotype == FLOW_PARTITIONED)
		{
			/* pushdown the first phase of multi-phase limit (which takes offset into account) */
			result_plan = pushdown_preliminary_limit(result_plan, parse->limitCount, count_est, parse->limitOffset, offset_est);
			
			/*
			 * Focus on QE [merge to preserve order], prior to final LIMIT.
			 *
			 * If there is an ORDER BY, the input should be in the required
			 * order now, and we must preserve the order in the merge.
			 */
			if (parse->sortClause)
			{
				if (!pathkeys_contained_in(root->sort_pathkeys, current_pathkeys))
					elog(ERROR, "invalid result order generated for ORDER BY + LIMIT");
				current_pathkeys = root->sort_pathkeys;
				result_plan = (Plan *) make_motion_gather_to_QE(root, result_plan,
																current_pathkeys);
			}
			else
				result_plan = (Plan *) make_motion_gather_to_QE(root, result_plan, NIL);
			result_plan->total_cost += motion_cost_per_row * result_plan->plan_rows;
		}

		if (current_pathkeys == NIL)
		{
			/* This used to be a WARNING.  If reinstated, it should be a NOTICE
			 * and steps taken to avoid issuing it at inopportune times, e.g.,
			 * from the query generated by psql tab-completion.
			 */
			ereport(DEBUG1, (errmsg("LIMIT/OFFSET applied to unordered result.") ));
		}

		/* For multi-phase limit, this is the final limit */
		result_plan = (Plan *) make_limit(result_plan,
										  parse->limitOffset,
										  parse->limitCount,
										  offset_est,
										  count_est);
		result_plan->flow = pull_up_Flow(result_plan, result_plan->lefttree);
	}

	/*
	 * Deal with explicit redistribution requirements for TableValueExpr
	 * subplans with explicit distribitution
	 */
	if (parse->scatterClause)
	{
		bool		r;
		List	   *exprList;

		/* Deal with the special case of SCATTER RANDOMLY */
		if (list_length(parse->scatterClause) == 1 && linitial(parse->scatterClause) == NULL)
			exprList = NIL;
		else
			exprList = parse->scatterClause;

		/*
		 * Repartition the subquery plan based on our distribution
		 * requirements
		 */
		r = repartitionPlan(result_plan, false, false, exprList);
		if (!r)
		{
			/*
			 * This should not be possible, repartitionPlan should never fail
			 * when both stable and rescannable are false.
			 */
			elog(ERROR, "failure repartitioning plan");
		}
	}

<<<<<<< HEAD
	Insist(result_plan->flow);

	/*
	 * Deal with the RETURNING clause if any.  It's convenient to pass the
	 * returningList through setrefs.c now rather than at top level (if we
	 * waited, handling inherited UPDATE/DELETE would be much harder).
	 */
	if (parse->returningList)
	{
		List	   *rlist;

		Assert(parse->resultRelation);
		rlist = set_returning_clause_references(root->glob,
												parse->returningList,
												result_plan,
												parse->resultRelation);
		root->returningLists = list_make1(rlist);
	}
	else
		root->returningLists = NIL;

=======
>>>>>>> 78a09145
	/* Compute result-relations list if needed */
	if (parse->resultRelation)
		root->resultRelations = list_make1_int(parse->resultRelation);
	else
		root->resultRelations = NIL;

	/*
	 * Return the actual output ordering in query_pathkeys for possible use by
	 * an outer query level.
	 */
	root->query_pathkeys = current_pathkeys;

#ifdef USE_ASSERT_CHECKING
	grouping_planner_output_asserts(root, result_plan);
#endif

	return result_plan;
}

/*
 * Entry is through is_dummy_plan().
 *
 * Detect whether a plan node is a "dummy" plan created when a relation
 * is deemed not to need scanning due to constraint exclusion.
 *
 * At bottom, such dummy plans are Result nodes with constant FALSE
 * filter quals.  However, we also recognize simple plans that are
 * known to return no rows because they contain a dummy.
 *
 * BTW The plan_tree_walker framework is overkill here, but it's good to 
 *     do things the standard way.
 */
static bool
is_dummy_plan_walker(Node *node, bool *context)
{
	/*
	 * We are only interested in Plan nodes.
	 */
	if (node == NULL || !is_plan_node(node))
		return false;

	switch (nodeTag(node))
	{
		case T_Result:

			/*
			 * This tests the base case of a dummy plan which is a Result node
			 * with a constant FALSE filter quals.  (This is the case
			 * constructed as an empty Append path by set_plain_rel_pathlist
			 * in allpaths.c and made into a Result plan by create_append_plan
			 * in createplan.c.
			 */
			{
				List	   *rcqual = (List *) ((Result *) node)->resconstantqual;

				if (list_length(rcqual) == 1)
				{
					Const	   *constqual = (Const *) linitial(rcqual);

					if (constqual && IsA(constqual, Const))
					{
						if (!constqual->constisnull &&
							!DatumGetBool(constqual->constvalue))
							*context = true;
						return true;
					}
				}
			}
			return false;

		case T_SubqueryScan:

			/*
			 * A SubqueryScan is dummy, if its subplan is dummy.
			 */
			{
				SubqueryScan *subqueryscan = (SubqueryScan *) node;
				Plan	   *subplan = subqueryscan->subplan;

				if (is_dummy_plan(subplan))
				{
					*context = true;
					return true;
				}
			}
			return false;

		case T_NestLoop:
		case T_MergeJoin:
		case T_HashJoin:

			/*
			 * Joins with dummy inner and/or outer plans are dummy or not
			 * based on the type of join.
			 */
			{
				switch (((Join *) node)->jointype)
				{
					case JOIN_INNER:	/* either */
						*context = is_dummy_plan(innerPlan(node))
							|| is_dummy_plan(outerPlan(node));
						break;

					case JOIN_LEFT:
					case JOIN_FULL:
					case JOIN_RIGHT:	/* both */
						*context = is_dummy_plan(innerPlan(node))
							&& is_dummy_plan(outerPlan(node));
						break;

					case JOIN_SEMI:
					case JOIN_LASJ_NOTIN:
					case JOIN_ANTI:		/* outer */
						*context = is_dummy_plan(outerPlan(node));
						break;

					default:
						break;
				}

				return true;
			}

			/*
			 * It may seem that we should check for Append or SetOp nodes with
			 * all dummy branches, but that case should not occur.  It would
			 * cause big problems elsewhere in the code.
			 */

		case T_Hash:
		case T_Material:
		case T_Sort:
		case T_Unique:

			/*
			 * Some node types are dummy, if their outer plan is dummy so we
			 * just recur.
			 *
			 * We don't include "tricky" nodes like Motion that might affect
			 * plan topology, even though we know they will return no rows
			 * from a dummy.
			 */
			return plan_tree_walker(node, is_dummy_plan_walker, context);

		default:

			/*
			 * Other node types are "opaque" so we choose a conservative
			 * course and terminate the walk.
			 */
			return true;
	}
	/* not reached */
}


static bool
is_dummy_plan(Plan *plan)
{
	bool		is_dummy = false;

	is_dummy_plan_walker((Node *) plan, &is_dummy);

	return is_dummy;
}

/*
 * Create a bitmapset of the RT indexes of live base relations
 *
 * Helper for preprocess_rowmarks ... at this point in the proceedings,
 * the only good way to distinguish baserels from appendrel children
 * is to see what is in the join tree.
 */
static Bitmapset *
get_base_rel_indexes(Node *jtnode)
{
	Bitmapset  *result;

	if (jtnode == NULL)
		return NULL;
	if (IsA(jtnode, RangeTblRef))
	{
		int			varno = ((RangeTblRef *) jtnode)->rtindex;

		result = bms_make_singleton(varno);
	}
	else if (IsA(jtnode, FromExpr))
	{
		FromExpr   *f = (FromExpr *) jtnode;
		ListCell   *l;

		result = NULL;
		foreach(l, f->fromlist)
			result = bms_join(result,
							  get_base_rel_indexes(lfirst(l)));
	}
	else if (IsA(jtnode, JoinExpr))
	{
		JoinExpr   *j = (JoinExpr *) jtnode;

		result = bms_join(get_base_rel_indexes(j->larg),
						  get_base_rel_indexes(j->rarg));
	}
	else
	{
		elog(ERROR, "unrecognized node type: %d",
			 (int) nodeTag(jtnode));
		result = NULL;			/* keep compiler quiet */
	}
	return result;
}

/*
 * preprocess_rowmarks - set up PlanRowMarks if needed
 */
static void
preprocess_rowmarks(PlannerInfo *root)
{
	Query	   *parse = root->parse;
	Bitmapset  *rels;
	List	   *prowmarks;
	ListCell   *l;
	int			i;

	if (parse->rowMarks)
	{
		/*
		 * We've got trouble if FOR UPDATE/SHARE appears inside grouping,
		 * since grouping renders a reference to individual tuple CTIDs
		 * invalid.  This is also checked at parse time, but that's
		 * insufficient because of rule substitution, query pullup, etc.
		 */
		CheckSelectLocking(parse);
	}
	else
	{
		/*
		 * We only need rowmarks for UPDATE, DELETE, or FOR UPDATE/SHARE.
		 */
		if (parse->commandType != CMD_UPDATE &&
			parse->commandType != CMD_DELETE)
			return;
	}

	/*
	 * We need to have rowmarks for all base relations except the target.
	 * We make a bitmapset of all base rels and then remove the items we
	 * don't need or have FOR UPDATE/SHARE marks for.
	 */
	rels = get_base_rel_indexes((Node *) parse->jointree);
	if (parse->resultRelation)
		rels = bms_del_member(rels, parse->resultRelation);

	/*
	 * Convert RowMarkClauses to PlanRowMark representation.
	 */
	prowmarks = NIL;
	foreach(l, parse->rowMarks)
	{
		RowMarkClause *rc = (RowMarkClause *) lfirst(l);
		RangeTblEntry *rte = rt_fetch(rc->rti, parse->rtable);
		PlanRowMark *newrc;

		/*
		 * Currently, it is syntactically impossible to have FOR UPDATE
		 * applied to an update/delete target rel.  If that ever becomes
		 * possible, we should drop the target from the PlanRowMark list.
		 */
		Assert(rc->rti != parse->resultRelation);

		/*
		 * Ignore RowMarkClauses for subqueries; they aren't real tables
		 * and can't support true locking.  Subqueries that got flattened
		 * into the main query should be ignored completely.  Any that didn't
		 * will get ROW_MARK_COPY items in the next loop.
		 */
		if (rte->rtekind != RTE_RELATION)
			continue;

		rels = bms_del_member(rels, rc->rti);

		newrc = makeNode(PlanRowMark);
		newrc->rti = newrc->prti = rc->rti;
		if (rc->forUpdate)
			newrc->markType = ROW_MARK_EXCLUSIVE;
		else
			newrc->markType = ROW_MARK_SHARE;
		newrc->noWait = rc->noWait;
		newrc->isParent = false;
		/* attnos will be assigned in preprocess_targetlist */
		newrc->ctidAttNo = InvalidAttrNumber;
		newrc->toidAttNo = InvalidAttrNumber;
		newrc->wholeAttNo = InvalidAttrNumber;

		prowmarks = lappend(prowmarks, newrc);
	}

	/*
	 * Now, add rowmarks for any non-target, non-locked base relations.
	 */
	i = 0;
	foreach(l, parse->rtable)
	{
		RangeTblEntry *rte = (RangeTblEntry *) lfirst(l);
		PlanRowMark *newrc;

		i++;
		if (!bms_is_member(i, rels))
			continue;

		newrc = makeNode(PlanRowMark);
		newrc->rti = newrc->prti = i;
		/* real tables support REFERENCE, anything else needs COPY */
		if (rte->rtekind == RTE_RELATION)
			newrc->markType = ROW_MARK_REFERENCE;
		else
			newrc->markType = ROW_MARK_COPY;
		newrc->noWait = false;			/* doesn't matter */
		newrc->isParent = false;
		/* attnos will be assigned in preprocess_targetlist */
		newrc->ctidAttNo = InvalidAttrNumber;
		newrc->toidAttNo = InvalidAttrNumber;
		newrc->wholeAttNo = InvalidAttrNumber;

		prowmarks = lappend(prowmarks, newrc);
	}

	root->rowMarks = prowmarks;
}

/*
 * preprocess_limit - do pre-estimation for LIMIT and/or OFFSET clauses
 *
 * We try to estimate the values of the LIMIT/OFFSET clauses, and pass the
 * results back in *count_est and *offset_est.	These variables are set to
 * 0 if the corresponding clause is not present, and -1 if it's present
 * but we couldn't estimate the value for it.  (The "0" convention is OK
 * for OFFSET but a little bit bogus for LIMIT: effectively we estimate
 * LIMIT 0 as though it were LIMIT 1.  But this is in line with the planner's
 * usual practice of never estimating less than one row.)  These values will
 * be passed to make_limit, which see if you change this code.
 *
 * The return value is the suitably adjusted tuple_fraction to use for
 * planning the query.	This adjustment is not overridable, since it reflects
 * plan actions that grouping_planner() will certainly take, not assumptions
 * about context.
 */
static double
preprocess_limit(PlannerInfo *root, double tuple_fraction,
				 int64 *offset_est, int64 *count_est)
{
	Query	   *parse = root->parse;
	Node	   *est;
	double		limit_fraction;

	/* Should not be called unless LIMIT or OFFSET */
	Assert(parse->limitCount || parse->limitOffset);

	/*
	 * Try to obtain the clause values.  We use estimate_expression_value
	 * primarily because it can sometimes do something useful with Params.
	 */
	if (parse->limitCount)
	{
		est = estimate_expression_value(root, parse->limitCount);
		if (est && IsA(est, Const))
		{
			if (((Const *) est)->constisnull)
			{
				/* NULL indicates LIMIT ALL, ie, no limit */
				*count_est = 0; /* treat as not present */
			}
			else
			{
				if (((Const *) est)->consttype == INT4OID)
					*count_est = DatumGetInt32(((Const *) est)->constvalue);
				else
					*count_est = DatumGetInt64(((Const *) est)->constvalue);
				if (*count_est <= 0)
					*count_est = 1;		/* force to at least 1 */
			}
		}
		else
			*count_est = -1;	/* can't estimate */
	}
	else
		*count_est = 0;			/* not present */

	if (parse->limitOffset)
	{
		est = estimate_expression_value(root, parse->limitOffset);
		if (est && IsA(est, Const))
		{
			if (((Const *) est)->constisnull)
			{
				/* Treat NULL as no offset; the executor will too */
				*offset_est = 0;	/* treat as not present */
			}
			else
			{
				if (((Const *) est)->consttype == INT4OID)
					*offset_est = DatumGetInt32(((Const *) est)->constvalue);
				else
					*offset_est = DatumGetInt64(((Const *) est)->constvalue);

				if (*offset_est < 0)
					*offset_est = 0;	/* less than 0 is same as 0 */
			}
		}
		else
			*offset_est = -1;	/* can't estimate */
	}
	else
		*offset_est = 0;		/* not present */

	if (*count_est != 0)
	{
		/*
		 * A LIMIT clause limits the absolute number of tuples returned.
		 * However, if it's not a constant LIMIT then we have to guess; for
		 * lack of a better idea, assume 10% of the plan's result is wanted.
		 */
		if (*count_est < 0 || *offset_est < 0)
		{
			/* LIMIT or OFFSET is an expression ... punt ... */
			limit_fraction = 0.10;
		}
		else
		{
			/* LIMIT (plus OFFSET, if any) is max number of tuples needed */
			limit_fraction = (double) *count_est + (double) *offset_est;
		}

		/*
		 * If we have absolute limits from both caller and LIMIT, use the
		 * smaller value; likewise if they are both fractional.  If one is
		 * fractional and the other absolute, we can't easily determine which
		 * is smaller, but we use the heuristic that the absolute will usually
		 * be smaller.
		 */
		if (tuple_fraction >= 1.0)
		{
			if (limit_fraction >= 1.0)
			{
				/* both absolute */
				tuple_fraction = Min(tuple_fraction, limit_fraction);
			}
			else
			{
				/* caller absolute, limit fractional; use caller's value */
			}
		}
		else if (tuple_fraction > 0.0)
		{
			if (limit_fraction >= 1.0)
			{
				/* caller fractional, limit absolute; use limit */
				tuple_fraction = limit_fraction;
			}
			else
			{
				/* both fractional */
				tuple_fraction = Min(tuple_fraction, limit_fraction);
			}
		}
		else
		{
			/* no info from caller, just use limit */
			tuple_fraction = limit_fraction;
		}
	}
	else if (*offset_est != 0 && tuple_fraction > 0.0)
	{
		/*
		 * We have an OFFSET but no LIMIT.	This acts entirely differently
		 * from the LIMIT case: here, we need to increase rather than decrease
		 * the caller's tuple_fraction, because the OFFSET acts to cause more
		 * tuples to be fetched instead of fewer.  This only matters if we got
		 * a tuple_fraction > 0, however.
		 *
		 * As above, use 10% if OFFSET is present but unestimatable.
		 */
		if (*offset_est < 0)
			limit_fraction = 0.10;
		else
			limit_fraction = (double) *offset_est;

		/*
		 * If we have absolute counts from both caller and OFFSET, add them
		 * together; likewise if they are both fractional.	If one is
		 * fractional and the other absolute, we want to take the larger, and
		 * we heuristically assume that's the fractional one.
		 */
		if (tuple_fraction >= 1.0)
		{
			if (limit_fraction >= 1.0)
			{
				/* both absolute, so add them together */
				tuple_fraction += limit_fraction;
			}
			else
			{
				/* caller absolute, limit fractional; use limit */
				tuple_fraction = limit_fraction;
			}
		}
		else
		{
			if (limit_fraction >= 1.0)
			{
				/* caller fractional, limit absolute; use caller's value */
			}
			else
			{
				/* both fractional, so add them together */
				tuple_fraction += limit_fraction;
				if (tuple_fraction >= 1.0)
					tuple_fraction = 0.0;		/* assume fetch all */
			}
		}
	}

	return tuple_fraction;
}


/*
 * preprocess_groupclause - do preparatory work on GROUP BY clause
 *
 * The idea here is to adjust the ordering of the GROUP BY elements
 * (which in itself is semantically insignificant) to match ORDER BY,
 * thereby allowing a single sort operation to both implement the ORDER BY
 * requirement and set up for a Unique step that implements GROUP BY.
 *
 * In principle it might be interesting to consider other orderings of the
 * GROUP BY elements, which could match the sort ordering of other
 * possible plans (eg an indexscan) and thereby reduce cost.  We don't
 * bother with that, though.  Hashed grouping will frequently win anyway.
 *
 * Note: we need no comparable processing of the distinctClause because
 * the parser already enforced that that matches ORDER BY.
 */
static void
preprocess_groupclause(PlannerInfo *root)
{
	Query	   *parse = root->parse;
	List	   *new_groupclause;
	bool		partial_match;
	ListCell   *sl;
	ListCell   *gl;

	/* If no ORDER BY, nothing useful to do here */
	if (parse->sortClause == NIL)
		return;

	/*
	 * GPDB: The grouping clause might contain grouping sets, not just plain
	 * SortGroupClauses. Give up if we see any. (Yes, we could probably do
	 * better than that, but this will do for now.)
	 */
	foreach(gl, parse->groupClause)
	{
		Node *node = lfirst(gl);

		if (node == NULL || !IsA(node, SortGroupClause))
			return;
	}

	/*
	 * Scan the ORDER BY clause and construct a list of matching GROUP BY
	 * items, but only as far as we can make a matching prefix.
	 *
	 * This code assumes that the sortClause contains no duplicate items.
	 */
	new_groupclause = NIL;
	foreach(sl, parse->sortClause)
	{
		SortGroupClause *sc = (SortGroupClause *) lfirst(sl);

		foreach(gl, parse->groupClause)
		{
			SortGroupClause *gc = (SortGroupClause *) lfirst(gl);

			if (equal(gc, sc))
			{
				new_groupclause = lappend(new_groupclause, gc);
				break;
			}
		}
		if (gl == NULL)
			break;				/* no match, so stop scanning */
	}

	/* Did we match all of the ORDER BY list, or just some of it? */
	partial_match = (sl != NULL);

	/* If no match at all, no point in reordering GROUP BY */
	if (new_groupclause == NIL)
		return;

	/*
	 * Add any remaining GROUP BY items to the new list, but only if we were
	 * able to make a complete match.  In other words, we only rearrange the
	 * GROUP BY list if the result is that one list is a prefix of the other
	 * --- otherwise there's no possibility of a common sort.  Also, give up
	 * if there are any non-sortable GROUP BY items, since then there's no
	 * hope anyway.
	 */
	foreach(gl, parse->groupClause)
	{
		SortGroupClause *gc = (SortGroupClause *) lfirst(gl);

		if (list_member_ptr(new_groupclause, gc))
			continue;			/* it matched an ORDER BY item */
		if (partial_match)
			return;				/* give up, no common sort possible */
		if (!OidIsValid(gc->sortop))
			return;				/* give up, GROUP BY can't be sorted */
		new_groupclause = lappend(new_groupclause, gc);
	}

	/* Success --- install the rearranged GROUP BY list */
	Assert(list_length(parse->groupClause) == list_length(new_groupclause));
	parse->groupClause = new_groupclause;
}

/*
 * choose_hashed_grouping - should we use hashed grouping?
 *
 * Note: this is only applied when both alternatives are actually feasible.
 */
bool
choose_hashed_grouping(PlannerInfo *root,
					   double tuple_fraction, double limit_tuples,
					   Path *cheapest_path, Path *sorted_path,
					   int numGroupOps,
					   double dNumGroups, AggClauseCounts *agg_counts)
{
	int			numGroupCols;
	double		cheapest_path_rows;
	int			cheapest_path_width;
	double		hashentrysize;
	List	   *target_pathkeys;
	List	   *current_pathkeys;
	Path		hashed_p;
	Path		sorted_p;

	HashAggTableSizes hash_info;

	/* Prefer sorting when enable_hashagg is off */
	if (!root->config->enable_hashagg)
		return false;

	/*
	 * CDB: The preliminary function is used to merge transient values during
	 * hash reloading (see execHHashagg.c). So hash agg is not allowed if one
	 * of the aggregates doesn't have its preliminary function.
	 */
	if (agg_counts->missing_prelimfunc)
		return false;

	/*
	 * CDB: The parallel grouping planner cannot use hashed aggregation for
	 * ordered aggregates.
	 */
	if (agg_counts->numOrderedAggs != 0)
		return false;

	/*
	 * Don't do it if it doesn't look like the hashtable will fit into
	 * work_mem.
	 *
	 * Beware here of the possibility that cheapest_path->parent is NULL. This
	 * could happen if user does something silly like SELECT 'foo' GROUP BY 1;
	 */
	if (cheapest_path->parent)
	{
		cheapest_path_rows = cdbpath_rows(root, cheapest_path);
		cheapest_path_width = cheapest_path->parent->width;
	}
	else
	{
		cheapest_path_rows = 1; /* assume non-set result */
		cheapest_path_width = 100;		/* arbitrary */
	}

	/* Estimate per-hash-entry space at tuple width... */
	hashentrysize = agg_hash_entrywidth(agg_counts->numAggs,
							   sizeof(HeapTupleData) + sizeof(HeapTupleHeaderData) + cheapest_path_width,
							   agg_counts->transitionSpace);

	if (!calcHashAggTableSizes(global_work_mem(root),
							   dNumGroups,
							   hashentrysize,
							   false,
							   &hash_info))
	{
		return false;
	}

	/*
	 * When we have both GROUP BY and DISTINCT, use the more-rigorous of
	 * DISTINCT and ORDER BY as the assumed required output sort order. This
	 * is an oversimplification because the DISTINCT might get implemented via
	 * hashing, but it's not clear that the case is common enough (or that our
	 * estimates are good enough) to justify trying to solve it exactly.
	 */
	if (list_length(root->distinct_pathkeys) >
		list_length(root->sort_pathkeys))
		target_pathkeys = root->distinct_pathkeys;
	else
		target_pathkeys = root->sort_pathkeys;

	/*
	 * See if the estimated cost is no more than doing it the other way. While
	 * avoiding the need for sorted input is usually a win, the fact that the
	 * output won't be sorted may be a loss; so we need to do an actual cost
	 * comparison.
	 *
	 * We need to consider cheapest_path + hashagg [+ final sort] versus
	 * either cheapest_path [+ sort] + group or agg [+ final sort] or
	 * presorted_path + group or agg [+ final sort] where brackets indicate a
	 * step that may not be needed. We assume query_planner() will have
	 * returned a presorted path only if it's a winner compared to
	 * cheapest_path for this purpose.
	 *
	 * These path variables are dummies that just hold cost fields; we don't
	 * make actual Paths for these steps.
	 */
	numGroupCols = num_distcols_in_grouplist(root->parse->groupClause);
	cost_agg(&hashed_p, root, AGG_HASHED, agg_counts->numAggs,
			 numGroupCols, dNumGroups,
			 cheapest_path->startup_cost, cheapest_path->total_cost,
			 cheapest_path_rows, hash_info.workmem_per_entry,
			 hash_info.nbatches, hash_info.hashentry_width, false);
	/* Result of hashed agg is always unsorted */
	if (target_pathkeys)
		cost_sort(&hashed_p, root, target_pathkeys, hashed_p.total_cost,
				  dNumGroups, cheapest_path_width, limit_tuples);

	if (sorted_path)
	{
		sorted_p.startup_cost = sorted_path->startup_cost;
		sorted_p.total_cost = sorted_path->total_cost;
		current_pathkeys = sorted_path->pathkeys;
	}
	else
	{
		sorted_p.startup_cost = cheapest_path->startup_cost;
		sorted_p.total_cost = cheapest_path->total_cost;
		current_pathkeys = cheapest_path->pathkeys;
	}
	if (!pathkeys_contained_in(root->group_pathkeys, current_pathkeys))
	{
		cost_sort(&sorted_p, root, root->group_pathkeys, sorted_p.total_cost,
				  cheapest_path_rows, cheapest_path_width, -1.0);
		current_pathkeys = root->group_pathkeys;
	}

	if (root->parse->hasAggs)
		cost_agg(&sorted_p, root, AGG_SORTED, agg_counts->numAggs,
				 numGroupCols, dNumGroups,
				 sorted_p.startup_cost, sorted_p.total_cost,
				 cheapest_path_rows, 0.0, 0.0, 0.0, false);
	else
		cost_group(&sorted_p, root, numGroupCols, dNumGroups,
				   sorted_p.startup_cost, sorted_p.total_cost,
				   cheapest_path_rows);
	/* The Agg or Group node will preserve ordering */
	if (target_pathkeys &&
		!pathkeys_contained_in(target_pathkeys, current_pathkeys))
		cost_sort(&sorted_p, root, target_pathkeys, sorted_p.total_cost,
				  dNumGroups, cheapest_path_width, limit_tuples);

	/*
	 * Now make the decision using the top-level tuple fraction.  First we
	 * have to convert an absolute count (LIMIT) into fractional form.
	 */
	if (tuple_fraction >= 1.0)
		tuple_fraction /= dNumGroups;

	if (!root->config->enable_groupagg)
		return true;

	if (compare_fractional_path_costs(&hashed_p, &sorted_p, 
									  tuple_fraction) < 0)
	{
		/* Hashed is cheaper, so use it */
		return true;
	}
	return false;
}

/*
 * choose_hashed_distinct - should we use hashing for DISTINCT?
 *
 * This is fairly similar to choose_hashed_grouping, but there are enough
 * differences that it doesn't seem worth trying to unify the two functions.
 *
 * But note that making the two choices independently is a bit bogus in
 * itself.	If the two could be combined into a single choice operation
 * it'd probably be better, but that seems far too unwieldy to be practical,
 * especially considering that the combination of GROUP BY and DISTINCT
 * isn't very common in real queries.  By separating them, we are giving
 * extra preference to using a sorting implementation when a common sort key
 * is available ... and that's not necessarily wrong anyway.
 *
 * Note: this is only applied when both alternatives are actually feasible.
 */
static bool
choose_hashed_distinct(PlannerInfo *root,
					   Plan *input_plan, List *input_pathkeys,
					   double tuple_fraction, double limit_tuples,
					   double dNumDistinctRows)
{
	int			numDistinctCols = list_length(root->parse->distinctClause);
	Size		hashentrysize;
	List	   *current_pathkeys;
	List	   *needed_pathkeys;
	Path		hashed_p;
	Path		sorted_p;

	/* Prefer sorting when enable_hashagg is off */
	if (!enable_hashagg)
		return false;

	/*
	 * Don't do it if it doesn't look like the hashtable will fit into
	 * work_mem.
	 */
	hashentrysize = MAXALIGN(input_plan->plan_width) + MAXALIGN(sizeof(MinimalTupleData));

	if (hashentrysize * dNumDistinctRows > work_mem * 1024L)
		return false;

	/*
	 * See if the estimated cost is no more than doing it the other way. While
	 * avoiding the need for sorted input is usually a win, the fact that the
	 * output won't be sorted may be a loss; so we need to do an actual cost
	 * comparison.
	 *
	 * We need to consider input_plan + hashagg [+ final sort] versus
	 * input_plan [+ sort] + group [+ final sort] where brackets indicate a
	 * step that may not be needed.
	 *
	 * These path variables are dummies that just hold cost fields; we don't
	 * make actual Paths for these steps.
	 */
	cost_agg(&hashed_p, root, AGG_HASHED, 0,
			 numDistinctCols, dNumDistinctRows,
			 input_plan->startup_cost, input_plan->total_cost,
			 input_plan->plan_rows,
			 /* GPDB_84_MERGE_FIXME: What would be appropriate values for these extra
			  * arguments? */
			 0, /* input_width */
			 0, /* hash_batches */
			 0, /* hashentry_width */
			 false /* hash_streaming */);

	/*
	 * Result of hashed agg is always unsorted, so if ORDER BY is present we
	 * need to charge for the final sort.
	 */
	if (root->parse->sortClause)
		cost_sort(&hashed_p, root, root->sort_pathkeys, hashed_p.total_cost,
				  dNumDistinctRows, input_plan->plan_width, limit_tuples);

	/*
	 * Now for the GROUP case.	See comments in grouping_planner about the
	 * sorting choices here --- this code should match that code.
	 */
	sorted_p.startup_cost = input_plan->startup_cost;
	sorted_p.total_cost = input_plan->total_cost;
	current_pathkeys = input_pathkeys;
	if (root->parse->hasDistinctOn &&
		list_length(root->distinct_pathkeys) <
		list_length(root->sort_pathkeys))
		needed_pathkeys = root->sort_pathkeys;
	else
		needed_pathkeys = root->distinct_pathkeys;
	if (!pathkeys_contained_in(needed_pathkeys, current_pathkeys))
	{
		if (list_length(root->distinct_pathkeys) >=
			list_length(root->sort_pathkeys))
			current_pathkeys = root->distinct_pathkeys;
		else
			current_pathkeys = root->sort_pathkeys;
		cost_sort(&sorted_p, root, current_pathkeys, sorted_p.total_cost,
				  input_plan->plan_rows, input_plan->plan_width, -1.0);
	}
	cost_group(&sorted_p, root, numDistinctCols, dNumDistinctRows,
			   sorted_p.startup_cost, sorted_p.total_cost,
			   input_plan->plan_rows);
	if (root->parse->sortClause &&
		!pathkeys_contained_in(root->sort_pathkeys, current_pathkeys))
		cost_sort(&sorted_p, root, root->sort_pathkeys, sorted_p.total_cost,
				  dNumDistinctRows, input_plan->plan_width, limit_tuples);

	/*
	 * Now make the decision using the top-level tuple fraction.  First we
	 * have to convert an absolute count (LIMIT) into fractional form.
	 */
	if (tuple_fraction >= 1.0)
		tuple_fraction /= dNumDistinctRows;

	if (compare_fractional_path_costs(&hashed_p, &sorted_p,
									  tuple_fraction) < 0)
	{
		/* Hashed is cheaper, so use it */
		return true;
	}
	return false;
}

/*---------------
 * make_subplanTargetList
 *	  Generate appropriate target list when grouping is required.
 *
 * When grouping_planner inserts grouping or aggregation plan nodes
 * above the scan/join plan constructed by query_planner+create_plan,
 * we typically want the scan/join plan to emit a different target list
 * than the outer plan nodes should have.  This routine generates the
 * correct target list for the scan/join subplan.
 *
 * The initial target list passed from the parser already contains entries
 * for all ORDER BY and GROUP BY expressions, but it will not have entries
 * for variables used only in HAVING clauses; so we need to add those
 * variables to the subplan target list.  Also, we flatten all expressions
 * except GROUP BY items into their component variables; the other expressions
 * will be computed by the inserted nodes rather than by the subplan.
 * For example, given a query like
 *		SELECT a+b,SUM(c+d) FROM table GROUP BY a+b;
 * we want to pass this targetlist to the subplan:
 *		a,b,c,d,a+b
 * where the a+b target will be used by the Sort/Group steps, and the
 * other targets will be used for computing the final results.	(In the
 * above example we could theoretically suppress the a and b targets and
 * pass down only c,d,a+b, but it's not really worth the trouble to
 * eliminate simple var references from the subplan.  We will avoid doing
 * the extra computation to recompute a+b at the outer level; see
 * fix_upper_expr() in setrefs.c.)
 *
 * If we are grouping or aggregating, *and* there are no non-Var grouping
 * expressions, then the returned tlist is effectively dummy; we do not
 * need to force it to be evaluated, because all the Vars it contains
 * should be present in the "flat" tlist generated by create_plan, though
 * possibly in a different order.  In that case we'll use create_plan's tlist,
 * and the tlist made here is only needed as input to query_planner to tell
 * it which Vars are needed in the output of the scan/join plan.
 *
 * 'tlist' is the query's target list.
 * 'groupColIdx' receives an array of column numbers for the GROUP BY
 *			expressions (if there are any) in the returned target list.
 * 'groupOperators' receives an array of equality operators corresponding
 *			the GROUP BY expressions.
 * 'need_tlist_eval' is set true if we really need to evaluate the
 *			returned tlist as-is.
 *
 * The result is the targetlist to be passed to query_planner.
 *---------------
 */
static List *
make_subplanTargetList(PlannerInfo *root,
					   List *tlist,
					   AttrNumber **groupColIdx,
					   Oid **groupOperators,
					   bool *need_tlist_eval)
{
	Query	   *parse = root->parse;
	List	   *sub_tlist;
	List	   *extravars;
	int			numCols;

	*groupColIdx = NULL;

	/*
	 * If we're not grouping or aggregating, there's nothing to do here;
	 * query_planner should receive the unmodified target list.
	 */
	if (!parse->hasAggs && !parse->groupClause && !root->hasHavingQual &&
		!parse->hasWindowFuncs)
	{
		*need_tlist_eval = true;
		return tlist;
	}

	/*
	 * Otherwise, start with a "flattened" tlist (having just the Vars
	 * mentioned in the targetlist and HAVING qual).  Note this includes Vars
	 * used in resjunk items, so we are covering the needs of ORDER BY and
	 * window specifications.  Vars used within Aggrefs will be pulled out
	 * here, too.
	 */
	sub_tlist = flatten_tlist(tlist,
							  PVC_RECURSE_AGGREGATES,
							  PVC_INCLUDE_PLACEHOLDERS);
	extravars = pull_var_clause(parse->havingQual,
								PVC_RECURSE_AGGREGATES,
								PVC_INCLUDE_PLACEHOLDERS);
	sub_tlist = add_to_flat_tlist(sub_tlist, extravars);
	list_free(extravars);

	{
		ListCell *lc;

		foreach(lc, root->parse->windowClause)
		{
			WindowClause *window = (WindowClause *) lfirst(lc);

			extravars = pull_var_clause(window->startOffset,
										PVC_REJECT_AGGREGATES,
										PVC_INCLUDE_PLACEHOLDERS);
			sub_tlist = add_to_flat_tlist(sub_tlist, extravars);
			list_free(extravars);

			extravars = pull_var_clause(window->endOffset,
										PVC_REJECT_AGGREGATES,
										PVC_INCLUDE_PLACEHOLDERS);
			sub_tlist = add_to_flat_tlist(sub_tlist, extravars);
			list_free(extravars);
		}
	}

	/*
	 * XXX Set need_tlist_eval to true for group queries.
	 *
	 * Reason: We are doing an aggregate on top.  No matter what we do, hash
	 * or sort, we may spill.  Every unnecessary columns means useless I/O,
	 * and heap_form/deform_tuple.  It is almost always better to to the
	 * projection.
	 */
	if (parse->groupClause)
		*need_tlist_eval = true;
	else
		*need_tlist_eval = false;		/* only eval if not flat tlist */

	/*
	 * If grouping, create sub_tlist entries for all GROUP BY expressions
	 * (GROUP BY items that are simple Vars should be in the list already),
	 * and make an array showing where the group columns are in the sub_tlist.
	 */
	numCols = num_distcols_in_grouplist(parse->groupClause);

	if (numCols > 0)
	{
		int			keyno = 0;
		AttrNumber *grpColIdx;
		Oid		   *grpOperators;
		List	   *grouptles;
		List	   *sortops;
		List	   *eqops;
		ListCell   *lc_tle;
		ListCell   *lc_eqop;

		grpColIdx = (AttrNumber *) palloc(sizeof(AttrNumber) * numCols);
		grpOperators = (Oid *) palloc(sizeof(Oid) * numCols);
		*groupColIdx = grpColIdx;
		*groupOperators = grpOperators;

		get_sortgroupclauses_tles(parse->groupClause, tlist,
								  &grouptles, &sortops, &eqops);
		Assert(numCols == list_length(grouptles) &&
			   numCols == list_length(sortops) &&
			   numCols == list_length(eqops));
		forboth(lc_tle, grouptles, lc_eqop, eqops)
		{
			Node	   *groupexpr;
			TargetEntry *tle;
			TargetEntry *sub_tle = NULL;
			ListCell   *sl = NULL;

			tle = (TargetEntry *) lfirst(lc_tle);
			groupexpr = (Node *) tle->expr;

			/*
			 * Find or make a matching sub_tlist entry.
			 */
			foreach(sl, sub_tlist)
			{
				sub_tle = (TargetEntry *) lfirst(sl);
				if (equal(groupexpr, sub_tle->expr)
					&& (sub_tle->ressortgroupref == 0))
					break;
			}
			if (!sl)
			{
				sub_tle = makeTargetEntry((Expr *) groupexpr,
										  list_length(sub_tlist) + 1,
										  NULL,
										  false);
				sub_tlist = lappend(sub_tlist, sub_tle);
				*need_tlist_eval = true;		/* it's not flat anymore */
			}

			/* Set its group reference and save its resno */
			sub_tle->ressortgroupref = tle->ressortgroupref;
			grpColIdx[keyno] = sub_tle->resno;
			grpOperators[keyno] = lfirst_oid(lc_eqop);
			if (!OidIsValid(grpOperators[keyno]))           /* shouldn't happen */
				elog(ERROR, "could not find equality operator for grouping column");
			keyno++;
		}
		Assert(keyno == numCols);
	}

	return sub_tlist;
}

/*
 * locate_grouping_columns
 *		Locate grouping columns in the tlist chosen by create_plan.
 *
 * This is only needed if we don't use the sub_tlist chosen by
 * make_subplanTargetList.	We have to forget the column indexes found
 * by that routine and re-locate the grouping vars in the real sub_tlist.
 */
static void
locate_grouping_columns(PlannerInfo *root,
						List *tlist,
						List *sub_tlist,
						AttrNumber *groupColIdx)
{
	int			keyno = 0;
	List	   *grouptles;
	List	   *sortops;
	List	   *eqops;
	ListCell   *ge;

	/*
	 * No work unless grouping.
	 */
	if (!root->parse->groupClause)
	{
		Assert(groupColIdx == NULL);
		return;
	}
	Assert(groupColIdx != NULL);

	get_sortgroupclauses_tles(root->parse->groupClause, tlist,
							  &grouptles, &sortops, &eqops);

	foreach (ge, grouptles)
	{
		TargetEntry *groupte = (TargetEntry *)lfirst(ge);
		Node	*groupexpr;

		TargetEntry *te = NULL;
		ListCell   *sl;

		groupexpr = (Node *) groupte->expr;

		foreach(sl, sub_tlist)
		{
			te = (TargetEntry *) lfirst(sl);
			if (equal(groupexpr, te->expr))
				break;
		}
		if (!sl)
			elog(ERROR, "failed to locate grouping columns");

		groupColIdx[keyno++] = te->resno;
	}
}

/*
 * postprocess_setop_tlist
 *	  Fix up targetlist returned by plan_set_operations().
 *
 * We need to transpose sort key info from the orig_tlist into new_tlist.
 * NOTE: this would not be good enough if we supported resjunk sort keys
 * for results of set operations --- then, we'd need to project a whole
 * new tlist to evaluate the resjunk columns.  For now, just ereport if we
 * find any resjunk columns in orig_tlist.
 */
static List *
postprocess_setop_tlist(List *new_tlist, List *orig_tlist)
{
	ListCell   *l;
	ListCell   *orig_tlist_item = list_head(orig_tlist);

	/* empty orig has no effect on info in new (MPP-2655) */
	if (orig_tlist_item == NULL)
		return new_tlist;

	foreach(l, new_tlist)
	{
		TargetEntry *new_tle = (TargetEntry *) lfirst(l);
		TargetEntry *orig_tle;

		/* ignore resjunk columns in setop result */
		if (new_tle->resjunk)
			continue;

		Assert(orig_tlist_item != NULL);
		orig_tle = (TargetEntry *) lfirst(orig_tlist_item);
		orig_tlist_item = lnext(orig_tlist_item);
		if (orig_tle->resjunk)	/* should not happen */
			elog(ERROR, "resjunk output columns are not implemented");
		Assert(new_tle->resno == orig_tle->resno);
		new_tle->ressortgroupref = orig_tle->ressortgroupref;
	}
	if (orig_tlist_item != NULL)
		elog(ERROR, "resjunk output columns are not implemented");
	return new_tlist;
}

/*
 * select_active_windows
 *		Create a list of the "active" window clauses (ie, those referenced
 *		by non-deleted WindowFuncs) in the order they are to be executed.
 */
static List *
select_active_windows(PlannerInfo *root, WindowFuncLists *wflists)
{
	List	   *result;
	List	   *actives;
	ListCell   *lc;

	/* First, make a list of the active windows */
	actives = NIL;
	foreach(lc, root->parse->windowClause)
	{
		WindowClause *wc = (WindowClause *) lfirst(lc);

		/* It's only active if wflists shows some related WindowFuncs */
		Assert(wc->winref <= wflists->maxWinRef);
		if (wflists->windowFuncs[wc->winref] != NIL)
			actives = lappend(actives, wc);
	}

	/*
	 * Now, ensure that windows with identical partitioning/ordering clauses
	 * are adjacent in the list.  This is required by the SQL standard, which
	 * says that only one sort is to be used for such windows, even if they
	 * are otherwise distinct (eg, different names or framing clauses).
	 *
	 * There is room to be much smarter here, for example detecting whether
	 * one window's sort keys are a prefix of another's (so that sorting for
	 * the latter would do for the former), or putting windows first that
	 * match a sort order available for the underlying query.  For the moment
	 * we are content with meeting the spec.
	 */
	result = NIL;
	while (actives != NIL)
	{
		WindowClause *wc = (WindowClause *) linitial(actives);
		ListCell   *prev;
		ListCell   *next;

		/* Move wc from actives to result */
		actives = list_delete_first(actives);
		result = lappend(result, wc);

		/* Now move any matching windows from actives to result */
		prev = NULL;
		for (lc = list_head(actives); lc; lc = next)
		{
			WindowClause *wc2 = (WindowClause *) lfirst(lc);

			next = lnext(lc);
			/* framing options are NOT to be compared here! */
			if (equal(wc->partitionClause, wc2->partitionClause) &&
				equal(wc->orderClause, wc2->orderClause))
			{
				actives = list_delete_cell(actives, lc, prev);
				result = lappend(result, wc2);
			}
			else
				prev = lc;
		}
	}

	return result;
}

/*
 * add_volatile_sort_exprs
 *		Identify any volatile sort/group expressions used by the active
 *		windows, and add them to window_tlist if not already present.
 *		Return the modified window_tlist.
 */
static List *
add_volatile_sort_exprs(List *window_tlist, List *tlist, List *activeWindows)
{
	Bitmapset  *sgrefs = NULL;
	ListCell   *lc;
	Bitmapset  *firstOrderColRefs = NULL;

	/* First, collect the sortgrouprefs of the windows into a bitmapset */
	foreach(lc, activeWindows)
	{
		WindowClause *wc = (WindowClause *) lfirst(lc);
		ListCell   *lc2;
		bool		firstOrderCol = true;

		foreach(lc2, wc->partitionClause)
		{
			SortGroupClause *sortcl = (SortGroupClause *) lfirst(lc2);

			sgrefs = bms_add_member(sgrefs, sortcl->tleSortGroupRef);
		}
		foreach(lc2, wc->orderClause)
		{
			SortGroupClause *sortcl = (SortGroupClause *) lfirst(lc2);

			sgrefs = bms_add_member(sgrefs, sortcl->tleSortGroupRef);

			if (firstOrderCol)
				firstOrderColRefs = bms_add_member(firstOrderColRefs, sortcl->tleSortGroupRef);
			firstOrderCol = false;
		}
	}

	/*
	 * Now scan the original tlist to find the referenced expressions. Any
	 * that are volatile must be added to window_tlist.
	 *
	 * Note: we know that the input window_tlist contains no items marked with
	 * ressortgrouprefs, so we don't have to worry about collisions of the
	 * reference numbers.
	 */
	foreach(lc, tlist)
	{
		TargetEntry *tle = (TargetEntry *) lfirst(lc);

		if (tle->ressortgroupref != 0 &&
			bms_is_member(tle->ressortgroupref, sgrefs) &&
			(bms_is_member(tle->ressortgroupref, firstOrderColRefs) ||
			 contain_volatile_functions((Node *) tle->expr)))
		{
			TargetEntry *newtle;

			newtle = makeTargetEntry(tle->expr,
									 list_length(window_tlist) + 1,
									 NULL,
									 false);
			newtle->ressortgroupref = tle->ressortgroupref;
			window_tlist = lappend(window_tlist, newtle);
		}
	}

	return window_tlist;
}

/*
 * make_pathkeys_for_window
 *		Create a pathkeys list describing the required input ordering
 *		for the given WindowClause.
 *
 * The required ordering is first the PARTITION keys, then the ORDER keys.
 * In the future we might try to implement windowing using hashing, in which
 * case the ordering could be relaxed, but for now we always sort.
 */
static List *
make_pathkeys_for_window(PlannerInfo *root, WindowClause *wc,
						 List *tlist, bool canonicalize)
{
	List	   *window_pathkeys;
	List	   *window_sortclauses;

	/* Throw error if can't sort */
	if (!grouping_is_sortable(wc->partitionClause))
		ereport(ERROR,
				(errcode(ERRCODE_FEATURE_NOT_SUPPORTED),
				 errmsg("could not implement window PARTITION BY"),
				 errdetail("Window partitioning columns must be of sortable datatypes.")));
	if (!grouping_is_sortable(wc->orderClause))
		ereport(ERROR,
				(errcode(ERRCODE_FEATURE_NOT_SUPPORTED),
				 errmsg("could not implement window ORDER BY"),
		errdetail("Window ordering columns must be of sortable datatypes.")));

	/* Okay, make the combined pathkeys */
	window_sortclauses = list_concat(list_copy(wc->partitionClause),
									 list_copy(wc->orderClause));
	window_pathkeys = make_pathkeys_for_sortclauses(root,
													window_sortclauses,
													tlist,
													canonicalize);
	list_free(window_sortclauses);
	return window_pathkeys;
}

/*----------
 * get_column_info_for_window
 *		Get the partitioning/ordering column numbers and equality operators
 *		for a WindowAgg node.
 *
 * This depends on the behavior of make_pathkeys_for_window()!
 *
 * We are given the target WindowClause and an array of the input column
 * numbers associated with the resulting pathkeys.	In the easy case, there
 * are the same number of pathkey columns as partitioning + ordering columns
 * and we just have to copy some data around.  However, it's possible that
 * some of the original partitioning + ordering columns were eliminated as
 * redundant during the transformation to pathkeys.  (This can happen even
 * though the parser gets rid of obvious duplicates.  A typical scenario is a
 * window specification "PARTITION BY x ORDER BY y" coupled with a clause
 * "WHERE x = y" that causes the two sort columns to be recognized as
 * redundant.)	In that unusual case, we have to work a lot harder to
 * determine which keys are significant.
 *
 * The method used here is a bit brute-force: add the sort columns to a list
 * one at a time and note when the resulting pathkey list gets longer.	But
 * it's a sufficiently uncommon case that a faster way doesn't seem worth
 * the amount of code refactoring that'd be needed.
 *----------
 */
static void
get_column_info_for_window(PlannerInfo *root, WindowClause *wc, List *tlist,
						   int numSortCols, AttrNumber *sortColIdx,
						   int *partNumCols,
						   AttrNumber **partColIdx,
						   Oid **partOperators,
						   int *ordNumCols,
						   AttrNumber **ordColIdx,
						   Oid **ordOperators)
{
	int			numPart = list_length(wc->partitionClause);
	int			numOrder = list_length(wc->orderClause);

	if (numSortCols == numPart + numOrder)
	{
		/* easy case */
		*partNumCols = numPart;
		*partColIdx = sortColIdx;
		*partOperators = extract_grouping_ops(wc->partitionClause);
		*ordNumCols = numOrder;
		*ordColIdx = sortColIdx + numPart;
		*ordOperators = extract_grouping_ops(wc->orderClause);
	}
	else
	{
		List	   *sortclauses;
		List	   *pathkeys;
		int			scidx;
		ListCell   *lc;

		/* first, allocate what's certainly enough space for the arrays */
		*partNumCols = 0;
		*partColIdx = (AttrNumber *) palloc(numPart * sizeof(AttrNumber));
		*partOperators = (Oid *) palloc(numPart * sizeof(Oid));
		*ordNumCols = 0;
		*ordColIdx = (AttrNumber *) palloc(numOrder * sizeof(AttrNumber));
		*ordOperators = (Oid *) palloc(numOrder * sizeof(Oid));
		sortclauses = NIL;
		pathkeys = NIL;
		scidx = 0;
		foreach(lc, wc->partitionClause)
		{
			SortGroupClause *sgc = (SortGroupClause *) lfirst(lc);
			List	   *new_pathkeys;

			sortclauses = lappend(sortclauses, sgc);
			new_pathkeys = make_pathkeys_for_sortclauses(root,
														 sortclauses,
														 tlist,
														 true);
			if (list_length(new_pathkeys) > list_length(pathkeys))
			{
				/* this sort clause is actually significant */
				(*partColIdx)[*partNumCols] = sortColIdx[scidx++];
				(*partOperators)[*partNumCols] = sgc->eqop;
				(*partNumCols)++;
				pathkeys = new_pathkeys;
			}
		}
		foreach(lc, wc->orderClause)
		{
			SortGroupClause *sgc = (SortGroupClause *) lfirst(lc);
			List	   *new_pathkeys;

			sortclauses = lappend(sortclauses, sgc);
			new_pathkeys = make_pathkeys_for_sortclauses(root,
														 sortclauses,
														 tlist,
														 true);
			if (list_length(new_pathkeys) > list_length(pathkeys))
			{
				/* this sort clause is actually significant */
				(*ordColIdx)[*ordNumCols] = sortColIdx[scidx++];
				(*ordOperators)[*ordNumCols] = sgc->eqop;
				(*ordNumCols)++;
				pathkeys = new_pathkeys;
			}
		}
		/* complain if we didn't eat exactly the right number of sort cols */
		if (scidx != numSortCols)
			elog(ERROR, "failed to deconstruct sort operators into partitioning/ordering operators");
	}
}

/*
 * expression_planner
 *		Perform planner's transformations on a standalone expression.
 *
 * Various utility commands need to evaluate expressions that are not part
 * of a plannable query.  They can do so using the executor's regular
 * expression-execution machinery, but first the expression has to be fed
 * through here to transform it from parser output to something executable.
 *
 * Currently, we disallow sublinks in standalone expressions, so there's no
 * real "planning" involved here.  (That might not always be true though.)
 * What we must do is run eval_const_expressions to ensure that any function
 * calls are converted to positional notation and function default arguments
 * get inserted.  The fact that constant subexpressions get simplified is a
 * side-effect that is useful when the expression will get evaluated more than
 * once.  Also, we must fix operator function IDs.
 *
 * Note: this must not make any damaging changes to the passed-in expression
 * tree.  (It would actually be okay to apply fix_opfuncids to it, but since
 * we first do an expression_tree_mutator-based walk, what is returned will
 * be a new node tree.)
 */
Expr *
expression_planner(Expr *expr)
{
	Node	   *result;

	/*
	 * Convert named-argument function calls, insert default arguments and
	 * simplify constant subexprs
	 */
	result = eval_const_expressions(NULL, (Node *) expr);

	/* Fill in opfuncid values if missing */
	fix_opfuncids(result);

	return (Expr *) result;
}

/*
 * Produce the canonical form of a GROUP BY clause given the parse
 * tree form.
 *
 * The result is a CanonicalGroupingSets, which contains a list of
 * Bitmapsets.  Each Bitmapset contains the sort-group reference
 * values of the attributes in one of the grouping sets specified in
 * the GROUP BY clause.  The number of list elements is the number of
 * grouping sets specified.
 */
static CanonicalGroupingSets *
make_canonical_groupingsets(List *groupClause)
{
	CanonicalGroupingSets *canonical_grpsets = 
		(CanonicalGroupingSets *) palloc0(sizeof(CanonicalGroupingSets));
	ListCell *lc;
	List *ord_grping = NIL; /* the ordinary grouping */
	List *rollups = NIL;    /* the grouping sets from ROLLUP */
	List *grpingsets = NIL; /* the grouping sets from GROUPING SETS */
	List *cubes = NIL;      /* the grouping sets from CUBE */
	Bitmapset *bms = NULL;
	List *final_grpingsets = NIL;
	List *list_grpingsets = NIL;
	int setno;
	int prev_setno = 0;

	if (groupClause == NIL)
		return canonical_grpsets;

	foreach (lc, groupClause)
	{
		GroupingClause *gc;

		Node *node = lfirst(lc);

		if (node == NULL)
			continue;

		/* Note that the top-level empty sets have been removed
		 * in the parser.
		 */
		Assert(IsA(node, SortGroupClause) ||
			   IsA(node, GroupingClause) ||
			   IsA(node, List));

		if (IsA(node, SortGroupClause) ||
			IsA(node, List))
		{
			ord_grping = lappend(ord_grping,
								 canonicalize_colref_list(node));
			continue;
		}

		gc = (GroupingClause *)node;
		switch (gc->groupType)
		{
			case GROUPINGTYPE_ROLLUP:
				rollups = lappend(rollups,
								  rollup_gs_list(canonicalize_gs_list(gc->groupsets, true)));
				break;
			case GROUPINGTYPE_CUBE:
				cubes = lappend(cubes,
								cube_gs_list(canonicalize_gs_list(gc->groupsets, true)));
				break;
			case GROUPINGTYPE_GROUPING_SETS:
				grpingsets = lappend(grpingsets,
									 canonicalize_gs_list(gc->groupsets, false));
				break;
			default:
				elog(ERROR, "invalid grouping set");
		}
	}

	/* Obtain the cartesian product of grouping sets generated for ordinary
	 * grouping sets, rollups, cubes, and grouping sets.
	 *
	 * We apply a small optimization here. We always append grouping sets
	 * generated for rollups, cubes and grouping sets to grouping sets for
	 * ordinary sets. This makes it easier to tell if there is a partial
	 * rollup. Consider the example of GROUP BY rollup(i,j),k. There are
	 * three grouping sets for rollup(i,j): (i,j), (i), (). If we append
	 * k after each grouping set for rollups, we get three sets:
	 * (i,j,k), (i,k) and (k). We can not easily tell that this is a partial
	 * rollup. However, if we append each grouping set after k, we get
	 * these three sets: (k,i,j), (k,i), (k), which is obviously a partial
	 * rollup.
	 */

	/* First, we bring all columns in ordinary grouping sets together into
	 * one list.
	 */
	foreach (lc, ord_grping)
	{
	    Bitmapset *sub_bms = (Bitmapset *)lfirst(lc);
		bms = bms_add_members(bms, sub_bms);
	}

	final_grpingsets = lappend(final_grpingsets, bms);

	/* Make the list of grouping sets */
	if (rollups)
		list_grpingsets = list_concat(list_grpingsets, rollups);
	if (cubes)
		list_grpingsets = list_concat(list_grpingsets, cubes);
	if (grpingsets)
		list_grpingsets = list_concat(list_grpingsets, grpingsets);

	/* Obtain the cartesian product of grouping sets generated from ordinary
	 * grouping sets, rollups, cubes, and grouping sets.
	 */
	foreach (lc, list_grpingsets)
	{
		List *bms_list = (List *)lfirst(lc);
		ListCell *tmp_lc;
		List *tmp_list;

		tmp_list = final_grpingsets;
		final_grpingsets = NIL;

		foreach (tmp_lc, tmp_list)
		{
			Bitmapset *tmp_bms = (Bitmapset *)lfirst(tmp_lc);
			ListCell *bms_lc;

			foreach (bms_lc, bms_list)
			{
				bms = bms_copy(tmp_bms);
				bms = bms_add_members(bms, (Bitmapset *)lfirst(bms_lc));
				final_grpingsets = lappend(final_grpingsets, bms);
			}
		}
	}

	/* Sort final_grpingsets */
	sort_canonical_gs_list(final_grpingsets,
						   &(canonical_grpsets->ngrpsets),
						   &(canonical_grpsets->grpsets));

	/* Combine duplicate grouping sets and set the counts for
	 * each grouping set.
	 */
	canonical_grpsets->grpset_counts =
		(int *)palloc0(canonical_grpsets->ngrpsets * sizeof(int));
	prev_setno = 0;
	canonical_grpsets->grpset_counts[0] = 1;
	for (setno = 1; setno<canonical_grpsets->ngrpsets; setno++)
	{
		if (bms_equal(canonical_grpsets->grpsets[setno],
					  canonical_grpsets->grpsets[prev_setno]))
		{
			canonical_grpsets->grpset_counts[prev_setno]++;
			if (canonical_grpsets->grpsets[setno])
				pfree(canonical_grpsets->grpsets[setno]);
		}

		else
		{
			prev_setno++;
			canonical_grpsets->grpsets[prev_setno] =
				canonical_grpsets->grpsets[setno];
			canonical_grpsets->grpset_counts[prev_setno]++;
		}
	}
	/* Reset ngrpsets to eliminate duplicate groupint sets */
	canonical_grpsets->ngrpsets = prev_setno + 1;

	/* Obtain the number of distinct columns appeared in these
	 * grouping sets.
	 */
	{
		Bitmapset *distcols = NULL;
		for (setno =0; setno < canonical_grpsets->ngrpsets; setno++)
			distcols =
				bms_add_members(distcols, canonical_grpsets->grpsets[setno]);
		
		canonical_grpsets->num_distcols = bms_num_members(distcols);
		bms_free(distcols);
	}
	

	/* Release spaces */
	list_free_deep(ord_grping);
	list_free_deep(list_grpingsets);
	list_free(final_grpingsets);
	
	return canonical_grpsets;
}

/* Produce the canonical representation of a column reference list.
 *
 * A column reference list (in SQL) is a comma-delimited list of
 * column references which are represented by the parser as a
 * List of GroupClauses.  No nesting is allowed in column reference 
 * lists.
 *
 * As a convenience, this function also recognizes a bare column
 * reference.
 *
 * The result is a Bitmapset of the sort-group-ref values in the list.
 */
static Bitmapset* canonicalize_colref_list(Node * node)
{
	ListCell *lc;
	SortGroupClause *gc;
	Bitmapset* gs = NULL;
	
	if ( node == NULL )
		elog(ERROR,"invalid column reference list");
	
	if ( IsA(node, SortGroupClause) )
	{
		gc = (SortGroupClause *) node;
		return bms_make_singleton(gc->tleSortGroupRef);
	}
	
	if ( !IsA(node, List) )
		elog(ERROR,"invalid column reference list");
	
	foreach (lc, (List*)node)
	{
		Node *cr = lfirst(lc);
		
		if ( cr == NULL )
			continue;
			
		if ( !IsA(cr, SortGroupClause) )
			elog(ERROR,"invalid column reference list");

		gc = (SortGroupClause *) cr;
		gs = bms_add_member(gs, gc->tleSortGroupRef);	
	}
	return gs;
}

/* Produce the list of canonical grouping sets corresponding to a
 * grouping set list or an ordinary grouping set list.
 * 
 * An ordinary grouping set list (in SQL) is a comma-delimited list 
 * of ordinary grouping sets.  
 * 
 * Each ordinary grouping set is either a grouping column reference 
 * or a parenthesized list of grouping column references.  No nesting 
 * is allowed.  
 *
 * A grouping set list (in SQL) is a comma-delimited list of grouping 
 * sets.  
 *
 * Each grouping set is either an ordinary grouping set, a rollup list, 
 * a cube list, the empty grouping set, or (recursively) a grouping set 
 * list.
 *
 * The parse tree form of an ordinary grouping set is a  list containing
 * GroupClauses and lists of GroupClauses (without nesting).  In the case
 * of a (general) grouping set, the parse tree list may also include
 * NULLs and GroupingClauses.
 *
 * The result is a list of bit map sets.
 */
static List *canonicalize_gs_list(List *gsl, bool ordinary)
{
	ListCell *lc;
	List *list = NIL;

	foreach (lc, gsl)
	{
		Node *node = lfirst(lc);

		if ( node == NULL )
		{
			if ( ordinary )
				elog(ERROR,"invalid ordinary grouping set");
			
			list = lappend(list, NIL); /* empty grouping set */
		}
		else if ( IsA(node, SortGroupClause) || IsA(node, List) )
		{
			/* ordinary grouping set */
			list = lappend(list, canonicalize_colref_list(node));
		}
		else if ( IsA(node, GroupingClause) )
		{	
			List *gs = NIL;
			GroupingClause *gc = (GroupingClause*)node;
			
			if ( ordinary )
				elog(ERROR,"invalid ordinary grouping set");
				
			switch ( gc->groupType )
			{
				case GROUPINGTYPE_ROLLUP:
					gs = rollup_gs_list(canonicalize_gs_list(gc->groupsets, true));
					break;
				case GROUPINGTYPE_CUBE:
					gs = cube_gs_list(canonicalize_gs_list(gc->groupsets, true));
					break;
				case GROUPINGTYPE_GROUPING_SETS:
					gs = canonicalize_gs_list(gc->groupsets, false);
					break;
				default:
					elog(ERROR,"invalid grouping set");
			}
			list = list_concat(list,gs);
		}
		else
		{
			elog(ERROR,"invalid grouping set list");
		}
	}
	return list;
}

/* Produce the list of N+1 canonical grouping sets corresponding
 * to the rollup of the given list of N canonical grouping sets.
 * These N+1 grouping sets are listed in the descending order
 * based on the number of columns.
 *
 * Argument and result are both a list of bit map sets.
 */
static List *rollup_gs_list(List *gsl)
{
	ListCell *lc;
	Bitmapset **bms;
	int i, n = list_length(gsl);
	
	if ( n == 0 )
		elog(ERROR,"invalid grouping ordinary grouping set list");
	
	if ( n > 1 )
	{
		/* Reverse the elements in gsl */
		List *new_gsl = NIL;
		foreach (lc, gsl)
		{
			new_gsl = lcons(lfirst(lc), new_gsl);
		}
		list_free(gsl);
		gsl = new_gsl;

		bms = (Bitmapset**)palloc(n*sizeof(Bitmapset*));
		i = 0;
		foreach (lc, gsl)
		{
			bms[i++] = (Bitmapset*)lfirst(lc);
		}
		for ( i = n-2; i >= 0; i-- )
		{
			bms[i] = bms_add_members(bms[i], bms[i+1]);
		}
		pfree(bms);
	}

	return lappend(gsl, NULL);
}

/* Subroutine for cube_gs_list. */
static List *add_gs_combinations(List *list, int n, int i,
								 Bitmapset **base, Bitmapset **work)
{
	if ( i < n )
	{
		work[i] = base[i];
		list = add_gs_combinations(list, n, i+1, base, work);
		work[i] = NULL;
		list = add_gs_combinations(list, n, i+1, base, work);	
	}
	else
	{
		Bitmapset *gs = NULL;
		int j;
		for ( j = 0; j < n; j++ )
		{
			gs = bms_add_members(gs, work[j]);
		}
		list = lappend(list,gs);
	}
	return list;
}

/* Produce the list of 2^N canonical grouping sets corresponding
 * to the cube of the given list of N canonical grouping sets.
 *
 * We could do this more efficiently, but the number of grouping
 * sets should be small, so don't bother.
 *
 * Argument and result are both a list of bit map sets.
 */
static List *cube_gs_list(List *gsl)
{
	ListCell *lc;
	Bitmapset **bms_base;
	Bitmapset **bms_work;
	int i, n = list_length(gsl);
	
	if ( n == 0 )
		elog(ERROR,"invalid grouping ordinary grouping set list");
	
	bms_base = (Bitmapset**)palloc(n*sizeof(Bitmapset*));
	bms_work = (Bitmapset**)palloc(n*sizeof(Bitmapset*));
	i = 0;
	foreach (lc, gsl)
	{
		bms_work[i] = NULL;
		bms_base[i++] = (Bitmapset*)lfirst(lc);
	}

	return add_gs_combinations(NIL, n, 0, bms_base, bms_work);
}

/* Subroutine for sort_canonical_gs_list. */
static int gs_compare(const void *a, const void*b)
{
	/* Put the larger grouping sets before smaller ones. */
	return (0-bms_compare(*(Bitmapset**)a, *(Bitmapset**)b));
}

/* Produce a sorted array of Bitmapsets from the given list of Bitmapsets in
 * descending order.
 */
static void sort_canonical_gs_list(List *gs, int *p_nsets, Bitmapset ***p_sets)
{
	ListCell *lc;
	int nsets = list_length(gs);
	Bitmapset **sets = palloc(nsets*sizeof(Bitmapset*));
	int i = 0;
	
	foreach (lc, gs)
	{
		sets[i++] =  (Bitmapset*)lfirst(lc);
	}
	
	qsort(sets, nsets, sizeof(Bitmapset*), gs_compare);
	
	Assert( p_nsets != NULL && p_sets != NULL );
	
	*p_nsets = nsets;
	*p_sets = sets;
}

/*
 * In any plan where we are doing multi-phase limit, the first phase needs
 * to take the offset into account.
 */
static Plan *
pushdown_preliminary_limit(Plan *plan, Node *limitCount, int64 count_est, Node *limitOffset, int64 offset_est)
{
	Node *precount = copyObject(limitCount);
	int64 precount_est = count_est;
	Plan *result_plan = plan;

	/*
	 * If we've specified an offset *and* a limit, we need to collect
	 * from tuples from 0 -> count + offset
	 *
	 * add offset to each QEs requested contribution. 
	 * ( MPP-1370: Do it even if no ORDER BY was specified) 
	 */	
	if (precount && limitOffset)
	{
		precount = (Node*)make_op(NULL,
								  list_make1(makeString(pstrdup("+"))),
								  copyObject(limitOffset),
								  precount,
								  -1);
		precount_est += offset_est;
	}
			
	if (precount != NULL)
	{
		/*
		 * Add a prelimary LIMIT on the partitioned results. This may
		 * reduce the amount of work done on the QEs.
		 */
		result_plan = (Plan *) make_limit(result_plan,
										  NULL,
										  precount,
										  0,
										  precount_est);

		result_plan->flow = pull_up_Flow(result_plan, result_plan->lefttree);
	}

	return result_plan;
}


/*
 * isSimplyUpdatableQuery -
 *  determine whether a query is a simply updatable scan of a relation
 *
 * A query is simply updatable if, and only if, it...
 * - has no window clauses
 * - has no sort clauses
 * - has no grouping, having, distinct clauses, or simple aggregates
 * - has no subqueries
 * - has no LIMIT/OFFSET
 * - references only one range table (i.e. no joins, self-joins)
 *   - this range table must itself be updatable
 */
static bool
isSimplyUpdatableQuery(Query *query)
{
	if (query->commandType == CMD_SELECT &&
		query->windowClause == NIL &&
		query->sortClause == NIL &&
		query->groupClause == NIL &&
		query->havingQual == NULL &&
		query->distinctClause == NIL &&
		!query->hasAggs &&
		!query->hasSubLinks &&
		query->limitCount == NULL &&
		query->limitOffset == NULL &&
		list_length(query->rtable) == 1)
	{
		RangeTblEntry *rte = (RangeTblEntry *) linitial(query->rtable);
		if (isSimplyUpdatableRelation(rte->relid, true))
			return true;
	}
	return false;
}<|MERGE_RESOLUTION|>--- conflicted
+++ resolved
@@ -82,11 +82,7 @@
 static void preprocess_qual_conditions(PlannerInfo *root, Node *jtnode);
 static Plan *inheritance_planner(PlannerInfo *root);
 static Plan *grouping_planner(PlannerInfo *root, double tuple_fraction);
-<<<<<<< HEAD
-=======
-static bool is_dummy_plan(Plan *plan);
 static void preprocess_rowmarks(PlannerInfo *root);
->>>>>>> 78a09145
 static double preprocess_limit(PlannerInfo *root,
 				 double tuple_fraction,
 				 int64 *offset_est, int64 *count_est);
@@ -129,6 +125,7 @@
 static Plan *pushdown_preliminary_limit(Plan *plan, Node *limitCount, int64 count_est, Node *limitOffset, int64 offset_est);
 static bool is_dummy_plan(Plan *plan);
 
+static Plan *getAnySubplan(Plan *node);
 static bool isSimplyUpdatableQuery(Query *query);
 
 
@@ -184,8 +181,8 @@
 	PlannerInfo *root;
 	Plan	   *top_plan;
 	ListCell   *lp,
-<<<<<<< HEAD
-			   *lr;
+			   *lrt,
+			   *lrm;
 	PlannerConfig *config;
 	instr_time		starttime;
 	instr_time		endtime;
@@ -238,10 +235,6 @@
 	 */
 	START_MEMORY_ACCOUNT(MemoryAccounting_CreateAccount(0, MEMORY_OWNER_TYPE_Planner));
 	{
-=======
-			   *lrt,
-			   *lrm;
->>>>>>> 78a09145
 
 	/* Cursor options may come from caller or from DECLARE CURSOR stmt */
 	if (parse->utilityStmt &&
@@ -335,7 +328,6 @@
 			top_plan = materialize_finished_plan(root, top_plan);
 	}
 
-
 	/*
 	 * Fix sharing id and shared id.
 	 *
@@ -344,10 +336,10 @@
 	 *
 	 * apply_shareinput will fix shared_id, and change the DAG to a tree.
 	 */
-	forboth(lp, glob->subplans, lr, glob->subrtables)
+	forboth(lp, glob->subplans, lrt, glob->subrtables)
 	{
 		Plan	   *subplan = (Plan *) lfirst(lp);
-		List	   *subrtable = (List *) lfirst(lr);
+		List	   *subrtable = (List *) lfirst(lrt);
 
 		lfirst(lp) = apply_shareinput_dag_to_tree(glob, subplan, subrtable);
 	}
@@ -355,15 +347,11 @@
 
 	/* final cleanup of the plan */
 	Assert(glob->finalrtable == NIL);
-<<<<<<< HEAD
+	Assert(glob->finalrowmarks == NIL);
 	Assert(parse == root->parse);
-	top_plan = set_plan_references(glob, top_plan, root->parse->rtable);
-=======
-	Assert(glob->finalrowmarks == NIL);
 	top_plan = set_plan_references(glob, top_plan,
 								   root->parse->rtable,
 								   root->rowMarks);
->>>>>>> 78a09145
 	/* ... and the subplans (both regular subplans and initplans) */
 	Assert(list_length(glob->subplans) == list_length(glob->subrtables));
 	Assert(list_length(glob->subplans) == list_length(glob->subrowmarks));
@@ -451,14 +439,9 @@
 	result->intoClause = parse->intoClause;
 	result->subplans = glob->subplans;
 	result->rewindPlanIDs = glob->rewindPlanIDs;
-<<<<<<< HEAD
-	result->returningLists = root->returningLists;
 	result->result_partitions = root->result_partitions;
 	result->result_aosegnos = root->result_aosegnos;
-	result->rowMarks = parse->rowMarks;
-=======
 	result->rowMarks = glob->finalrowmarks;
->>>>>>> 78a09145
 	result->relationOids = glob->relationOids;
 	result->invalItems = glob->invalItems;
 	result->nParamExec = list_length(glob->paramlist);
@@ -847,7 +830,7 @@
 			else
 				rowMarks = root->rowMarks;
 
-			plan = (Plan *) make_modifytable(parse->commandType,
+			plan = (Plan *) make_modifytable(root, parse->commandType,
 											 copyObject(root->resultRelations),
 											 list_make1(plan),
 											 returningLists,
@@ -862,13 +845,9 @@
 	 * and attach the initPlans to the top plan node.
 	 */
 	if (list_length(glob->subplans) != num_old_subplans ||
-<<<<<<< HEAD
-		root->query_level > 1)
+		root->glob->paramlist != NIL)
 	{
 		Assert(root->parse == parse); /* GPDB isn't always careful about this. */
-=======
-		root->glob->paramlist != NIL)
->>>>>>> 78a09145
 		SS_finalize_plan(root, plan, true);
 	}
 
@@ -1051,13 +1030,8 @@
 	List	   *subplans = NIL;
 	List	   *resultRelations = NIL;
 	List	   *returningLists = NIL;
-<<<<<<< HEAD
-	List	   *tlist = NIL;
-=======
-	List	   *rtable = NIL;
 	List	   *rowMarks;
 	List	   *tlist;
->>>>>>> 78a09145
 	PlannerInfo subroot;
 	ListCell   *l;
 
@@ -1102,7 +1076,6 @@
 		if (is_dummy_plan(subplan))
 			continue;
 
-<<<<<<< HEAD
 		/* MPP needs target loci to match. */
 		if (Gp_role == GP_ROLE_DISPATCH)
 		{
@@ -1147,17 +1120,6 @@
 			}
 		}
 
-		/* Save tlist from first rel for use below */
-		if (subplans == NIL)
-		{
-			tlist = subplan->targetlist;
-		}
-=======
-		/* Save rtable from first rel for use below */
-		if (subplans == NIL)
-			rtable = subroot.parse->rtable;
->>>>>>> 78a09145
-
 		/**
 		 * The grouping planner scribbles on the rtable e.g. to add pseudo columns.
 		 * We need to keep track of this.
@@ -1185,7 +1147,6 @@
 		}
 	}
 
-<<<<<<< HEAD
 	/**
 	 * If due to constraint exclusions all the result relations have been removed,
 	 * we need something upstream.
@@ -1198,11 +1159,8 @@
 	{
 		root->resultRelations = list_make1_int(parse->resultRelation);
 	}
-	
-	root->returningLists = returningLists;
-=======
+
 	root->resultRelations = resultRelations;
->>>>>>> 78a09145
 
 	/* Mark result as unordered (probably unnecessary) */
 	root->query_pathkeys = NIL;
@@ -1228,43 +1186,23 @@
 		return plan;
 	}
 
-	/* Suppress Append if there's only one surviving child rel */
-	if (list_length(subplans) == 1)
-		plan = (Plan *) linitial(subplans);
+	/*
+	 * If there was a FOR UPDATE/SHARE clause, the LockRows node will
+	 * have dealt with fetching non-locked marked rows, else we need
+	 * to have ModifyTable do that.
+	 */
+	if (parse->rowMarks)
+		rowMarks = NIL;
 	else
-	{
-		plan = (Plan *) make_append(subplans, true, tlist);
-
-		/* MPP dispatch needs to know the kind of locus. */
-		if (Gp_role == GP_ROLE_DISPATCH)
-		{
-			switch (append_locustype)
-			{
-				case CdbLocusType_Entry:
-					mark_plan_entry(plan);
-					break;
-
-				case CdbLocusType_Hashed:
-				case CdbLocusType_HashedOJ:
-				case CdbLocusType_Strewn:
-					/* Depend on caller to avoid incompatible hash keys. */
-
-					/*
-					 * For our purpose (UPD/DEL target), strewn is good
-					 * enough.
-					 */
-					mark_plan_strewn(plan);
-					break;
-
-				default:
-					ereport(ERROR,
-							(errcode(ERRCODE_INTERNAL_ERROR),
-							 errmsg("unexpected locus assigned to target inheritance set")));
-			}
-		}
-	}
-
-	return plan;
+		rowMarks = root->rowMarks;
+
+	/* And last, tack on a ModifyTable node to do the UPDATE/DELETE work */
+	return (Plan *) make_modifytable(root, parse->commandType,
+									 copyObject(root->resultRelations),
+									 subplans, 
+									 returningLists,
+									 rowMarks,
+									 SS_assign_special_param(root));
 }
 
 #ifdef USE_ASSERT_CHECKING
@@ -1284,7 +1222,6 @@
 	List	   *allVars = extract_nodes(root->glob, (Node *) plan, T_Var);
 	ListCell   *lc = NULL;
 
-<<<<<<< HEAD
 	foreach(lc, allVars)
 	{
 		Var		   *var = (Var *) lfirst(lc);
@@ -1335,27 +1272,17 @@
 
 		return subqueryScan->subplan;
 	}
+	else if (IsA(node, ModifyTable))
+	{
+		ModifyTable *mt = (ModifyTable *) node;
+
+		if (!mt->plans)
+			elog(ERROR, "ModifyTable has no child plans");
+
+		return (Plan *) linitial(mt->plans);
+	}
 
 	return node->lefttree;
-=======
-	/*
-	 * If there was a FOR UPDATE/SHARE clause, the LockRows node will
-	 * have dealt with fetching non-locked marked rows, else we need
-	 * to have ModifyTable do that.
-	 */
-	if (parse->rowMarks)
-		rowMarks = NIL;
-	else
-		rowMarks = root->rowMarks;
-
-	/* And last, tack on a ModifyTable node to do the UPDATE/DELETE work */
-	return (Plan *) make_modifytable(parse->commandType,
-									 copyObject(root->resultRelations),
-									 subplans, 
-									 returningLists,
-									 rowMarks,
-									 SS_assign_special_param(root));
->>>>>>> 78a09145
 }
 
 /*--------------------
@@ -2721,14 +2648,54 @@
 	 */
 	if (parse->rowMarks)
 	{
-		result_plan = (Plan *) make_lockrows(result_plan,
-											 root->rowMarks,
-											 SS_assign_special_param(root));
+		ListCell   *lc;
+		List	   *newmarks = NIL;
+
 		/*
-		 * The result can no longer be assumed sorted, since locking might
-		 * cause the sort key columns to be replaced with new values.
+		 * In case of FOR UPDATE, upgrade the rowmarks so that we will grab an
+		 * ExclusiveLock on the table, instead of locking individual tuples.
+		 *
+		 * Because we don't have a distibuted deadlock detector. See comments
+		 * in CdbTryOpenRelation(). CdbTryOpenRelation() handles the upgrade,
+		 * where heap_open() would otherwise be called, but for FOR UPDATE
+		 * we have this mechanism.
 		 */
-		current_pathkeys = NIL;
+		foreach(lc, root->rowMarks)
+		{
+			PlanRowMark *rc = (PlanRowMark *) lfirst(lc);
+
+			if (rc->markType == ROW_MARK_EXCLUSIVE || rc->markType == ROW_MARK_SHARE)
+			{
+				RelOptInfo *brel = root->simple_rel_array[rc->rti];
+
+				if (brel->cdbpolicy &&
+					brel->cdbpolicy->ptype == POLICYTYPE_PARTITIONED)
+				{
+					if (rc->markType == ROW_MARK_EXCLUSIVE)
+						rc->markType = ROW_MARK_TABLE_EXCLUSIVE;
+					else
+						rc->markType = ROW_MARK_TABLE_SHARE;
+				}
+			}
+
+			/* We only need LockRows for the tuple-level locks */
+			if (rc->markType != ROW_MARK_TABLE_EXCLUSIVE &&
+				rc->markType != ROW_MARK_TABLE_SHARE)
+				newmarks = lappend(newmarks, rc);
+		}
+
+		if (newmarks)
+		{
+			result_plan = (Plan *) make_lockrows(result_plan,
+												 newmarks,
+												 SS_assign_special_param(root));
+			result_plan->flow = pull_up_Flow(result_plan, result_plan->lefttree);
+			/*
+			 * The result can no longer be assumed sorted, since locking might
+			 * cause the sort key columns to be replaced with new values.
+			 */
+			current_pathkeys = NIL;
+		}
 	}
 
 	/*
@@ -2808,30 +2775,8 @@
 		}
 	}
 
-<<<<<<< HEAD
 	Insist(result_plan->flow);
 
-	/*
-	 * Deal with the RETURNING clause if any.  It's convenient to pass the
-	 * returningList through setrefs.c now rather than at top level (if we
-	 * waited, handling inherited UPDATE/DELETE would be much harder).
-	 */
-	if (parse->returningList)
-	{
-		List	   *rlist;
-
-		Assert(parse->resultRelation);
-		rlist = set_returning_clause_references(root->glob,
-												parse->returningList,
-												result_plan,
-												parse->resultRelation);
-		root->returningLists = list_make1(rlist);
-	}
-	else
-		root->returningLists = NIL;
-
-=======
->>>>>>> 78a09145
 	/* Compute result-relations list if needed */
 	if (parse->resultRelation)
 		root->resultRelations = list_make1_int(parse->resultRelation);
