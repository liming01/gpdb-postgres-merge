/*-------------------------------------------------------------------------
 *
 * planner.c
 *	  The query optimizer external interface.
 *
 * Portions Copyright (c) 2005-2008, Greenplum inc
 * Portions Copyright (c) 2012-Present Pivotal Software, Inc.
 * Portions Copyright (c) 1996-2011, PostgreSQL Global Development Group
 * Portions Copyright (c) 1994, Regents of the University of California
 *
 *
 * IDENTIFICATION
 *	  src/backend/optimizer/plan/planner.c
 *
 *-------------------------------------------------------------------------
 */

#include "postgres.h"

#include <limits.h>

#include "catalog/pg_operator.h"
#include "executor/executor.h"
#include "executor/execHHashagg.h"
#include "executor/nodeAgg.h"
#include "miscadmin.h"
#include "nodes/makefuncs.h"
#include "optimizer/clauses.h"
#include "optimizer/cost.h"
#include "optimizer/orca.h"
#include "optimizer/pathnode.h"
#include "optimizer/paths.h"
#include "optimizer/plancat.h"
#include "optimizer/planmain.h"
#include "optimizer/planner.h"
#include "optimizer/prep.h"
#include "optimizer/subselect.h"
#include "optimizer/transform.h"
#include "optimizer/tlist.h"
#include "optimizer/var.h"
#ifdef OPTIMIZER_DEBUG
#include "nodes/print.h"
#endif
#include "parser/analyze.h"
#include "parser/parse_expr.h"
#include "parser/parse_oper.h"
#include "parser/parse_relation.h"
#include "parser/parsetree.h"
#include "utils/lsyscache.h"
#include "utils/selfuncs.h"
#include "utils/syscache.h"

#include "catalog/pg_proc.h"
#include "cdb/cdbllize.h"
#include "cdb/cdbmutate.h"		/* apply_shareinput */
#include "cdb/cdbpartition.h"
#include "cdb/cdbpath.h"		/* cdbpath_segments */
#include "cdb/cdbpathtoplan.h"	/* cdbpathtoplan_create_flow() */
#include "cdb/cdbpullup.h"
#include "cdb/cdbgroup.h"		/* grouping_planner extensions */
#include "cdb/cdbsetop.h"		/* motion utilities */
#include "cdb/cdbvars.h"


/* GUC parameter */
double		cursor_tuple_fraction = DEFAULT_CURSOR_TUPLE_FRACTION;

/* Hook for plugins to get control in planner() */
planner_hook_type planner_hook = NULL;


/* Expression kind codes for preprocess_expression */
#define EXPRKIND_QUAL		0
#define EXPRKIND_TARGET		1
#define EXPRKIND_RTFUNC		2
#define EXPRKIND_VALUES		3
#define EXPRKIND_LIMIT		4
#define EXPRKIND_APPINFO	5
#define EXPRKIND_WINDOW_BOUND 6


static Node *preprocess_expression(PlannerInfo *root, Node *expr, int kind);
static void preprocess_qual_conditions(PlannerInfo *root, Node *jtnode);
static Plan *inheritance_planner(PlannerInfo *root);
static Plan *grouping_planner(PlannerInfo *root, double tuple_fraction);
static void preprocess_rowmarks(PlannerInfo *root);
static double preprocess_limit(PlannerInfo *root,
				 double tuple_fraction,
				 int64 *offset_est, int64 *count_est);
static void preprocess_groupclause(PlannerInfo *root);
static bool choose_hashed_distinct(PlannerInfo *root,
					   double tuple_fraction, double limit_tuples,
					   double path_rows, int path_width,
					   Cost cheapest_startup_cost, Cost cheapest_total_cost,
					   Cost sorted_startup_cost, Cost sorted_total_cost,
					   List *sorted_pathkeys,
					   double dNumDistinctRows);
static List *make_subplanTargetList(PlannerInfo *root, List *tlist,
					   AttrNumber **groupColIdx, Oid **groupOperators, bool *need_tlist_eval);
static void locate_grouping_columns(PlannerInfo *root,
						List *stlist,
						List *sub_tlist,
						AttrNumber *groupColIdx);
static List *postprocess_setop_tlist(List *new_tlist, List *orig_tlist);
static List *select_active_windows(PlannerInfo *root, WindowFuncLists *wflists);
static List *add_volatile_sort_exprs(List *window_tlist, List *tlist,
						List *activeWindows);
static List *make_pathkeys_for_window(PlannerInfo *root, WindowClause *wc,
						 List *tlist, bool canonicalize);
static void get_column_info_for_window(PlannerInfo *root, WindowClause *wc,
						   List *tlist,
						   int numSortCols, AttrNumber *sortColIdx,
						   int *partNumCols,
						   AttrNumber **partColIdx,
						   Oid **partOperators,
						   int *ordNumCols,
						   AttrNumber **ordColIdx,
						   Oid **ordOperators);

static Bitmapset *canonicalize_colref_list(Node *node);
static List *canonicalize_gs_list(List *gsl, bool ordinary);
static List *rollup_gs_list(List *gsl);
static List *add_gs_combinations(List *list, int n, int i, Bitmapset **base, Bitmapset **work);
static List *cube_gs_list(List *gsl);
static CanonicalGroupingSets *make_canonical_groupingsets(List *groupClause);
static int	gs_compare(const void *a, const void *b);
static void sort_canonical_gs_list(List *gs, int *p_nsets, Bitmapset ***p_sets);

static Plan *pushdown_preliminary_limit(Plan *plan, Node *limitCount, int64 count_est, Node *limitOffset, int64 offset_est);
static bool is_dummy_plan(Plan *plan);

static Plan *getAnySubplan(Plan *node);
static bool isSimplyUpdatableQuery(Query *query);


/*****************************************************************************
 *
 *	   Query optimizer entry point
 *
 * To support loadable plugins that monitor or modify planner behavior,
 * we provide a hook variable that lets a plugin get control before and
 * after the standard planning process.  The plugin would normally call
 * standard_planner().
 *
 * Note to plugin authors: standard_planner() scribbles on its Query input,
 * so you'd better copy that data structure if you want to plan more than once.
 *
 *****************************************************************************/
PlannedStmt *
planner(Query *parse, int cursorOptions, ParamListInfo boundParams)
{
	PlannedStmt *result;
	instr_time	starttime, endtime;

	if (planner_hook)
	{
		if (gp_log_optimization_time)
			INSTR_TIME_SET_CURRENT(starttime);

		START_MEMORY_ACCOUNT(MemoryAccounting_CreateAccount(0, MEMORY_OWNER_TYPE_PlannerHook));
		{
			result = (*planner_hook) (parse, cursorOptions, boundParams);
		}
		END_MEMORY_ACCOUNT();

		if (gp_log_optimization_time)
		{
			INSTR_TIME_SET_CURRENT(endtime);
			INSTR_TIME_SUBTRACT(endtime, starttime);
			elog(LOG, "Planner Hook(s): %.3f ms", INSTR_TIME_GET_MILLISEC(endtime));
		}
	}
	else
		result = standard_planner(parse, cursorOptions, boundParams);

	return result;
}

PlannedStmt *
standard_planner(Query *parse, int cursorOptions, ParamListInfo boundParams)
{
	PlannedStmt *result;
	PlannerGlobal *glob;
	double		tuple_fraction;
	PlannerInfo *root;
	Plan	   *top_plan;
	ListCell   *lp,
			   *lrt,
			   *lrm;
	PlannerConfig *config;
	instr_time		starttime;
	instr_time		endtime;

	/*
	 * Use ORCA only if it is enabled and we are in a master QD process.
	 *
	 * ORCA excels in complex queries, most of which will access distributed
	 * tables. We can't run such queries from the segments slices anyway because
	 * they require dispatching a query within another - which is not allowed in
	 * GPDB (see querytree_safe_for_qe()). Note that this restriction also
	 * applies to non-QD master slices.  Furthermore, ORCA doesn't currently
	 * support pl/<lang> statements (relevant when they are planned on the segments).
	 * For these reasons, restrict to using ORCA on the master QD processes only.
	 */
	if (optimizer &&
		GP_ROLE_DISPATCH == Gp_role &&
		MASTER_CONTENT_ID == GpIdentity.segindex)
	{
		if (gp_log_optimization_time)
			INSTR_TIME_SET_CURRENT(starttime);

		START_MEMORY_ACCOUNT(MemoryAccounting_CreateAccount(0, MEMORY_OWNER_TYPE_Optimizer));
		{
			result = optimize_query(parse, boundParams);
		}
		END_MEMORY_ACCOUNT();

		if (gp_log_optimization_time)
		{
			INSTR_TIME_SET_CURRENT(endtime);
			INSTR_TIME_SUBTRACT(endtime, starttime);
			elog(LOG, "Optimizer Time: %.3f ms", INSTR_TIME_GET_MILLISEC(endtime));
		}

		if (result)
			return result;
	}

	/*
	 * Fall back to using the PostgreSQL planner in case Orca didn't run (in
	 * utility mode or on a segment) or if it didn't produce a plan.
	 */
	if (gp_log_optimization_time)
		INSTR_TIME_SET_CURRENT(starttime);

	/*
	 * Incorrectly indented on purpose to avoid re-indenting an entire upstream
	 * function
	 */
	START_MEMORY_ACCOUNT(MemoryAccounting_CreateAccount(0, MEMORY_OWNER_TYPE_Planner));
	{

	/* Cursor options may come from caller or from DECLARE CURSOR stmt */
	if (parse->utilityStmt &&
		IsA(parse->utilityStmt, DeclareCursorStmt))
	{
		cursorOptions |= ((DeclareCursorStmt *) parse->utilityStmt)->options;

		/* Also try to make any cursor declared with DECLARE CURSOR updatable. */
		cursorOptions |= CURSOR_OPT_UPDATABLE;
	}

	/*
	 * Set up global state for this planner invocation.  This data is needed
	 * across all levels of sub-Query that might exist in the given command,
	 * so we keep it in a separate struct that's linked to by each per-Query
	 * PlannerInfo.
	 */
	glob = makeNode(PlannerGlobal);

	glob->boundParams = boundParams;
	glob->paramlist = NIL;
	glob->subplans = NIL;
	glob->subrtables = NIL;
	glob->subrowmarks = NIL;
	glob->rewindPlanIDs = NULL;
	glob->finalrtable = NIL;
	glob->finalrowmarks = NIL;
	glob->resultRelations = NIL;
	glob->relationOids = NIL;
	glob->invalItems = NIL;
	glob->lastPHId = 0;
	glob->lastRowMarkId = 0;
	glob->transientPlan = false;
	glob->oneoffPlan = false;
	/* ApplyShareInputContext initialization. */
	glob->share.producers = NULL;
	glob->share.producer_count = 0;
	glob->share.sliceMarks = NULL;
	glob->share.motStack = NIL;
	glob->share.qdShares = NIL;
	glob->share.qdSlices = NIL;
	glob->share.nextPlanId = 0;

	if ((cursorOptions & CURSOR_OPT_UPDATABLE) != 0)
		glob->simplyUpdatable = isSimplyUpdatableQuery(parse);
	else
		glob->simplyUpdatable = false;

	/* Determine what fraction of the plan is likely to be scanned */
	if (cursorOptions & CURSOR_OPT_FAST_PLAN)
	{
		/*
		 * We have no real idea how many tuples the user will ultimately FETCH
		 * from a cursor, but it is often the case that he doesn't want 'em
		 * all, or would prefer a fast-start plan anyway so that he can
		 * process some of the tuples sooner.  Use a GUC parameter to decide
		 * what fraction to optimize for.
		 */
		tuple_fraction = cursor_tuple_fraction;

		/*
		 * We document cursor_tuple_fraction as simply being a fraction, which
		 * means the edge cases 0 and 1 have to be treated specially here.	We
		 * convert 1 to 0 ("all the tuples") and 0 to a very small fraction.
		 */
		if (tuple_fraction >= 1.0)
			tuple_fraction = 0.0;
		else if (tuple_fraction <= 0.0)
			tuple_fraction = 1e-10;
	}
	else
	{
		/* Default assumption is we need all the tuples */
		tuple_fraction = 0.0;
	}

	parse = normalize_query(parse);

	config = DefaultPlannerConfig();

	/* primary planning entry point (may recurse for subqueries) */
	top_plan = subquery_planner(glob, parse, NULL,
								false, tuple_fraction, &root,
								config);

	/*
	 * If creating a plan for a scrollable cursor, make sure it can run
	 * backwards on demand.  Add a Material node at the top at need.
	 */
	if (cursorOptions & CURSOR_OPT_SCROLL)
	{
		if (!ExecSupportsBackwardScan(top_plan))
			top_plan = materialize_finished_plan(root, top_plan);
	}

	/*
	 * Fix sharing id and shared id.
	 *
	 * This must be called before set_plan_references and cdbparallelize.  The other mutator
	 * or tree walker assumes the input is a tree.  If there is plan sharing, we have a DAG. 
	 *
	 * apply_shareinput will fix shared_id, and change the DAG to a tree.
	 */
	forboth(lp, glob->subplans, lrt, glob->subrtables)
	{
		Plan	   *subplan = (Plan *) lfirst(lp);
		List	   *subrtable = (List *) lfirst(lrt);

		lfirst(lp) = apply_shareinput_dag_to_tree(glob, subplan, subrtable);
	}
	top_plan = apply_shareinput_dag_to_tree(glob, top_plan, root->parse->rtable);

	/* final cleanup of the plan */
	Assert(glob->finalrtable == NIL);
	Assert(glob->finalrowmarks == NIL);
	Assert(glob->resultRelations == NIL);
	Assert(parse == root->parse);
	top_plan = set_plan_references(glob, top_plan,
								   root->parse->rtable,
								   root->rowMarks);
	/* ... and the subplans (both regular subplans and initplans) */
	Assert(list_length(glob->subplans) == list_length(glob->subrtables));
	Assert(list_length(glob->subplans) == list_length(glob->subrowmarks));
	lrt = list_head(glob->subrtables);
	lrm = list_head(glob->subrowmarks);
	foreach(lp, glob->subplans)
	{
		Plan	   *subplan = (Plan *) lfirst(lp);
		List	   *subrtable = (List *) lfirst(lrt);
		List	   *subrowmark = (List *) lfirst(lrm);

		lfirst(lp) = set_plan_references(glob, subplan,
										 subrtable, subrowmark);
		lrt = lnext(lrt);
		lrm = lnext(lrm);
	}

	/* walk plan and remove unused initplans and their params */
	remove_unused_initplans(top_plan, root);

	/* walk subplans and fixup subplan node referring to same plan_id */
	SubPlanWalkerContext subplan_context;
	fixup_subplans(top_plan, root, &subplan_context);

	if (Gp_role == GP_ROLE_DISPATCH)
	{
		top_plan = cdbparallelize(root, top_plan, parse,
								  cursorOptions,
								  boundParams);

		/*
		 * cdbparallelize() mutates all the nodes, so the producer nodes we
		 * memorized earlier are no longer valid. apply_shareinput_xslice()
		 * will re-populate it, but clear it for now, just to make sure that
		 * we don't access the obsolete copies of the nodes.
		 */
		if (glob->share.producer_count > 0)
			memset(glob->share.producers, 0, glob->share.producer_count * sizeof(ShareInputScan *));

		/*
		 * cdbparallelize may create additional slices that may affect share
		 * input. need to mark material nodes that are split acrossed multi
		 * slices.
		 */
		top_plan = apply_shareinput_xslice(top_plan, glob);
	}

	/*
	 * Remove unused subplans.
	 * Executor initializes state for subplans even they are unused.
	 * When the generated subplan is not used and has motion inside,
	 * causing motionID not being assigned, which will break sanity
	 * check when executor tries to initialize subplan state.
	 */
	remove_unused_subplans(root, &subplan_context);
	bms_free(subplan_context.bms_subplans);

	/* fix ShareInputScans for EXPLAIN */
	foreach(lp, glob->subplans)
	{
		Plan	   *subplan = (Plan *) lfirst(lp);

		lfirst(lp) = replace_shareinput_targetlists(glob, subplan, glob->finalrtable);
	}
	top_plan = replace_shareinput_targetlists(glob, top_plan, glob->finalrtable);

	/*
	 * To save on memory, and on the network bandwidth when the plan is
	 * dispatched QEs, strip all subquery RTEs of the original Query objects.
	 */
	remove_subquery_in_RTEs((Node *) glob->finalrtable);

	/* build the PlannedStmt result */
	result = makeNode(PlannedStmt);

	result->commandType = parse->commandType;
	result->hasReturning = (parse->returningList != NIL);
	result->hasModifyingCTE = parse->hasModifyingCTE;
	result->canSetTag = parse->canSetTag;
	result->transientPlan = glob->transientPlan;
	result->oneoffPlan = glob->oneoffPlan;
	result->planTree = top_plan;
	result->rtable = glob->finalrtable;
	result->resultRelations = glob->resultRelations;
	result->utilityStmt = parse->utilityStmt;
	result->intoClause = parse->intoClause;
	result->subplans = glob->subplans;
	result->rewindPlanIDs = glob->rewindPlanIDs;
	result->result_partitions = root->result_partitions;
	result->result_aosegnos = root->result_aosegnos;
	result->rowMarks = glob->finalrowmarks;
	result->relationOids = glob->relationOids;
	result->invalItems = glob->invalItems;
	result->nParamExec = list_length(glob->paramlist);
	result->nMotionNodes = top_plan->nMotionNodes;
	result->nInitPlans = top_plan->nInitPlans;
	result->intoPolicy = GpPolicyCopy(CurrentMemoryContext, parse->intoPolicy);
	result->queryPartOids = NIL;
	result->queryPartsMetadata = NIL;
	result->numSelectorsPerScanId = NIL;

	result->simplyUpdatable = glob->simplyUpdatable;

	{
		ListCell *lc;

		foreach(lc, glob->relationOids)
		{
			Oid reloid = lfirst_oid(lc);

			if (rel_is_partitioned(reloid))
				result->queryPartOids = lappend_oid(result->queryPartOids, reloid);
		}
	}

	Assert(result->utilityStmt == NULL || IsA(result->utilityStmt, DeclareCursorStmt));

	if (Gp_role == GP_ROLE_DISPATCH)
	{
		/*
		 * Generate a plan node id for each node. Used by gpmon. Note that
		 * this needs to be the last step of the planning when the structure
		 * of the plan is final.
		 */
		assign_plannode_id(result);
	}

	if (gp_log_optimization_time)
	{
		INSTR_TIME_SET_CURRENT(endtime);
		INSTR_TIME_SUBTRACT(endtime, starttime);
		elog(LOG, "Planner Time: %.3f ms", INSTR_TIME_GET_MILLISEC(endtime));
	}

	}
	END_MEMORY_ACCOUNT();

	return result;
}


/*--------------------
 * subquery_planner
 *	  Invokes the planner on a subquery.  We recurse to here for each
 *	  sub-SELECT found in the query tree.
 *
 * glob is the global state for the current planner run.
 * parse is the querytree produced by the parser & rewriter.
 * parent_root is the immediate parent Query's info (NULL at the top level).
 * hasRecursion is true if this is a recursive WITH query.
 * tuple_fraction is the fraction of tuples we expect will be retrieved.
 * tuple_fraction is interpreted as explained for grouping_planner, below.
 *
 * If subroot isn't NULL, we pass back the query's final PlannerInfo struct;
 * among other things this tells the output sort ordering of the plan.
 *
 * Basically, this routine does the stuff that should only be done once
 * per Query object.  It then calls grouping_planner.  At one time,
 * grouping_planner could be invoked recursively on the same Query object;
 * that's not currently true, but we keep the separation between the two
 * routines anyway, in case we need it again someday.
 *
 * subquery_planner will be called recursively to handle sub-Query nodes
 * found within the query's expressions and rangetable.
 *
 * Returns a query plan.
 *--------------------
 */
Plan *
subquery_planner(PlannerGlobal *glob, Query *parse,
				 PlannerInfo *parent_root,
				 bool hasRecursion, double tuple_fraction,
				 PlannerInfo **subroot,
				 PlannerConfig *config)
{
	int			num_old_subplans = list_length(glob->subplans);
	PlannerInfo *root;
	Plan	   *plan;
	List	   *newHaving;
	bool		hasOuterJoins;
	ListCell   *l;

	/* Create a PlannerInfo data structure for this subquery */
	root = makeNode(PlannerInfo);
	root->parse = parse;
	root->glob = glob;
	root->query_level = parent_root ? parent_root->query_level + 1 : 1;
	root->parent_root = parent_root;
	root->planner_cxt = CurrentMemoryContext;
	root->init_plans = NIL;
	root->cte_plan_ids = NIL;
	root->eq_classes = NIL;
	root->init_plans = NIL;

	root->list_cteplaninfo = NIL;
	if (parse->cteList != NIL)
	{
		root->list_cteplaninfo = init_list_cteplaninfo(list_length(parse->cteList));
	}

	root->append_rel_list = NIL;
	root->rowMarks = NIL;
	root->hasInheritedTarget = false;

	Assert(config);
	root->config = config;

	if (Gp_role == GP_ROLE_DISPATCH && gp_session_id > -1)
	{
		/* Choose a segdb to which our singleton gangs should be dispatched. */
		gp_singleton_segindex = gp_session_id % getgpsegmentCount();
	}

	root->hasRecursion = hasRecursion;
	if (hasRecursion)
		root->wt_param_id = SS_assign_special_param(root);
	else
		root->wt_param_id = -1;
	root->non_recursive_plan = NULL;

	/*
	 * If there is a WITH list, process each WITH query and build an initplan
	 * SubPlan structure for it.
	 *
	 * Unlike upstrem, we do not use initplan + CteScan, so SS_process_ctes
	 * will generate unused initplans. Commenting out the following two
	 * lines.
	 */
#if 0
	if (parse->cteList)
		SS_process_ctes(root);
#endif

	/*
	 * Ensure that jointree has been normalized. See
	 * normalize_query_jointree_mutator()
	 */
	AssertImply(parse->jointree->fromlist, list_length(parse->jointree->fromlist) == 1);

	/*
	 * Look for ANY and EXISTS SubLinks in WHERE and JOIN/ON clauses, and try
	 * to transform them into joins.  Note that this step does not descend
	 * into subqueries; if we pull up any subqueries below, their SubLinks are
	 * processed just before pulling them up.
	 */
	if (parse->hasSubLinks)
		pull_up_sublinks(root);

	/*
	 * Scan the rangetable for set-returning functions, and inline them if
	 * possible (producing subqueries that might get pulled up next).
	 * Recursion issues here are handled in the same way as for SubLinks.
	 */
	inline_set_returning_functions(root);

	/*
	 * Check to see if any subqueries in the jointree can be merged into this
	 * query.
	 */
	parse->jointree = (FromExpr *)
		pull_up_subqueries(root, (Node *) parse->jointree, NULL, NULL);

	/*
	 * If this is a simple UNION ALL query, flatten it into an appendrel. We
	 * do this now because it requires applying pull_up_subqueries to the leaf
	 * queries of the UNION ALL, which weren't touched above because they
	 * weren't referenced by the jointree (they will be after we do this).
	 */
	if (parse->setOperations)
		flatten_simple_union_all(root);

	/*
	 * Detect whether any rangetable entries are RTE_JOIN kind; if not, we can
	 * avoid the expense of doing flatten_join_alias_vars().  Also check for
	 * outer joins --- if none, we can skip reduce_outer_joins(). This must be
	 * done after we have done pull_up_subqueries, of course.
	 */
	root->hasJoinRTEs = false;
	hasOuterJoins = false;
	foreach(l, parse->rtable)
	{
		RangeTblEntry *rte = (RangeTblEntry *) lfirst(l);

		if (rte->rtekind == RTE_JOIN)
		{
			root->hasJoinRTEs = true;
			if (IS_OUTER_JOIN(rte->jointype))
			{
				hasOuterJoins = true;
				/* Can quit scanning once we find an outer join */
				break;
			}
		}
	}

	/*
	 * Preprocess RowMark information.	We need to do this after subquery
	 * pullup (so that all non-inherited RTEs are present) and before
	 * inheritance expansion (so that the info is available for
	 * expand_inherited_tables to examine and modify).
	 */
	preprocess_rowmarks(root);

	/*
	 * Expand any rangetable entries that are inheritance sets into "append
	 * relations".  This can add entries to the rangetable, but they must be
	 * plain base relations not joins, so it's OK (and marginally more
	 * efficient) to do it after checking for join RTEs.  We must do it after
	 * pulling up subqueries, else we'd fail to handle inherited tables in
	 * subqueries.
	 */
	expand_inherited_tables(root);

	/*
	 * Set hasHavingQual to remember if HAVING clause is present.  Needed
	 * because preprocess_expression will reduce a constant-true condition to
	 * an empty qual list ... but "HAVING TRUE" is not a semantic no-op.
	 */
	root->hasHavingQual = (parse->havingQual != NULL);

	/* Clear this flag; might get set in distribute_qual_to_rels */
	root->hasPseudoConstantQuals = false;

	/*
	 * Do expression preprocessing on targetlist and quals, as well as other
	 * random expressions in the querytree.  Note that we do not need to
	 * handle sort/group expressions explicitly, because they are actually
	 * part of the targetlist.
	 */
	parse->targetList = (List *)
		preprocess_expression(root, (Node *) parse->targetList,
							  EXPRKIND_TARGET);

	parse->returningList = (List *)
		preprocess_expression(root, (Node *) parse->returningList,
							  EXPRKIND_TARGET);

	preprocess_qual_conditions(root, (Node *) parse->jointree);

	parse->havingQual = preprocess_expression(root, parse->havingQual,
											  EXPRKIND_QUAL);

	parse->scatterClause = (List *)
		preprocess_expression(root, (Node *) parse->scatterClause,
							  EXPRKIND_TARGET);

	/*
	 * Do expression preprocessing on other expressions.
	 */
	foreach(l, parse->windowClause)
	{
		WindowClause *wc = (WindowClause *) lfirst(l);

		/* partitionClause/orderClause are sort/group expressions */
		wc->startOffset = preprocess_expression(root, wc->startOffset,
												EXPRKIND_WINDOW_BOUND);
		wc->endOffset = preprocess_expression(root, wc->endOffset,
											  EXPRKIND_WINDOW_BOUND);
	}

	parse->limitOffset = preprocess_expression(root, parse->limitOffset,
											   EXPRKIND_LIMIT);
	parse->limitCount = preprocess_expression(root, parse->limitCount,
											  EXPRKIND_LIMIT);

	root->append_rel_list = (List *)
		preprocess_expression(root, (Node *) root->append_rel_list,
							  EXPRKIND_APPINFO);

	/* Also need to preprocess expressions for function and values RTEs */
	foreach(l, parse->rtable)
	{
		RangeTblEntry *rte = (RangeTblEntry *) lfirst(l);

		if (rte->rtekind == RTE_FUNCTION || rte->rtekind == RTE_TABLEFUNCTION)
			rte->funcexpr = preprocess_expression(root, rte->funcexpr,
												  EXPRKIND_RTFUNC);
		else if (rte->rtekind == RTE_VALUES)
			rte->values_lists = (List *)
				preprocess_expression(root, (Node *) rte->values_lists,
									  EXPRKIND_VALUES);
	}

	/*
	 * In some cases we may want to transfer a HAVING clause into WHERE. We
	 * cannot do so if the HAVING clause contains aggregates (obviously) or
	 * volatile functions (since a HAVING clause is supposed to be executed
	 * only once per group).  Also, it may be that the clause is so expensive
	 * to execute that we're better off doing it only once per group, despite
	 * the loss of selectivity.  This is hard to estimate short of doing the
	 * entire planning process twice, so we use a heuristic: clauses
	 * containing subplans are left in HAVING.	Otherwise, we move or copy the
	 * HAVING clause into WHERE, in hopes of eliminating tuples before
	 * aggregation instead of after.
	 *
	 * If the query has explicit grouping then we can simply move such a
	 * clause into WHERE; any group that fails the clause will not be in the
	 * output because none of its tuples will reach the grouping or
	 * aggregation stage.  Otherwise we must have a degenerate (variable-free)
	 * HAVING clause, which we put in WHERE so that query_planner() can use it
	 * in a gating Result node, but also keep in HAVING to ensure that we
	 * don't emit a bogus aggregated row. (This could be done better, but it
	 * seems not worth optimizing.)
	 *
	 * Note that both havingQual and parse->jointree->quals are in
	 * implicitly-ANDed-list form at this point, even though they are declared
	 * as Node *.
	 */
	newHaving = NIL;
	foreach(l, (List *) parse->havingQual)
	{
		Node	   *havingclause = (Node *) lfirst(l);

		if (contain_agg_clause(havingclause) ||
			contain_volatile_functions(havingclause) ||
			contain_subplans(havingclause))
		{
			/* keep it in HAVING */
			newHaving = lappend(newHaving, havingclause);
		}
		else if (parse->groupClause &&
				 !contain_extended_grouping(parse->groupClause))
		{
			/* move it to WHERE */
			parse->jointree->quals = (Node *)
				lappend((List *) parse->jointree->quals, havingclause);
		}
		else
		{
			/* put a copy in WHERE, keep it in HAVING */
			parse->jointree->quals = (Node *)
				lappend((List *) parse->jointree->quals,
						copyObject(havingclause));
			newHaving = lappend(newHaving, havingclause);
		}
	}
	parse->havingQual = (Node *) newHaving;

	/*
	 * If we have any outer joins, try to reduce them to plain inner joins.
	 * This step is most easily done after we've done expression
	 * preprocessing.
	 */
	if (hasOuterJoins)
		reduce_outer_joins(root);

	/*
	 * Do the main planning.  If we have an inherited target relation, that
	 * needs special processing, else go straight to grouping_planner.
	 */
	if (parse->resultRelation &&
		rt_fetch(parse->resultRelation, parse->rtable)->inh)
		plan = inheritance_planner(root);
	else
	{
		plan = grouping_planner(root, tuple_fraction);
		/* If it's not SELECT, we need a ModifyTable node */
		if (parse->commandType != CMD_SELECT)
		{
			List	   *returningLists;
			List	   *rowMarks;

			/*
			 * Deal with the RETURNING clause if any.  It's convenient to pass
			 * the returningList through setrefs.c now rather than at top
			 * level (if we waited, handling inherited UPDATE/DELETE would be
			 * much harder).
			 */
			if (parse->returningList)
			{
				List	   *rlist;

				Assert(parse->resultRelation);
				rlist = set_returning_clause_references(root->glob,
														parse->returningList,
														plan,
													  parse->resultRelation);
				returningLists = list_make1(rlist);
			}
			else
				returningLists = NIL;

			/*
			 * If there was a FOR UPDATE/SHARE clause, the LockRows node will
			 * have dealt with fetching non-locked marked rows, else we need
			 * to have ModifyTable do that.
			 */
			if (parse->rowMarks)
				rowMarks = NIL;
			else
				rowMarks = root->rowMarks;

			plan = (Plan *) make_modifytable(root, parse->commandType,
											 parse->canSetTag,
									   list_make1_int(parse->resultRelation),
											 list_make1(plan),
											 returningLists,
											 rowMarks,
											 SS_assign_special_param(root));
		}
	}

	/*
	 * If any subplans were generated, or if there are any parameters to worry
	 * about, build initPlan list and extParam/allParam sets for plan nodes,
	 * and attach the initPlans to the top plan node.
	 */
	if (list_length(glob->subplans) != num_old_subplans ||
		root->glob->paramlist != NIL)
	{
		Assert(root->parse == parse); /* GPDB isn't always careful about this. */
		SS_finalize_plan(root, plan, true);
	}

	/* Return internal info if caller wants it */
	if (subroot)
		*subroot = root;

	return plan;
}

/*
 * preprocess_expression
 *		Do subquery_planner's preprocessing work for an expression,
 *		which can be a targetlist, a WHERE clause (including JOIN/ON
 *		conditions), or a HAVING clause.
 */
static Node *
preprocess_expression(PlannerInfo *root, Node *expr, int kind)
{
	/*
	 * Fall out quickly if expression is empty.  This occurs often enough to
	 * be worth checking.  Note that null->null is the correct conversion for
	 * implicit-AND result format, too.
	 */
	if (expr == NULL)
		return NULL;

	/*
	 * If the query has any join RTEs, replace join alias variables with
	 * base-relation variables. We must do this before sublink processing,
	 * else sublinks expanded out from join aliases wouldn't get processed. We
	 * can skip it in VALUES lists, however, since they can't contain any Vars
	 * at all.
	 */
	if (root->hasJoinRTEs && kind != EXPRKIND_VALUES)
		expr = flatten_join_alias_vars(root, expr);

	if (root->parse->hasFuncsWithExecRestrictions)
	{
		if (kind == EXPRKIND_RTFUNC)
		{
			/* allowed */
		}
		else if (kind == EXPRKIND_TARGET)
		{
			/*
			 * Allowed in simple cases with no range table. For example,
			 * "SELECT func()" is allowed, but "SELECT func() FROM foo" is not.
			 */
			if (root->parse->rtable &&
				check_execute_on_functions((Node *) root->parse->targetList) != PROEXECLOCATION_ANY)
			{
				ereport(ERROR,
						(errcode(ERRCODE_FEATURE_NOT_SUPPORTED),
						 errmsg("function with EXECUTE ON restrictions cannot be used in the SELECT list of a query with FROM")));
			}
		}
		else
		{
			if (check_execute_on_functions((Node *) root->parse->targetList) != PROEXECLOCATION_ANY)
				ereport(ERROR,
						(errcode(ERRCODE_FEATURE_NOT_SUPPORTED),
						 errmsg("function with EXECUTE ON restrictions cannot be used here")));
		}
	}

	/*
	 * Simplify constant expressions.
	 *
	 * Note: an essential effect of this is to convert named-argument function
	 * calls to positional notation and insert the current actual values of
	 * any default arguments for functions.  To ensure that happens, we *must*
	 * process all expressions here.  Previous PG versions sometimes skipped
	 * const-simplification if it didn't seem worth the trouble, but we can't
	 * do that anymore.
	 *
	 * Note: this also flattens nested AND and OR expressions into N-argument
	 * form.  All processing of a qual expression after this point must be
	 * careful to maintain AND/OR flatness --- that is, do not generate a tree
	 * with AND directly under AND, nor OR directly under OR.
	 */
	expr = eval_const_expressions(root, expr);

	/*
	 * If it's a qual or havingQual, canonicalize it.
	 */
	if (kind == EXPRKIND_QUAL)
	{
		expr = (Node *) canonicalize_qual((Expr *) expr);

#ifdef OPTIMIZER_DEBUG
		printf("After canonicalize_qual()\n");
		pprint(expr);
#endif
	}

	/* Expand SubLinks to SubPlans */
	if (root->parse->hasSubLinks)
		expr = SS_process_sublinks(root, expr, (kind == EXPRKIND_QUAL));

	/*
	 * XXX do not insert anything here unless you have grokked the comments in
	 * SS_replace_correlation_vars ...
	 */

	/* Replace uplevel vars with Param nodes (this IS possible in VALUES) */
	if (root->query_level > 1)
		expr = SS_replace_correlation_vars(root, expr);

	/*
	 * If it's a qual or havingQual, convert it to implicit-AND format. (We
	 * don't want to do this before eval_const_expressions, since the latter
	 * would be unable to simplify a top-level AND correctly. Also,
	 * SS_process_sublinks expects explicit-AND format.)
	 */
	if (kind == EXPRKIND_QUAL)
		expr = (Node *) make_ands_implicit((Expr *) expr);

	return expr;
}

/*
 * preprocess_qual_conditions
 *		Recursively scan the query's jointree and do subquery_planner's
 *		preprocessing work on each qual condition found therein.
 */
static void
preprocess_qual_conditions(PlannerInfo *root, Node *jtnode)
{
	if (jtnode == NULL)
		return;
	if (IsA(jtnode, RangeTblRef))
	{
		/* nothing to do here */
	}
	else if (IsA(jtnode, FromExpr))
	{
		FromExpr   *f = (FromExpr *) jtnode;
		ListCell   *l;

		foreach(l, f->fromlist)
			preprocess_qual_conditions(root, lfirst(l));

		f->quals = preprocess_expression(root, f->quals, EXPRKIND_QUAL);
	}
	else if (IsA(jtnode, JoinExpr))
	{
		JoinExpr   *j = (JoinExpr *) jtnode;

		preprocess_qual_conditions(root, j->larg);
		preprocess_qual_conditions(root, j->rarg);

		j->quals = preprocess_expression(root, j->quals, EXPRKIND_QUAL);
	}
	else
		elog(ERROR, "unrecognized node type: %d",
			 (int) nodeTag(jtnode));
}

/*
 * inheritance_planner
 *	  Generate a plan in the case where the result relation is an
 *	  inheritance set.
 *
 * We have to handle this case differently from cases where a source relation
 * is an inheritance set. Source inheritance is expanded at the bottom of the
 * plan tree (see allpaths.c), but target inheritance has to be expanded at
 * the top.  The reason is that for UPDATE, each target relation needs a
 * different targetlist matching its own column set.  Fortunately,
 * the UPDATE/DELETE target can never be the nullable side of an outer join,
 * so it's OK to generate the plan this way.
 *
 * Returns a query plan.
 */
static Plan *
inheritance_planner(PlannerInfo *root)
{
	Query	   *parse = root->parse;
	Index		parentRTindex = parse->resultRelation;
	List	   *subplans = NIL;
	List	   *resultRelations = NIL;
	List	   *returningLists = NIL;
	List	   *rowMarks;
	List	   *tlist;
	PlannerInfo subroot;
	ListCell   *l;

	/* MPP */
	Plan	   *plan;
	CdbLocusType append_locustype = CdbLocusType_Null;
	bool		locus_ok = TRUE;

	foreach(l, root->append_rel_list)
	{
		AppendRelInfo *appinfo = (AppendRelInfo *) lfirst(l);
		Plan	   *subplan;

		/* append_rel_list contains all append rels; ignore others */
		if (appinfo->parent_relid != parentRTindex)
			continue;

		/*
		 * Generate modified query with this rel as target.
		 */
		memcpy(&subroot, root, sizeof(PlannerInfo));
		subroot.parse = (Query *)
			adjust_appendrel_attrs(&subroot, (Node *) parse,
								   appinfo);
		subroot.init_plans = NIL;
		subroot.hasInheritedTarget = true;
		/* We needn't modify the child's append_rel_list */
		/* There shouldn't be any OJ info to translate, as yet */
		Assert(subroot.join_info_list == NIL);
		/* and we haven't created PlaceHolderInfos, either */
		Assert(subroot.placeholder_list == NIL);

		/* Generate plan */
		subplan = grouping_planner(&subroot, 0.0 /* retrieve all tuples */ );

		/*
		 * If this child rel was excluded by constraint exclusion, exclude it
		 * from the plan.
		 *
		 * MPP-1544: perform this check before testing for loci compatibility
		 * we might have inserted a dummy table with incorrect locus
		 */
		if (is_dummy_plan(subplan))
			continue;

		/* MPP needs target loci to match. */
		if (Gp_role == GP_ROLE_DISPATCH)
		{
			CdbLocusType locustype = (subplan->flow == NULL) ?
			CdbLocusType_Null : subplan->flow->locustype;

			if (append_locustype == CdbLocusType_Null && locus_ok)
			{
				append_locustype = locustype;
			}
			else
			{
				switch (locustype)
				{
					case CdbLocusType_Entry:
						locus_ok = locus_ok && (locustype == append_locustype);
						break;
					case CdbLocusType_Hashed:
					case CdbLocusType_HashedOJ:
					case CdbLocusType_Strewn:
						/* MPP-2023: Among subplans, these loci are okay. */
						break;
					case CdbLocusType_Null:
					case CdbLocusType_SingleQE:
					case CdbLocusType_General:
					case CdbLocusType_Replicated:
						/* These loci are not valid on base relations */
						locus_ok = FALSE;
						break;
					default:
						/* We should not be hitting this */
						locus_ok = FALSE;
						Assert(0);
						break;
				}
			}
			if (!locus_ok)
			{
				ereport(ERROR, (
								errcode(ERRCODE_INTERNAL_ERROR),
					 errmsg("incompatible loci in target inheritance set")));
			}
		}

		/**
		 * The grouping planner scribbles on the rtable e.g. to add pseudo columns.
		 * We need to keep track of this.
		 */
		parse->rtable = subroot.parse->rtable;

		subplans = lappend(subplans, subplan);

		/* Make sure any initplans from this rel get into the outer list */
		root->init_plans = list_concat(root->init_plans, subroot.init_plans);

		/* Build list of target-relation RT indexes */
		resultRelations = lappend_int(resultRelations, appinfo->child_relid);

		/* Build list of per-relation RETURNING targetlists */
		if (parse->returningList)
		{
			List	   *rlist;

			rlist = set_returning_clause_references(root->glob,
												subroot.parse->returningList,
													subplan,
													appinfo->child_relid);
			returningLists = lappend(returningLists, rlist);
		}
	}

	/* Mark result as unordered (probably unnecessary) */
	root->query_pathkeys = NIL;

	/*
	 * If we managed to exclude every child rel, return a dummy plan; it
	 * doesn't even need a ModifyTable node.
	 */
	if (subplans == NIL)
	{
		/* although dummy, it must have a valid tlist for executor */
		tlist = preprocess_targetlist(root, parse->targetList);
		plan = (Plan *) make_result(root,
									tlist,
									(Node *) list_make1(makeBoolConst(false,
																	  false)),
									NULL);

		if (Gp_role == GP_ROLE_DISPATCH)
			mark_plan_general(plan);

		return plan;
	}

	/*
	 * If there was a FOR UPDATE/SHARE clause, the LockRows node will have
	 * dealt with fetching non-locked marked rows, else we need to have
	 * ModifyTable do that.
	 */
	if (parse->rowMarks)
		rowMarks = NIL;
	else
		rowMarks = root->rowMarks;

	/* And last, tack on a ModifyTable node to do the UPDATE/DELETE work */
	return (Plan *) make_modifytable(root, parse->commandType,
									 parse->canSetTag,
									 resultRelations,
									 subplans,
									 returningLists,
									 rowMarks,
									 SS_assign_special_param(root));
}

#ifdef USE_ASSERT_CHECKING

static void grouping_planner_output_asserts(PlannerInfo *root, Plan *plan);

/**
 * Ensure goodness of plans returned by grouping planner
 */
void
grouping_planner_output_asserts(PlannerInfo *root, Plan *plan)
{
	/*
	 * Ensure that plan refers to vars that have varlevelsup = 0 AND varno is
	 * in the rtable
	 */
	List	   *allVars = extract_nodes(root->glob, (Node *) plan, T_Var);
	ListCell   *lc = NULL;

	foreach(lc, allVars)
	{
		Var		   *var = (Var *) lfirst(lc);

		Assert(var->varlevelsup == 0 && "Plan contains vars that refer to outer plan.");
		Assert((var->varno == OUTER
		|| (var->varno > 0 && var->varno <= list_length(root->parse->rtable)))
			   && "Plan contains var that refer outside the rtable.");
		Assert(var->varno == var->varnoold && "Varno and varnoold do not agree!");

		/** If a pseudo column, there should be a corresponding entry in the relation */
		if (var->varattno <= FirstLowInvalidHeapAttributeNumber)
		{
			RangeTblEntry *rte = rt_fetch(var->varno, root->parse->rtable);

			Assert(rte);
			Assert(rte->pseudocols);
			Assert(list_length(rte->pseudocols) > var->varattno - FirstLowInvalidHeapAttributeNumber);
		}
	}
}
#endif

/*
 * getAnySubplan
 *	 Return one subplan for the given node.
 *
 * If the given node is an Append, the first subplan is returned.
 * If the given node is a SubqueryScan, its subplan is returned.
 * Otherwise, the lefttree of the given node is returned.
 */
static Plan *
getAnySubplan(Plan *node)
{
	Assert(is_plan_node((Node *) node));

	if (IsA(node, Append))
	{
		Append	   *append = (Append *) node;

		Assert(list_length(append->appendplans) > 0);
		return (Plan *) linitial(append->appendplans);
	}

	else if (IsA(node, SubqueryScan))
	{
		SubqueryScan *subqueryScan = (SubqueryScan *) node;

		return subqueryScan->subplan;
	}
	else if (IsA(node, ModifyTable))
	{
		ModifyTable *mt = (ModifyTable *) node;

		if (!mt->plans)
			elog(ERROR, "ModifyTable has no child plans");

		return (Plan *) linitial(mt->plans);
	}

	return node->lefttree;
}

/*--------------------
 * grouping_planner
 *	  Perform planning steps related to grouping, aggregation, etc.
 *	  This primarily means adding top-level processing to the basic
 *	  query plan produced by query_planner.
 *
 * tuple_fraction is the fraction of tuples we expect will be retrieved
 *
 * tuple_fraction is interpreted as follows:
 *	  0: expect all tuples to be retrieved (normal case)
 *	  0 < tuple_fraction < 1: expect the given fraction of tuples available
 *		from the plan to be retrieved
 *	  tuple_fraction >= 1: tuple_fraction is the absolute number of tuples
 *		expected to be retrieved (ie, a LIMIT specification)
 *
 * Returns a query plan.  Also, root->query_pathkeys is returned as the
 * actual output ordering of the plan (in pathkey format).
 *--------------------
 */
static Plan *
grouping_planner(PlannerInfo *root, double tuple_fraction)
{
	Query	   *parse = root->parse;
	List	   *tlist = parse->targetList;
	int64		offset_est = 0;
	int64		count_est = 0;
	double		limit_tuples = -1.0;
	Plan	   *result_plan;
	List	   *current_pathkeys = NIL;
	CdbPathLocus current_locus;
	Path	   *best_path = NULL;
	double		dNumGroups = 0;
	bool		use_hashed_distinct = false;
	bool		tested_hashed_distinct = false;
	double		numDistinct = 1;
	List	   *distinctExprs = NIL;
	bool		must_gather;

	double		motion_cost_per_row =
	(gp_motion_cost_per_row > 0.0) ?
	gp_motion_cost_per_row :
	2.0 * cpu_tuple_cost;

	CdbPathLocus_MakeNull(&current_locus);

	/* Tweak caller-supplied tuple_fraction if have LIMIT/OFFSET */
	if (parse->limitCount || parse->limitOffset)
	{
		tuple_fraction = preprocess_limit(root, tuple_fraction,
										  &offset_est, &count_est);

		/*
		 * If we have a known LIMIT, and don't have an unknown OFFSET, we can
		 * estimate the effects of using a bounded sort.
		 */
		if (count_est > 0 && offset_est >= 0)
			limit_tuples = (double) count_est + (double) offset_est;
	}

	if (parse->setOperations)
	{
		List	   *set_sortclauses;

		/*
		 * If there's a top-level ORDER BY, assume we have to fetch all the
		 * tuples.	This might be too simplistic given all the hackery below
		 * to possibly avoid the sort; but the odds of accurate estimates here
		 * are pretty low anyway.
		 */
		if (parse->sortClause)
			tuple_fraction = 0.0;

		/*
		 * Construct the plan for set operations.  The result will not need
		 * any work except perhaps a top-level sort and/or LIMIT.  Note that
		 * any special work for recursive unions is the responsibility of
		 * plan_set_operations.
		 */
		result_plan = plan_set_operations(root, tuple_fraction,
										  &set_sortclauses);

		/*
		 * Calculate pathkeys representing the sort order (if any) of the set
		 * operation's result.  We have to do this before overwriting the sort
		 * key information...
		 */
		current_pathkeys = make_pathkeys_for_sortclauses(root,
														 set_sortclauses,
													 result_plan->targetlist,
														 true);

		/*
		 * We should not need to call preprocess_targetlist, since we must be
		 * in a SELECT query node.	Instead, use the targetlist returned by
		 * plan_set_operations (since this tells whether it returned any
		 * resjunk columns!), and transfer any sort key information from the
		 * original tlist.
		 */
		Assert(parse->commandType == CMD_SELECT);

		tlist = postprocess_setop_tlist(copyObject(result_plan->targetlist),
										tlist);

		/*
		 * Can't handle FOR UPDATE/SHARE here (parser should have checked
		 * already, but let's make sure).
		 */
		if (parse->rowMarks)
			ereport(ERROR,
					(errcode(ERRCODE_FEATURE_NOT_SUPPORTED),
					 errmsg("SELECT FOR UPDATE/SHARE is not allowed with UNION/INTERSECT/EXCEPT")));

		/*
		 * Calculate pathkeys that represent result ordering requirements
		 */
		Assert(parse->distinctClause == NIL);
		root->sort_pathkeys = make_pathkeys_for_sortclauses(root,
															parse->sortClause,
															tlist,
															true);
	}
	else
	{
		/* No set operations, do regular planning */
		List	   *sub_tlist;
		double		sub_limit_tuples;
		AttrNumber *groupColIdx = NULL;
		Oid		   *groupOperators = NULL;
		bool		need_tlist_eval = true;
		QualCost	tlist_cost;
		Path	   *cheapest_path;
		Path	   *sorted_path;
		long		numGroups = 0;
		AggClauseCosts agg_costs;
		int			numGroupCols;
		double		path_rows;
		int			path_width;
		bool		use_hashed_grouping = false;
		WindowFuncLists *wflists = NULL;
		List	   *activeWindows = NIL;
		bool		grpext = false;
		CanonicalGroupingSets *canonical_grpsets;

		MemSet(&agg_costs, 0, sizeof(AggClauseCosts));

		/* A recursive query should always have setOperations */
		Assert(!root->hasRecursion);

		/* Preprocess GROUP BY clause, if any */
		if (parse->groupClause)
			preprocess_groupclause(root);
		numGroupCols = list_length(parse->groupClause);

		/* Preprocess targetlist */
		tlist = preprocess_targetlist(root, tlist);

		/*
		 * Locate any window functions in the tlist.  (We don't need to look
		 * anywhere else, since expressions used in ORDER BY will be in there
		 * too.)  Note that they could all have been eliminated by constant
		 * folding, in which case we don't need to do any more work.
		 */
		if (parse->hasWindowFuncs)
		{
			wflists = find_window_functions((Node *) tlist,
											list_length(parse->windowClause));
			if (wflists->numWindowFuncs > 0)
				activeWindows = select_active_windows(root, wflists);
			else
				parse->hasWindowFuncs = false;
		}

		/* Obtain canonical grouping sets */
		canonical_grpsets = make_canonical_groupingsets(parse->groupClause);
		numGroupCols = canonical_grpsets->num_distcols;

		/*
		 * Clean up parse->groupClause if the grouping set is an empty
		 * set.
		 */
		if (numGroupCols == 0)
		{
			list_free(parse->groupClause);
			parse->groupClause = NIL;
		}

		grpext = is_grouping_extension(canonical_grpsets);

		/*
		 * Do aggregate preprocessing, if the query has any aggs.
		 *
		 * Note: think not that we can turn off hasAggs if we find no aggs. It
		 * is possible for constant-expression simplification to remove all
		 * explicit references to aggs, but we still have to follow the
		 * aggregate semantics (eg, producing only one output row).
		 */
		if (parse->hasAggs)
		{
			/*
			 * Collect statistics about aggregates for estimating costs. Note:
			 * we do not attempt to detect duplicate aggregates here; a
			 * somewhat-overestimated cost is okay for our present purposes.
			 */
			count_agg_clauses(root, (Node *) tlist, &agg_costs);
			count_agg_clauses(root, parse->havingQual, &agg_costs);

			/*
			 * Preprocess MIN/MAX aggregates, if any.  Note: be careful about
			 * adding logic between here and the optimize_minmax_aggregates
			 * call.  Anything that is needed in MIN/MAX-optimizable cases
			 * will have to be duplicated in planagg.c.
			 */
			preprocess_minmax_aggregates(root, tlist);
		}

		/*
		 * Calculate pathkeys that represent grouping/ordering requirements.
		 * Stash them in PlannerInfo so that query_planner can canonicalize
		 * them after EquivalenceClasses have been formed.	The sortClause is
		 * certainly sort-able, but GROUP BY and DISTINCT might not be, in
		 * which case we just leave their pathkeys empty.
		 */
		if (parse->groupClause &&
			grouping_is_sortable(parse->groupClause))
			root->group_pathkeys =
			make_pathkeys_for_groupclause(root,
										  parse->groupClause,
										  tlist);
		else
			root->group_pathkeys = NIL;

		if (parse->distinctClause &&
			grouping_is_sortable(parse->distinctClause))
			root->distinct_pathkeys =
				make_pathkeys_for_sortclauses(root,
											  parse->distinctClause,
											  tlist,
											  false);
		else
			root->distinct_pathkeys = NIL;

		root->sort_pathkeys =
			make_pathkeys_for_sortclauses(root,
										  parse->sortClause,
										  tlist,
										  false);

		/*
		 * Generate appropriate target list for subplan; may be different from
		 * tlist if grouping or aggregation is needed.
		 */
		sub_tlist = make_subplanTargetList(root, tlist,
										   &groupColIdx, &groupOperators, &need_tlist_eval);

		/* We consider only the first (bottom) window in pathkeys logic */
		if (activeWindows != NIL)
		{
			WindowClause *wc = (WindowClause *) linitial(activeWindows);

			root->window_pathkeys = make_pathkeys_for_window(root,
															 wc,
															 tlist,
															 false);
		}
		else
			root->window_pathkeys = NIL;

		/*
		 * Figure out whether we want a sorted result from query_planner.
		 *
		 * If we have a sortable GROUP BY clause, then we want a result sorted
		 * properly for grouping.  Otherwise, if we have window functions to
		 * evaluate, we try to sort for the first window.  Otherwise, if
		 * there's a sortable DISTINCT clause that's more rigorous than the
		 * ORDER BY clause, we try to produce output that's sufficiently well
		 * sorted for the DISTINCT.  Otherwise, if there is an ORDER BY
		 * clause, we want to sort by the ORDER BY clause.
		 *
		 * Note: if we have both ORDER BY and GROUP BY, and ORDER BY is a
		 * superset of GROUP BY, it would be tempting to request sort by ORDER
		 * BY --- but that might just leave us failing to exploit an available
		 * sort order at all.  Needs more thought.	The choice for DISTINCT
		 * versus ORDER BY is much easier, since we know that the parser
		 * ensured that one is a superset of the other.
		 */
		if (root->group_pathkeys)
			root->query_pathkeys = root->group_pathkeys;
		else if (root->window_pathkeys)
			root->query_pathkeys = root->window_pathkeys;
		else if (list_length(root->distinct_pathkeys) >
				 list_length(root->sort_pathkeys))
			root->query_pathkeys = root->distinct_pathkeys;
		else if (root->sort_pathkeys)
			root->query_pathkeys = root->sort_pathkeys;
		else
			root->query_pathkeys = NIL;

		/*
		 * Figure out whether there's a hard limit on the number of rows that
		 * query_planner's result subplan needs to return.  Even if we know a
		 * hard limit overall, it doesn't apply if the query has any
		 * grouping/aggregation operations.
		 */
		if (parse->groupClause ||
			parse->distinctClause ||
			parse->hasAggs ||
			parse->hasWindowFuncs ||
			root->hasHavingQual)
			sub_limit_tuples = -1.0;
		else
			sub_limit_tuples = limit_tuples;

		/*
		 * Generate the best unsorted and presorted paths for this Query (but
		 * note there may not be any presorted path).  query_planner will also
		 * estimate the number of groups in the query, and canonicalize all
		 * the pathkeys.
		 */
		query_planner(root, sub_tlist, tuple_fraction, sub_limit_tuples,
					  &cheapest_path, &sorted_path, &dNumGroups);

		/*
		 * Extract rowcount and width estimates for possible use in grouping
		 * decisions.  Beware here of the possibility that
		 * cheapest_path->parent is NULL (ie, there is no FROM clause).
		 */
		if (cheapest_path->parent)
		{
			path_rows = cheapest_path->parent->rows;
			path_width = cheapest_path->parent->width;
		}
		else
		{
			path_rows = 1;		/* assume non-set result */
			path_width = 100;	/* arbitrary */
		}

		if (parse->groupClause)
		{
			/*
			 * If grouping, decide whether to use sorted or hashed grouping.
			 */
			use_hashed_grouping =
				choose_hashed_grouping(root,
									   tuple_fraction, limit_tuples,
									   path_rows, path_width,
									   cheapest_path, sorted_path,
									   numGroupCols,
									   dNumGroups, &agg_costs);
			/* Also convert # groups to long int --- but 'ware overflow! */
			numGroups = (long) Min(dNumGroups, (double) LONG_MAX);
		}
		else if (parse->distinctClause && sorted_path &&
				 !root->hasHavingQual && !parse->hasAggs && !activeWindows)
		{
			/*
			 * We'll reach the DISTINCT stage without any intermediate
			 * processing, so figure out whether we will want to hash or not
			 * so we can choose whether to use cheapest or sorted path.
			 */
			use_hashed_distinct =
				choose_hashed_distinct(root,
									   tuple_fraction, limit_tuples,
									   path_rows, path_width,
									   cheapest_path->startup_cost,
									   cheapest_path->total_cost,
									   sorted_path->startup_cost,
									   sorted_path->total_cost,
									   sorted_path->pathkeys,
									   dNumGroups);
			tested_hashed_distinct = true;
		}

		/*
		 * Select the best path.  If we are doing hashed grouping, we will
		 * always read all the input tuples, so use the cheapest-total path.
		 * Otherwise, trust query_planner's decision about which to use.
		 */
		if (use_hashed_grouping || use_hashed_distinct || !sorted_path)
			best_path = cheapest_path;
		else
			best_path = sorted_path;

		/*
		 * CDB:  For now, we either - construct a general parallel plan, - let
		 * the sequential planner handle the situation, or - construct a
		 * sequential plan using the mix-max index optimization.
		 *
		 * Eventually we should add a parallel version of the min-max
		 * optimization.  For now, it's either-or.
		 */
		if (Gp_role == GP_ROLE_DISPATCH)
		{
			bool		querynode_changed = false;
			bool		pass_subtlist = agg_costs.numOrderedAggs > 0;
			GroupContext group_context;

			group_context.best_path = best_path;
			group_context.cheapest_path = cheapest_path;
			group_context.subplan = NULL;
			group_context.sub_tlist = pass_subtlist ? sub_tlist : NIL;
			group_context.tlist = tlist;
			group_context.use_hashed_grouping = use_hashed_grouping;
			group_context.tuple_fraction = tuple_fraction;
			group_context.canonical_grpsets = canonical_grpsets;
			group_context.grouping = 0;
			group_context.numGroupCols = 0;
			group_context.groupColIdx = NULL;
			group_context.groupOperators = NULL;
			group_context.numDistinctCols = 0;
			group_context.distinctColIdx = NULL;
			group_context.p_dNumGroups = &dNumGroups;
			group_context.pcurrent_pathkeys = &current_pathkeys;
			group_context.querynode_changed = &querynode_changed;

			result_plan = cdb_grouping_planner(root,
											   &agg_costs,
											   &group_context);

			/* Add the Repeat node if needed. */
			if (result_plan != NULL &&
				canonical_grpsets != NULL &&
				canonical_grpsets->grpset_counts != NULL)
			{
				bool		need_repeat_node = false;
				int			grpset_no;
				int			repeat_count = 0;

				for (grpset_no = 0; grpset_no < canonical_grpsets->ngrpsets; grpset_no++)
				{
					if (canonical_grpsets->grpset_counts[grpset_no] > 1)
					{
						need_repeat_node = true;
						break;
					}
				}

				if (canonical_grpsets->ngrpsets == 1)
					repeat_count = canonical_grpsets->grpset_counts[0];

				if (need_repeat_node)
				{
					result_plan = add_repeat_node(result_plan, repeat_count, 0);
				}
			}

			if (result_plan != NULL && querynode_changed)
			{
				/*
				 * We want to re-write sort_pathkeys here since the 2-stage
				 * aggregation subplan or grouping extension subplan may
				 * change the previous root->parse Query node, which makes the
				 * current sort_pathkeys invalid.
				 */
				if (parse->distinctClause)
					root->distinct_pathkeys =
						make_pathkeys_for_sortclauses(root,
													  parse->distinctClause,
													  result_plan->targetlist,
													  true);
				if (parse->sortClause)
					root->sort_pathkeys =
						make_pathkeys_for_sortclauses(root,
													  parse->sortClause,
													  result_plan->targetlist,
													  true);
			}
		}
		else	/* Not GP_ROLE_DISPATCH */
		{
			/*
			 * Check to see if it's possible to optimize MIN/MAX aggregates.
			 * If so, we will forget all the work we did so far to choose a
			 * "regular" path ... but we had to do it anyway to be able to
			 * tell which way is cheaper.
			 */
			result_plan = optimize_minmax_aggregates(root,
													 tlist,
													 &agg_costs,
													 best_path);
			if (result_plan != NULL)
			{
				/*
				 * optimize_minmax_aggregates generated the full plan, with
				 * the right tlist, and it has no sort order.
				 */
				current_pathkeys = NIL;
				mark_plan_entry(result_plan);
			}

		}

		if (result_plan == NULL)
		{
			/*
			 * Normal case --- create a plan according to query_planner's
			 * results.
			 */
			bool		need_sort_for_grouping = false;

			result_plan = create_plan(root, best_path);
			current_pathkeys = best_path->pathkeys;
			current_locus = best_path->locus;	/* just use keys, don't copy */

			/*
			 * The returned plan might be ordered by TLEs that we don't need
			 * in the final result, and will therefore not be present in the
			 * final target list. Also remove them from current_pathkeys, so
			 * that current_pathkeys only contains expressions that can be
			 * evaluated using the new target list. This is not required in
			 * PostgreSQL, because in PostgreSQL current_pathkeys is only
			 * compared against, and there's no need to re-evaluate it. But
			 * in GPDB, we might use current_pathkeys to maintain the order
			 * in a Motion node that we create, so we must be able to
			 * evaluate it.
			 */
			current_pathkeys =
				cdbpullup_truncatePathKeysForTargetList(current_pathkeys,
														sub_tlist);

			/* Detect if we'll need an explicit sort for grouping */
			if (parse->groupClause && !use_hashed_grouping &&
			  !pathkeys_contained_in(root->group_pathkeys, current_pathkeys))
			{
				need_sort_for_grouping = true;

				/*
				 * Always override create_plan's tlist, so that we don't
				 * sort useless data from a "physical" tlist.
				 */
				need_tlist_eval = true;
			}

			/*
			 * create_plan returns a plan with just a "flat" tlist of
			 * required Vars.  Usually we need to insert the sub_tlist as the
			 * tlist of the top plan node.	However, we can skip that if we
			 * determined that whatever create_plan chose to return will be
			 * good enough.
			 */
			if (need_tlist_eval)
			{
				/*
				 * If the top-level plan node is one that cannot do expression
				 * evaluation, we must insert a Result node to project the
				 * desired tlist.
				 */
				result_plan = plan_pushdown_tlist(root, result_plan, sub_tlist);

				/*
				 * Also, account for the cost of evaluation of the sub_tlist.
				 *
				 * Up to now, we have only been dealing with "flat" tlists,
				 * containing just Vars.  So their evaluation cost is zero
				 * according to the model used by cost_qual_eval() (or if you
				 * prefer, the cost is factored into cpu_tuple_cost).  Thus we
				 * can avoid accounting for tlist cost throughout
				 * query_planner() and subroutines.  But now we've inserted a
				 * tlist that might contain actual operators, sub-selects, etc
				 * --- so we'd better account for its cost.
				 *
				 * Below this point, any tlist eval cost for added-on nodes
				 * should be accounted for as we create those nodes.
				 * Presently, of the node types we can add on, only Agg,
				 * WindowAgg, and Group project new tlists (the rest just copy
				 * their input tuples) --- so make_agg(), make_windowagg() and
				 * make_group() are responsible for computing the added cost.
				 */
				cost_qual_eval(&tlist_cost, sub_tlist, root);
				result_plan->startup_cost += tlist_cost.startup;
				result_plan->total_cost += tlist_cost.startup +
					tlist_cost.per_tuple * result_plan->plan_rows;
			}
			else
			{
				/*
				 * Since we're using create_plan's tlist and not the one
				 * make_subplanTargetList calculated, we have to refigure any
				 * grouping-column indexes make_subplanTargetList computed.
				 */
				locate_grouping_columns(root, tlist, result_plan->targetlist,
										groupColIdx);
			}

			Assert(result_plan->flow);

			/*
			 * Insert AGG or GROUP node if needed, plus an explicit sort step
			 * if necessary.
			 *
			 * HAVING clause, if any, becomes qual of the Agg or Group node.
			 */
			if (!grpext && use_hashed_grouping)
			{
				/* Hashed aggregate plan --- no sort needed */
				result_plan = (Plan *) make_agg(root,
												tlist,
												(List *) parse->havingQual,
												AGG_HASHED,
												&agg_costs,
												false, /* streaming */
												numGroupCols,
												groupColIdx,
												groupOperators,
												numGroups,
												0, /* num_nullcols */
												0, /* input_grouping */
												0, /* grouping */
												0, /* rollup_gs_times */
												result_plan);

				if (canonical_grpsets != NULL &&
					canonical_grpsets->grpset_counts != NULL &&
					canonical_grpsets->grpset_counts[0] > 1)
				{
					result_plan->flow = pull_up_Flow(result_plan, result_plan->lefttree);
					result_plan = add_repeat_node(result_plan,
										 canonical_grpsets->grpset_counts[0],
												  0);
				}

				/* Hashed aggregation produces randomly-ordered results */
				current_pathkeys = NIL;
				CdbPathLocus_MakeNull(&current_locus);
			}
			else if (!grpext && (parse->hasAggs || parse->groupClause))
			{
				/* Plain aggregate plan --- sort if needed */
				AggStrategy aggstrategy;

				if (parse->groupClause)
				{
					if (need_sort_for_grouping)
					{
						result_plan = (Plan *)
							make_sort_from_groupcols(root,
													 parse->groupClause,
													 groupColIdx,
													 false,
													 result_plan);
						current_pathkeys = root->group_pathkeys;

						/* Decorate the Sort node with a Flow node. */
						mark_sort_locus(result_plan);
					}
					aggstrategy = AGG_SORTED;

					/*
					 * The AGG node will not change the sort ordering of its
					 * groups, so current_pathkeys describes the result too.
					 */
				}
				else
				{
					aggstrategy = AGG_PLAIN;
					/* Result will be only one row anyway; no sort order */
					current_pathkeys = NIL;
				}

				/*
				 * We make a single Agg node if this is not a grouping extension.
				 */
				result_plan = (Plan *) make_agg(root,
												tlist,
												(List *) parse->havingQual,
												aggstrategy,
												&agg_costs,
												false, /* streaming */
												numGroupCols,
												groupColIdx,
												groupOperators,
												numGroups,
												0, /* num_nullcols */
												0, /* input_grouping */
												0, /* grouping */
												0, /* rollup_gs_times */
												result_plan);

				if (canonical_grpsets != NULL &&
					canonical_grpsets->grpset_counts != NULL &&
					canonical_grpsets->grpset_counts[0] > 1)
				{
					result_plan->flow = pull_up_Flow(result_plan, result_plan->lefttree);
					result_plan = add_repeat_node(result_plan,
										 canonical_grpsets->grpset_counts[0],
												  0);
				}

				CdbPathLocus_MakeNull(&current_locus);
			}
			else if (grpext && (parse->hasAggs || parse->groupClause))
			{
				/* Plan the grouping extension */
				ListCell   *lc;
				bool		querynode_changed = false;

				/*
				 * Make a copy of tlist. Really need to?
				 */
				List	   *new_tlist = copyObject(tlist);

				/* Make EXPLAIN output look nice */
				foreach(lc, result_plan->targetlist)
				{
					TargetEntry *tle = (TargetEntry *) lfirst(lc);

					if (IsA(tle->expr, Var) &&tle->resname == NULL)
					{
						TargetEntry *vartle = tlist_member((Node *) tle->expr, tlist);

						if (vartle != NULL && vartle->resname != NULL)
							tle->resname = pstrdup(vartle->resname);
					}
				}

				result_plan = plan_grouping_extension(root, best_path, tuple_fraction,
													  use_hashed_grouping,
													  &new_tlist, result_plan->targetlist,
													  true, false,
													  (List *) parse->havingQual,
													  &numGroupCols,
													  &groupColIdx,
													  &groupOperators,
													  &agg_costs,
													  canonical_grpsets,
													  &dNumGroups,
													  &querynode_changed,
													  &current_pathkeys,
													  result_plan);
				if (querynode_changed)
				{
					/*
					 * We want to re-write sort_pathkeys here since the
					 * 2-stage aggregation subplan or grouping extension
					 * subplan may change the previous root->parse Query node,
					 * which makes the current sort_pathkeys invalid.
					 */
					if (parse->distinctClause &&
						grouping_is_sortable(parse->distinctClause))
						root->distinct_pathkeys =
							make_pathkeys_for_sortclauses(root,
														  parse->distinctClause,
														  result_plan->targetlist,
														  true);
					if (parse->sortClause)
						root->sort_pathkeys =
							make_pathkeys_for_sortclauses(root,
														  parse->sortClause,
														  result_plan->targetlist,
														  true);
					CdbPathLocus_MakeNull(&current_locus);
				}
			}
			else if (root->hasHavingQual)
			{
				/*
				 * No aggregates, and no GROUP BY, but we have a HAVING qual.
				 * This is a degenerate case in which we are supposed to emit
				 * either 0 or 1 row depending on whether HAVING succeeds.
				 * Furthermore, there cannot be any variables in either HAVING
				 * or the targetlist, so we actually do not need the FROM
				 * table at all!  We can just throw away the plan-so-far and
				 * generate a Result node.	This is a sufficiently unusual
				 * corner case that it's not worth contorting the structure of
				 * this routine to avoid having to generate the plan in the
				 * first place.
				 */
				result_plan = (Plan *) make_result(root,
												   tlist,
												   parse->havingQual,
												   NULL);
				/* Result will be only one row anyway; no sort order */
				current_pathkeys = NIL;
				mark_plan_general(result_plan);
				CdbPathLocus_MakeNull(&current_locus);
			}
		}						/* end of non-minmax-aggregate case */

		/*
		 * Since each window function could require a different sort order, we
		 * stack up a WindowAgg node for each window, with sort steps between
		 * them as needed.
		 */
		if (activeWindows)
		{
			List	   *window_tlist;
			ListCell   *l;

			/*
			 * If the top-level plan node is one that cannot do expression
			 * evaluation, we must insert a Result node to project the desired
			 * tlist.  (In some cases this might not really be required, but
			 * it's not worth trying to avoid it.)  Note that on second and
			 * subsequent passes through the following loop, the top-level
			 * node will be a WindowAgg which we know can project; so we only
			 * need to check once.
			 */
			if (!is_projection_capable_plan(result_plan))
			{
				result_plan = (Plan *) make_result(root,
												   NIL,
												   NULL,
												   result_plan);

				result_plan->flow = pull_up_Flow(result_plan,
												 getAnySubplan(result_plan));
			}

			/*
			 * The "base" targetlist for all steps of the windowing process is
			 * a flat tlist of all Vars and Aggs needed in the result. (In
			 * some cases we wouldn't need to propagate all of these all the
			 * way to the top, since they might only be needed as inputs to
			 * WindowFuncs.  It's probably not worth trying to optimize that
			 * though.)  We also need any volatile sort expressions, because
			 * make_sort_from_pathkeys won't add those on its own, and anyway
			 * we want them evaluated only once at the bottom of the stack. As
			 * we climb up the stack, we add outputs for the WindowFuncs
			 * computed at each level.	Also, each input tlist has to present
			 * all the columns needed to sort the data for the next WindowAgg
			 * step.  That's handled internally by make_sort_from_pathkeys,
			 * but we need the copyObject steps here to ensure that each plan
			 * node has a separately modifiable tlist.
			 *
			 * Note: it's essential here to use PVC_INCLUDE_AGGREGATES so that
			 * Vars mentioned only in aggregate expressions aren't pulled out
			 * as separate targetlist entries.  Otherwise we could be putting
			 * ungrouped Vars directly into an Agg node's tlist, resulting in
			 * undefined behavior.
			 */
			window_tlist = flatten_tlist(tlist,
										 PVC_INCLUDE_AGGREGATES,
										 PVC_INCLUDE_PLACEHOLDERS);
			window_tlist = add_volatile_sort_exprs(window_tlist, tlist,
												   activeWindows);
			foreach(l, activeWindows)
			{
				WindowClause *wc = (WindowClause *) lfirst(l);
				List	   *extravars;

				extravars = pull_var_clause(wc->startOffset,
											PVC_REJECT_AGGREGATES,
											PVC_INCLUDE_PLACEHOLDERS);
				window_tlist = add_to_flat_tlist(window_tlist, extravars);

				extravars = pull_var_clause(wc->endOffset,
											PVC_REJECT_AGGREGATES,
											PVC_INCLUDE_PLACEHOLDERS);
				window_tlist = add_to_flat_tlist(window_tlist, extravars);
			}

			window_tlist = add_to_flat_tlist_junk(window_tlist,
												  result_plan->flow->hashExpr,
												  true /* resjunk */);
			result_plan->targetlist = (List *) copyObject(window_tlist);

			foreach(l, activeWindows)
			{
				WindowClause *wc = (WindowClause *) lfirst(l);
				List	   *window_pathkeys;
				int			partNumCols;
				AttrNumber *partColIdx;
				Oid		   *partOperators;
				int			ordNumCols;
				AttrNumber *ordColIdx;
				Oid		   *ordOperators;
				int			firstOrderCol = 0;
				Oid			firstOrderCmpOperator = InvalidOid;
				bool		firstOrderNullsFirst = false;

				/*
				 * Unless the PARTITION BY in the window happens to match the
				 * current distribution, we need a motion. Each partition
				 * needs to be handled in the same segment.
				 *
				 * If there is no PARTITION BY, then all rows form a single
				 * partition, so we need to gather all the tuples to a single
				 * node. But we'll do that after the Sort, so that the Sort
				 * is parallelized.
				 */
				if (wc->partitionClause && !CdbPathLocus_IsGeneral(current_locus))
				{
					List	   *dist_pathkeys;

					dist_pathkeys =
						make_pathkeys_for_sortclauses(root, wc->partitionClause,
													  tlist, false);

					if (!cdbpathlocus_collocates(root, current_locus, dist_pathkeys, false))
					{
						List	   *dist_exprs = NIL;
						ListCell   *lc;

						foreach (lc, wc->partitionClause)
						{
							SortGroupClause *sc = (SortGroupClause *) lfirst(lc);
							TargetEntry *tle = get_sortgroupclause_tle(sc, tlist);

							dist_exprs = lappend(dist_exprs, tle->expr);
						}

						result_plan = (Plan *) make_motion_hash(root, result_plan, dist_exprs);
						result_plan->total_cost += motion_cost_per_row * result_plan->plan_rows;
						current_pathkeys = NIL; /* no longer sorted */
						Assert(result_plan->flow);

						/*
						 * Change current_locus based on the new distribution
						 * pathkeys.
						 */
						CdbPathLocus_MakeHashed(&current_locus, dist_pathkeys);
					}
				}

				window_pathkeys = make_pathkeys_for_window(root,
														   wc,
														   tlist,
														   true);

				/*
				 * This is a bit tricky: we build a sort node even if we don't
				 * really have to sort.  Even when no explicit sort is needed,
				 * we need to have suitable resjunk items added to the input
				 * plan's tlist for any partitioning or ordering columns that
				 * aren't plain Vars.  Furthermore, this way we can use
				 * existing infrastructure to identify which input columns are
				 * the interesting ones.
				 */
				if (window_pathkeys)
				{
					Sort	   *sort_plan;

					sort_plan = make_sort_from_pathkeys(root,
														result_plan,
														window_pathkeys,
														-1.0,
														true);
					if (!pathkeys_contained_in(window_pathkeys,
											   current_pathkeys))
					{
						/* we do indeed need to sort */
						result_plan = (Plan *) sort_plan;
						current_pathkeys = window_pathkeys;
						mark_sort_locus(result_plan);

						if (!result_plan->flow)
							result_plan->flow = pull_up_Flow(result_plan,
															 getAnySubplan(result_plan));
					}
					/* In either case, extract the per-column information */
					get_column_info_for_window(root, wc, tlist,
											   sort_plan->numCols,
											   sort_plan->sortColIdx,
											   &partNumCols,
											   &partColIdx,
											   &partOperators,
											   &ordNumCols,
											   &ordColIdx,
											   &ordOperators);
				}
				else
				{
					/* empty window specification, nothing to sort */
					partNumCols = 0;
					partColIdx = NULL;
					partOperators = NULL;
					ordNumCols = 0;
					ordColIdx = NULL;
					ordOperators = NULL;
				}

				if (wc->orderClause)
				{
					SortGroupClause *sortcl = (SortGroupClause *) linitial(wc->orderClause);
					ListCell	*l_tle;

					firstOrderCol = 0;
					foreach(l_tle, window_tlist)
					{
						TargetEntry *tle = (TargetEntry *) lfirst(l_tle);

						firstOrderCol++;
						if (sortcl->tleSortGroupRef == tle->ressortgroupref)
							break;
					}
					if (!l_tle)
						elog(ERROR, "failed to locate ORDER BY column");

					firstOrderCmpOperator = sortcl->sortop;
					firstOrderNullsFirst = sortcl->nulls_first;
				}

				/*
				 * If there was no PARTITION BY, gather the result.
				 */
				if (!wc->partitionClause &&
					!CdbPathLocus_IsGeneral(current_locus) &&
					result_plan->flow->flotype != FLOW_SINGLETON)
				{
					result_plan =
						(Plan *) make_motion_gather_to_QE(root, result_plan, current_pathkeys);
				}

				if (lnext(l))
				{
					/* Add the current WindowFuncs to the running tlist */
					window_tlist = add_to_flat_tlist(window_tlist,
										   wflists->windowFuncs[wc->winref]);
				}
				else
				{
					/* Install the original tlist in the topmost WindowAgg */
					window_tlist = tlist;
				}

				/* ... and make the WindowAgg plan node */
				result_plan = (Plan *)
					make_windowagg(root,
								   (List *) copyObject(window_tlist),
								   wflists->windowFuncs[wc->winref],
								   wc->winref,
								   partNumCols,
								   partColIdx,
								   partOperators,
								   ordNumCols,
								   ordColIdx,
								   ordOperators,
								   firstOrderCol,
								   firstOrderCmpOperator,
								   firstOrderNullsFirst,
								   wc->frameOptions,
								   wc->startOffset,
								   wc->endOffset,
								   result_plan);
			}
		}

		/* free canonical_grpsets */
		free_canonical_groupingsets(canonical_grpsets);
	}							/* end of if (setOperations) */

	/*
	 * Decorate the top node with a Flow node if it doesn't have one yet. (In
	 * such cases we require the next-to-top node to have a Flow node from
	 * which we can obtain the distribution info.)
	 */
	if (!result_plan->flow)
		result_plan->flow = pull_up_Flow(result_plan, getAnySubplan(result_plan));

	/*
	 * An ORDER BY or DISTINCT doesn't make much sense, unless we bring all
	 * the data to a single node. Otherwise it's just a partial order. (If
	 * there's a LIMIT or OFFSET clause, we'll take care of this below, after
	 * inserting the Limit node).
	 *
	 * In a subquery, though, a partial order is OK. In fact, we could
	 * probably not bother with the sort at all, unless there's a LIMIT or
	 * OFFSET, because it's not going to make any difference to the overall
	 * query's result. For example, in "WHERE x IN (SELECT ...  ORDER BY
	 * foo)", the ORDER BY in the subquery will make no difference. PostgreSQL
	 * honors the sort, though, and historically, GPDB has also done a partial
	 * sort, separately on each node. So keep that behavior for now.
	 *
	 * A SELECT INTO or CREATE TABLE AS is similar to a subquery: the order
	 * doesn't really matter, but let's keep the partial order anyway.
	 *
	 * In a TABLE function's input subquery, a partial order is the documented
	 * behavior, so in that case that's definitely what we want.
	 */
	if ((parse->distinctClause || parse->sortClause) &&
		(root->config->honor_order_by || !root->parent_root) &&
		!parse->intoClause &&
		/*
		 * GPDB_84_MERGE_FIXME: Does this do the right thing, if you have a
		 * SELECT DISTINCT query as argument to a table function?
		 */
		!parse->isTableValueSelect &&
		!parse->limitCount && !parse->limitOffset)
	{
		must_gather = true;
	}
	else
		must_gather = false;

	/*
	 * If there is a DISTINCT clause, add the necessary node(s).
	 */
	if (parse->distinctClause)
	{
		double		dNumDistinctRows;
		long		numDistinctRows;

		/*
		 * If there was grouping or aggregation, use the current number of
		 * rows as the estimated number of DISTINCT rows (ie, assume the
		 * result was already mostly unique).  If not, use the number of
		 * distinct-groups calculated by query_planner.
		 */
		if (parse->groupClause || root->hasHavingQual || parse->hasAggs)
			dNumDistinctRows = result_plan->plan_rows;
		else
			dNumDistinctRows = dNumGroups;

		/* Also convert to long int --- but 'ware overflow! */
		numDistinctRows = (long) Min(dNumDistinctRows, (double) LONG_MAX);

		/* Choose implementation method if we didn't already */
		if (!tested_hashed_distinct)
		{
			/*
			 * At this point, either hashed or sorted grouping will have to
			 * work from result_plan, so we pass that as both "cheapest" and
			 * "sorted".
			 */
			use_hashed_distinct =
				choose_hashed_distinct(root,
									   tuple_fraction, limit_tuples,
									   result_plan->plan_rows,
									   result_plan->plan_width,
									   result_plan->startup_cost,
									   result_plan->total_cost,
									   result_plan->startup_cost,
									   result_plan->total_cost,
									   current_pathkeys,
									   dNumDistinctRows);

			/* GPDB_84_MERGE_FIXME: The hash Agg we build for DISTINCT currently
			 * loses the GROUP_ID() information, so don't use it if there's a
			 * GROUP_ID().
			 */
			if (use_hashed_distinct && contain_group_id((Node *) result_plan->targetlist))
				use_hashed_distinct = false;
		}

		/*
		 * MPP: If there's a DISTINCT clause and we're not collocated on the
		 * distinct key, we need to redistribute on that key.  In addition, we
		 * need to consider whether to "pre-unique" by doing a Sort-Unique
		 * operation on the data as currently distributed, redistributing on the
		 * district key, and doing the Sort-Unique again. This 2-phase approach
		 * will be a win, if the cost of redistributing the entire input exceeds
		 * the cost of an extra Redistribute-Sort-Unique on the pre-uniqued
		 * (reduced) input.
		 */
		distinctExprs = get_sortgrouplist_exprs(parse->distinctClause,
												result_plan->targetlist);
		numDistinct = estimate_num_groups(root, distinctExprs,
										  result_plan->plan_rows);

		if (CdbPathLocus_IsNull(current_locus))
		{
			current_locus = cdbpathlocus_from_flow(result_plan->flow);
		}

		if (Gp_role == GP_ROLE_DISPATCH && CdbPathLocus_IsPartitioned(current_locus))
		{
			bool		needMotion = !cdbpathlocus_collocates(root, current_locus,
															  root->distinct_pathkeys, false /* exact_match */ );

			/* Apply the preunique optimization, if enabled and worthwhile. */
			/* GPDB_84_MERGE_FIXME: pre-unique for hash distinct not implemented. */
			if (root->config->gp_enable_preunique && needMotion && !use_hashed_distinct)
			{
				double		base_cost,
							alt_cost;
				Path		sort_path;	/* dummy for result of cost_sort */

				base_cost = motion_cost_per_row * result_plan->plan_rows;
				alt_cost = motion_cost_per_row * numDistinct;
				cost_sort(&sort_path, root, NIL, alt_cost,
						  numDistinct, result_plan->plan_rows,
						  0, work_mem, -1.0);
				alt_cost += sort_path.startup_cost;
				alt_cost += cpu_operator_cost * numDistinct
					* list_length(parse->distinctClause);

				if (alt_cost < base_cost || root->config->gp_eager_preunique)
				{
					/*
					 * Reduce the number of rows to move by adding a [Sort
					 * and] Unique prior to the redistribute Motion.
					 */
					if (root->sort_pathkeys)
					{
						if (!pathkeys_contained_in(root->sort_pathkeys, current_pathkeys))
						{
							result_plan = (Plan *) make_sort_from_pathkeys(root,
																		   result_plan,
																		   root->sort_pathkeys,
																		   limit_tuples,
																		   true);
							((Sort *) result_plan)->noduplicates = gp_enable_sort_distinct;
							current_pathkeys = root->sort_pathkeys;
							mark_sort_locus(result_plan);
						}
					}

					result_plan = (Plan *) make_unique(result_plan, parse->distinctClause);

					result_plan->flow = pull_up_Flow(result_plan, result_plan->lefttree);

					result_plan->plan_rows = numDistinct;

					/*
					 * Our sort node (under the unique node), unfortunately
					 * can't guarantee uniqueness -- so we aren't allowed to
					 * push the limit into the sort; but we can avoid moving
					 * the entire sorted result-set by plunking a limit on the
					 * top of the unique-node.
					 */
					if (parse->limitCount)
					{
						/*
						 * Our extra limit operation is basically a
						 * third-phase on multi-phase limit (see 2-phase limit
						 * below)
						 */
						result_plan = pushdown_preliminary_limit(result_plan, parse->limitCount, count_est, parse->limitOffset, offset_est);
					}
				}
			}

			if (needMotion)
			{
				result_plan = (Plan *) make_motion_hash(root, result_plan, distinctExprs);
				result_plan->total_cost += motion_cost_per_row * result_plan->plan_rows;
				current_pathkeys = NIL;		/* Any pre-existing order now lost. */
			}
		}
		else if ( result_plan->flow->flotype == FLOW_SINGLETON )
			; /* Already collocated. */
		else
		{
			ereport(ERROR, (errcode(ERRCODE_INTERNAL_ERROR),
							errmsg("unexpected input locus to distinct")));
		}

		if (use_hashed_distinct)
		{
			/* Hashed aggregate plan --- no sort needed */

			result_plan = (Plan *) make_agg(root,
											result_plan->targetlist,
											NIL,
											AGG_HASHED,
											NULL,
											false, /* streaming */
										  list_length(parse->distinctClause),
								 extract_grouping_cols(parse->distinctClause,
													result_plan->targetlist),
								 extract_grouping_ops(parse->distinctClause),
											numDistinctRows,
											0, /* num_nullcols */
											0, /* input_grouping */
											0, /* grouping */
											0, /* rollupGSTimes */
											result_plan);
			/* Hashed aggregation produces randomly-ordered results */
			current_pathkeys = NIL;
		}
		else
		{
			/*
			 * Use a Unique node to implement DISTINCT.  Add an explicit sort
			 * if we couldn't make the path come out the way the Unique node
			 * needs it.  If we do have to sort, always sort by the more
			 * rigorous of DISTINCT and ORDER BY, to avoid a second sort
			 * below.  However, for regular DISTINCT, don't sort now if we
			 * don't have to --- sorting afterwards will likely be cheaper,
			 * and also has the possibility of optimizing via LIMIT.  But for
			 * DISTINCT ON, we *must* force the final sort now, else it won't
			 * have the desired behavior.
			 */
			List	   *needed_pathkeys;

			if (parse->hasDistinctOn &&
				list_length(root->distinct_pathkeys) <
				list_length(root->sort_pathkeys))
				needed_pathkeys = root->sort_pathkeys;
			else
				needed_pathkeys = root->distinct_pathkeys;

			if (!pathkeys_contained_in(needed_pathkeys, current_pathkeys))
			{
				if (list_length(root->distinct_pathkeys) >=
					list_length(root->sort_pathkeys))
					current_pathkeys = root->distinct_pathkeys;
				else
				{
					current_pathkeys = root->sort_pathkeys;
					/* Assert checks that parser didn't mess up... */
					Assert(pathkeys_contained_in(root->distinct_pathkeys,
												 current_pathkeys));
				}

				result_plan = (Plan *) make_sort_from_pathkeys(root,
															   result_plan,
															current_pathkeys,
															   -1.0,
															   true);
				mark_sort_locus(result_plan);
			}

			if (must_gather && result_plan->flow->flotype != FLOW_SINGLETON)
			{
				/*
				 * As an optimization, eliminate any duplicates within the segment,
				 * before the motion.
				 */
				if (IsA(result_plan, Sort) &&gp_enable_sort_distinct)
					((Sort *) result_plan)->noduplicates = true;
				result_plan = (Plan *) make_unique(result_plan, parse->distinctClause);
				result_plan->flow = pull_up_Flow(result_plan, result_plan->lefttree);

				result_plan = (Plan *) make_motion_gather(root, result_plan, -1,
														  current_pathkeys);
			}

			result_plan = (Plan *) make_unique(result_plan,
											   parse->distinctClause);
			result_plan->plan_rows = dNumDistinctRows;
			/* The Unique node won't change sort ordering */
		}
		result_plan->flow = pull_up_Flow(result_plan, result_plan->lefttree);
	}

	/*
	 * If ORDER BY was given and we were not able to make the plan come out in
	 * the right order, add an explicit sort step.
	 */
	if (parse->sortClause)
	{
		if (!pathkeys_contained_in(root->sort_pathkeys, current_pathkeys))
		{
			result_plan = (Plan *) make_sort_from_pathkeys(root,
														   result_plan,
														 root->sort_pathkeys,
														   limit_tuples,
														   true);
			mark_sort_locus(result_plan);
			current_pathkeys = root->sort_pathkeys;
			result_plan->flow = pull_up_Flow(result_plan, result_plan->lefttree);
		}

		if (must_gather && result_plan->flow->flotype != FLOW_SINGLETON)
		{
			/*
			 * current_pathkeys might contain unneeded columns that have been
			 * eliminated from the final target list, and we cannot maintain
			 * such an order in the Motion anymore. So use root->sortpathkeys
			 * rather than current_pathkeys here. (See similar case in LIMIT
			 * handling below.
			 */
			current_pathkeys = root->sort_pathkeys;
			result_plan = (Plan *) make_motion_gather(root, result_plan, -1,
													  current_pathkeys);
		}
	}

	/*
	 * If there is a FOR UPDATE/SHARE clause, add the LockRows node. (Note: we
	 * intentionally test parse->rowMarks not root->rowMarks here. If there
	 * are only non-locking rowmarks, they should be handled by the
	 * ModifyTable node instead.)
	 */
	if (parse->rowMarks)
	{
		ListCell   *lc;
		List	   *newmarks = NIL;

		/*
		 * In case of FOR UPDATE, upgrade the rowmarks so that we will grab an
		 * ExclusiveLock on the table, instead of locking individual tuples.
		 *
		 * Because we don't have a distibuted deadlock detector. See comments
		 * in CdbTryOpenRelation(). CdbTryOpenRelation() handles the upgrade,
		 * where heap_open() would otherwise be called, but for FOR UPDATE
		 * we have this mechanism.
		 */
		foreach(lc, root->rowMarks)
		{
			PlanRowMark *rc = (PlanRowMark *) lfirst(lc);

			if (rc->markType == ROW_MARK_EXCLUSIVE || rc->markType == ROW_MARK_SHARE)
			{
				RelOptInfo *brel = root->simple_rel_array[rc->rti];

				if (brel->cdbpolicy &&
					brel->cdbpolicy->ptype == POLICYTYPE_PARTITIONED)
				{
					if (rc->markType == ROW_MARK_EXCLUSIVE)
						rc->markType = ROW_MARK_TABLE_EXCLUSIVE;
					else
						rc->markType = ROW_MARK_TABLE_SHARE;
				}
			}

			/* We only need LockRows for the tuple-level locks */
			if (rc->markType != ROW_MARK_TABLE_EXCLUSIVE &&
				rc->markType != ROW_MARK_TABLE_SHARE)
				newmarks = lappend(newmarks, rc);
		}

		if (newmarks)
		{
			result_plan = (Plan *) make_lockrows(result_plan,
												 newmarks,
												 SS_assign_special_param(root));
			result_plan->flow = pull_up_Flow(result_plan, result_plan->lefttree);

			/*
			 * The result can no longer be assumed sorted, since locking might
			 * cause the sort key columns to be replaced with new values.
			 */
			current_pathkeys = NIL;
		}
	}

	/*
	 * Finally, if there is a LIMIT/OFFSET clause, add the LIMIT node.
	 */
	if (parse->limitCount || parse->limitOffset)
	{
		if (Gp_role == GP_ROLE_DISPATCH && result_plan->flow->flotype == FLOW_PARTITIONED)
		{
			/* pushdown the first phase of multi-phase limit (which takes offset into account) */
			result_plan = pushdown_preliminary_limit(result_plan, parse->limitCount, count_est, parse->limitOffset, offset_est);
			
			/*
			 * Focus on QE [merge to preserve order], prior to final LIMIT.
			 *
			 * If there is an ORDER BY, the input should be in the required
			 * order now, and we must preserve the order in the merge.
			 */
			if (parse->sortClause)
			{
				if (!pathkeys_contained_in(root->sort_pathkeys, current_pathkeys))
					elog(ERROR, "invalid result order generated for ORDER BY + LIMIT");
				current_pathkeys = root->sort_pathkeys;
				result_plan = (Plan *) make_motion_gather_to_QE(root, result_plan,
																current_pathkeys);
			}
			else
				result_plan = (Plan *) make_motion_gather_to_QE(root, result_plan, NIL);
			result_plan->total_cost += motion_cost_per_row * result_plan->plan_rows;
		}

		if (current_pathkeys == NIL)
		{
			/* This used to be a WARNING.  If reinstated, it should be a NOTICE
			 * and steps taken to avoid issuing it at inopportune times, e.g.,
			 * from the query generated by psql tab-completion.
			 */
			ereport(DEBUG1, (errmsg("LIMIT/OFFSET applied to unordered result.") ));
		}

		/* For multi-phase limit, this is the final limit */
		result_plan = (Plan *) make_limit(result_plan,
										  parse->limitOffset,
										  parse->limitCount,
										  offset_est,
										  count_est);
		result_plan->flow = pull_up_Flow(result_plan, result_plan->lefttree);
	}

	/*
	 * Deal with explicit redistribution requirements for TableValueExpr
	 * subplans with explicit distribitution
	 */
	if (parse->scatterClause)
	{
		bool		r;
		List	   *exprList;

		/* Deal with the special case of SCATTER RANDOMLY */
		if (list_length(parse->scatterClause) == 1 && linitial(parse->scatterClause) == NULL)
			exprList = NIL;
		else
			exprList = parse->scatterClause;

		/*
		 * Repartition the subquery plan based on our distribution
		 * requirements
		 */
		r = repartitionPlan(result_plan, false, false, exprList);
		if (!r)
		{
			/*
			 * This should not be possible, repartitionPlan should never fail
			 * when both stable and rescannable are false.
			 */
			elog(ERROR, "failure repartitioning plan");
		}
	}

	Insist(result_plan->flow);

	/*
	 * Return the actual output ordering in query_pathkeys for possible use by
	 * an outer query level.
	 */
	root->query_pathkeys = current_pathkeys;

#ifdef USE_ASSERT_CHECKING
	grouping_planner_output_asserts(root, result_plan);
#endif

	return result_plan;
}

/*
 * Entry is through is_dummy_plan().
 *
 * Detect whether a plan node is a "dummy" plan created when a relation
 * is deemed not to need scanning due to constraint exclusion.
 *
 * At bottom, such dummy plans are Result nodes with constant FALSE
 * filter quals.  However, we also recognize simple plans that are
 * known to return no rows because they contain a dummy.
 *
 * BTW The plan_tree_walker framework is overkill here, but it's good to 
 *     do things the standard way.
 */
static bool
is_dummy_plan_walker(Node *node, bool *context)
{
	/*
	 * We are only interested in Plan nodes.
	 */
	if (node == NULL || !is_plan_node(node))
		return false;

	switch (nodeTag(node))
	{
		case T_Result:

			/*
			 * This tests the base case of a dummy plan which is a Result node
			 * with a constant FALSE filter quals.  (This is the case
			 * constructed as an empty Append path by set_plain_rel_pathlist
			 * in allpaths.c and made into a Result plan by create_append_plan
			 * in createplan.c.
			 */
			{
				List	   *rcqual = (List *) ((Result *) node)->resconstantqual;

				if (list_length(rcqual) == 1)
				{
					Const	   *constqual = (Const *) linitial(rcqual);

					if (constqual && IsA(constqual, Const))
					{
						if (!constqual->constisnull &&
							!DatumGetBool(constqual->constvalue))
							*context = true;
						return true;
					}
				}
			}
			return false;

		case T_SubqueryScan:

			/*
			 * A SubqueryScan is dummy, if its subplan is dummy.
			 */
			{
				SubqueryScan *subqueryscan = (SubqueryScan *) node;
				Plan	   *subplan = subqueryscan->subplan;

				if (is_dummy_plan(subplan))
				{
					*context = true;
					return true;
				}
			}
			return false;

		case T_NestLoop:
		case T_MergeJoin:
		case T_HashJoin:

			/*
			 * Joins with dummy inner and/or outer plans are dummy or not
			 * based on the type of join.
			 */
			{
				switch (((Join *) node)->jointype)
				{
					case JOIN_INNER:	/* either */
						*context = is_dummy_plan(innerPlan(node))
							|| is_dummy_plan(outerPlan(node));
						break;

					case JOIN_LEFT:
					case JOIN_FULL:
					case JOIN_RIGHT:	/* both */
						*context = is_dummy_plan(innerPlan(node))
							&& is_dummy_plan(outerPlan(node));
						break;

					case JOIN_SEMI:
					case JOIN_LASJ_NOTIN:
					case JOIN_ANTI:		/* outer */
						*context = is_dummy_plan(outerPlan(node));
						break;

					default:
						break;
				}

				return true;
			}

			/*
			 * It may seem that we should check for Append or SetOp nodes with
			 * all dummy branches, but that case should not occur.  It would
			 * cause big problems elsewhere in the code.
			 */

		case T_Hash:
		case T_Material:
		case T_Sort:
		case T_Unique:

			/*
			 * Some node types are dummy, if their outer plan is dummy so we
			 * just recur.
			 *
			 * We don't include "tricky" nodes like Motion that might affect
			 * plan topology, even though we know they will return no rows
			 * from a dummy.
			 */
			return plan_tree_walker(node, is_dummy_plan_walker, context);

		default:

			/*
			 * Other node types are "opaque" so we choose a conservative
			 * course and terminate the walk.
			 */
			return true;
	}
	/* not reached */
}


static bool
is_dummy_plan(Plan *plan)
{
	bool		is_dummy = false;

	is_dummy_plan_walker((Node *) plan, &is_dummy);

	return is_dummy;
}

/*
 * Create a bitmapset of the RT indexes of live base relations
 *
 * Helper for preprocess_rowmarks ... at this point in the proceedings,
 * the only good way to distinguish baserels from appendrel children
 * is to see what is in the join tree.
 */
static Bitmapset *
get_base_rel_indexes(Node *jtnode)
{
	Bitmapset  *result;

	if (jtnode == NULL)
		return NULL;
	if (IsA(jtnode, RangeTblRef))
	{
		int			varno = ((RangeTblRef *) jtnode)->rtindex;

		result = bms_make_singleton(varno);
	}
	else if (IsA(jtnode, FromExpr))
	{
		FromExpr   *f = (FromExpr *) jtnode;
		ListCell   *l;

		result = NULL;
		foreach(l, f->fromlist)
			result = bms_join(result,
							  get_base_rel_indexes(lfirst(l)));
	}
	else if (IsA(jtnode, JoinExpr))
	{
		JoinExpr   *j = (JoinExpr *) jtnode;

		result = bms_join(get_base_rel_indexes(j->larg),
						  get_base_rel_indexes(j->rarg));
	}
	else
	{
		elog(ERROR, "unrecognized node type: %d",
			 (int) nodeTag(jtnode));
		result = NULL;			/* keep compiler quiet */
	}
	return result;
}

/*
 * preprocess_rowmarks - set up PlanRowMarks if needed
 */
static void
preprocess_rowmarks(PlannerInfo *root)
{
	Query	   *parse = root->parse;
	Bitmapset  *rels;
	List	   *prowmarks;
	ListCell   *l;
	int			i;

	if (parse->rowMarks)
	{
		/*
		 * We've got trouble if FOR UPDATE/SHARE appears inside grouping,
		 * since grouping renders a reference to individual tuple CTIDs
		 * invalid.  This is also checked at parse time, but that's
		 * insufficient because of rule substitution, query pullup, etc.
		 */
		CheckSelectLocking(parse);
	}
	else
	{
		/*
		 * We only need rowmarks for UPDATE, DELETE, or FOR UPDATE/SHARE.
		 */
		if (parse->commandType != CMD_UPDATE &&
			parse->commandType != CMD_DELETE)
			return;
	}

	/*
	 * We need to have rowmarks for all base relations except the target. We
	 * make a bitmapset of all base rels and then remove the items we don't
	 * need or have FOR UPDATE/SHARE marks for.
	 */
	rels = get_base_rel_indexes((Node *) parse->jointree);
	if (parse->resultRelation)
		rels = bms_del_member(rels, parse->resultRelation);

	/*
	 * Convert RowMarkClauses to PlanRowMark representation.
	 */
	prowmarks = NIL;
	foreach(l, parse->rowMarks)
	{
		RowMarkClause *rc = (RowMarkClause *) lfirst(l);
		RangeTblEntry *rte = rt_fetch(rc->rti, parse->rtable);
		PlanRowMark *newrc;

		/*
		 * Currently, it is syntactically impossible to have FOR UPDATE
		 * applied to an update/delete target rel.	If that ever becomes
		 * possible, we should drop the target from the PlanRowMark list.
		 */
		Assert(rc->rti != parse->resultRelation);

		/*
		 * Ignore RowMarkClauses for subqueries; they aren't real tables and
		 * can't support true locking.  Subqueries that got flattened into the
		 * main query should be ignored completely.  Any that didn't will get
		 * ROW_MARK_COPY items in the next loop.
		 */
		if (rte->rtekind != RTE_RELATION)
			continue;

		rels = bms_del_member(rels, rc->rti);

		newrc = makeNode(PlanRowMark);
		newrc->rti = newrc->prti = rc->rti;
		newrc->rowmarkId = ++(root->glob->lastRowMarkId);
		if (rc->forUpdate)
			newrc->markType = ROW_MARK_EXCLUSIVE;
		else
			newrc->markType = ROW_MARK_SHARE;
		newrc->noWait = rc->noWait;
		newrc->isParent = false;

		prowmarks = lappend(prowmarks, newrc);
	}

	/*
	 * Now, add rowmarks for any non-target, non-locked base relations.
	 */
	i = 0;
	foreach(l, parse->rtable)
	{
		RangeTblEntry *rte = (RangeTblEntry *) lfirst(l);
		PlanRowMark *newrc;

		i++;
		if (!bms_is_member(i, rels))
			continue;

		newrc = makeNode(PlanRowMark);
		newrc->rti = newrc->prti = i;
		newrc->rowmarkId = ++(root->glob->lastRowMarkId);
		/* real tables support REFERENCE, anything else needs COPY */
		if (rte->rtekind == RTE_RELATION &&
			rte->relkind != RELKIND_FOREIGN_TABLE)
			newrc->markType = ROW_MARK_REFERENCE;
		else
			newrc->markType = ROW_MARK_COPY;
		newrc->noWait = false;	/* doesn't matter */
		newrc->isParent = false;

		prowmarks = lappend(prowmarks, newrc);
	}

	root->rowMarks = prowmarks;
}

/*
 * preprocess_limit - do pre-estimation for LIMIT and/or OFFSET clauses
 *
 * We try to estimate the values of the LIMIT/OFFSET clauses, and pass the
 * results back in *count_est and *offset_est.	These variables are set to
 * 0 if the corresponding clause is not present, and -1 if it's present
 * but we couldn't estimate the value for it.  (The "0" convention is OK
 * for OFFSET but a little bit bogus for LIMIT: effectively we estimate
 * LIMIT 0 as though it were LIMIT 1.  But this is in line with the planner's
 * usual practice of never estimating less than one row.)  These values will
 * be passed to make_limit, which see if you change this code.
 *
 * The return value is the suitably adjusted tuple_fraction to use for
 * planning the query.	This adjustment is not overridable, since it reflects
 * plan actions that grouping_planner() will certainly take, not assumptions
 * about context.
 */
static double
preprocess_limit(PlannerInfo *root, double tuple_fraction,
				 int64 *offset_est, int64 *count_est)
{
	Query	   *parse = root->parse;
	Node	   *est;
	double		limit_fraction;

	/* Should not be called unless LIMIT or OFFSET */
	Assert(parse->limitCount || parse->limitOffset);

	/*
	 * Try to obtain the clause values.  We use estimate_expression_value
	 * primarily because it can sometimes do something useful with Params.
	 */
	if (parse->limitCount)
	{
		est = estimate_expression_value(root, parse->limitCount);
		if (est && IsA(est, Const))
		{
			if (((Const *) est)->constisnull)
			{
				/* NULL indicates LIMIT ALL, ie, no limit */
				*count_est = 0; /* treat as not present */
			}
			else
			{
				if (((Const *) est)->consttype == INT4OID)
					*count_est = DatumGetInt32(((Const *) est)->constvalue);
				else
					*count_est = DatumGetInt64(((Const *) est)->constvalue);
				if (*count_est <= 0)
					*count_est = 1;		/* force to at least 1 */
			}
		}
		else
			*count_est = -1;	/* can't estimate */
	}
	else
		*count_est = 0;			/* not present */

	if (parse->limitOffset)
	{
		est = estimate_expression_value(root, parse->limitOffset);
		if (est && IsA(est, Const))
		{
			if (((Const *) est)->constisnull)
			{
				/* Treat NULL as no offset; the executor will too */
				*offset_est = 0;	/* treat as not present */
			}
			else
			{
				if (((Const *) est)->consttype == INT4OID)
					*offset_est = DatumGetInt32(((Const *) est)->constvalue);
				else
					*offset_est = DatumGetInt64(((Const *) est)->constvalue);

				if (*offset_est < 0)
					*offset_est = 0;	/* less than 0 is same as 0 */
			}
		}
		else
			*offset_est = -1;	/* can't estimate */
	}
	else
		*offset_est = 0;		/* not present */

	if (*count_est != 0)
	{
		/*
		 * A LIMIT clause limits the absolute number of tuples returned.
		 * However, if it's not a constant LIMIT then we have to guess; for
		 * lack of a better idea, assume 10% of the plan's result is wanted.
		 */
		if (*count_est < 0 || *offset_est < 0)
		{
			/* LIMIT or OFFSET is an expression ... punt ... */
			limit_fraction = 0.10;
		}
		else
		{
			/* LIMIT (plus OFFSET, if any) is max number of tuples needed */
			limit_fraction = (double) *count_est + (double) *offset_est;
		}

		/*
		 * If we have absolute limits from both caller and LIMIT, use the
		 * smaller value; likewise if they are both fractional.  If one is
		 * fractional and the other absolute, we can't easily determine which
		 * is smaller, but we use the heuristic that the absolute will usually
		 * be smaller.
		 */
		if (tuple_fraction >= 1.0)
		{
			if (limit_fraction >= 1.0)
			{
				/* both absolute */
				tuple_fraction = Min(tuple_fraction, limit_fraction);
			}
			else
			{
				/* caller absolute, limit fractional; use caller's value */
			}
		}
		else if (tuple_fraction > 0.0)
		{
			if (limit_fraction >= 1.0)
			{
				/* caller fractional, limit absolute; use limit */
				tuple_fraction = limit_fraction;
			}
			else
			{
				/* both fractional */
				tuple_fraction = Min(tuple_fraction, limit_fraction);
			}
		}
		else
		{
			/* no info from caller, just use limit */
			tuple_fraction = limit_fraction;
		}
	}
	else if (*offset_est != 0 && tuple_fraction > 0.0)
	{
		/*
		 * We have an OFFSET but no LIMIT.	This acts entirely differently
		 * from the LIMIT case: here, we need to increase rather than decrease
		 * the caller's tuple_fraction, because the OFFSET acts to cause more
		 * tuples to be fetched instead of fewer.  This only matters if we got
		 * a tuple_fraction > 0, however.
		 *
		 * As above, use 10% if OFFSET is present but unestimatable.
		 */
		if (*offset_est < 0)
			limit_fraction = 0.10;
		else
			limit_fraction = (double) *offset_est;

		/*
		 * If we have absolute counts from both caller and OFFSET, add them
		 * together; likewise if they are both fractional.	If one is
		 * fractional and the other absolute, we want to take the larger, and
		 * we heuristically assume that's the fractional one.
		 */
		if (tuple_fraction >= 1.0)
		{
			if (limit_fraction >= 1.0)
			{
				/* both absolute, so add them together */
				tuple_fraction += limit_fraction;
			}
			else
			{
				/* caller absolute, limit fractional; use limit */
				tuple_fraction = limit_fraction;
			}
		}
		else
		{
			if (limit_fraction >= 1.0)
			{
				/* caller fractional, limit absolute; use caller's value */
			}
			else
			{
				/* both fractional, so add them together */
				tuple_fraction += limit_fraction;
				if (tuple_fraction >= 1.0)
					tuple_fraction = 0.0;		/* assume fetch all */
			}
		}
	}

	return tuple_fraction;
}


/*
 * preprocess_groupclause - do preparatory work on GROUP BY clause
 *
 * The idea here is to adjust the ordering of the GROUP BY elements
 * (which in itself is semantically insignificant) to match ORDER BY,
 * thereby allowing a single sort operation to both implement the ORDER BY
 * requirement and set up for a Unique step that implements GROUP BY.
 *
 * In principle it might be interesting to consider other orderings of the
 * GROUP BY elements, which could match the sort ordering of other
 * possible plans (eg an indexscan) and thereby reduce cost.  We don't
 * bother with that, though.  Hashed grouping will frequently win anyway.
 *
 * Note: we need no comparable processing of the distinctClause because
 * the parser already enforced that that matches ORDER BY.
 */
static void
preprocess_groupclause(PlannerInfo *root)
{
	Query	   *parse = root->parse;
	List	   *new_groupclause;
	bool		partial_match;
	ListCell   *sl;
	ListCell   *gl;

	/* If no ORDER BY, nothing useful to do here */
	if (parse->sortClause == NIL)
		return;

	/*
	 * GPDB: The grouping clause might contain grouping sets, not just plain
	 * SortGroupClauses. Give up if we see any. (Yes, we could probably do
	 * better than that, but this will do for now.)
	 */
	foreach(gl, parse->groupClause)
	{
		Node *node = lfirst(gl);

		if (node == NULL || !IsA(node, SortGroupClause))
			return;
	}

	/*
	 * Scan the ORDER BY clause and construct a list of matching GROUP BY
	 * items, but only as far as we can make a matching prefix.
	 *
	 * This code assumes that the sortClause contains no duplicate items.
	 */
	new_groupclause = NIL;
	foreach(sl, parse->sortClause)
	{
		SortGroupClause *sc = (SortGroupClause *) lfirst(sl);

		foreach(gl, parse->groupClause)
		{
			SortGroupClause *gc = (SortGroupClause *) lfirst(gl);

			if (equal(gc, sc))
			{
				new_groupclause = lappend(new_groupclause, gc);
				break;
			}
		}
		if (gl == NULL)
			break;				/* no match, so stop scanning */
	}

	/* Did we match all of the ORDER BY list, or just some of it? */
	partial_match = (sl != NULL);

	/* If no match at all, no point in reordering GROUP BY */
	if (new_groupclause == NIL)
		return;

	/*
	 * Add any remaining GROUP BY items to the new list, but only if we were
	 * able to make a complete match.  In other words, we only rearrange the
	 * GROUP BY list if the result is that one list is a prefix of the other
	 * --- otherwise there's no possibility of a common sort.  Also, give up
	 * if there are any non-sortable GROUP BY items, since then there's no
	 * hope anyway.
	 */
	foreach(gl, parse->groupClause)
	{
		SortGroupClause *gc = (SortGroupClause *) lfirst(gl);

		if (list_member_ptr(new_groupclause, gc))
			continue;			/* it matched an ORDER BY item */
		if (partial_match)
			return;				/* give up, no common sort possible */
		if (!OidIsValid(gc->sortop))
			return;				/* give up, GROUP BY can't be sorted */
		new_groupclause = lappend(new_groupclause, gc);
	}

	/* Success --- install the rearranged GROUP BY list */
	Assert(list_length(parse->groupClause) == list_length(new_groupclause));
	parse->groupClause = new_groupclause;
}

/*
 * choose_hashed_grouping - should we use hashed grouping?
 *
 * Returns TRUE to select hashing, FALSE to select sorting.
 */
bool
choose_hashed_grouping(PlannerInfo *root,
					   double tuple_fraction, double limit_tuples,
					   double path_rows, int path_width,
					   Path *cheapest_path, Path *sorted_path,
					   int numGroupOps,
					   double dNumGroups, AggClauseCosts *agg_costs)
{
	Query	   *parse = root->parse;
	int			numGroupCols;
	bool		can_hash;
	bool		can_sort;
	Size		hashentrysize;
	List	   *target_pathkeys;
	List	   *current_pathkeys;
	Path		hashed_p;
	Path		sorted_p;
	HashAggTableSizes hash_info;

	/*
	 * Executor doesn't support hashed aggregation with DISTINCT or ORDER BY
	 * aggregates.	(Doing so would imply storing *all* the input values in
	 * the hash table, and/or running many sorts in parallel, either of which
	 * seems like a certain loser.)
	 */
	can_hash = (agg_costs->numOrderedAggs == 0 &&
				grouping_is_hashable(parse->groupClause));
	can_sort = grouping_is_sortable(parse->groupClause);

	/* Quick out if only one choice is workable */
	if (!(can_hash && can_sort))
	{
		if (can_hash)
			return true;
		else if (can_sort)
			return false;
		else
			ereport(ERROR,
					(errcode(ERRCODE_FEATURE_NOT_SUPPORTED),
					 errmsg("could not implement GROUP BY"),
					 errdetail("Some of the datatypes only support hashing, while others only support sorting.")));
	}

	/* Prefer sorting when enable_hashagg is off */
	if (!root->config->enable_hashagg)
		return false;

	/*
	 * CDB: The preliminary function is used to merge transient values during
	 * hash reloading (see execHHashagg.c). So hash agg is not allowed if one
	 * of the aggregates doesn't have its preliminary function.
	 */
	if (agg_costs->missing_prelimfunc)
		return false;

	/*
	 * CDB: The parallel grouping planner cannot use hashed aggregation for
	 * ordered aggregates.
	 */
	if (agg_costs->numOrderedAggs != 0)
		return false;

	/*
	 * Don't do it if it doesn't look like the hashtable will fit into
	 * work_mem.
	 */

<<<<<<< HEAD
	/* Estimate per-hash-entry space at tuple width... */
	hashentrysize = agg_hash_entrywidth(agg_costs->numAggs,
							   sizeof(HeapTupleData) + sizeof(HeapTupleHeaderData) + path_width,
							   agg_costs->transitionSpace);
=======
	/* 
	 * Note that HashAgg uses a HHashTable for performing the aggregations. So
	 * estimate the hash table size using GPDB specific methods.
	 */
	hashentrysize = agg_hash_entrywidth(agg_counts->numAggs,
								/* The following estimate is very rough but good enough for planning. */
								sizeof(HeapTupleData) + sizeof(HeapTupleHeaderData) + path_width,
								agg_counts->transitionSpace);
>>>>>>> 30271024

	if (!calcHashAggTableSizes(global_work_mem(root),
							   dNumGroups,
							   hashentrysize,
							   false,
							   &hash_info))
	{
		return false;
	}

	/*
	 * When we have both GROUP BY and DISTINCT, use the more-rigorous of
	 * DISTINCT and ORDER BY as the assumed required output sort order. This
	 * is an oversimplification because the DISTINCT might get implemented via
	 * hashing, but it's not clear that the case is common enough (or that our
	 * estimates are good enough) to justify trying to solve it exactly.
	 */
	if (list_length(root->distinct_pathkeys) >
		list_length(root->sort_pathkeys))
		target_pathkeys = root->distinct_pathkeys;
	else
		target_pathkeys = root->sort_pathkeys;

	/*
	 * See if the estimated cost is no more than doing it the other way. While
	 * avoiding the need for sorted input is usually a win, the fact that the
	 * output won't be sorted may be a loss; so we need to do an actual cost
	 * comparison.
	 *
	 * We need to consider cheapest_path + hashagg [+ final sort] versus
	 * either cheapest_path [+ sort] + group or agg [+ final sort] or
	 * presorted_path + group or agg [+ final sort] where brackets indicate a
	 * step that may not be needed. We assume query_planner() will have
	 * returned a presorted path only if it's a winner compared to
	 * cheapest_path for this purpose.
	 *
	 * These path variables are dummies that just hold cost fields; we don't
	 * make actual Paths for these steps.
	 */
	numGroupCols = num_distcols_in_grouplist(root->parse->groupClause);
	cost_agg(&hashed_p, root, AGG_HASHED, agg_costs,
			 numGroupCols, dNumGroups,
			 cheapest_path->startup_cost, cheapest_path->total_cost,
			 path_rows, hash_info.workmem_per_entry,
			 hash_info.nbatches, hash_info.hashentry_width, false);
	/* Result of hashed agg is always unsorted */
	if (target_pathkeys)
		cost_sort(&hashed_p, root, target_pathkeys, hashed_p.total_cost,
				  dNumGroups, path_width,
				  0.0, work_mem, limit_tuples);

	if (sorted_path)
	{
		sorted_p.startup_cost = sorted_path->startup_cost;
		sorted_p.total_cost = sorted_path->total_cost;
		current_pathkeys = sorted_path->pathkeys;
	}
	else
	{
		sorted_p.startup_cost = cheapest_path->startup_cost;
		sorted_p.total_cost = cheapest_path->total_cost;
		current_pathkeys = cheapest_path->pathkeys;
	}
	if (!pathkeys_contained_in(root->group_pathkeys, current_pathkeys))
	{
		cost_sort(&sorted_p, root, root->group_pathkeys, sorted_p.total_cost,
				  path_rows, path_width,
				  0.0, work_mem, -1.0);
		current_pathkeys = root->group_pathkeys;
	}

	if (parse->hasAggs)
		cost_agg(&sorted_p, root, AGG_SORTED, agg_costs,
				 numGroupCols, dNumGroups,
				 sorted_p.startup_cost, sorted_p.total_cost,
				 path_rows, 0.0, 0.0, 0.0, false);
	else
		cost_group(&sorted_p, root, numGroupCols, dNumGroups,
				   sorted_p.startup_cost, sorted_p.total_cost,
				   path_rows);
	/* The Agg or Group node will preserve ordering */
	if (target_pathkeys &&
		!pathkeys_contained_in(target_pathkeys, current_pathkeys))
		cost_sort(&sorted_p, root, target_pathkeys, sorted_p.total_cost,
				  dNumGroups, path_width,
				  0.0, work_mem, limit_tuples);

	/*
	 * Now make the decision using the top-level tuple fraction.  First we
	 * have to convert an absolute count (LIMIT) into fractional form.
	 */
	if (tuple_fraction >= 1.0)
		tuple_fraction /= dNumGroups;

	if (!root->config->enable_groupagg)
		return true;

	if (compare_fractional_path_costs(&hashed_p, &sorted_p, 
									  tuple_fraction) < 0)
	{
		/* Hashed is cheaper, so use it */
		return true;
	}
	return false;
}

/*
 * choose_hashed_distinct - should we use hashing for DISTINCT?
 *
 * This is fairly similar to choose_hashed_grouping, but there are enough
 * differences that it doesn't seem worth trying to unify the two functions.
 * (One difference is that we sometimes apply this after forming a Plan,
 * so the input alternatives can't be represented as Paths --- instead we
 * pass in the costs as individual variables.)
 *
 * But note that making the two choices independently is a bit bogus in
 * itself.	If the two could be combined into a single choice operation
 * it'd probably be better, but that seems far too unwieldy to be practical,
 * especially considering that the combination of GROUP BY and DISTINCT
 * isn't very common in real queries.  By separating them, we are giving
 * extra preference to using a sorting implementation when a common sort key
 * is available ... and that's not necessarily wrong anyway.
 *
 * Returns TRUE to select hashing, FALSE to select sorting.
 */
static bool
choose_hashed_distinct(PlannerInfo *root,
					   double tuple_fraction, double limit_tuples,
					   double path_rows, int path_width,
					   Cost cheapest_startup_cost, Cost cheapest_total_cost,
					   Cost sorted_startup_cost, Cost sorted_total_cost,
					   List *sorted_pathkeys,
					   double dNumDistinctRows)
{
	Query	   *parse = root->parse;
	int			numDistinctCols = list_length(parse->distinctClause);
	bool		can_sort;
	bool		can_hash;
	Size		hashentrysize;
	List	   *current_pathkeys;
	List	   *needed_pathkeys;
	Path		hashed_p;
	Path		sorted_p;
	HashAggTableSizes hash_info;

	/*
	 * If we have a sortable DISTINCT ON clause, we always use sorting. This
	 * enforces the expected behavior of DISTINCT ON.
	 */
	can_sort = grouping_is_sortable(parse->distinctClause);
	if (can_sort && parse->hasDistinctOn)
		return false;

	can_hash = grouping_is_hashable(parse->distinctClause);

	/* Quick out if only one choice is workable */
	if (!(can_hash && can_sort))
	{
		if (can_hash)
			return true;
		else if (can_sort)
			return false;
		else
			ereport(ERROR,
					(errcode(ERRCODE_FEATURE_NOT_SUPPORTED),
					 errmsg("could not implement DISTINCT"),
					 errdetail("Some of the datatypes only support hashing, while others only support sorting.")));
	}

	/* Prefer sorting when enable_hashagg is off */
	if (!enable_hashagg)
		return false;

	/*
	 * Don't do it if it doesn't look like the hashtable will fit into
	 * work_mem.
	 */

	/* 
	 * Note that HashAgg uses a HHashTable for performing the aggregations. So
	 * estimate the hash table size using GPDB specific methods.
	 */
	hashentrysize = agg_hash_entrywidth(0 /* numaggs */,
									/* The following estimate is very rough but good enough for planning. */
									sizeof(HeapTupleData) + sizeof(HeapTupleHeaderData) + path_width,
									0 /* transitionSpace */);

	if (!calcHashAggTableSizes(global_work_mem(root),
							   dNumDistinctRows,
							   hashentrysize,
							   false,
							   &hash_info))
	{
		return false;
	}


	/*
	 * See if the estimated cost is no more than doing it the other way. While
	 * avoiding the need for sorted input is usually a win, the fact that the
	 * output won't be sorted may be a loss; so we need to do an actual cost
	 * comparison.
	 *
	 * We need to consider cheapest_path + hashagg [+ final sort] versus
	 * sorted_path [+ sort] + group [+ final sort] where brackets indicate a
	 * step that may not be needed.
	 *
	 * These path variables are dummies that just hold cost fields; we don't
	 * make actual Paths for these steps.
	 */
	cost_agg(&hashed_p, root, AGG_HASHED, NULL,
			 numDistinctCols, dNumDistinctRows,
			 cheapest_startup_cost, cheapest_total_cost,
			 path_rows,
			 hash_info.workmem_per_entry,
			 hash_info.nbatches,
			 hash_info.hashentry_width,
			 false /* hash_streaming */);

	/*
	 * Result of hashed agg is always unsorted, so if ORDER BY is present we
	 * need to charge for the final sort.
	 */
	if (parse->sortClause)
		cost_sort(&hashed_p, root, root->sort_pathkeys, hashed_p.total_cost,
				  dNumDistinctRows, path_width,
				  0.0, work_mem, limit_tuples);

	/*
	 * Now for the GROUP case.	See comments in grouping_planner about the
	 * sorting choices here --- this code should match that code.
	 */
	sorted_p.startup_cost = sorted_startup_cost;
	sorted_p.total_cost = sorted_total_cost;
	current_pathkeys = sorted_pathkeys;
	if (parse->hasDistinctOn &&
		list_length(root->distinct_pathkeys) <
		list_length(root->sort_pathkeys))
		needed_pathkeys = root->sort_pathkeys;
	else
		needed_pathkeys = root->distinct_pathkeys;
	if (!pathkeys_contained_in(needed_pathkeys, current_pathkeys))
	{
		if (list_length(root->distinct_pathkeys) >=
			list_length(root->sort_pathkeys))
			current_pathkeys = root->distinct_pathkeys;
		else
			current_pathkeys = root->sort_pathkeys;
		cost_sort(&sorted_p, root, current_pathkeys, sorted_p.total_cost,
				  path_rows, path_width,
				  0.0, work_mem, -1.0);
	}
	cost_group(&sorted_p, root, numDistinctCols, dNumDistinctRows,
			   sorted_p.startup_cost, sorted_p.total_cost,
			   path_rows);
	if (parse->sortClause &&
		!pathkeys_contained_in(root->sort_pathkeys, current_pathkeys))
		cost_sort(&sorted_p, root, root->sort_pathkeys, sorted_p.total_cost,
				  dNumDistinctRows, path_width,
				  0.0, work_mem, limit_tuples);

	/*
	 * Now make the decision using the top-level tuple fraction.  First we
	 * have to convert an absolute count (LIMIT) into fractional form.
	 */
	if (tuple_fraction >= 1.0)
		tuple_fraction /= dNumDistinctRows;

	if (compare_fractional_path_costs(&hashed_p, &sorted_p,
									  tuple_fraction) < 0)
	{
		/* Hashed is cheaper, so use it */
		return true;
	}
	return false;
}

/*
 * make_subplanTargetList
 *	  Generate appropriate target list when grouping is required.
 *
 * When grouping_planner inserts grouping or aggregation plan nodes
 * above the scan/join plan constructed by query_planner+create_plan,
 * we typically want the scan/join plan to emit a different target list
 * than the outer plan nodes should have.  This routine generates the
 * correct target list for the scan/join subplan.
 *
 * The initial target list passed from the parser already contains entries
 * for all ORDER BY and GROUP BY expressions, but it will not have entries
 * for variables used only in HAVING clauses; so we need to add those
 * variables to the subplan target list.  Also, we flatten all expressions
 * except GROUP BY items into their component variables; the other expressions
 * will be computed by the inserted nodes rather than by the subplan.
 * For example, given a query like
 *		SELECT a+b,SUM(c+d) FROM table GROUP BY a+b;
 * we want to pass this targetlist to the subplan:
 *		a,b,c,d,a+b
 * where the a+b target will be used by the Sort/Group steps, and the
 * other targets will be used for computing the final results.	(In the
 * above example we could theoretically suppress the a and b targets and
 * pass down only c,d,a+b, but it's not really worth the trouble to
 * eliminate simple var references from the subplan.  We will avoid doing
 * the extra computation to recompute a+b at the outer level; see
 * fix_upper_expr() in setrefs.c.)
 *
 * If we are grouping or aggregating, *and* there are no non-Var grouping
 * expressions, then the returned tlist is effectively dummy; we do not
 * need to force it to be evaluated, because all the Vars it contains
 * should be present in the "flat" tlist generated by create_plan, though
 * possibly in a different order.  In that case we'll use create_plan's tlist,
 * and the tlist made here is only needed as input to query_planner to tell
 * it which Vars are needed in the output of the scan/join plan.
 *
 * 'tlist' is the query's target list.
 * 'groupColIdx' receives an array of column numbers for the GROUP BY
 *			expressions (if there are any) in the returned target list.
 * 'groupOperators' receives an array of equality operators corresponding
 *			the GROUP BY expressions.
 * 'need_tlist_eval' is set true if we really need to evaluate the
 *			returned tlist as-is.
 *
 * The result is the targetlist to be passed to query_planner.
 */
static List *
make_subplanTargetList(PlannerInfo *root,
					   List *tlist,
					   AttrNumber **groupColIdx,
					   Oid **groupOperators,
					   bool *need_tlist_eval)
{
	Query	   *parse = root->parse;
	List	   *sub_tlist;
	List	   *extravars;
	int			numCols;

	*groupColIdx = NULL;

	/*
	 * If we're not grouping or aggregating, there's nothing to do here;
	 * query_planner should receive the unmodified target list.
	 */
	if (!parse->hasAggs && !parse->groupClause && !root->hasHavingQual &&
		!parse->hasWindowFuncs)
	{
		*need_tlist_eval = true;
		return tlist;
	}

	/*
	 * Otherwise, start with a "flattened" tlist (having just the Vars
	 * mentioned in the targetlist and HAVING qual).  Note this includes Vars
	 * used in resjunk items, so we are covering the needs of ORDER BY and
	 * window specifications.  Vars used within Aggrefs will be pulled out
	 * here, too.
	 */
	sub_tlist = flatten_tlist(tlist,
							  PVC_RECURSE_AGGREGATES,
							  PVC_INCLUDE_PLACEHOLDERS);
	extravars = pull_var_clause(parse->havingQual,
								PVC_RECURSE_AGGREGATES,
								PVC_INCLUDE_PLACEHOLDERS);
	sub_tlist = add_to_flat_tlist(sub_tlist, extravars);
	list_free(extravars);

	{
		ListCell *lc;

		foreach(lc, root->parse->windowClause)
		{
			WindowClause *window = (WindowClause *) lfirst(lc);

			extravars = pull_var_clause(window->startOffset,
										PVC_REJECT_AGGREGATES,
										PVC_INCLUDE_PLACEHOLDERS);
			sub_tlist = add_to_flat_tlist(sub_tlist, extravars);
			list_free(extravars);

			extravars = pull_var_clause(window->endOffset,
										PVC_REJECT_AGGREGATES,
										PVC_INCLUDE_PLACEHOLDERS);
			sub_tlist = add_to_flat_tlist(sub_tlist, extravars);
			list_free(extravars);
		}
	}

	/*
	 * XXX Set need_tlist_eval to true for group queries.
	 *
	 * Reason: We are doing an aggregate on top.  No matter what we do, hash
	 * or sort, we may spill.  Every unnecessary columns means useless I/O,
	 * and heap_form/deform_tuple.  It is almost always better to to the
	 * projection.
	 */
	if (parse->groupClause)
		*need_tlist_eval = true;
	else
		*need_tlist_eval = false;		/* only eval if not flat tlist */

	/*
	 * If grouping, create sub_tlist entries for all GROUP BY expressions
	 * (GROUP BY items that are simple Vars should be in the list already),
	 * and make an array showing where the group columns are in the sub_tlist.
	 */
	numCols = num_distcols_in_grouplist(parse->groupClause);

	if (numCols > 0)
	{
		int			keyno = 0;
		AttrNumber *grpColIdx;
		Oid		   *grpOperators;
		List	   *grouptles;
		List	   *sortops;
		List	   *eqops;
		ListCell   *lc_tle;
		ListCell   *lc_eqop;

		grpColIdx = (AttrNumber *) palloc(sizeof(AttrNumber) * numCols);
		grpOperators = (Oid *) palloc(sizeof(Oid) * numCols);
		*groupColIdx = grpColIdx;
		*groupOperators = grpOperators;

		get_sortgroupclauses_tles(parse->groupClause, tlist,
								  &grouptles, &sortops, &eqops);
		Assert(numCols == list_length(grouptles) &&
			   numCols == list_length(sortops) &&
			   numCols == list_length(eqops));
		forboth(lc_tle, grouptles, lc_eqop, eqops)
		{
			Node	   *groupexpr;
			TargetEntry *tle;
			TargetEntry *sub_tle = NULL;
			ListCell   *sl = NULL;

			tle = (TargetEntry *) lfirst(lc_tle);
			groupexpr = (Node *) tle->expr;

			/*
			 * Find or make a matching sub_tlist entry.
			 */
			foreach(sl, sub_tlist)
			{
				sub_tle = (TargetEntry *) lfirst(sl);
				if (equal(groupexpr, sub_tle->expr)
					&& (sub_tle->ressortgroupref == 0))
					break;
			}
			if (!sl)
			{
				sub_tle = makeTargetEntry((Expr *) groupexpr,
										  list_length(sub_tlist) + 1,
										  NULL,
										  false);
				sub_tlist = lappend(sub_tlist, sub_tle);
				*need_tlist_eval = true;		/* it's not flat anymore */
			}

			/* Set its group reference and save its resno */
			sub_tle->ressortgroupref = tle->ressortgroupref;
			grpColIdx[keyno] = sub_tle->resno;
			grpOperators[keyno] = lfirst_oid(lc_eqop);
			if (!OidIsValid(grpOperators[keyno]))           /* shouldn't happen */
				elog(ERROR, "could not find equality operator for grouping column");
			keyno++;
		}
		Assert(keyno == numCols);
	}

	return sub_tlist;
}

/*
 * locate_grouping_columns
 *		Locate grouping columns in the tlist chosen by create_plan.
 *
 * This is only needed if we don't use the sub_tlist chosen by
 * make_subplanTargetList.	We have to forget the column indexes found
 * by that routine and re-locate the grouping vars in the real sub_tlist.
 */
static void
locate_grouping_columns(PlannerInfo *root,
						List *tlist,
						List *sub_tlist,
						AttrNumber *groupColIdx)
{
	int			keyno = 0;
	List	   *grouptles;
	List	   *sortops;
	List	   *eqops;
	ListCell   *ge;

	/*
	 * No work unless grouping.
	 */
	if (!root->parse->groupClause)
	{
		Assert(groupColIdx == NULL);
		return;
	}
	Assert(groupColIdx != NULL);

	get_sortgroupclauses_tles(root->parse->groupClause, tlist,
							  &grouptles, &sortops, &eqops);

	foreach (ge, grouptles)
	{
		TargetEntry *groupte = (TargetEntry *)lfirst(ge);
		Node	*groupexpr;

		TargetEntry *te = NULL;
		ListCell   *sl;

		groupexpr = (Node *) groupte->expr;

		foreach(sl, sub_tlist)
		{
			te = (TargetEntry *) lfirst(sl);
			if (equal(groupexpr, te->expr))
				break;
		}
		if (!sl)
			elog(ERROR, "failed to locate grouping columns");

		groupColIdx[keyno++] = te->resno;
	}
}

/*
 * postprocess_setop_tlist
 *	  Fix up targetlist returned by plan_set_operations().
 *
 * We need to transpose sort key info from the orig_tlist into new_tlist.
 * NOTE: this would not be good enough if we supported resjunk sort keys
 * for results of set operations --- then, we'd need to project a whole
 * new tlist to evaluate the resjunk columns.  For now, just ereport if we
 * find any resjunk columns in orig_tlist.
 */
static List *
postprocess_setop_tlist(List *new_tlist, List *orig_tlist)
{
	ListCell   *l;
	ListCell   *orig_tlist_item = list_head(orig_tlist);

	/* empty orig has no effect on info in new (MPP-2655) */
	if (orig_tlist_item == NULL)
		return new_tlist;

	foreach(l, new_tlist)
	{
		TargetEntry *new_tle = (TargetEntry *) lfirst(l);
		TargetEntry *orig_tle;

		/* ignore resjunk columns in setop result */
		if (new_tle->resjunk)
			continue;

		Assert(orig_tlist_item != NULL);
		orig_tle = (TargetEntry *) lfirst(orig_tlist_item);
		orig_tlist_item = lnext(orig_tlist_item);
		if (orig_tle->resjunk)	/* should not happen */
			elog(ERROR, "resjunk output columns are not implemented");
		Assert(new_tle->resno == orig_tle->resno);
		new_tle->ressortgroupref = orig_tle->ressortgroupref;
	}
	if (orig_tlist_item != NULL)
		elog(ERROR, "resjunk output columns are not implemented");
	return new_tlist;
}

/*
 * select_active_windows
 *		Create a list of the "active" window clauses (ie, those referenced
 *		by non-deleted WindowFuncs) in the order they are to be executed.
 */
static List *
select_active_windows(PlannerInfo *root, WindowFuncLists *wflists)
{
	List	   *result;
	List	   *actives;
	ListCell   *lc;

	/* First, make a list of the active windows */
	actives = NIL;
	foreach(lc, root->parse->windowClause)
	{
		WindowClause *wc = (WindowClause *) lfirst(lc);

		/* It's only active if wflists shows some related WindowFuncs */
		Assert(wc->winref <= wflists->maxWinRef);
		if (wflists->windowFuncs[wc->winref] != NIL)
			actives = lappend(actives, wc);
	}

	/*
	 * Now, ensure that windows with identical partitioning/ordering clauses
	 * are adjacent in the list.  This is required by the SQL standard, which
	 * says that only one sort is to be used for such windows, even if they
	 * are otherwise distinct (eg, different names or framing clauses).
	 *
	 * There is room to be much smarter here, for example detecting whether
	 * one window's sort keys are a prefix of another's (so that sorting for
	 * the latter would do for the former), or putting windows first that
	 * match a sort order available for the underlying query.  For the moment
	 * we are content with meeting the spec.
	 */
	result = NIL;
	while (actives != NIL)
	{
		WindowClause *wc = (WindowClause *) linitial(actives);
		ListCell   *prev;
		ListCell   *next;

		/* Move wc from actives to result */
		actives = list_delete_first(actives);
		result = lappend(result, wc);

		/* Now move any matching windows from actives to result */
		prev = NULL;
		for (lc = list_head(actives); lc; lc = next)
		{
			WindowClause *wc2 = (WindowClause *) lfirst(lc);

			next = lnext(lc);
			/* framing options are NOT to be compared here! */
			if (equal(wc->partitionClause, wc2->partitionClause) &&
				equal(wc->orderClause, wc2->orderClause))
			{
				actives = list_delete_cell(actives, lc, prev);
				result = lappend(result, wc2);
			}
			else
				prev = lc;
		}
	}

	return result;
}

/*
 * add_volatile_sort_exprs
 *		Identify any volatile sort/group expressions used by the active
 *		windows, and add them to window_tlist if not already present.
 *		Return the modified window_tlist.
 */
static List *
add_volatile_sort_exprs(List *window_tlist, List *tlist, List *activeWindows)
{
	Bitmapset  *sgrefs = NULL;
	ListCell   *lc;
	Bitmapset  *firstOrderColRefs = NULL;

	/* First, collect the sortgrouprefs of the windows into a bitmapset */
	foreach(lc, activeWindows)
	{
		WindowClause *wc = (WindowClause *) lfirst(lc);
		ListCell   *lc2;
		bool		firstOrderCol = true;

		foreach(lc2, wc->partitionClause)
		{
			SortGroupClause *sortcl = (SortGroupClause *) lfirst(lc2);

			sgrefs = bms_add_member(sgrefs, sortcl->tleSortGroupRef);
		}
		foreach(lc2, wc->orderClause)
		{
			SortGroupClause *sortcl = (SortGroupClause *) lfirst(lc2);

			sgrefs = bms_add_member(sgrefs, sortcl->tleSortGroupRef);

			if (firstOrderCol)
				firstOrderColRefs = bms_add_member(firstOrderColRefs, sortcl->tleSortGroupRef);
			firstOrderCol = false;
		}
	}

	/*
	 * Now scan the original tlist to find the referenced expressions. Any
	 * that are volatile must be added to window_tlist.
	 *
	 * Note: we know that the input window_tlist contains no items marked with
	 * ressortgrouprefs, so we don't have to worry about collisions of the
	 * reference numbers.
	 */
	foreach(lc, tlist)
	{
		TargetEntry *tle = (TargetEntry *) lfirst(lc);

		if (tle->ressortgroupref != 0 &&
			bms_is_member(tle->ressortgroupref, sgrefs) &&
			(bms_is_member(tle->ressortgroupref, firstOrderColRefs) ||
			 contain_volatile_functions((Node *) tle->expr)))
		{
			TargetEntry *newtle;

			newtle = makeTargetEntry(tle->expr,
									 list_length(window_tlist) + 1,
									 NULL,
									 false);
			newtle->ressortgroupref = tle->ressortgroupref;
			window_tlist = lappend(window_tlist, newtle);
		}
	}

	return window_tlist;
}

/*
 * make_pathkeys_for_window
 *		Create a pathkeys list describing the required input ordering
 *		for the given WindowClause.
 *
 * The required ordering is first the PARTITION keys, then the ORDER keys.
 * In the future we might try to implement windowing using hashing, in which
 * case the ordering could be relaxed, but for now we always sort.
 */
static List *
make_pathkeys_for_window(PlannerInfo *root, WindowClause *wc,
						 List *tlist, bool canonicalize)
{
	List	   *window_pathkeys;
	List	   *window_sortclauses;

	/* Throw error if can't sort */
	if (!grouping_is_sortable(wc->partitionClause))
		ereport(ERROR,
				(errcode(ERRCODE_FEATURE_NOT_SUPPORTED),
				 errmsg("could not implement window PARTITION BY"),
				 errdetail("Window partitioning columns must be of sortable datatypes.")));
	if (!grouping_is_sortable(wc->orderClause))
		ereport(ERROR,
				(errcode(ERRCODE_FEATURE_NOT_SUPPORTED),
				 errmsg("could not implement window ORDER BY"),
		errdetail("Window ordering columns must be of sortable datatypes.")));

	/* Okay, make the combined pathkeys */
	window_sortclauses = list_concat(list_copy(wc->partitionClause),
									 list_copy(wc->orderClause));
	window_pathkeys = make_pathkeys_for_sortclauses(root,
													window_sortclauses,
													tlist,
													canonicalize);
	list_free(window_sortclauses);
	return window_pathkeys;
}

/*----------
 * get_column_info_for_window
 *		Get the partitioning/ordering column numbers and equality operators
 *		for a WindowAgg node.
 *
 * This depends on the behavior of make_pathkeys_for_window()!
 *
 * We are given the target WindowClause and an array of the input column
 * numbers associated with the resulting pathkeys.	In the easy case, there
 * are the same number of pathkey columns as partitioning + ordering columns
 * and we just have to copy some data around.  However, it's possible that
 * some of the original partitioning + ordering columns were eliminated as
 * redundant during the transformation to pathkeys.  (This can happen even
 * though the parser gets rid of obvious duplicates.  A typical scenario is a
 * window specification "PARTITION BY x ORDER BY y" coupled with a clause
 * "WHERE x = y" that causes the two sort columns to be recognized as
 * redundant.)	In that unusual case, we have to work a lot harder to
 * determine which keys are significant.
 *
 * The method used here is a bit brute-force: add the sort columns to a list
 * one at a time and note when the resulting pathkey list gets longer.	But
 * it's a sufficiently uncommon case that a faster way doesn't seem worth
 * the amount of code refactoring that'd be needed.
 *----------
 */
static void
get_column_info_for_window(PlannerInfo *root, WindowClause *wc, List *tlist,
						   int numSortCols, AttrNumber *sortColIdx,
						   int *partNumCols,
						   AttrNumber **partColIdx,
						   Oid **partOperators,
						   int *ordNumCols,
						   AttrNumber **ordColIdx,
						   Oid **ordOperators)
{
	int			numPart = list_length(wc->partitionClause);
	int			numOrder = list_length(wc->orderClause);

	if (numSortCols == numPart + numOrder)
	{
		/* easy case */
		*partNumCols = numPart;
		*partColIdx = sortColIdx;
		*partOperators = extract_grouping_ops(wc->partitionClause);
		*ordNumCols = numOrder;
		*ordColIdx = sortColIdx + numPart;
		*ordOperators = extract_grouping_ops(wc->orderClause);
	}
	else
	{
		List	   *sortclauses;
		List	   *pathkeys;
		int			scidx;
		ListCell   *lc;

		/* first, allocate what's certainly enough space for the arrays */
		*partNumCols = 0;
		*partColIdx = (AttrNumber *) palloc(numPart * sizeof(AttrNumber));
		*partOperators = (Oid *) palloc(numPart * sizeof(Oid));
		*ordNumCols = 0;
		*ordColIdx = (AttrNumber *) palloc(numOrder * sizeof(AttrNumber));
		*ordOperators = (Oid *) palloc(numOrder * sizeof(Oid));
		sortclauses = NIL;
		pathkeys = NIL;
		scidx = 0;
		foreach(lc, wc->partitionClause)
		{
			SortGroupClause *sgc = (SortGroupClause *) lfirst(lc);
			List	   *new_pathkeys;

			sortclauses = lappend(sortclauses, sgc);
			new_pathkeys = make_pathkeys_for_sortclauses(root,
														 sortclauses,
														 tlist,
														 true);
			if (list_length(new_pathkeys) > list_length(pathkeys))
			{
				/* this sort clause is actually significant */
				(*partColIdx)[*partNumCols] = sortColIdx[scidx++];
				(*partOperators)[*partNumCols] = sgc->eqop;
				(*partNumCols)++;
				pathkeys = new_pathkeys;
			}
		}
		foreach(lc, wc->orderClause)
		{
			SortGroupClause *sgc = (SortGroupClause *) lfirst(lc);
			List	   *new_pathkeys;

			sortclauses = lappend(sortclauses, sgc);
			new_pathkeys = make_pathkeys_for_sortclauses(root,
														 sortclauses,
														 tlist,
														 true);
			if (list_length(new_pathkeys) > list_length(pathkeys))
			{
				/* this sort clause is actually significant */
				(*ordColIdx)[*ordNumCols] = sortColIdx[scidx++];
				(*ordOperators)[*ordNumCols] = sgc->eqop;
				(*ordNumCols)++;
				pathkeys = new_pathkeys;
			}
		}
		/* complain if we didn't eat exactly the right number of sort cols */
		if (scidx != numSortCols)
			elog(ERROR, "failed to deconstruct sort operators into partitioning/ordering operators");
	}
}

/*
 * expression_planner
 *		Perform planner's transformations on a standalone expression.
 *
 * Various utility commands need to evaluate expressions that are not part
 * of a plannable query.  They can do so using the executor's regular
 * expression-execution machinery, but first the expression has to be fed
 * through here to transform it from parser output to something executable.
 *
 * Currently, we disallow sublinks in standalone expressions, so there's no
 * real "planning" involved here.  (That might not always be true though.)
 * What we must do is run eval_const_expressions to ensure that any function
 * calls are converted to positional notation and function default arguments
 * get inserted.  The fact that constant subexpressions get simplified is a
 * side-effect that is useful when the expression will get evaluated more than
 * once.  Also, we must fix operator function IDs.
 *
 * Note: this must not make any damaging changes to the passed-in expression
 * tree.  (It would actually be okay to apply fix_opfuncids to it, but since
 * we first do an expression_tree_mutator-based walk, what is returned will
 * be a new node tree.)
 */
Expr *
expression_planner(Expr *expr)
{
	Node	   *result;

	/*
	 * Convert named-argument function calls, insert default arguments and
	 * simplify constant subexprs
	 */
	result = eval_const_expressions(NULL, (Node *) expr);

	/* Fill in opfuncid values if missing */
	fix_opfuncids(result);

	return (Expr *) result;
}

/*
 * plan_cluster_use_sort
 *		Use the planner to decide how CLUSTER should implement sorting
 *
 * tableOid is the OID of a table to be clustered on its index indexOid
 * (which is already known to be a btree index).  Decide whether it's
 * cheaper to do an indexscan or a seqscan-plus-sort to execute the CLUSTER.
 * Return TRUE to use sorting, FALSE to use an indexscan.
 *
 * Note: caller had better already hold some type of lock on the table.
 */
bool
plan_cluster_use_sort(Oid tableOid, Oid indexOid)
{
	PlannerInfo *root;
	Query	   *query;
	PlannerGlobal *glob;
	RangeTblEntry *rte;
	RelOptInfo *rel;
	IndexOptInfo *indexInfo;
	QualCost	indexExprCost;
	Cost		comparisonCost;
	Path	   *seqScanPath;
	Path		seqScanAndSortPath;
	IndexPath  *indexScanPath;
	ListCell   *lc;

	/* Set up mostly-dummy planner state */
	query = makeNode(Query);
	query->commandType = CMD_SELECT;

	glob = makeNode(PlannerGlobal);

	root = makeNode(PlannerInfo);
	root->parse = query;
	root->glob = glob;
	root->query_level = 1;
	root->planner_cxt = CurrentMemoryContext;
	root->wt_param_id = -1;

	root->config = DefaultPlannerConfig();

	/* Build a minimal RTE for the rel */
	rte = makeNode(RangeTblEntry);
	rte->rtekind = RTE_RELATION;
	rte->relid = tableOid;
	rte->relkind = RELKIND_RELATION;
	rte->inh = false;
	rte->inFromCl = true;
	query->rtable = list_make1(rte);

	/* ... and insert it into PlannerInfo */
	root->simple_rel_array_size = 2;
	root->simple_rel_array = (RelOptInfo **)
		palloc0(root->simple_rel_array_size * sizeof(RelOptInfo *));
	root->simple_rte_array = (RangeTblEntry **)
		palloc0(root->simple_rel_array_size * sizeof(RangeTblEntry *));
	root->simple_rte_array[1] = rte;

	/* Build RelOptInfo */
	rel = build_simple_rel(root, 1, RELOPT_BASEREL);

	/* Locate IndexOptInfo for the target index */
	indexInfo = NULL;
	foreach(lc, rel->indexlist)
	{
		indexInfo = (IndexOptInfo *) lfirst(lc);
		if (indexInfo->indexoid == indexOid)
			break;
	}

	/*
	 * It's possible that get_relation_info did not generate an IndexOptInfo
	 * for the desired index; this could happen if it's not yet reached its
	 * indcheckxmin usability horizon, or if it's a system index and we're
	 * ignoring system indexes.  In such cases we should tell CLUSTER to not
	 * trust the index contents but use seqscan-and-sort.
	 */
	if (lc == NULL)				/* not in the list? */
		return true;			/* use sort */

	/*
	 * Rather than doing all the pushups that would be needed to use
	 * set_baserel_size_estimates, just do a quick hack for rows and width.
	 */
	rel->rows = rel->tuples;
	rel->width = get_relation_data_width(tableOid, NULL);

	root->total_table_pages = rel->pages;

	/*
	 * Determine eval cost of the index expressions, if any.  We need to
	 * charge twice that amount for each tuple comparison that happens during
	 * the sort, since tuplesort.c will have to re-evaluate the index
	 * expressions each time.  (XXX that's pretty inefficient...)
	 */
	cost_qual_eval(&indexExprCost, indexInfo->indexprs, root);
	comparisonCost = 2.0 * (indexExprCost.startup + indexExprCost.per_tuple);

	/* Estimate the cost of seq scan + sort */
	seqScanPath = create_seqscan_path(root, rel);
	cost_sort(&seqScanAndSortPath, root, NIL,
			  seqScanPath->total_cost, rel->tuples, rel->width,
			  comparisonCost, maintenance_work_mem, -1.0);

	/* Estimate the cost of index scan */
	indexScanPath = create_index_path(root, indexInfo,
									  NIL, NIL, NIL,
									  ForwardScanDirection, NULL);

	return (seqScanAndSortPath.total_cost < indexScanPath->path.total_cost);
}

/*
 * Produce the canonical form of a GROUP BY clause given the parse
 * tree form.
 *
 * The result is a CanonicalGroupingSets, which contains a list of
 * Bitmapsets.  Each Bitmapset contains the sort-group reference
 * values of the attributes in one of the grouping sets specified in
 * the GROUP BY clause.  The number of list elements is the number of
 * grouping sets specified.
 */
static CanonicalGroupingSets *
make_canonical_groupingsets(List *groupClause)
{
	CanonicalGroupingSets *canonical_grpsets = 
		(CanonicalGroupingSets *) palloc0(sizeof(CanonicalGroupingSets));
	ListCell *lc;
	List *ord_grping = NIL; /* the ordinary grouping */
	List *rollups = NIL;    /* the grouping sets from ROLLUP */
	List *grpingsets = NIL; /* the grouping sets from GROUPING SETS */
	List *cubes = NIL;      /* the grouping sets from CUBE */
	Bitmapset *bms = NULL;
	List *final_grpingsets = NIL;
	List *list_grpingsets = NIL;
	int setno;
	int prev_setno = 0;

	if (groupClause == NIL)
		return canonical_grpsets;

	foreach (lc, groupClause)
	{
		GroupingClause *gc;

		Node *node = lfirst(lc);

		if (node == NULL)
			continue;

		/* Note that the top-level empty sets have been removed
		 * in the parser.
		 */
		Assert(IsA(node, SortGroupClause) ||
			   IsA(node, GroupingClause) ||
			   IsA(node, List));

		if (IsA(node, SortGroupClause) ||
			IsA(node, List))
		{
			ord_grping = lappend(ord_grping,
								 canonicalize_colref_list(node));
			continue;
		}

		gc = (GroupingClause *)node;
		switch (gc->groupType)
		{
			case GROUPINGTYPE_ROLLUP:
				rollups = lappend(rollups,
								  rollup_gs_list(canonicalize_gs_list(gc->groupsets, true)));
				break;
			case GROUPINGTYPE_CUBE:
				cubes = lappend(cubes,
								cube_gs_list(canonicalize_gs_list(gc->groupsets, true)));
				break;
			case GROUPINGTYPE_GROUPING_SETS:
				grpingsets = lappend(grpingsets,
									 canonicalize_gs_list(gc->groupsets, false));
				break;
			default:
				elog(ERROR, "invalid grouping set");
		}
	}

	/* Obtain the cartesian product of grouping sets generated for ordinary
	 * grouping sets, rollups, cubes, and grouping sets.
	 *
	 * We apply a small optimization here. We always append grouping sets
	 * generated for rollups, cubes and grouping sets to grouping sets for
	 * ordinary sets. This makes it easier to tell if there is a partial
	 * rollup. Consider the example of GROUP BY rollup(i,j),k. There are
	 * three grouping sets for rollup(i,j): (i,j), (i), (). If we append
	 * k after each grouping set for rollups, we get three sets:
	 * (i,j,k), (i,k) and (k). We can not easily tell that this is a partial
	 * rollup. However, if we append each grouping set after k, we get
	 * these three sets: (k,i,j), (k,i), (k), which is obviously a partial
	 * rollup.
	 */

	/* First, we bring all columns in ordinary grouping sets together into
	 * one list.
	 */
	foreach (lc, ord_grping)
	{
	    Bitmapset *sub_bms = (Bitmapset *)lfirst(lc);
		bms = bms_add_members(bms, sub_bms);
	}

	final_grpingsets = lappend(final_grpingsets, bms);

	/* Make the list of grouping sets */
	if (rollups)
		list_grpingsets = list_concat(list_grpingsets, rollups);
	if (cubes)
		list_grpingsets = list_concat(list_grpingsets, cubes);
	if (grpingsets)
		list_grpingsets = list_concat(list_grpingsets, grpingsets);

	/* Obtain the cartesian product of grouping sets generated from ordinary
	 * grouping sets, rollups, cubes, and grouping sets.
	 */
	foreach (lc, list_grpingsets)
	{
		List *bms_list = (List *)lfirst(lc);
		ListCell *tmp_lc;
		List *tmp_list;

		tmp_list = final_grpingsets;
		final_grpingsets = NIL;

		foreach (tmp_lc, tmp_list)
		{
			Bitmapset *tmp_bms = (Bitmapset *)lfirst(tmp_lc);
			ListCell *bms_lc;

			foreach (bms_lc, bms_list)
			{
				bms = bms_copy(tmp_bms);
				bms = bms_add_members(bms, (Bitmapset *)lfirst(bms_lc));
				final_grpingsets = lappend(final_grpingsets, bms);
			}
		}
	}

	/* Sort final_grpingsets */
	sort_canonical_gs_list(final_grpingsets,
						   &(canonical_grpsets->ngrpsets),
						   &(canonical_grpsets->grpsets));

	/* Combine duplicate grouping sets and set the counts for
	 * each grouping set.
	 */
	canonical_grpsets->grpset_counts =
		(int *)palloc0(canonical_grpsets->ngrpsets * sizeof(int));
	prev_setno = 0;
	canonical_grpsets->grpset_counts[0] = 1;
	for (setno = 1; setno<canonical_grpsets->ngrpsets; setno++)
	{
		if (bms_equal(canonical_grpsets->grpsets[setno],
					  canonical_grpsets->grpsets[prev_setno]))
		{
			canonical_grpsets->grpset_counts[prev_setno]++;
			if (canonical_grpsets->grpsets[setno])
				pfree(canonical_grpsets->grpsets[setno]);
		}

		else
		{
			prev_setno++;
			canonical_grpsets->grpsets[prev_setno] =
				canonical_grpsets->grpsets[setno];
			canonical_grpsets->grpset_counts[prev_setno]++;
		}
	}
	/* Reset ngrpsets to eliminate duplicate groupint sets */
	canonical_grpsets->ngrpsets = prev_setno + 1;

	/* Obtain the number of distinct columns appeared in these
	 * grouping sets.
	 */
	{
		Bitmapset *distcols = NULL;
		for (setno =0; setno < canonical_grpsets->ngrpsets; setno++)
			distcols =
				bms_add_members(distcols, canonical_grpsets->grpsets[setno]);
		
		canonical_grpsets->num_distcols = bms_num_members(distcols);
		bms_free(distcols);
	}
	

	/* Release spaces */
	list_free_deep(ord_grping);
	list_free_deep(list_grpingsets);
	list_free(final_grpingsets);
	
	return canonical_grpsets;
}

/* Produce the canonical representation of a column reference list.
 *
 * A column reference list (in SQL) is a comma-delimited list of
 * column references which are represented by the parser as a
 * List of GroupClauses.  No nesting is allowed in column reference 
 * lists.
 *
 * As a convenience, this function also recognizes a bare column
 * reference.
 *
 * The result is a Bitmapset of the sort-group-ref values in the list.
 */
static Bitmapset* canonicalize_colref_list(Node * node)
{
	ListCell *lc;
	SortGroupClause *gc;
	Bitmapset* gs = NULL;
	
	if ( node == NULL )
		elog(ERROR,"invalid column reference list");
	
	if ( IsA(node, SortGroupClause) )
	{
		gc = (SortGroupClause *) node;
		return bms_make_singleton(gc->tleSortGroupRef);
	}
	
	if ( !IsA(node, List) )
		elog(ERROR,"invalid column reference list");
	
	foreach (lc, (List*)node)
	{
		Node *cr = lfirst(lc);
		
		if ( cr == NULL )
			continue;
			
		if ( !IsA(cr, SortGroupClause) )
			elog(ERROR,"invalid column reference list");

		gc = (SortGroupClause *) cr;
		gs = bms_add_member(gs, gc->tleSortGroupRef);	
	}
	return gs;
}

/* Produce the list of canonical grouping sets corresponding to a
 * grouping set list or an ordinary grouping set list.
 * 
 * An ordinary grouping set list (in SQL) is a comma-delimited list 
 * of ordinary grouping sets.  
 * 
 * Each ordinary grouping set is either a grouping column reference 
 * or a parenthesized list of grouping column references.  No nesting 
 * is allowed.  
 *
 * A grouping set list (in SQL) is a comma-delimited list of grouping 
 * sets.  
 *
 * Each grouping set is either an ordinary grouping set, a rollup list, 
 * a cube list, the empty grouping set, or (recursively) a grouping set 
 * list.
 *
 * The parse tree form of an ordinary grouping set is a  list containing
 * GroupClauses and lists of GroupClauses (without nesting).  In the case
 * of a (general) grouping set, the parse tree list may also include
 * NULLs and GroupingClauses.
 *
 * The result is a list of bit map sets.
 */
static List *canonicalize_gs_list(List *gsl, bool ordinary)
{
	ListCell *lc;
	List *list = NIL;

	foreach (lc, gsl)
	{
		Node *node = lfirst(lc);

		if ( node == NULL )
		{
			if ( ordinary )
				elog(ERROR,"invalid ordinary grouping set");
			
			list = lappend(list, NIL); /* empty grouping set */
		}
		else if ( IsA(node, SortGroupClause) || IsA(node, List) )
		{
			/* ordinary grouping set */
			list = lappend(list, canonicalize_colref_list(node));
		}
		else if ( IsA(node, GroupingClause) )
		{	
			List *gs = NIL;
			GroupingClause *gc = (GroupingClause*)node;
			
			if ( ordinary )
				elog(ERROR,"invalid ordinary grouping set");
				
			switch ( gc->groupType )
			{
				case GROUPINGTYPE_ROLLUP:
					gs = rollup_gs_list(canonicalize_gs_list(gc->groupsets, true));
					break;
				case GROUPINGTYPE_CUBE:
					gs = cube_gs_list(canonicalize_gs_list(gc->groupsets, true));
					break;
				case GROUPINGTYPE_GROUPING_SETS:
					gs = canonicalize_gs_list(gc->groupsets, false);
					break;
				default:
					elog(ERROR,"invalid grouping set");
			}
			list = list_concat(list,gs);
		}
		else
		{
			elog(ERROR,"invalid grouping set list");
		}
	}
	return list;
}

/* Produce the list of N+1 canonical grouping sets corresponding
 * to the rollup of the given list of N canonical grouping sets.
 * These N+1 grouping sets are listed in the descending order
 * based on the number of columns.
 *
 * Argument and result are both a list of bit map sets.
 */
static List *rollup_gs_list(List *gsl)
{
	ListCell *lc;
	Bitmapset **bms;
	int i, n = list_length(gsl);
	
	if ( n == 0 )
		elog(ERROR,"invalid grouping ordinary grouping set list");
	
	if ( n > 1 )
	{
		/* Reverse the elements in gsl */
		List *new_gsl = NIL;
		foreach (lc, gsl)
		{
			new_gsl = lcons(lfirst(lc), new_gsl);
		}
		list_free(gsl);
		gsl = new_gsl;

		bms = (Bitmapset**)palloc(n*sizeof(Bitmapset*));
		i = 0;
		foreach (lc, gsl)
		{
			bms[i++] = (Bitmapset*)lfirst(lc);
		}
		for ( i = n-2; i >= 0; i-- )
		{
			bms[i] = bms_add_members(bms[i], bms[i+1]);
		}
		pfree(bms);
	}

	return lappend(gsl, NULL);
}

/* Subroutine for cube_gs_list. */
static List *add_gs_combinations(List *list, int n, int i,
								 Bitmapset **base, Bitmapset **work)
{
	if ( i < n )
	{
		work[i] = base[i];
		list = add_gs_combinations(list, n, i+1, base, work);
		work[i] = NULL;
		list = add_gs_combinations(list, n, i+1, base, work);	
	}
	else
	{
		Bitmapset *gs = NULL;
		int j;
		for ( j = 0; j < n; j++ )
		{
			gs = bms_add_members(gs, work[j]);
		}
		list = lappend(list,gs);
	}
	return list;
}

/* Produce the list of 2^N canonical grouping sets corresponding
 * to the cube of the given list of N canonical grouping sets.
 *
 * We could do this more efficiently, but the number of grouping
 * sets should be small, so don't bother.
 *
 * Argument and result are both a list of bit map sets.
 */
static List *cube_gs_list(List *gsl)
{
	ListCell *lc;
	Bitmapset **bms_base;
	Bitmapset **bms_work;
	int i, n = list_length(gsl);
	
	if ( n == 0 )
		elog(ERROR,"invalid grouping ordinary grouping set list");
	
	bms_base = (Bitmapset**)palloc(n*sizeof(Bitmapset*));
	bms_work = (Bitmapset**)palloc(n*sizeof(Bitmapset*));
	i = 0;
	foreach (lc, gsl)
	{
		bms_work[i] = NULL;
		bms_base[i++] = (Bitmapset*)lfirst(lc);
	}

	return add_gs_combinations(NIL, n, 0, bms_base, bms_work);
}

/* Subroutine for sort_canonical_gs_list. */
static int gs_compare(const void *a, const void*b)
{
	/* Put the larger grouping sets before smaller ones. */
	return (0-bms_compare(*(Bitmapset**)a, *(Bitmapset**)b));
}

/* Produce a sorted array of Bitmapsets from the given list of Bitmapsets in
 * descending order.
 */
static void sort_canonical_gs_list(List *gs, int *p_nsets, Bitmapset ***p_sets)
{
	ListCell *lc;
	int nsets = list_length(gs);
	Bitmapset **sets = palloc(nsets*sizeof(Bitmapset*));
	int i = 0;
	
	foreach (lc, gs)
	{
		sets[i++] =  (Bitmapset*)lfirst(lc);
	}
	
	qsort(sets, nsets, sizeof(Bitmapset*), gs_compare);
	
	Assert( p_nsets != NULL && p_sets != NULL );
	
	*p_nsets = nsets;
	*p_sets = sets;
}

/*
 * In any plan where we are doing multi-phase limit, the first phase needs
 * to take the offset into account.
 */
static Plan *
pushdown_preliminary_limit(Plan *plan, Node *limitCount, int64 count_est, Node *limitOffset, int64 offset_est)
{
	Node *precount = copyObject(limitCount);
	int64 precount_est = count_est;
	Plan *result_plan = plan;

	/*
	 * If we've specified an offset *and* a limit, we need to collect
	 * from tuples from 0 -> count + offset
	 *
	 * add offset to each QEs requested contribution. 
	 * ( MPP-1370: Do it even if no ORDER BY was specified) 
	 */	
	if (precount && limitOffset)
	{
		precount = (Node*)make_op(NULL,
								  list_make1(makeString(pstrdup("+"))),
								  copyObject(limitOffset),
								  precount,
								  -1);
		precount_est += offset_est;
	}
			
	if (precount != NULL)
	{
		/*
		 * Add a prelimary LIMIT on the partitioned results. This may
		 * reduce the amount of work done on the QEs.
		 */
		result_plan = (Plan *) make_limit(result_plan,
										  NULL,
										  precount,
										  0,
										  precount_est);

		result_plan->flow = pull_up_Flow(result_plan, result_plan->lefttree);
	}

	return result_plan;
}


/*
 * isSimplyUpdatableQuery -
 *  determine whether a query is a simply updatable scan of a relation
 *
 * A query is simply updatable if, and only if, it...
 * - has no window clauses
 * - has no sort clauses
 * - has no grouping, having, distinct clauses, or simple aggregates
 * - has no subqueries
 * - has no LIMIT/OFFSET
 * - references only one range table (i.e. no joins, self-joins)
 *   - this range table must itself be updatable
 */
static bool
isSimplyUpdatableQuery(Query *query)
{
	if (query->commandType == CMD_SELECT &&
		query->windowClause == NIL &&
		query->sortClause == NIL &&
		query->groupClause == NIL &&
		query->havingQual == NULL &&
		query->distinctClause == NIL &&
		!query->hasAggs &&
		!query->hasSubLinks &&
		query->limitCount == NULL &&
		query->limitOffset == NULL &&
		list_length(query->rtable) == 1)
	{
		RangeTblEntry *rte = (RangeTblEntry *) linitial(query->rtable);
		if (isSimplyUpdatableRelation(rte->relid, true))
			return true;
	}
	return false;
}<|MERGE_RESOLUTION|>--- conflicted
+++ resolved
@@ -3477,21 +3477,10 @@
 	 * work_mem.
 	 */
 
-<<<<<<< HEAD
 	/* Estimate per-hash-entry space at tuple width... */
 	hashentrysize = agg_hash_entrywidth(agg_costs->numAggs,
 							   sizeof(HeapTupleData) + sizeof(HeapTupleHeaderData) + path_width,
 							   agg_costs->transitionSpace);
-=======
-	/* 
-	 * Note that HashAgg uses a HHashTable for performing the aggregations. So
-	 * estimate the hash table size using GPDB specific methods.
-	 */
-	hashentrysize = agg_hash_entrywidth(agg_counts->numAggs,
-								/* The following estimate is very rough but good enough for planning. */
-								sizeof(HeapTupleData) + sizeof(HeapTupleHeaderData) + path_width,
-								agg_counts->transitionSpace);
->>>>>>> 30271024
 
 	if (!calcHashAggTableSizes(global_work_mem(root),
 							   dNumGroups,
