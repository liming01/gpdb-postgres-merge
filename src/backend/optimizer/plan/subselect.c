--- conflicted
+++ resolved
@@ -9,7 +9,7 @@
  * Portions Copyright (c) 1994, Regents of the University of California
  *
  * IDENTIFICATION
- *	  $PostgreSQL: pgsql/src/backend/optimizer/plan/subselect.c,v 1.144 2008/12/28 18:53:57 tgl Exp $
+ *	  $PostgreSQL: pgsql/src/backend/optimizer/plan/subselect.c,v 1.143 2008/12/08 00:16:09 tgl Exp $
  *
  *-------------------------------------------------------------------------
  */
@@ -1457,7 +1457,7 @@
 	if (query->havingQual)
 	{
 		/* If HAVING has no aggregates, demote it to WHERE. */
-		if (!checkExprHasAggs(query->havingQual))
+		if (!query->hasAggs)
 		{
 			query->jointree->quals = make_and_qual(query->jointree->quals,
 												   query->havingQual);
@@ -1710,7 +1710,6 @@
 	/*
 	 * And finally, build the JoinExpr node.
 	 */
-<<<<<<< HEAD
 	result = makeNode(JoinExpr);
 	result->jointype = under_not ? JOIN_ANTI : JOIN_SEMI;
 	result->isNatural = false;
@@ -1723,74 +1722,6 @@
 	result->quals = whereClause;
 	result->alias = NULL;
 	result->rtindex = 0;
-=======
-	fslink = makeNode(FlattenedSubLink);
-	fslink->jointype = under_not ? JOIN_ANTI : JOIN_SEMI;
-	fslink->lefthand = left_varnos;
-	fslink->righthand = subselect_varnos;
-	fslink->quals = (Expr *) whereClause;
-
-	*new_qual = (Node *) fslink;
-
-	return true;
-}
-
-/*
- * simplify_EXISTS_query: remove any useless stuff in an EXISTS's subquery
- *
- * The only thing that matters about an EXISTS query is whether it returns
- * zero or more than zero rows.  Therefore, we can remove certain SQL features
- * that won't affect that.  The only part that is really likely to matter in
- * typical usage is simplifying the targetlist: it's a common habit to write
- * "SELECT * FROM" even though there is no need to evaluate any columns.
- *
- * Note: by suppressing the targetlist we could cause an observable behavioral
- * change, namely that any errors that might occur in evaluating the tlist
- * won't occur, nor will other side-effects of volatile functions.  This seems
- * unlikely to bother anyone in practice.
- *
- * Returns TRUE if was able to discard the targetlist, else FALSE.
- */
-static bool
-simplify_EXISTS_query(Query *query)
-{
-	/*
-	 * We don't try to simplify at all if the query uses set operations,
-	 * aggregates, HAVING, LIMIT/OFFSET, or FOR UPDATE/SHARE; none of these
-	 * seem likely in normal usage and their possible effects are complex.
-	 */
-	if (query->commandType != CMD_SELECT ||
-		query->intoClause ||
-		query->setOperations ||
-		query->hasAggs ||
-		query->hasWindowFuncs ||
-		query->havingQual ||
-		query->limitOffset ||
-		query->limitCount ||
-		query->rowMarks)
-		return false;
-
-	/*
-	 * Mustn't throw away the targetlist if it contains set-returning
-	 * functions; those could affect whether zero rows are returned!
-	 */
-	if (expression_returns_set((Node *) query->targetList))
-		return false;
-
-	/*
-	 * Otherwise, we can throw away the targetlist, as well as any GROUP,
-	 * WINDOW, DISTINCT, and ORDER BY clauses; none of those clauses will
-	 * change a nonzero-rows result to zero rows or vice versa.  (Furthermore,
-	 * since our parsetree representation of these clauses depends on the
-	 * targetlist, we'd better throw them away if we drop the targetlist.)
-	 */
-	query->targetList = NIL;
-	query->groupClause = NIL;
-	query->windowClause = NIL;
-	query->distinctClause = NIL;
-	query->sortClause = NIL;
-	query->hasDistinctOn = false;
->>>>>>> 95b07bc7
 
 	return (Node *) result;
 }
@@ -1844,8 +1775,8 @@
 	 * The rest of the sub-select must not refer to any Vars of the parent
 	 * query.  (Vars of higher levels should be okay, though.)
 	 *
-	 * Note: we need not check for Aggrefs separately because we know the
-	 * sub-select is as yet unoptimized; any uplevel Aggref must therefore
+	 * Note: we need not check for Aggs separately because we know the
+	 * sub-select is as yet unoptimized; any uplevel Agg must therefore
 	 * contain an uplevel Var reference.  This is not the case below ...
 	 */
 	if (contain_vars_of_level((Node *) subselect, 1))
@@ -1955,8 +1886,7 @@
 	/*
 	 * And there can't be any child Vars in the stuff we intend to pull up.
 	 * (Note: we'd need to check for child Aggs too, except we know the
-	 * child has no aggs at all because of simplify_EXISTS_query's check.
-	 * The same goes for window functions.)
+	 * child has no aggs at all because of simplify_EXISTS_query's check.)
 	 */
 	if (contain_vars_of_level((Node *) leftargs, 0))
 		return NULL;
@@ -2585,6 +2515,13 @@
 							  &context);
 			break;
 
+		case T_WindowAgg:
+			finalize_primnode(((WindowAgg *) plan)->startOffset,
+							  &context);
+			finalize_primnode(((WindowAgg *) plan)->endOffset,
+							  &context);
+			break;
+
 		case T_PartitionSelector:
 			finalize_primnode((Node *) ((PartitionSelector *) plan)->levelEqExpressions,
 							  &context);
@@ -2603,7 +2540,6 @@
 		case T_RecursiveUnion:
 		case T_Hash:
 		case T_Agg:
-		case T_WindowAgg:
 		case T_SeqScan:
 		case T_AppendOnlyScan:
 		case T_AOCSScan:
