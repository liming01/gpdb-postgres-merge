/*-------------------------------------------------------------------------
 *
 * setrefs.c
 *	  Post-processing of a completed plan tree: fix references to subplan
 *	  vars, compute regproc values for operators, etc
 *
 * Portions Copyright (c) 2005-2008, Greenplum inc
 * Portions Copyright (c) 2012-Present Pivotal Software, Inc.
 * Portions Copyright (c) 1996-2008, PostgreSQL Global Development Group
 * Portions Copyright (c) 1994, Regents of the University of California
 *
 *
 * IDENTIFICATION
 *	  $PostgreSQL: pgsql/src/backend/optimizer/plan/setrefs.c,v 1.147 2008/12/28 18:53:57 tgl Exp $
 *
 *-------------------------------------------------------------------------
 */
#include "postgres.h"

#include "access/transam.h"
#include "catalog/pg_type.h"
#include "nodes/makefuncs.h"
#include "nodes/nodeFuncs.h"
#include "optimizer/clauses.h"
#include "optimizer/pathnode.h"
#include "optimizer/planmain.h"
#include "optimizer/tlist.h"
#include "parser/parse_relation.h"
#include "parser/parsetree.h"
#include "utils/lsyscache.h"
#include "utils/syscache.h"
#include "cdb/cdbhash.h"


typedef struct
{
	Index		varno;			/* RT index of Var */
	AttrNumber	varattno;		/* attr number of Var */
	AttrNumber	resno;			/* TLE position of Var */
} tlist_vinfo;

typedef struct
{
	List	   *tlist;			/* underlying target list */
	int			num_vars;		/* number of plain Var tlist entries */
	bool		has_ph_vars;	/* are there PlaceHolderVar entries? */
	bool		has_non_vars;	/* are there other entries? */
	/* array of num_vars entries: */
	tlist_vinfo vars[1];		/* VARIABLE LENGTH ARRAY */
} indexed_tlist;				/* VARIABLE LENGTH STRUCT */

typedef struct
{
	PlannerGlobal *glob;
	int			rtoffset;
} fix_scan_expr_context;

typedef struct
{
	PlannerGlobal *glob;
	indexed_tlist *outer_itlist;
	indexed_tlist *inner_itlist;
	Index		acceptable_rel;
	int			rtoffset;
	bool        use_outer_tlist_for_matching_nonvars;
	bool        use_inner_tlist_for_matching_nonvars;
} fix_join_expr_context;

typedef struct
{
	PlannerGlobal *glob;
	indexed_tlist *subplan_itlist;
	int			rtoffset;
} fix_upper_expr_context;

typedef struct
{
	plan_tree_base_prefix base;

	PlannerGlobal *glob;

} cdb_extract_plan_dependencies_context;

/*
 * Check if a Const node is a regclass value.  We accept plain OID too,
 * since a regclass Const will get folded to that type if it's an argument
 * to oideq or similar operators.  (This might result in some extraneous
 * values in a plan's list of relation dependencies, but the worst result
 * would be occasional useless replans.)
 */
#define ISREGCLASSCONST(con) \
	(((con)->consttype == REGCLASSOID || (con)->consttype == OIDOID) && \
	 !(con)->constisnull)

#define fix_scan_list(glob, lst, rtoffset) \
	((List *) fix_scan_expr(glob, (Node *) (lst), rtoffset))

static Plan *set_plan_refs(PlannerGlobal *glob, Plan *plan, int rtoffset);
static Plan *set_subqueryscan_references(PlannerGlobal *glob,
							SubqueryScan *plan,
							int rtoffset);
static bool trivial_subqueryscan(SubqueryScan *plan);
static Node *fix_scan_expr(PlannerGlobal *glob, Node *node, int rtoffset);
static Node *fix_scan_expr_mutator(Node *node, fix_scan_expr_context *context);
static bool fix_scan_expr_walker(Node *node, fix_scan_expr_context *context);
static void set_join_references(PlannerGlobal *glob, Join *join, int rtoffset);
static void set_inner_join_references(PlannerGlobal *glob, Plan *inner_plan,
						  indexed_tlist *outer_itlist);
static void set_upper_references(PlannerGlobal *glob, Plan *plan, int rtoffset);
static void set_dummy_tlist_references(Plan *plan, int rtoffset);
static indexed_tlist *build_tlist_index(List *tlist);
static Var *search_indexed_tlist_for_var(Var *var,
							 indexed_tlist *itlist,
							 Index newvarno,
							 int rtoffset);
static Var *search_indexed_tlist_for_non_var(Node *node,
								 indexed_tlist *itlist,
								 Index newvarno);
static List *fix_join_expr(PlannerGlobal *glob,
			  List *clauses,
			  indexed_tlist *outer_itlist,
			  indexed_tlist *inner_itlist,
			  Index acceptable_rel, int rtoffset);
static Node *fix_join_expr_mutator(Node *node,
					  fix_join_expr_context *context);
static List *fix_hashclauses(PlannerGlobal *glob,
				List *clauses,
				indexed_tlist *outer_itlist,
				indexed_tlist *inner_itlist,
				Index acceptable_rel, int rtoffset);
static List *fix_child_hashclauses(PlannerGlobal *glob,
					  List *clauses,
					  indexed_tlist *outer_itlist,
					  indexed_tlist *inner_itlist,
					  Index acceptable_rel, int rtoffset,
					  Index child);
static Node *fix_upper_expr(PlannerGlobal *glob,
			   Node *node,
			   indexed_tlist *subplan_itlist,
			   int rtoffset);
static Node *fix_upper_expr_mutator(Node *node,
					   fix_upper_expr_context *context);
static bool fix_opfuncids_walker(Node *node, void *context);
static  bool cdb_expr_requires_full_eval(Node *node);
static Plan *cdb_insert_result_node(PlannerGlobal *glob, 
									Plan *plan, 
									int rtoffset);

static bool extract_query_dependencies_walker(Node *node,
								  PlannerGlobal *context);
static bool cdb_extract_plan_dependencies_walker(Node *node,
									 cdb_extract_plan_dependencies_context *context);

#ifdef USE_ASSERT_CHECKING
#include "cdb/cdbplan.h"

/**
 * This method establishes asserts on the inputs to set_plan_references.
 */
static void set_plan_references_input_asserts(PlannerGlobal *glob, Plan *plan, List *rtable)
{
	/* Note that rtable MAY be NULL */

	/* Ensure that plan refers to vars that have varlevelsup = 0 AND varno is in the rtable */
	List *allVars = extract_nodes(glob, (Node *) plan, T_Var);
	ListCell *lc = NULL;
	List *allParams;

	foreach (lc, allVars)
	{
		Var *var = (Var *) lfirst(lc);
		Assert(var->varlevelsup == 0 && "Plan contains vars that refer to outer plan.");
		/**
		 * Append plans set varno = OUTER very early on.
		 */
		/**
		 * If shared input node exists, a subquery scan may refer to varnos outside
		 * its current rtable.
		 */
		Assert((var->varno == OUTER
				|| (var->varno > 0 && var->varno <= list_length(rtable) + list_length(glob->finalrtable)))
				&& "Plan contains var that refer outside the rtable.");
		Assert(var->varno == var->varnoold && "Varno and varnoold do not agree!");

		/** If a pseudo column, there should be a corresponding entry in the relation */
		if (var->varattno <= FirstLowInvalidHeapAttributeNumber)
		{
			RangeTblEntry *rte = rt_fetch(var->varno, rtable);
			Assert(rte);
			Assert(rte->pseudocols);
			Assert(list_length(rte->pseudocols) > var->varattno - FirstLowInvalidHeapAttributeNumber);
		}

	}

	/* Ensure that all params that the plan refers to has a corresponding subplan */
	allParams = extract_nodes(glob, (Node *) plan, T_Param);

	foreach (lc, allParams)
	{
		Param *param = lfirst(lc);
		if (param->paramkind == PARAM_EXEC)
		{
			Assert(param->paramid < list_length(glob->paramlist) && "Parameter ID outside range of parameters known at the global level.");
			PlannerParamItem *paramItem = list_nth(glob->paramlist, param->paramid);
			Assert(paramItem);

			if (IsA(paramItem->item, Var))
			{
				Var *var = (Var *) paramItem->item;
				Assert(param->paramtype == var->vartype && "Parameter type and var type do not match!");
			}
			else if (IsA(paramItem->item, Aggref))
			{
				Aggref *aggRef = (Aggref *) paramItem->item;
				Assert(param->paramtype == aggRef->aggtype && "Param type and aggref type do not match!");
			}
			else
			{
				Assert("Global PlannerParamItem is not a var or an aggref node");
			}

		}
	}

}

/**
 * This method establishes asserts on the output of set_plan_references.
 */
static void set_plan_references_output_asserts(PlannerGlobal *glob, Plan *plan)
{
	/**
	 * Ensure that all OpExprs have regproc OIDs.
	 */
	List *allOpExprs = extract_nodes(glob, (Node *) plan, T_OpExpr);

	ListCell *lc = NULL;

	foreach (lc, allOpExprs)
	{
		OpExpr *opExpr = (OpExpr *) lfirst(lc);
		Assert(opExpr->opfuncid != InvalidOid && "No function associated with OpExpr!");
	}

	/**
	 * All vars should be INNER or OUTER or point to a relation in the glob->finalrtable.
	 */

	List *allVars = extract_nodes(glob, (Node *) plan, T_Var);

	foreach (lc, allVars)
	{
		Var *var = (Var *) lfirst(lc);
		Assert((var->varno == INNER
				|| var->varno == OUTER
				|| (var->varno > 0 && var->varno <= list_length(glob->finalrtable)))
				&& "Plan contains var that refer outside the rtable.");
		Assert(var->varattno > FirstLowInvalidHeapAttributeNumber && "Invalid attribute number in plan");

		if (var->varno > 0 && var->varno <= list_length(glob->finalrtable))
		{
			List *colNames = NULL;
			RangeTblEntry *rte = rt_fetch(var->varno, glob->finalrtable);
			Assert(rte && "Invalid RTE");
			Assert(rte->rtekind != RTE_VOID && "Var points to a void RTE!");

			/* Make sure attnum refers to a column in the relation */
			expandRTE(rte, var->varno, 0, -1, true, &colNames, NULL);

			AssertImply(var->varattno >= 0, var->varattno <= list_length(colNames) + list_length(rte->pseudocols)); /* Only asserting on non-system attributes */
		}

	}

	/** All subquery scan nodes should have their scanrelids point to a subquery entry in the finalrtable */
	List *allSubQueryScans = extract_nodes(glob, (Node *) plan, T_SubqueryScan);

	foreach (lc, allSubQueryScans)
	{
		SubqueryScan *subQueryScan = (SubqueryScan *) lfirst(lc);
		Assert(subQueryScan->scan.scanrelid <= list_length(glob->finalrtable) && "Subquery scan's scanrelid out of range");
		RangeTblEntry *rte = rt_fetch(subQueryScan->scan.scanrelid, glob->finalrtable);
		Assert((rte->rtekind == RTE_SUBQUERY || rte->rtekind == RTE_CTE) && "Subquery scan should correspond to a subquery RTE or cte RTE!");
	}
}

/* End of debug code */
#endif

/*****************************************************************************
 *
 *		SUBPLAN REFERENCES
 *
 *****************************************************************************/

/*
 * set_plan_references
 *
 * This is the final processing pass of the planner/optimizer.	The plan
 * tree is complete; we just have to adjust some representational details
 * for the convenience of the executor:
 *
 * 1. We flatten the various subquery rangetables into a single list, and
 * zero out RangeTblEntry fields that are not useful to the executor.
 *
 * 2. We adjust Vars in scan nodes to be consistent with the flat rangetable.
 *
 * 3. We adjust Vars in upper plan nodes to refer to the outputs of their
 * subplans.
 *
 * 4. We compute regproc OIDs for operators (ie, we look up the function
 * that implements each op).
 *
 * 5. We create lists of specific objects that the plan depends on.
 * This will be used by plancache.c to drive invalidation of cached plans.
 * Relation dependencies are represented by OIDs, and everything else by
 * PlanInvalItems (this distinction is motivated by the shared-inval APIs).
 * Currently, relations and user-defined functions are the only types of
 * objects that are explicitly tracked this way.
 *
 * We also perform one final optimization step, which is to delete
 * SubqueryScan plan nodes that aren't doing anything useful (ie, have
 * no qual and a no-op targetlist).  The reason for doing this last is that
 * it can't readily be done before set_plan_references, because it would
 * break set_upper_references: the Vars in the subquery's top tlist
 * wouldn't match up with the Vars in the outer plan tree.  The SubqueryScan
 * serves a necessary function as a buffer between outer query and subquery
 * variable numbering ... but after we've flattened the rangetable this is
 * no longer a problem, since then there's only one rtindex namespace.
 *
 * set_plan_references recursively traverses the whole plan tree.
 *
 * Inputs:
 *	glob: global data for planner run
 *	plan: the topmost node of the plan
 *	rtable: the rangetable for the current subquery
 *
 * The return value is normally the same Plan node passed in, but can be
 * different when the passed-in Plan is a SubqueryScan we decide isn't needed.
 *
 * The flattened rangetable entries are appended to glob->finalrtable, and
 * plan dependencies are appended to glob->relationOids (for relations)
 * and glob->invalItems (for everything else).
 *
 * Notice that we modify Plan nodes in-place, but use expression_tree_mutator
 * to process targetlist and qual expressions.	We can assume that the Plan
 * nodes were just built by the planner and are not multiply referenced, but
 * it's not so safe to assume that for expression tree nodes.
 */
Plan *
set_plan_references(PlannerGlobal *glob, Plan *plan, List *rtable)
{
	int			rtoffset = list_length(glob->finalrtable);
	ListCell   *lc;

#ifdef USE_ASSERT_CHECKING
	/* 
	 * This method formalizes our assumptions about the input to set_plan_references.
	 * This will hopefully, help us debug any problems.
	 */
	set_plan_references_input_asserts(glob, plan, rtable);
#endif

	/*
	 * In the flat rangetable, we zero out substructure pointers that are not
	 * needed by the executor; this reduces the storage space and copying cost
	 * for cached plans.  We keep only the alias and eref Alias fields, which
	 * are needed by EXPLAIN, and the selectedCols and modifiedCols bitmaps,
	 * which are needed for executor-startup permissions checking.
	 */
	foreach(lc, rtable)
	{
		RangeTblEntry *rte = (RangeTblEntry *) lfirst(lc);
		RangeTblEntry *newrte;

		/* flat copy to duplicate all the scalar fields */
		newrte = copyObject(rte);

		/** Need to fix up some of the references in the newly created newrte */
		fix_scan_expr(glob, (Node *) newrte->funcexpr, rtoffset);
		fix_scan_expr(glob, (Node *) newrte->joinaliasvars, rtoffset);
		fix_scan_expr(glob, (Node *) newrte->values_lists, rtoffset);

		glob->finalrtable = lappend(glob->finalrtable, newrte);

		/*
		 * If it's a plain relation RTE, add the table to relationOids.
		 *
		 * We do this even though the RTE might be unreferenced in the plan
		 * tree; this would correspond to cases such as views that were
		 * expanded, child tables that were eliminated by constraint
		 * exclusion, etc.	Schema invalidation on such a rel must still force
		 * rebuilding of the plan.
		 *
		 * Note we don't bother to avoid duplicate list entries.  We could,
		 * but it would probably cost more cycles than it would save.
		 */
		if (newrte->rtekind == RTE_RELATION)
			glob->relationOids = lappend_oid(glob->relationOids,
											 newrte->relid);
	}

	/* Now fix the Plan tree */
	Plan *retPlan = set_plan_refs(glob, plan, rtoffset);

#ifdef USE_ASSERT_CHECKING
	/**
	 * Ensuring that the output of setrefs behaves as expected.
	 */
	set_plan_references_output_asserts(glob, retPlan);
#endif

	return retPlan;
}

/*
 * set_plan_refs: recurse through the Plan nodes of a single subquery level
 */
static Plan *
set_plan_refs(PlannerGlobal *glob, Plan *plan, int rtoffset)
{
	ListCell   *l;

	if (plan == NULL)
		return NULL;

    /*
     * CDB: If plan has a Flow node, fix up its hashExpr to refer to the
     * plan's own targetlist.
     */
	if (plan->flow && plan->flow->hashExpr)
    {
        indexed_tlist  *plan_itlist = build_tlist_index(plan->targetlist);

        plan->flow->hashExpr =
		(List *)fix_upper_expr(glob,
							   (Node *)plan->flow->hashExpr,
							   plan_itlist,
							   rtoffset);
        pfree(plan_itlist);
    }

	/*
	 * Plan-type-specific fixes
	 */
	switch (nodeTag(plan))
	{
		case T_SeqScan: /* Rely on structure equivalence */
		case T_AppendOnlyScan: /* Rely on structure equivalence */
		case T_AOCSScan: /* Rely on structure equivalence */
		case T_ExternalScan: /* Rely on structure equivalence */
			{
				Scan    *splan = (Scan *) plan;

				if (cdb_expr_requires_full_eval((Node *)plan->targetlist))
					return cdb_insert_result_node(glob, plan, rtoffset);

				splan->scanrelid += rtoffset;

				/* If the scan appears below a shareinput, we hit this assert. */
#ifdef USE_ASSERT_CHECKING
				Assert(splan->scanrelid <= list_length(glob->finalrtable) && "Scan node's relid is outside the finalrtable!");
				RangeTblEntry *rte = rt_fetch(splan->scanrelid, glob->finalrtable);
				Assert((rte->rtekind == RTE_RELATION || rte->rtekind == RTE_CTE) && "Scan plan should refer to a scan relation");
#endif

				splan->plan.targetlist =
					fix_scan_list(glob, splan->plan.targetlist, rtoffset);
				splan->plan.qual =
					fix_scan_list(glob, splan->plan.qual, rtoffset);
			}
			break;
		case T_IndexScan:
			{
				IndexScan  *splan = (IndexScan *) plan;

				if (cdb_expr_requires_full_eval((Node *)plan->targetlist))
					return cdb_insert_result_node(glob, plan, rtoffset);

				splan->scan.scanrelid += rtoffset;

#ifdef USE_ASSERT_CHECKING
				RangeTblEntry *rte = rt_fetch(splan->scan.scanrelid, glob->finalrtable);
				char relstorage = get_rel_relstorage(rte->relid);
				Assert(relstorage != RELSTORAGE_AOROWS &&
					   relstorage != RELSTORAGE_AOCOLS);
#endif

				splan->scan.plan.targetlist =
					fix_scan_list(glob, splan->scan.plan.targetlist, rtoffset);
				splan->scan.plan.qual =
					fix_scan_list(glob, splan->scan.plan.qual, rtoffset);
				splan->indexqual =
					fix_scan_list(glob, splan->indexqual, rtoffset);
				splan->indexqualorig =
					fix_scan_list(glob, splan->indexqualorig, rtoffset);
			}
			break;
		case T_BitmapIndexScan:
			{
				BitmapIndexScan *splan = (BitmapIndexScan *) plan;

				splan->scan.scanrelid += rtoffset;
				/* no need to fix targetlist and qual */
				Assert(splan->scan.plan.targetlist == NIL);
				Assert(splan->scan.plan.qual == NIL);
				splan->indexqual =
					fix_scan_list(glob, splan->indexqual, rtoffset);
				splan->indexqualorig =
					fix_scan_list(glob, splan->indexqualorig, rtoffset);
			}
			break;
		case T_BitmapHeapScan:
			{
				BitmapHeapScan *splan = (BitmapHeapScan *) plan;

				if (cdb_expr_requires_full_eval((Node *)plan->targetlist))
					return cdb_insert_result_node(glob, plan, rtoffset);

				splan->scan.scanrelid += rtoffset;

#ifdef USE_ASSERT_CHECKING
				RangeTblEntry *rte = rt_fetch(splan->scan.scanrelid, glob->finalrtable);
				char relstorage = get_rel_relstorage(rte->relid);
				Assert(relstorage != RELSTORAGE_AOROWS &&
					   relstorage != RELSTORAGE_AOCOLS);
#endif
				splan->scan.plan.targetlist =
					fix_scan_list(glob, splan->scan.plan.targetlist, rtoffset);
				splan->scan.plan.qual =
					fix_scan_list(glob, splan->scan.plan.qual, rtoffset);
				splan->bitmapqualorig =
					fix_scan_list(glob, splan->bitmapqualorig, rtoffset);
			}
			break;
		case T_BitmapAppendOnlyScan:
			{
				BitmapAppendOnlyScan *splan = (BitmapAppendOnlyScan *) plan;

				if (cdb_expr_requires_full_eval((Node *)plan->targetlist))
					return cdb_insert_result_node(glob, plan, rtoffset);

				splan->scan.scanrelid += rtoffset;

#ifdef USE_ASSERT_CHECKING
				RangeTblEntry *rte = rt_fetch(splan->scan.scanrelid, glob->finalrtable);
				char relstorage = get_rel_relstorage(rte->relid);
				Assert(relstorage == RELSTORAGE_AOROWS ||
					   relstorage == RELSTORAGE_AOCOLS);
#endif

				splan->scan.plan.targetlist =
					fix_scan_list(glob, splan->scan.plan.targetlist, rtoffset);
				splan->scan.plan.qual =
					fix_scan_list(glob, splan->scan.plan.qual, rtoffset);
				splan->bitmapqualorig =
					fix_scan_list(glob, splan->bitmapqualorig, rtoffset);
			}
			break;
		case T_BitmapTableScan:
			{
				BitmapTableScan *splan = (BitmapTableScan *) plan;

				if (cdb_expr_requires_full_eval((Node *)plan->targetlist))
					return cdb_insert_result_node(glob, plan, rtoffset);

				splan->scan.scanrelid += rtoffset;

				splan->scan.plan.targetlist =
					fix_scan_list(glob, splan->scan.plan.targetlist, rtoffset);
				splan->scan.plan.qual =
					fix_scan_list(glob, splan->scan.plan.qual, rtoffset);
				splan->bitmapqualorig =
					fix_scan_list(glob, splan->bitmapqualorig, rtoffset);
			}
			break;
		case T_TidScan:
			{
				TidScan    *splan = (TidScan *) plan;

				if (cdb_expr_requires_full_eval((Node *)plan->targetlist))
					return cdb_insert_result_node(glob, plan, rtoffset);

				splan->scan.scanrelid += rtoffset;

#ifdef USE_ASSERT_CHECKING
				/* We only support TidScans on heap tables currently */
				RangeTblEntry *rte = rt_fetch(splan->scan.scanrelid, glob->finalrtable);
				char relstorage = get_rel_relstorage(rte->relid);
				Assert(relstorage == RELSTORAGE_HEAP);
#endif

				splan->scan.plan.targetlist =
					fix_scan_list(glob, splan->scan.plan.targetlist, rtoffset);
				splan->scan.plan.qual =
					fix_scan_list(glob, splan->scan.plan.qual, rtoffset);
				splan->tidquals =
					fix_scan_list(glob, splan->tidquals, rtoffset);
			}
			break;
		case T_SubqueryScan:

			if (cdb_expr_requires_full_eval((Node *)plan->targetlist))
				return cdb_insert_result_node(glob, plan, rtoffset);

			/* Needs special treatment, see comments below */
			return set_subqueryscan_references(glob,
											   (SubqueryScan *) plan,
											   rtoffset);
		case T_TableFunctionScan:
			{
				TableFunctionScan	*tplan	   = (TableFunctionScan *) plan;
				Plan				*subplan   = tplan->scan.plan.lefttree;
				List				*subrtable = tplan->subrtable;

				if (cdb_expr_requires_full_eval((Node *)plan->targetlist))
					return cdb_insert_result_node(glob, plan, rtoffset);

				/* recursively process the subplan */
				plan->lefttree = set_plan_references(glob, subplan, subrtable);

				/* subrtable is no longer needed in the plan tree */
				tplan->subrtable = NIL;

				/* adjust for the new range table offset */
				tplan->scan.scanrelid += rtoffset;
				tplan->scan.plan.targetlist =
					fix_scan_list(glob, tplan->scan.plan.targetlist, rtoffset);
				tplan->scan.plan.qual =
					fix_scan_list(glob, tplan->scan.plan.qual, rtoffset);

				return plan;
			}
		case T_FunctionScan:
			{
				FunctionScan *splan = (FunctionScan *) plan;

				if (cdb_expr_requires_full_eval((Node *)plan->targetlist))
					return cdb_insert_result_node(glob, plan, rtoffset);

				splan->scan.scanrelid += rtoffset;
				splan->scan.plan.targetlist =
					fix_scan_list(glob, splan->scan.plan.targetlist, rtoffset);
				splan->scan.plan.qual =
					fix_scan_list(glob, splan->scan.plan.qual, rtoffset);
				splan->funcexpr =
					fix_scan_expr(glob, splan->funcexpr, rtoffset);
			}
			break;
		case T_ValuesScan:
			{
				ValuesScan *splan = (ValuesScan *) plan;

				if (cdb_expr_requires_full_eval((Node *)plan->targetlist))
					return cdb_insert_result_node(glob, plan, rtoffset);

				splan->scan.scanrelid += rtoffset;
				splan->scan.plan.targetlist =
					fix_scan_list(glob, splan->scan.plan.targetlist, rtoffset);
				splan->scan.plan.qual =
					fix_scan_list(glob, splan->scan.plan.qual, rtoffset);
				splan->values_lists =
					fix_scan_list(glob, splan->values_lists, rtoffset);
			}
			break;
		case T_CteScan:
			{
				CteScan *splan = (CteScan *) plan;

				splan->scan.scanrelid += rtoffset;
				splan->scan.plan.targetlist =
					fix_scan_list(glob, splan->scan.plan.targetlist, rtoffset);
				splan->scan.plan.qual =
					fix_scan_list(glob, splan->scan.plan.qual, rtoffset);
			}
			break;
		case T_WorkTableScan:
			{
				WorkTableScan *splan = (WorkTableScan *) plan;

				splan->scan.scanrelid += rtoffset;
				splan->scan.plan.targetlist =
					fix_scan_list(glob, splan->scan.plan.targetlist, rtoffset);
				splan->scan.plan.qual =
					fix_scan_list(glob, splan->scan.plan.qual, rtoffset);
			}
			break;
		case T_NestLoop:
		case T_MergeJoin:
		case T_HashJoin:
			if (cdb_expr_requires_full_eval((Node *)plan->targetlist))
				return cdb_insert_result_node(glob, plan, rtoffset);
			set_join_references(glob, (Join *) plan, rtoffset);
			break;
		case T_Plan:
			/*
			 * Occurs only as a temporary fake outer subplan (created just
			 * above) for Adaptive NJ's HJ child.  This allows the HJ's outer
			 * subplan references to be fixed up normally while avoiding double
			 * fixup of the real outer subplan.  By the time we arrive here,
			 * this node has served its purpose and is no longer needed.
			 * Vanish, returning a null ptr to replace the temporary fake ptr.
			 *
			 * XXX is this still needed.  It it right??? bch 2010-02-07
			 */
			Assert(!plan->lefttree && !plan->righttree && !plan->initPlan);
			break;

		case T_Sort:
		case T_Hash:
		case T_Material:
		case T_Unique:
		case T_SetOp:

			/*
			 * These plan types don't actually bother to evaluate their
			 * targetlists, because they just return their unmodified input
			 * tuples.	Even though the targetlist won't be used by the
			 * executor, we fix it up for possible use by EXPLAIN (not to
			 * mention ease of debugging --- wrong varnos are very confusing).
			 */
			set_dummy_tlist_references(plan, rtoffset);

			/*
			 * Since these plan types don't check quals either, we should not
			 * find any qual expression attached to them.
			 */
			Assert(plan->qual == NIL);
			break;

		case T_ShareInputScan:
			{
				ShareInputScan *sisc = (ShareInputScan *) plan;
				Plan *childPlan = plan->lefttree;

				if (childPlan == NULL)
				{
					ShareInputScan *producer;

					Assert(sisc->share_type != SHARE_NOTSHARED);
					Assert(sisc->share_id >= 0 && sisc->share_id < glob->share.producer_count);
					producer = glob->share.producers[sisc->share_id];
					childPlan = producer->scan.plan.lefttree;
				}

#ifdef DEBUG
				Assert(childPlan && IsA(childPlan,Material) || IsA(childPlan, Sort));
				if (IsA(childPlan, Material))
				{
					Material *shared = (Material *) childPlan;
					Assert(shared->share_type != SHARE_NOTSHARED
						   && shared->share_id == sisc->share_id);
				}
				else
				{
					Sort *shared = (Sort *) childPlan;
					Assert(shared->share_type != SHARE_NOTSHARED
						   && shared->share_id == sisc->share_id);
				}
#endif
				set_dummy_tlist_references(plan, rtoffset);
			}
			break;

		case T_PartitionSelector:
			{
				PartitionSelector *ps = (PartitionSelector *) plan;
				indexed_tlist *childplan_itlist =
					build_tlist_index(plan->lefttree->targetlist);

				set_upper_references(glob, plan, rtoffset);

				//set_dummy_tlist_references(plan, rtoffset);
				Assert(ps->plan.qual == NIL);

				ps->levelEqExpressions = (List *)
					fix_upper_expr(glob, (Node *) ps->levelEqExpressions, childplan_itlist, rtoffset);
				ps->levelExpressions = (List *)
					fix_upper_expr(glob, (Node *) ps->levelExpressions, childplan_itlist, rtoffset);
				ps->residualPredicate =
					fix_upper_expr(glob, ps->residualPredicate, childplan_itlist, rtoffset);
				ps->propagationExpression =
					fix_upper_expr(glob, ps->propagationExpression, childplan_itlist, rtoffset);
				ps->printablePredicate =
					fix_upper_expr(glob, ps->printablePredicate, childplan_itlist, rtoffset);
				ps->partTabTargetlist = (List *)
					fix_upper_expr(glob, (Node *) ps->partTabTargetlist, childplan_itlist, rtoffset);
			}
			break;
			
		case T_Limit:
			{
				Limit	   *splan = (Limit *) plan;

				/*
				 * Like the plan types above, Limit doesn't evaluate its tlist
				 * or quals.  It does have live expressions for limit/offset,
				 * however; and those cannot contain subplan variable refs, so
				 * fix_scan_expr works for them.
				 */
				set_dummy_tlist_references(plan, rtoffset);
				Assert(splan->plan.qual == NIL);

				splan->limitOffset =
					fix_scan_expr(glob, splan->limitOffset, rtoffset);
				splan->limitCount =
					fix_scan_expr(glob, splan->limitCount, rtoffset);
			}
			break;
		case T_Agg:
<<<<<<< HEAD
=======
		case T_WindowAgg:
		case T_Group:
>>>>>>> 95b07bc7
			set_upper_references(glob, plan, rtoffset);
			break;
		case T_WindowAgg:
			{
				WindowAgg  *wplan = (WindowAgg *) plan;
				indexed_tlist  *subplan_itlist;

				set_upper_references(glob, plan, rtoffset);

				if ( plan->targetlist == NIL )
					set_dummy_tlist_references(plan, rtoffset);

				/*
				 * Fix frame edges. PostgreSQL uses fix_scan_expr here, but
				 * in GPDB, we allow the ROWS/RANGE expressions to contain
				 * references to the subplan, so we have to use fix_upper_expr.
				 */
				if (wplan->startOffset || wplan->endOffset)
				{
					subplan_itlist =
						build_tlist_index(plan->lefttree->targetlist);

					wplan->startOffset =
						fix_upper_expr(glob, wplan->startOffset,
									   subplan_itlist, rtoffset);
					wplan->endOffset =
						fix_upper_expr(glob, wplan->endOffset,
									   subplan_itlist, rtoffset);
					pfree(subplan_itlist);
				}
			}
			break;
		case T_Result:
			{
				Result	   *splan = (Result *) plan;

				/*
				 * Result may or may not have a subplan; if not, it's more
				 * like a scan node than an upper node.
				 */
				if (splan->plan.lefttree != NULL)
				{
					set_upper_references(glob, plan, rtoffset);
				}
				splan->plan.targetlist =
					fix_scan_list(glob, splan->plan.targetlist, rtoffset);
				splan->plan.qual =
					fix_scan_list(glob, splan->plan.qual, rtoffset);

				/* resconstantqual can't contain any subplan variable refs */
				splan->resconstantqual =
					fix_scan_expr(glob, splan->resconstantqual, rtoffset);
			}
			break;
		case T_Repeat:
			set_upper_references(glob, plan, rtoffset);
			break;
		case T_Append:
			{
				Append	   *splan = (Append *) plan;

				/*
				 * Append, like Sort et al, doesn't actually evaluate its
				 * targetlist or check quals.
				 */
				set_dummy_tlist_references(plan, rtoffset);
				Assert(splan->plan.qual == NIL);
				foreach(l, splan->appendplans)
				{
					lfirst(l) = set_plan_refs(glob,
											  (Plan *) lfirst(l),
											  rtoffset);
				}
			}
			break;
		case T_RecursiveUnion:
			/* This doesn't evaluate targetlist or check quals either */
			set_dummy_tlist_references(plan, rtoffset);
			Assert(plan->qual == NIL);
			break;
		case T_BitmapAnd:
			{
				BitmapAnd  *splan = (BitmapAnd *) plan;

				/* BitmapAnd works like Append, but has no tlist */
				Assert(splan->plan.targetlist == NIL);
				Assert(splan->plan.qual == NIL);
				foreach(l, splan->bitmapplans)
				{
					lfirst(l) = set_plan_refs(glob,
											  (Plan *) lfirst(l),
											  rtoffset);
				}
			}
			break;
		case T_BitmapOr:
			{
				BitmapOr   *splan = (BitmapOr *) plan;

				/* BitmapOr works like Append, but has no tlist */
				Assert(splan->plan.targetlist == NIL);
				Assert(splan->plan.qual == NIL);
				foreach(l, splan->bitmapplans)
				{
					lfirst(l) = set_plan_refs(glob,
											  (Plan *) lfirst(l),
											  rtoffset);
				}
			}
			break;
		case T_Motion:
			{
				Motion	   *motion = (Motion *) plan;
				/* test flag to prevent processing the node multi times */
				indexed_tlist *childplan_itlist =
					build_tlist_index(plan->lefttree->targetlist);

				motion->hashExpr = (List *)
					fix_upper_expr(glob, (Node*) motion->hashExpr, childplan_itlist, rtoffset);

#ifdef USE_ASSERT_CHECKING
				/* 1. Assert that the Motion node has same number of hash data types as that of hash expressions*/
				/* 2. Motion node must have atleast one hash expression */
				/* 3. If the Motion node is of type hash_motion: ensure that the expression that it is hashed on is a hashable datatype in gpdb*/

				Assert(list_length(motion->hashExpr) == list_length(motion->hashDataTypes)  && "Number of hash expression not equal to number of hash data types!");

				if (MOTIONTYPE_HASH == motion->motionType)
				{
					Assert(1 <= list_length(motion->hashExpr) && "Motion node must have atleast one hash expression!");

					ListCell *lcNode;
					foreach(lcNode, motion->hashExpr)
					{
						Assert(isGreenplumDbHashable(exprType((Node *) lfirst(lcNode)))  && "The expression is not GPDB hashable!");
					}
				}

#endif			/* USE_ASSERT_CHECKING */

				/* no need to fix targetlist and qual */
				Assert(plan->qual == NIL);
				set_dummy_tlist_references(plan, rtoffset);
				pfree(childplan_itlist);
			}
			break;
		default:
			elog(ERROR, "unrecognized node type: %d",
				 (int) nodeTag(plan));
			break;
	}

	/*
	 * Now recurse into child plans, if any
	 *
	 * NOTE: it is essential that we recurse into child plans AFTER we set
	 * subplan references in this plan's tlist and quals.  If we did the
	 * reference-adjustments bottom-up, then we would fail to match this
	 * plan's var nodes against the already-modified nodes of the children.
	 */
	plan->lefttree = set_plan_refs(glob, plan->lefttree, rtoffset);
	plan->righttree = set_plan_refs(glob, plan->righttree, rtoffset);

	return plan;
}

/*
 * set_subqueryscan_references
 *		Do set_plan_references processing on a SubqueryScan
 *
 * We try to strip out the SubqueryScan entirely; if we can't, we have
 * to do the normal processing on it.
 */
static Plan *
set_subqueryscan_references(PlannerGlobal *glob,
							SubqueryScan *plan,
							int rtoffset)
{
	Plan	   *result;

	/* First, recursively process the subplan */
	plan->subplan = set_plan_references(glob, plan->subplan, plan->subrtable);

	/* subrtable is no longer needed in the plan tree */
	plan->subrtable = NIL;

	if (trivial_subqueryscan(plan))
	{
		/*
		 * We can omit the SubqueryScan node and just pull up the subplan.
		 */
		ListCell   *lp,
				   *lc;

		result = plan->subplan;

		/* We have to be sure we don't lose any initplans */
		result->initPlan = list_concat(plan->scan.plan.initPlan,
									   result->initPlan);

		/*
		 * We also have to transfer the SubqueryScan's result-column names
		 * into the subplan, else columns sent to client will be improperly
		 * labeled if this is the topmost plan level.  Copy the "source
		 * column" information too.
		 */
		forboth(lp, plan->scan.plan.targetlist, lc, result->targetlist)
		{
			TargetEntry *ptle = (TargetEntry *) lfirst(lp);
			TargetEntry *ctle = (TargetEntry *) lfirst(lc);

			ctle->resname = ptle->resname;
			ctle->resorigtbl = ptle->resorigtbl;
			ctle->resorigcol = ptle->resorigcol;
		}
	}
	else
	{
		/*
		 * Keep the SubqueryScan node.	We have to do the processing that
		 * set_plan_references would otherwise have done on it.  Notice we do
		 * not do set_upper_references() here, because a SubqueryScan will
		 * always have been created with correct references to its subplan's
		 * outputs to begin with.
		 */
		plan->scan.scanrelid += rtoffset;

		//Assert(plan->scan.scanrelid <= list_length(glob->finalrtable) && "Scan node's relid is outside the finalrtable!");

		plan->scan.plan.targetlist =
			fix_scan_list(glob, plan->scan.plan.targetlist, rtoffset);
		plan->scan.plan.qual =
			fix_scan_list(glob, plan->scan.plan.qual, rtoffset);

		result = (Plan *) plan;
	}

	return result;
}

/*
 * trivial_subqueryscan
 *		Detect whether a SubqueryScan can be deleted from the plan tree.
 *
 * We can delete it if it has no qual to check and the targetlist just
 * regurgitates the output of the child plan.
 */
static bool
trivial_subqueryscan(SubqueryScan *plan)
{
	int			attrno;
	ListCell   *lp,
			   *lc;

	if (plan->scan.plan.qual != NIL)
		return false;

	if (list_length(plan->scan.plan.targetlist) !=
		list_length(plan->subplan->targetlist))
		return false;			/* tlists not same length */

	attrno = 1;
	forboth(lp, plan->scan.plan.targetlist, lc, plan->subplan->targetlist)
	{
		TargetEntry *ptle = (TargetEntry *) lfirst(lp);
		TargetEntry *ctle = (TargetEntry *) lfirst(lc);

		if (ptle->resjunk != ctle->resjunk)
			return false;		/* tlist doesn't match junk status */

		/*
		 * We accept either a Var referencing the corresponding element of the
		 * subplan tlist, or a Const equaling the subplan element. See
		 * generate_setop_tlist() for motivation.
		 */
		if (ptle->expr && IsA(ptle->expr, Var))
		{
			Var		   *var = (Var *) ptle->expr;

			Assert(var->varlevelsup == 0);
			if (var->varattno != attrno)
				return false;	/* out of order */
		}
		else if (ptle->expr && IsA(ptle->expr, Const))
		{
			if (!equal(ptle->expr, ctle->expr))
				return false;
		}
		else
			return false;

		attrno++;
	}

	return true;
}

/*
 * copyVar
 *		Copy a Var node.
 *
 * fix_scan_expr and friends do this enough times that it's worth having
 * a bespoke routine instead of using the generic copyObject() function.
 */
static inline Var *
copyVar(Var *var)
{
	Var		   *newvar = (Var *) palloc(sizeof(Var));

	*newvar = *var;
	return newvar;
}

/*
 * fix_expr_common
 *		Do generic set_plan_references processing on an expression node
 *
 * This is code that is common to all variants of expression-fixing.
 * We must look up operator opcode info for OpExpr and related nodes,
 * add OIDs from regclass Const nodes into glob->relationOids,
 * and add catalog TIDs for user-defined functions into glob->invalItems.
 *
 * We assume it's okay to update opcode info in-place.  So this could possibly
 * scribble on the planner's input data structures, but it's OK.
 */
static void
fix_expr_common(PlannerGlobal *glob, Node *node)
{
	/* We assume callers won't call us on a NULL pointer */
	if (IsA(node, Aggref))
	{
		record_plan_function_dependency(glob,
										((Aggref *) node)->aggfnoid);
	}
	else if (IsA(node, WindowFunc))
	{
		record_plan_function_dependency(glob,
										((WindowFunc *) node)->winfnoid);
	}
	else if (IsA(node, FuncExpr))
	{
		record_plan_function_dependency(glob,
										((FuncExpr *) node)->funcid);
	}
	else if (IsA(node, OpExpr))
	{
		set_opfuncid((OpExpr *) node);
		record_plan_function_dependency(glob,
										((OpExpr *) node)->opfuncid);
	}
	else if (IsA(node, DistinctExpr))
	{
		set_opfuncid((OpExpr *) node);	/* rely on struct equivalence */
		record_plan_function_dependency(glob,
										((DistinctExpr *) node)->opfuncid);
	}
	else if (IsA(node, NullIfExpr))
	{
		set_opfuncid((OpExpr *) node);	/* rely on struct equivalence */
		record_plan_function_dependency(glob,
										((NullIfExpr *) node)->opfuncid);
	}
	else if (IsA(node, ScalarArrayOpExpr))
	{
		set_sa_opfuncid((ScalarArrayOpExpr *) node);
		record_plan_function_dependency(glob,
										((ScalarArrayOpExpr *) node)->opfuncid);
	}
	else if (IsA(node, ArrayCoerceExpr))
	{
		if (OidIsValid(((ArrayCoerceExpr *) node)->elemfuncid))
			record_plan_function_dependency(glob,
											((ArrayCoerceExpr *) node)->elemfuncid);
	}
	else if (IsA(node, Const))
	{
		Const	   *con = (Const *) node;

		/* Check for regclass reference */
		if (ISREGCLASSCONST(con))
			glob->relationOids =
				lappend_oid(glob->relationOids,
							DatumGetObjectId(con->constvalue));
	}
    else if (IsA(node, Var))
    {
        Var    *var = (Var *)node;

        /*
         * CDB: If Var node refers to a pseudo column, note its varno.
         * By this point, no such Var nodes should be seen except for
         * local references in Scan or Append exprs.
         *
         * XXX callers must reinitialize this appropriately.  Ought
         *     to find a better way.
         */
        if (var->varattno <= FirstLowInvalidHeapAttributeNumber)
        {
            Assert(var->varlevelsup == 0 &&
                   var->varno > 0 &&
                   var->varno <= list_length(glob->finalrtable));
        }
    }
}

/*
 * fix_scan_expr
 *		Do set_plan_references processing on a scan-level expression
 *
 * This consists of incrementing all Vars' varnos by rtoffset,
 * looking up operator opcode info for OpExpr and related nodes,
 * and adding OIDs from regclass Const nodes into glob->relationOids.
 *
 * TODO: rename to reflect functionality more accurately.
 */
static Node *
fix_scan_expr(PlannerGlobal *glob, Node *node, int rtoffset)
{
	fix_scan_expr_context context;

	context.glob = glob;
	context.rtoffset = rtoffset;

	/*
	 * Postgres has an optimization to mutate the expression tree only if
	 * rtoffset is non-zero. However, this optimization does not work for
	 * GPDB planner. The planner in GPDB produces plans where rtoffset
	 * may be zero, but it uses gp_subplan_id as a pseudo column
	 * to deduplicate all the partition scans. This pseudo var needs
	 * to be unnested (i.e., the underlying expr needs to replace the Var)
	 * using mutation. Therefore, in GPDB we need to unconditionally mutate the tree.
	 */
	return fix_scan_expr_mutator(node, &context);
}

static Node *
fix_scan_expr_mutator(Node *node, fix_scan_expr_context *context)
{
	if (node == NULL)
		return NULL;
	if (IsA(node, Var))
	{
		Var		   *var = copyVar((Var *) node);

		Assert(var->varlevelsup == 0);

		/*
		 * We should not see any Vars marked INNER, but in a nestloop inner
		 * scan there could be OUTER Vars.	Leave them alone.
		 */
		Assert(var->varno != INNER);
		if (var->varno > 0 && var->varno != OUTER)
			var->varno += context->rtoffset;
		if (var->varnoold > 0)
			var->varnoold += context->rtoffset;

        /* Pseudo column reference? */
        if (var->varattno <= FirstLowInvalidHeapAttributeNumber)
        {
            RangeTblEntry          *rte = NULL;
            CdbRelColumnInfo       *rci = NULL;
            Node 				   *exprCopy = NULL;
            
            /* Look up the pseudo column definition. */
            rte = rt_fetch(var->varno, context->glob->finalrtable);
            rci = cdb_rte_find_pseudo_column(rte, var->varattno);
            Assert(rci && rci->defexpr && "No expression for pseudo column");

            exprCopy = copyObject((Node *) rci->defexpr);
            /* Fill in OpExpr operator ids. */
            fix_scan_expr_walker(exprCopy, context);

            /* Replace the Var node with a copy of the defining expr. */
			return (Node *) exprCopy;
		}
		else
		{
			return (Node *) var;
		}
	}
	if (IsA(node, PlaceHolderVar))
	{
		/* At scan level, we should always just evaluate the contained expr */
		PlaceHolderVar *phv = (PlaceHolderVar *) node;

		return fix_scan_expr_mutator((Node *) phv->phexpr, context);
	}
	fix_expr_common(context->glob, node);
	return expression_tree_mutator(node, fix_scan_expr_mutator,
								   (void *) context);
}

static bool
fix_scan_expr_walker(Node *node, fix_scan_expr_context *context)
{
	if (node == NULL)
		return false;
	Assert(!IsA(node, PlaceHolderVar));

	/*
	 * fix_expr_common will look up and set operator opcodes in the
	 * nodes. That's not needed, as ORCA has set those already, but
	 * shouldn't do any harm either.
	 */
	fix_expr_common(context->glob, node);
	return expression_tree_walker(node, fix_scan_expr_walker,
								  (void *) context);
}

/*
 * set_join_references
 *	  Modify the target list and quals of a join node to reference its
 *	  subplans, by setting the varnos to OUTER or INNER and setting attno
 *	  values to the result domain number of either the corresponding outer
 *	  or inner join tuple item.  Also perform opcode lookup for these
 *	  expressions. and add regclass OIDs to glob->relationOids.
 *
 * In the case of a nestloop with inner indexscan, we will also need to
 * apply the same transformation to any outer vars appearing in the
 * quals of the child indexscan.  set_inner_join_references does that.
 */
static void
set_join_references(PlannerGlobal *glob, Join *join, int rtoffset)
{
	Plan	   *outer_plan = join->plan.lefttree;
	Plan	   *inner_plan = join->plan.righttree;
	indexed_tlist *outer_itlist;
	indexed_tlist *inner_itlist;

	outer_itlist = build_tlist_index(outer_plan->targetlist);
	inner_itlist = build_tlist_index(inner_plan->targetlist);

	/* All join plans have tlist, qual, and joinqual */
	join->plan.targetlist = fix_join_expr(glob,
										  join->plan.targetlist,
										  outer_itlist,
										  inner_itlist,
										  (Index) 0,
										  rtoffset);
	join->plan.qual = fix_join_expr(glob,
									join->plan.qual,
									outer_itlist,
									inner_itlist,
									(Index) 0,
									rtoffset);
	join->joinqual = fix_join_expr(glob,
								   join->joinqual,
								   outer_itlist,
								   inner_itlist,
								   (Index) 0,
								   rtoffset);

	/* Now do join-type-specific stuff */
	if (IsA(join, NestLoop))
	{
		/* This processing is split out to handle possible recursion */
		set_inner_join_references(glob, inner_plan, outer_itlist);
	}
	else if (IsA(join, MergeJoin))
	{
		MergeJoin  *mj = (MergeJoin *) join;

		mj->mergeclauses = fix_join_expr(glob,
										 mj->mergeclauses,
										 outer_itlist,
										 inner_itlist,
										 (Index) 0,
										 rtoffset);
	}
	else if (IsA(join, HashJoin))
	{
		HashJoin   *hj = (HashJoin *) join;

		hj->hashclauses = fix_hashclauses(glob,
										hj->hashclauses,
										outer_itlist,
										inner_itlist,
										(Index) 0,
										rtoffset);

		hj->hashqualclauses = fix_join_expr(glob,
											hj->hashqualclauses,
											outer_itlist,
											inner_itlist,
											(Index) 0,
											rtoffset);
	}

	pfree(outer_itlist);
	pfree(inner_itlist);
}

/*
 * set_inner_join_references
 *		Handle join references appearing in an inner indexscan's quals
 *
 * To handle bitmap-scan plan trees, we have to be able to recurse down
 * to the bottom BitmapIndexScan nodes; likewise, appendrel indexscans
 * require recursing through Append nodes.	This is split out as a separate
 * function so that it can recurse.
 *
 * Note we do *not* apply any rtoffset for non-join Vars; this is because
 * the quals will be processed again by fix_scan_expr when the set_plan_refs
 * recursion reaches the inner indexscan, and so we'd have done it twice.
 */
static void
set_inner_join_references(PlannerGlobal *glob, Plan *inner_plan,
						  indexed_tlist *outer_itlist)
{
	if (IsA(inner_plan, IndexScan))
	{
		/*
		 * An index is being used to reduce the number of tuples scanned in
		 * the inner relation.	If there are join clauses being used with the
		 * index, we must update their outer-rel var nodes to refer to the
		 * outer side of the join.
		 */
		IndexScan  *innerscan = (IndexScan *) inner_plan;
		List	   *indexqualorig = innerscan->indexqualorig;

		/* No work needed if indexqual refers only to its own rel... */
		if (NumRelids((Node *) indexqualorig) > 1)
		{
			Index		innerrel = innerscan->scan.scanrelid;

			/* only refs to outer vars get changed in the inner qual */
			innerscan->indexqualorig = fix_join_expr(glob,
													 indexqualorig,
													 outer_itlist,
													 NULL,
													 innerrel,
													 0);
			innerscan->indexqual = fix_join_expr(glob,
												 innerscan->indexqual,
												 outer_itlist,
												 NULL,
												 innerrel,
												 0);

			/*
			 * We must fix the inner qpqual too, if it has join clauses (this
			 * could happen if special operators are involved: some indexquals
			 * may get rechecked as qpquals).
			 */
			if (NumRelids((Node *) inner_plan->qual) > 1)
				inner_plan->qual = fix_join_expr(glob,
												 inner_plan->qual,
												 outer_itlist,
												 NULL,
												 innerrel,
												 0);
		}
	}
	else if (IsA(inner_plan, BitmapIndexScan))
	{
		/*
		 * Same, but index is being used within a bitmap plan.
		 */
		BitmapIndexScan *innerscan = (BitmapIndexScan *) inner_plan;
		List	   *indexqualorig = innerscan->indexqualorig;

		/* No work needed if indexqual refers only to its own rel... */
		if (NumRelids((Node *) indexqualorig) > 1)
		{
			Index		innerrel = innerscan->scan.scanrelid;

			/* only refs to outer vars get changed in the inner qual */
			innerscan->indexqualorig = fix_join_expr(glob,
													 indexqualorig,
													 outer_itlist,
													 NULL,
													 innerrel,
													 0);
			innerscan->indexqual = fix_join_expr(glob,
												 innerscan->indexqual,
												 outer_itlist,
												 NULL,
												 innerrel,
												 0);
			/* no need to fix inner qpqual */
			Assert(inner_plan->qual == NIL);
		}
	}
	else if (IsA(inner_plan, BitmapHeapScan) ||
			 IsA(inner_plan, BitmapAppendOnlyScan))
	{
		/*
		 * The inner side is a bitmap scan plan.  Fix the top node, and
		 * recurse to get the lower nodes.
		 *
		 * Note: create_bitmap_scan_plan removes clauses from bitmapqualorig
		 * if they are duplicated in qpqual, so must test these independently.
		 */
		Index innerrel;
		List **bitmapqualorig_p;
		if (IsA(inner_plan, BitmapHeapScan))
		{
			BitmapHeapScan *innerscan = (BitmapHeapScan *) inner_plan;
			innerrel = innerscan->scan.scanrelid;
			bitmapqualorig_p = &(innerscan->bitmapqualorig);
		}
		else
		{
			Assert(IsA(inner_plan, BitmapAppendOnlyScan));

			BitmapAppendOnlyScan *innerscan = (BitmapAppendOnlyScan *) inner_plan;
			innerrel = innerscan->scan.scanrelid;
			bitmapqualorig_p = &(innerscan->bitmapqualorig);
		}

		/* only refs to outer vars get changed in the inner qual */
		if (NumRelids((Node *) (*bitmapqualorig_p)) > 1)
			*bitmapqualorig_p = fix_join_expr(glob,
											  *bitmapqualorig_p,
											  outer_itlist,
											  NULL,
											  innerrel,
											  0);

		/*
		 * We must fix the inner qpqual too, if it has join clauses (this
		 * could happen if special operators are involved: some indexquals may
		 * get rechecked as qpquals).
		 */
		if (NumRelids((Node *) inner_plan->qual) > 1)
			inner_plan->qual = fix_join_expr(glob,
											 inner_plan->qual,
											 outer_itlist,
											 NULL,
											 innerrel,
											 0);

		/* Now recurse */
		set_inner_join_references(glob, inner_plan->lefttree, outer_itlist);
	}
	else if (IsA(inner_plan, BitmapAnd))
	{
		/* All we need do here is recurse */
		BitmapAnd  *innerscan = (BitmapAnd *) inner_plan;
		ListCell   *l;

		foreach(l, innerscan->bitmapplans)
		{
			set_inner_join_references(glob, (Plan *) lfirst(l), outer_itlist);
		}
	}
	else if (IsA(inner_plan, BitmapOr))
	{
		/* All we need do here is recurse */
		BitmapOr   *innerscan = (BitmapOr *) inner_plan;
		ListCell   *l;

		foreach(l, innerscan->bitmapplans)
		{
			set_inner_join_references(glob, (Plan *) lfirst(l), outer_itlist);
		}
	}
	else if (IsA(inner_plan, TidScan))
	{
		TidScan    *innerscan = (TidScan *) inner_plan;
		Index		innerrel = innerscan->scan.scanrelid;

		innerscan->tidquals = fix_join_expr(glob,
											innerscan->tidquals,
											outer_itlist,
											NULL,
											innerrel,
											0);
	}
	else if (IsA(inner_plan, Append))
	{
		/*
		 * The inner side is an append plan.  Recurse to see if it contains
		 * indexscans that need to be fixed.
		 */
		Append	   *appendplan = (Append *) inner_plan;
		ListCell   *l;

		foreach(l, appendplan->appendplans)
		{
			set_inner_join_references(glob, (Plan *) lfirst(l), outer_itlist);
		}
	}
	else if (IsA(inner_plan, Result))
	{
		/* Recurse through a gating Result node (similar to Append case) */
		Result	   *result = (Result *) inner_plan;

		if (result->plan.lefttree)
			set_inner_join_references(glob, result->plan.lefttree, outer_itlist);
	}
}

/*
 * set_upper_references
 *	  Update the targetlist and quals of an upper-level plan node
 *	  to refer to the tuples returned by its lefttree subplan.
 *	  Also perform opcode lookup for these expressions, and
 *	  add regclass OIDs to glob->relationOids.
 *
 * This is used for single-input plan types like Agg, Group, Result.
 *
 * In most cases, we have to match up individual Vars in the tlist and
 * qual expressions with elements of the subplan's tlist (which was
 * generated by flatten_tlist() from these selfsame expressions, so it
 * should have all the required variables).  There is an important exception,
 * however: GROUP BY and ORDER BY expressions will have been pushed into the
 * subplan tlist unflattened.  If these values are also needed in the output
 * then we want to reference the subplan tlist element rather than recomputing
 * the expression.
 */
static void
set_upper_references(PlannerGlobal *glob, Plan *plan, int rtoffset)
{
	Plan	   *subplan = plan->lefttree;
	indexed_tlist *subplan_itlist;
	List	   *output_targetlist;
	ListCell   *l;

	subplan_itlist = build_tlist_index(subplan->targetlist);

	output_targetlist = NIL;
	foreach(l, plan->targetlist)
	{
		TargetEntry *tle = (TargetEntry *) lfirst(l);
		Node	   *newexpr;

		if (IsA(tle->expr, Grouping) ||
				IsA(tle->expr, GroupId))
			newexpr = copyObject(tle->expr);
		else
			newexpr = fix_upper_expr(glob,
					(Node *) tle->expr,
					subplan_itlist,
					rtoffset);
		tle = flatCopyTargetEntry(tle);
		tle->expr = (Expr *) newexpr;
		output_targetlist = lappend(output_targetlist, tle);
	}
	plan->targetlist = output_targetlist;

	plan->qual = (List *)
		fix_upper_expr(glob,
					   (Node *) plan->qual,
					   subplan_itlist,
					   rtoffset);

	pfree(subplan_itlist);
}

/*
 * set_dummy_tlist_references
 *	  Replace the targetlist of an upper-level plan node with a simple
 *	  list of OUTER references to its child.
 *
 * This is used for plan types like Sort and Append that don't evaluate
 * their targetlists.  Although the executor doesn't care at all what's in
 * the tlist, EXPLAIN needs it to be realistic.
 *
 * Note: we could almost use set_upper_references() here, but it fails for
 * Append for lack of a lefttree subplan.  Single-purpose code is faster
 * anyway.
 */
static void
set_dummy_tlist_references(Plan *plan, int rtoffset)
{
	List	   *output_targetlist;
	ListCell   *l;

	output_targetlist = NIL;
	foreach(l, plan->targetlist)
	{
		TargetEntry *tle = (TargetEntry *) lfirst(l);
		Var		   *oldvar = (Var *) tle->expr;
		Var		   *newvar;

		newvar = makeVar(OUTER,
						 tle->resno,
						 exprType((Node *) oldvar),
						 exprTypmod((Node *) oldvar),
						 0);
		if (IsA(oldvar, Var))
		{
			newvar->varnoold = oldvar->varno + rtoffset;
			newvar->varoattno = oldvar->varattno;
		}
		else
		{
			newvar->varnoold = 0;		/* wasn't ever a plain Var */
			newvar->varoattno = 0;
		}

		tle = flatCopyTargetEntry(tle);
		tle->expr = (Expr *) newvar;
		output_targetlist = lappend(output_targetlist, tle);
	}
	plan->targetlist = output_targetlist;

	/* We don't touch plan->qual here */
}


/*
 * build_tlist_index --- build an index data structure for a child tlist
 *
 * In most cases, subplan tlists will be "flat" tlists with only Vars,
 * so we try to optimize that case by extracting information about Vars
 * in advance.	Matching a parent tlist to a child is still an O(N^2)
 * operation, but at least with a much smaller constant factor than plain
 * tlist_member() searches.
 *
 * The result of this function is an indexed_tlist struct to pass to
 * search_indexed_tlist_for_var() or search_indexed_tlist_for_non_var().
 * When done, the indexed_tlist may be freed with a single pfree().
 */
static indexed_tlist *
build_tlist_index(List *tlist)
{
	indexed_tlist *itlist;
	tlist_vinfo *vinfo;
	ListCell   *l;

	/* Create data structure with enough slots for all tlist entries */
	itlist = (indexed_tlist *)
		palloc(offsetof(indexed_tlist, vars) +
			   list_length(tlist) * sizeof(tlist_vinfo));

	itlist->tlist = tlist;
	itlist->has_ph_vars = false;
	itlist->has_non_vars = false;

	/* Find the Vars and fill in the index array */
	vinfo = itlist->vars;
	foreach(l, tlist)
	{
		TargetEntry *tle = (TargetEntry *) lfirst(l);
		Expr	   *expr = tle->expr;

		Assert(expr);

		/*
		 * Allow a Var in parent node's expr to find matching Var in tlist
		 * ignoring any RelabelType nodes atop the tlist Var.  Also set
		 * has_non_vars so tlist expr can be matched as a whole.
		 */
		while (IsA(expr, RelabelType))
		{
			expr = ((RelabelType *)expr)->arg;
			itlist->has_non_vars = true;
		}

		if (expr && IsA(expr, Var))
		{
			Var		   *var = (Var *) expr;

			vinfo->varno = var->varno;
			vinfo->varattno = var->varattno;
			vinfo->resno = tle->resno;
			vinfo++;
		}
		else if (tle->expr && IsA(tle->expr, PlaceHolderVar))
			itlist->has_ph_vars = true;
		else
			itlist->has_non_vars = true;
	}

	itlist->num_vars = (vinfo - itlist->vars);

	return itlist;
}

/*
 * build_tlist_index_other_vars --- build a restricted tlist index
 *
 * This is like build_tlist_index, but we only index tlist entries that
 * are Vars belonging to some rel other than the one specified.  We will set
 * has_ph_vars (allowing PlaceHolderVars to be matched), but not has_non_vars
 * (so nothing other than Vars and PlaceHolderVars can be matched).
 */
static indexed_tlist *
build_tlist_index_other_vars(List *tlist, Index ignore_rel)
{
	indexed_tlist *itlist;
	tlist_vinfo *vinfo;
	ListCell   *l;

	/* Create data structure with enough slots for all tlist entries */
	itlist = (indexed_tlist *)
		palloc(offsetof(indexed_tlist, vars) +
			   list_length(tlist) * sizeof(tlist_vinfo));

	itlist->tlist = tlist;
	itlist->has_ph_vars = false;
	itlist->has_non_vars = false;

	/* Find the desired Vars and fill in the index array */
	vinfo = itlist->vars;
	foreach(l, tlist)
	{
		TargetEntry *tle = (TargetEntry *) lfirst(l);

		if (tle->expr && IsA(tle->expr, Var))
		{
			Var		   *var = (Var *) tle->expr;

			if (var->varno != ignore_rel)
			{
				vinfo->varno = var->varno;
				vinfo->varattno = var->varattno;
				vinfo->resno = tle->resno;
				vinfo++;
			}
		}
		else if (tle->expr && IsA(tle->expr, PlaceHolderVar))
			itlist->has_ph_vars = true;
	}

	itlist->num_vars = (vinfo - itlist->vars);

	return itlist;
}

/*
 * search_indexed_tlist_for_var --- find a Var in an indexed tlist
 *
 * If a match is found, return a copy of the given Var with suitably
 * modified varno/varattno (to wit, newvarno and the resno of the TLE entry).
 * Also ensure that varnoold is incremented by rtoffset.
 * If no match, return NULL.
 */
static Var *
search_indexed_tlist_for_var(Var *var, indexed_tlist *itlist,
							 Index newvarno, int rtoffset)
{
	Index		varno = var->varno;
	AttrNumber	varattno = var->varattno;
	tlist_vinfo *vinfo;
	int			i;

	vinfo = itlist->vars;
	i = itlist->num_vars;
	while (i-- > 0)
	{
		if (vinfo->varno == varno && vinfo->varattno == varattno)
		{
			/* Found a match */
			Var		   *newvar = copyVar(var);

			newvar->varno = newvarno;
			newvar->varattno = vinfo->resno;
			if (newvar->varnoold > 0)
				newvar->varnoold += rtoffset;
			return newvar;
		}
		vinfo++;
	}
	return NULL;				/* no match */
}

/*
 * search_indexed_tlist_for_non_var --- find a non-Var in an indexed tlist
 *
 * If a match is found, return a Var constructed to reference the tlist item.
 * If no match, return NULL.
 *
 * NOTE: it is a waste of time to call this unless itlist->has_ph_vars or
 * itlist->has_non_vars
 */
static Var *
search_indexed_tlist_for_non_var(Node *node,
								 indexed_tlist *itlist, Index newvarno)
{
	TargetEntry *tle;

	tle = tlist_member(node, itlist->tlist);
	if (tle)
	{
		/* Found a matching subplan output expression */
		Var		   *newvar;

		newvar = makeVar(newvarno,
						 tle->resno,
						 exprType((Node *) tle->expr),
						 exprTypmod((Node *) tle->expr),
						 0);
		newvar->varnoold = 0;	/* wasn't ever a plain Var */
		newvar->varoattno = 0;
		return newvar;
	}
	return NULL;				/* no match */
}

/*
 * fix_join_expr
 *	   Create a new set of targetlist entries or join qual clauses by
 *	   changing the varno/varattno values of variables in the clauses
 *	   to reference target list values from the outer and inner join
 *	   relation target lists.  Also perform opcode lookup and add
 *	   regclass OIDs to glob->relationOids.
 *
 * This is used in two different scenarios: a normal join clause, where
 * all the Vars in the clause *must* be replaced by OUTER or INNER references;
 * and an indexscan being used on the inner side of a nestloop join.
 * In the latter case we want to replace the outer-relation Vars by OUTER
 * references, while Vars of the inner relation should be returned without change
 * (those will later be adjusted in fix_scan_list).
 * (We also implement RETURNING clause fixup using this second scenario.)
 *
 * For a normal join, acceptable_rel should be zero so that any failure to
 * match a Var will be reported as an error.  For the indexscan case,
 * pass inner_itlist = NULL and acceptable_rel = the (not-offseted-yet) ID
 * of the inner relation.
 *
 * 'clauses' is the targetlist or list of join clauses
 * 'outer_itlist' is the indexed target list of the outer join relation
 * 'inner_itlist' is the indexed target list of the inner join relation,
 *		or NULL
 * 'acceptable_rel' is either zero or the rangetable index of a relation
 *		whose Vars may appear in the clause without provoking an error.
 * 'rtoffset' is what to add to varno for Vars of relations other than acceptable_rel.
 *
 * Returns the new expression tree.  The original clause structure is
 * not modified.
 */
static List *
fix_join_expr(PlannerGlobal *glob,
			  List *clauses,
			  indexed_tlist *outer_itlist,
			  indexed_tlist *inner_itlist,
			  Index acceptable_rel,
			  int rtoffset)
{
	fix_join_expr_context context;

	context.glob = glob;
	context.outer_itlist = outer_itlist;
	context.inner_itlist = inner_itlist;
	context.acceptable_rel = acceptable_rel;
	context.rtoffset = rtoffset;
	context.use_outer_tlist_for_matching_nonvars = true;
	context.use_inner_tlist_for_matching_nonvars = true;

	return (List *) fix_join_expr_mutator((Node *) clauses, &context);
}

/*
 * fix_hashclauses
 *
 *  make sure that inner argument of each hashclause does not refer to
 *  target entries found in the target list of join's outer child
 *
 */
static List *fix_hashclauses(PlannerGlobal *glob,
                           List *clauses,
                           indexed_tlist *outer_itlist,
                           indexed_tlist *inner_itlist,
                           Index acceptable_rel, int rtoffset)
{
    Assert(clauses);
    ListCell *lc = NULL;
    foreach(lc, clauses)
    {
        Node *node = (Node *) lfirst(lc);
        Assert(IsA(node, OpExpr));
        OpExpr     *opexpr = (OpExpr *) node;
        Assert(list_length(opexpr->args) == 2);
        /* extract clause arguments */
        List *outer_arg = linitial(opexpr->args);
        List *inner_arg = lsecond(opexpr->args);
        List *new_args = NIL;
        /*
         * for outer argument, we cannot refer to target entries
         * in join's inner child target list
         * we change walker's context to guarantee this
         */
        List *new_outer_arg = fix_child_hashclauses(glob,
                outer_arg,
                outer_itlist,
                inner_itlist,
                (Index) 0,
                rtoffset,
                OUTER);
        /*
         * for inner argument, we cannot refer to target entries
         * in join's outer child target list, otherwise hash table
         * creation could fail,
         * we change walker's context to guarantee this
         */
        List *new_inner_arg = fix_child_hashclauses(glob,
                inner_arg,
                outer_itlist,
                inner_itlist,
                (Index) 0,
                rtoffset,
                INNER);
        new_args = lappend(new_args, new_outer_arg);
        new_args = lappend(new_args, new_inner_arg);
        /* replace old arguments with the fixed arguments */
        list_free(opexpr->args);
        opexpr->args = new_args;
        /* fix opexpr */
        fix_expr_common(glob, node);
    }
    return clauses;
}
/*
 * fix_child_hashclauses
 *     A special case of fix_join_expr used to process hash join's child hashclauses.
 *     The main use case is MPP-18537 and MPP-21564, where we have a constant in the
 *     target list of hash join's child, and the constant is used when computing hash
 *     value of hash join's other child.
 *
 *     Example: select * from A, B where A.i = least(B.i,4) and A.j=4;
 *     Here, B's hash value is least(B.i,4), and constant 4 is defined by A's target list
 *
 *     Since during computing the hash value for a tuple on one side of hash join, we cannot access
 *     the target list of hash join's other child, this function skips using other target list
 *     when matching non-vars.
 *
 */
static List *
fix_child_hashclauses(PlannerGlobal *glob,
              List *clauses,
              indexed_tlist *outer_itlist,
              indexed_tlist *inner_itlist,
              Index acceptable_rel,
              int rtoffset,
              Index child)
{
    fix_join_expr_context context;
    context.glob = glob;
    context.outer_itlist = outer_itlist;
    context.inner_itlist = inner_itlist;
    context.acceptable_rel = acceptable_rel;
    context.rtoffset = rtoffset;
    if (INNER == child)
    {
    	/* skips using outer target list when matching non-vars */
    	context.use_outer_tlist_for_matching_nonvars = false;
    	context.use_inner_tlist_for_matching_nonvars = true;
	}
	else
	{
    	/* skips using inner target list when matching non-vars */
    	context.use_inner_tlist_for_matching_nonvars = false;
    	context.use_outer_tlist_for_matching_nonvars = true;
	}
    return (List *) fix_join_expr_mutator((Node *) clauses, &context);
}


static Node *
fix_join_expr_mutator(Node *node, fix_join_expr_context *context)
{
	Var		   *newvar;

	if (node == NULL)
		return NULL;
	if (IsA(node, Var))
	{
		Var		   *var = (Var *) node;

		/* First look for the var in the input tlists */
		newvar = search_indexed_tlist_for_var(var,
											  context->outer_itlist,
											  OUTER,
											  context->rtoffset);
		if (newvar)
			return (Node *) newvar;
		if (context->inner_itlist)
		{
			newvar = search_indexed_tlist_for_var(var,
												  context->inner_itlist,
												  INNER,
												  context->rtoffset);
			if (newvar)
				return (Node *) newvar;
		}

		/* If it's for an acceptable_rel (the inner relation in an index nested loop join), return it */
		if (var->varno == context->acceptable_rel)
		{
			var = copyVar(var);
			var->varno += context->rtoffset;
			var->varnoold += context->rtoffset;
			return (Node *) var;
		}

		/* No referent found for Var */
		elog(ERROR, "variable not found in subplan target lists");
	}
	if (IsA(node, PlaceHolderVar))
	{
		PlaceHolderVar *phv = (PlaceHolderVar *) node;

		/* See if the PlaceHolderVar has bubbled up from a lower plan node */
		if (context->outer_itlist->has_ph_vars)
		{
			newvar = search_indexed_tlist_for_non_var((Node *) phv,
													  context->outer_itlist,
													  OUTER);
			if (newvar)
				return (Node *) newvar;
		}
		if (context->inner_itlist && context->inner_itlist->has_ph_vars)
		{
			newvar = search_indexed_tlist_for_non_var((Node *) phv,
													  context->inner_itlist,
													  INNER);
			if (newvar)
				return (Node *) newvar;
		}

		/* If not supplied by input plans, evaluate the contained expr */
		return fix_join_expr_mutator((Node *) phv->phexpr, context);
	}

	/* Try matching more complex expressions too, if tlists have any */
	if (context->outer_itlist && context->outer_itlist->has_non_vars &&
	        context->use_outer_tlist_for_matching_nonvars)
	{
		newvar = search_indexed_tlist_for_non_var(node,
												  context->outer_itlist,
												  OUTER);
		if (newvar)
			return (Node *) newvar;
	}
	if (context->inner_itlist && context->inner_itlist->has_non_vars &&
	        context->use_inner_tlist_for_matching_nonvars)

	if (context->inner_itlist && context->inner_itlist->has_non_vars)
	{
		newvar = search_indexed_tlist_for_non_var(node,
												  context->inner_itlist,
												  INNER);
		if (newvar)
			return (Node *) newvar;
	}
	fix_expr_common(context->glob, node);
	return expression_tree_mutator(node,
								   fix_join_expr_mutator,
								   (void *) context);
}

/*
 * fix_upper_expr
 *		Modifies an expression tree so that all Var nodes reference outputs
 *		of a subplan.  Also performs opcode lookup, and adds regclass OIDs to
 *		glob->relationOids.
 *
 * This is used to fix up target and qual expressions of non-join upper-level
 * plan nodes.
 *
 * An error is raised if no matching var can be found in the subplan tlist
 * --- so this routine should only be applied to nodes whose subplans'
 * targetlists were generated via flatten_tlist() or some such method.
 *
 * If itlist->has_non_vars is true, then we try to match whole subexpressions
 * against elements of the subplan tlist, so that we can avoid recomputing
 * expressions that were already computed by the subplan.  (This is relatively
 * expensive, so we don't want to try it in the common case where the
 * subplan tlist is just a flattened list of Vars.)
 *
 * 'node': the tree to be fixed (a target item or qual)
 * 'subplan_itlist': indexed target list for subplan
 * 'rtoffset': how much to increment varnoold by
 *
 * The resulting tree is a copy of the original in which all Var nodes have
 * varno = OUTER, varattno = resno of corresponding subplan target.
 * The original tree is not modified.
 */
static Node *
fix_upper_expr(PlannerGlobal *glob,
			   Node *node,
			   indexed_tlist *subplan_itlist,
			   int rtoffset)
{
	fix_upper_expr_context context;

	context.glob = glob;
	context.subplan_itlist = subplan_itlist;
	context.rtoffset = rtoffset;
	return fix_upper_expr_mutator(node, &context);
}

static Node *
fix_upper_expr_mutator(Node *node, fix_upper_expr_context *context)
{
	Var		   *newvar;

	if (node == NULL)
		return NULL;
	if (IsA(node, Var))
	{
		Var		   *var = (Var *) node;

		newvar = search_indexed_tlist_for_var(var,
											  context->subplan_itlist,
											  OUTER,
											  context->rtoffset);
		if (!newvar)
			elog(ERROR, "variable not found in subplan target list");
		return (Node *) newvar;
	}
	if (IsA(node, PlaceHolderVar))
	{
		PlaceHolderVar *phv = (PlaceHolderVar *) node;

		/* See if the PlaceHolderVar has bubbled up from a lower plan node */
		if (context->subplan_itlist->has_ph_vars)
		{
			newvar = search_indexed_tlist_for_non_var((Node *) phv,
													  context->subplan_itlist,
													  OUTER);
			if (newvar)
				return (Node *) newvar;
		}
		/* If not supplied by input plan, evaluate the contained expr */
		return fix_upper_expr_mutator((Node *) phv->phexpr, context);
	}
	/* Try matching more complex expressions too, if tlist has any */
	if (context->subplan_itlist->has_non_vars && !IsA(node, GroupId))
	{
		newvar = search_indexed_tlist_for_non_var(node,
												  context->subplan_itlist,
												  OUTER);
		if (newvar)
			return (Node *) newvar;
	}
	fix_expr_common(context->glob, node);
	return expression_tree_mutator(node,
								   fix_upper_expr_mutator,
								   (void *) context);
}

/*
 * set_returning_clause_references
 *		Perform setrefs.c's work on a RETURNING targetlist
 *
 * If the query involves more than just the result table, we have to
 * adjust any Vars that refer to other tables to reference junk tlist
 * entries in the top plan's targetlist.  Vars referencing the result
 * table should be left alone, however (the executor will evaluate them
 * using the actual heap tuple, after firing triggers if any).	In the
 * adjusted RETURNING list, result-table Vars will still have their
 * original varno, but Vars for other rels will have varno OUTER.
 *
 * We also must perform opcode lookup and add regclass OIDs to
 * glob->relationOids.
 *
 * 'rlist': the RETURNING targetlist to be fixed
 * 'topplan': the top Plan node for the query (not yet passed through
 *		set_plan_references)
 * 'resultRelation': RT index of the associated result relation
 *
 * Note: we assume that result relations will have rtoffset zero, that is,
 * they are not coming from a subplan.
 */
List *
set_returning_clause_references(PlannerGlobal *glob,
								List *rlist,
								Plan *topplan,
								Index resultRelation)
{
	indexed_tlist *itlist;

	/*
	 * We can perform the desired Var fixup by abusing the fix_join_expr
	 * machinery that normally handles inner indexscan fixup.  We search the
	 * top plan's targetlist for Vars of non-result relations, and use
	 * fix_join_expr to convert RETURNING Vars into references to those tlist
	 * entries, while leaving result-rel Vars as-is.
	 *
	 * PlaceHolderVars will also be sought in the targetlist, but no
	 * more-complex expressions will be.  Note that it is not possible for
	 * a PlaceHolderVar to refer to the result relation, since the result
	 * is never below an outer join.  If that case could happen, we'd have
	 * to be prepared to pick apart the PlaceHolderVar and evaluate its
	 * contained expression instead.
	 */
	itlist = build_tlist_index_other_vars(topplan->targetlist, resultRelation);

	rlist = fix_join_expr(glob,
						  rlist,
						  itlist,
						  NULL,
						  resultRelation,
						  0);

	pfree(itlist);

	return rlist;
}

/*****************************************************************************
 *					OPERATOR REGPROC LOOKUP
 *****************************************************************************/

/*
 * fix_opfuncids
 *	  Calculate opfuncid field from opno for each OpExpr node in given tree.
 *	  The given tree can be anything expression_tree_walker handles.
 *
 * The argument is modified in-place.  (This is OK since we'd want the
 * same change for any node, even if it gets visited more than once due to
 * shared structure.)
 */
void
fix_opfuncids(Node *node)
{
	/* This tree walk requires no special setup, so away we go... */
	fix_opfuncids_walker(node, NULL);
}

static bool
fix_opfuncids_walker(Node *node, void *context)
{
	if (node == NULL)
		return false;
	if (IsA(node, Grouping))
		return false;
	if (IsA(node, GroupId))
		return false;
	if (IsA(node, OpExpr))
		set_opfuncid((OpExpr *) node);
	else if (IsA(node, DistinctExpr))
		set_opfuncid((OpExpr *) node);	/* rely on struct equivalence */
	else if (IsA(node, NullIfExpr))
		set_opfuncid((OpExpr *) node);	/* rely on struct equivalence */
	else if (IsA(node, ScalarArrayOpExpr))
		set_sa_opfuncid((ScalarArrayOpExpr *) node);
	return expression_tree_walker(node, fix_opfuncids_walker, context);
}

/*
 * set_opfuncid
 *		Set the opfuncid (procedure OID) in an OpExpr node,
 *		if it hasn't been set already.
 *
 * Because of struct equivalence, this can also be used for
 * DistinctExpr and NullIfExpr nodes.
 */
void
set_opfuncid(OpExpr *opexpr)
{
	if (opexpr->opfuncid == InvalidOid)
		opexpr->opfuncid = get_opcode(opexpr->opno);
}

/*
 * set_sa_opfuncid
 *		As above, for ScalarArrayOpExpr nodes.
 */
void
set_sa_opfuncid(ScalarArrayOpExpr *opexpr)
{
	if (opexpr->opfuncid == InvalidOid)
		opexpr->opfuncid = get_opcode(opexpr->opno);
}

/*****************************************************************************
 *					QUERY DEPENDENCY MANAGEMENT
 *****************************************************************************/

/*
 * record_plan_function_dependency
 *		Mark the current plan as depending on a particular function.
 *
 * This is exported so that the function-inlining code can record a
 * dependency on a function that it's removed from the plan tree.
 */
void
record_plan_function_dependency(PlannerGlobal *glob, Oid funcid)
{
	/*
	 * For performance reasons, we don't bother to track built-in functions;
	 * we just assume they'll never change (or at least not in ways that'd
	 * invalidate plans using them).  For this purpose we can consider a
	 * built-in function to be one with OID less than FirstBootstrapObjectId.
	 * Note that the OID generator guarantees never to generate such an
	 * OID after startup, even at OID wraparound.
	 */
	if (funcid >= (Oid) FirstBootstrapObjectId)
	{
		HeapTuple	func_tuple;
		PlanInvalItem *inval_item;

		func_tuple = SearchSysCache(PROCOID,
									ObjectIdGetDatum(funcid),
									0, 0, 0);
		if (!HeapTupleIsValid(func_tuple))
			elog(ERROR, "cache lookup failed for function %u", funcid);

		inval_item = makeNode(PlanInvalItem);

		/*
		 * It would work to use any syscache on pg_proc, but plancache.c
		 * expects us to use PROCOID.
		 */
		inval_item->cacheId = PROCOID;
		inval_item->tupleId = func_tuple->t_self;

		glob->invalItems = lappend(glob->invalItems, inval_item);

		ReleaseSysCache(func_tuple);
	}
}

/*
 * extract_query_dependencies
 *		Given a list of not-yet-planned queries (i.e. Query nodes),
 *		extract their dependencies just as set_plan_references would do.
 *
 * This is needed by plancache.c to handle invalidation of cached unplanned
 * queries.
 */
void
extract_query_dependencies(List *queries,
						   List **relationOids,
						   List **invalItems)
{
	PlannerGlobal glob;

	/* Make up a dummy PlannerGlobal so we can use this module's machinery */
	MemSet(&glob, 0, sizeof(glob));
	glob.type = T_PlannerGlobal;
	glob.relationOids = NIL;
	glob.invalItems = NIL;

	(void) extract_query_dependencies_walker((Node *) queries, &glob);

	*relationOids = glob.relationOids;
	*invalItems = glob.invalItems;
}

static bool
extract_query_dependencies_walker(Node *node, PlannerGlobal *context)
{
	if (node == NULL)
		return false;
	Assert(!IsA(node, PlaceHolderVar));
	/* Extract function dependencies and check for regclass Consts */
	fix_expr_common(context, node);
	if (IsA(node, Query))
	{
		Query	   *query = (Query *) node;
		ListCell   *lc;

		/* Collect relation OIDs in this Query's rtable */
		foreach(lc, query->rtable)
		{
			RangeTblEntry *rte = (RangeTblEntry *) lfirst(lc);

			if (rte->rtekind == RTE_RELATION)
				context->relationOids = lappend_oid(context->relationOids,
													rte->relid);
		}

		/* And recurse into the query's subexpressions */
		return query_tree_walker(query, extract_query_dependencies_walker,
								 (void *) context, 0);
	}
	return expression_tree_walker(node, extract_query_dependencies_walker,
								  (void *) context);
}

/*
 * cdb_extract_plan_dependencies()
 *		Given a fully built Plan tree, extract their dependencies just as
 *		set_plan_references_ would have done.
 *
 * This is used to extract dependencies from a plan that has been created
 * by ORCA (set_plan_references() does this usually, but ORCA doesn't use
 * it). This adds the new entries directly to PlannerGlobal.relationOids
 * and invalItems.
 *
 * Note: This recurses into SubPlans. You better still call this for
 * every subplan in a overall plan, to make sure you capture dependencies
 * from subplans that are not referenced from the main plan, because
 * changes to the relations in eliminated subplans might require
 * re-planning, too. (XXX: it would be better to not recurse into SubPlans
 * here, as that's a waste of time.)
 */
void
cdb_extract_plan_dependencies(PlannerGlobal *glob, Plan *plan)
{
	cdb_extract_plan_dependencies_context context;

	context.base.node = (Node *) glob;
	context.glob = glob;

	(void) cdb_extract_plan_dependencies_walker((Node *) plan, &context);
}

static bool
cdb_extract_plan_dependencies_walker(Node *node, cdb_extract_plan_dependencies_context *context)
{
	if (node == NULL)
		return false;
	/* Extract function dependencies and check for regclass Consts */
	fix_expr_common(context->glob, node);

	return plan_tree_walker(node, cdb_extract_plan_dependencies_walker,
								  (void *) context);
}

/*
 * cdb_expr_requires_full_eval
 *
 * Returns true if expr could call a set-returning function.
 */
bool
cdb_expr_requires_full_eval(Node *node)
{
    return expression_returns_set(node);
}                               /* cdb_expr_requires_full_eval */


/*
 * cdb_insert_result_node
 *
 * Adjusts the tree so that the target list of the given Plan node
 * will contain only Var nodes.  The old target list is moved onto
 * a new Result node which will be inserted above the given node.
 * Returns the new result node.
 *
 * This is needed, because we have gutted out the support for evaluating
 * set-returning-functions in targetlists in the executor, in all
 * nodes except the Result node. That gives a marginal performance
 * gain when there are no set-returning-functions in the target list,
 * which is the common case.
 */
Plan *
cdb_insert_result_node(PlannerGlobal *glob, Plan *plan, int rtoffset)
{
    Plan   *resultplan;
    Flow   *flow;

    Assert(!IsA(plan, Result) &&
           cdb_expr_requires_full_eval((Node *)plan->targetlist));

    /* Unhook the Flow node temporarily.  Caller has already fixed it up. */
    flow = plan->flow;
	plan->flow = NULL;

	/*
	 * Build a Result node to take over the targetlist from the given Plan.
	 *
	 * XXX: We don't have a PlannerInfo struct at hand here, so we pass NULL
	 * and hope that make_result doesn't really need it. It's really too late
	 * to insert Result nodes at this late stage in the planner, we should
	 * eliminate the need for this.
	 */
    resultplan = (Plan *) make_result(NULL, plan->targetlist, NULL, plan);

    /* Build a new targetlist for the given Plan, with Var nodes only. */
    plan->targetlist = flatten_tlist(plan->targetlist);

    /* Fix up the Result node and the Plan tree below it. */
    resultplan = set_plan_refs(glob, resultplan, rtoffset);

    /* Reattach the Flow node. */
    resultplan->flow = flow;
	plan->flow = flow;

    return resultplan;
}                               /* cdb_insert_result_node */<|MERGE_RESOLUTION|>--- conflicted
+++ resolved
@@ -11,7 +11,7 @@
  *
  *
  * IDENTIFICATION
- *	  $PostgreSQL: pgsql/src/backend/optimizer/plan/setrefs.c,v 1.147 2008/12/28 18:53:57 tgl Exp $
+ *	  $PostgreSQL: pgsql/src/backend/optimizer/plan/setrefs.c,v 1.146 2008/10/21 20:42:53 tgl Exp $
  *
  *-------------------------------------------------------------------------
  */
@@ -809,11 +809,6 @@
 			}
 			break;
 		case T_Agg:
-<<<<<<< HEAD
-=======
-		case T_WindowAgg:
-		case T_Group:
->>>>>>> 95b07bc7
 			set_upper_references(glob, plan, rtoffset);
 			break;
 		case T_WindowAgg:
@@ -2570,7 +2565,9 @@
     resultplan = (Plan *) make_result(NULL, plan->targetlist, NULL, plan);
 
     /* Build a new targetlist for the given Plan, with Var nodes only. */
-    plan->targetlist = flatten_tlist(plan->targetlist);
+    plan->targetlist = flatten_tlist(plan->targetlist,
+									 PVC_RECURSE_AGGREGATES,
+									 PVC_INCLUDE_PLACEHOLDERS);
 
     /* Fix up the Result node and the Plan tree below it. */
     resultplan = set_plan_refs(glob, resultplan, rtoffset);
