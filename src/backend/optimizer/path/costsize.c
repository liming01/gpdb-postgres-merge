--- conflicted
+++ resolved
@@ -73,10 +73,7 @@
 #include "optimizer/pathnode.h"
 #include "optimizer/placeholder.h"
 #include "optimizer/planmain.h"
-<<<<<<< HEAD
 #include "parser/parse_expr.h"
-=======
->>>>>>> 38e93482
 #include "parser/parsetree.h"
 #include "utils/lsyscache.h"
 #include "utils/selfuncs.h"
@@ -126,15 +123,8 @@
 			   RestrictInfo *rinfo,
 			   PathKey *pathkey);
 static bool cost_qual_eval_walker(Node *node, cost_qual_eval_context *context);
-<<<<<<< HEAD
-static Selectivity approx_selectivity(PlannerInfo *root, List *quals,
-				   SpecialJoinInfo *sjinfo);
-static Selectivity join_in_selectivity(JoinPath *path, PlannerInfo *root);
-=======
 static double approx_tuple_count(PlannerInfo *root, JoinPath *path,
 								 List *quals, SpecialJoinInfo *sjinfo);
-static void set_rel_width(PlannerInfo *root, RelOptInfo *rel);
->>>>>>> 38e93482
 static double relation_byte_size(double tuples, int width);
 static double page_size(double tuples, int width);
 static Selectivity adjust_selectivity_for_nulltest(Selectivity selec,
@@ -1724,20 +1714,6 @@
 	double		outer_path_rows = PATH_ROWS(root, outer_path);
 	double		inner_path_rows = nestloop_inner_path_rows(root, inner_path);
 	double		ntuples;
-
-<<<<<<< HEAD
-	/*
-	 * If we're doing JOIN_SEMI then we will stop scanning inner tuples for an
-	 * outer tuple as soon as we have one match.  Account for the effects of
-	 * this by scaling down the cost estimates in proportion to the JOIN_SEMI
-	 * selectivity.  (This assumes that all the quals attached to the join are
-	 * IN quals, which should be true.)
-	 */
-	joininfactor = join_in_selectivity(path, root);
-=======
-	if (!enable_nestloop)
-		startup_cost += disable_cost;
->>>>>>> 38e93482
 
 	/* cost of source data */
 
@@ -1836,11 +1812,6 @@
 	 * Compute cost of the mergequals and qpquals (other restriction clauses)
 	 * separately.
 	 */
-<<<<<<< HEAD
-	merge_selec = approx_selectivity(root, mergeclauses,
-									 sjinfo);
-=======
->>>>>>> 38e93482
 	cost_qual_eval(&merge_qual_cost, mergeclauses, root);
 	cost_qual_eval(&qp_qual_cost, path->jpath.joinrestrictinfo, root);
 	qp_qual_cost.startup -= merge_qual_cost.startup;
@@ -1954,14 +1925,9 @@
 			innerstartsel = cache->leftstartsel;
 			innerendsel = cache->leftendsel;
 		}
-<<<<<<< HEAD
 		if (path->jpath.jointype == JOIN_LEFT || 
 			path->jpath.jointype == JOIN_ANTI ||
 			path->jpath.jointype == JOIN_LASJ_NOTIN)
-=======
-		if (path->jpath.jointype == JOIN_LEFT ||
-			path->jpath.jointype == JOIN_ANTI)
->>>>>>> 38e93482
 		{
 			outerstartsel = 0.0;
 			outerendsel = 1.0;
@@ -2070,26 +2036,9 @@
 	/* CPU costs */
 
 	/*
-<<<<<<< HEAD
-	 * If we're doing JOIN_SEMI then we will stop outputting inner tuples for an
-	 * outer tuple as soon as we have one match.  Account for the effects of
-	 * this by scaling down the cost estimates in proportion to the expected
-	 * output size.  (This assumes that all the quals attached to the join are
-	 * IN quals, which should be true.)
-	 */
-	joininfactor = join_in_selectivity(&path->jpath, root);
-
-	/*
 	 * The number of tuple comparisons needed is approximately number of outer
 	 * rows plus number of inner rows plus number of rescanned tuples (can we
 	 * refine this?).  At each one, we need to evaluate the mergejoin quals.
-	 * NOTE: JOIN_SEMI mode does not save any work here, so do NOT include
-	 * joininfactor.
-=======
-	 * The number of tuple comparisons needed is approximately number of outer
-	 * rows plus number of inner rows plus number of rescanned tuples (can we
-	 * refine this?).  At each one, we need to evaluate the mergejoin quals.
->>>>>>> 38e93482
 	 */
 	startup_cost += merge_qual_cost.startup;
 	startup_cost += merge_qual_cost.per_tuple *
@@ -2102,12 +2051,7 @@
 	 * For each tuple that gets through the mergejoin proper, we charge
 	 * cpu_tuple_cost plus the cost of evaluating additional restriction
 	 * clauses that are to be applied at the join.	(This is pessimistic since
-<<<<<<< HEAD
-	 * not all of the quals may get evaluated at each tuple.)  This work is
-	 * skipped in JOIN_SEMI mode, so apply the factor.
-=======
 	 * not all of the quals may get evaluated at each tuple.)
->>>>>>> 38e93482
 	 */
 	startup_cost += qp_qual_cost.startup;
 	cpu_per_tuple = cpu_tuple_cost + qp_qual_cost.per_tuple;
@@ -2177,11 +2121,7 @@
  *	  hash join algorithm.
  *
  * 'path' is already filled in except for the cost fields
-<<<<<<< HEAD
- * 'path' is already filled in except for the cost fields
-=======
  * 'sjinfo' is extra info about the join for selectivity estimation
->>>>>>> 38e93482
  *
  * Note: path's hashclauses should be a subset of the joinrestrictinfo list
  */
@@ -2193,11 +2133,6 @@
 	List	   *hashclauses = path->path_hashclauses;
 	Cost		startup_cost = 0;
 	Cost		run_cost = 0;
-<<<<<<< HEAD
-	Selectivity hash_selec;
-=======
-	Cost		cpu_per_tuple;
->>>>>>> 38e93482
 	QualCost	hash_qual_cost;
 	QualCost	qp_qual_cost;
 	double		hashjointuples;
@@ -2214,11 +2149,6 @@
 	 * Compute cost of the hashquals and qpquals (other restriction clauses)
 	 * separately.
 	 */
-<<<<<<< HEAD
-	hash_selec = approx_selectivity(root, hashclauses,
-									sjinfo);
-=======
->>>>>>> 38e93482
 	cost_qual_eval(&hash_qual_cost, hashclauses, root);
 	cost_qual_eval(&qp_qual_cost, path->jpath.joinrestrictinfo, root);
 	qp_qual_cost.startup -= hash_qual_cost.startup;
@@ -2361,18 +2291,6 @@
 	/* CPU costs */
 
 	/*
-<<<<<<< HEAD
-	 * If we're doing JOIN_SEMI then we will stop comparing inner tuples to an
-	 * outer tuple as soon as we have one match.  Account for the effects of
-	 * this by scaling down the cost estimates in proportion to the expected
-	 * output size.  (This assumes that all the quals attached to the join are
-	 * IN quals, which should be true.)
-	 */
-	joininfactor = join_in_selectivity(&path->jpath, root);
-
-	/*
-=======
->>>>>>> 38e93482
 	 * The number of tuple comparisons needed is the number of outer tuples
 	 * times the typical number of tuples in a hash bucket, which is the inner
 	 * relation size times its bucketsize fraction.  At each one, we need to
@@ -2386,7 +2304,6 @@
      * 'hashjointuples', i.e. those rows that pass the hashjoin quals.
 	 */
 	startup_cost += hash_qual_cost.startup;
-<<<<<<< HEAD
 	/*	run_cost += hash_qual_cost.per_tuple *
 		outer_path_rows * clamp_row_est(inner_path_rows * innerbucketsize) *
 		joininfactor * 0.5;*/
@@ -2396,12 +2313,8 @@
 	{
 		/* CDB: Add a small charge for walking the hash chains. */
 		run_cost += 0.05 * cpu_operator_cost * 
-			outer_path_rows * inner_path_rows * innerbucketsize * joininfactor;
-	}
-=======
-	run_cost += hash_qual_cost.per_tuple *
-		outer_path_rows * clamp_row_est(inner_path_rows * innerbucketsize) * 0.5;
->>>>>>> 38e93482
+			outer_path_rows * inner_path_rows * innerbucketsize;
+	}
 
 	/*
 	 * For each tuple that gets through the hashjoin proper, we charge
@@ -2412,13 +2325,8 @@
      * CDB: Charge the cpu_tuple_cost only for tuples that pass all the quals.
 	 */
 	startup_cost += qp_qual_cost.startup;
-<<<<<<< HEAD
     run_cost += qp_qual_cost.per_tuple * hashjointuples;
     run_cost += cpu_tuple_cost * path->jpath.path.parent->rows;
-=======
-	cpu_per_tuple = cpu_tuple_cost + qp_qual_cost.per_tuple;
-	run_cost += cpu_per_tuple * hashjointuples;
->>>>>>> 38e93482
 
 	path->jpath.path.startup_cost = startup_cost;
 	path->jpath.path.total_cost = startup_cost + run_cost;
@@ -2436,20 +2344,12 @@
 cost_subplan(PlannerInfo *root, SubPlan *subplan, Plan *plan)
 {
 	QualCost	sp_cost;
-<<<<<<< HEAD
-	
-=======
-
->>>>>>> 38e93482
+
 	/* Figure any cost for evaluating the testexpr */
 	cost_qual_eval(&sp_cost,
 				   make_ands_implicit((Expr *) subplan->testexpr),
 				   root);
-<<<<<<< HEAD
-	
-=======
-
->>>>>>> 38e93482
+
 	if (subplan->useHashTable)
 	{
 		/*
@@ -2459,13 +2359,8 @@
 		 * too.
 		 */
 		sp_cost.startup += plan->total_cost +
-<<<<<<< HEAD
-		cpu_operator_cost * plan->plan_rows;
-		
-=======
 			cpu_operator_cost * plan->plan_rows;
 
->>>>>>> 38e93482
 		/*
 		 * The per-tuple costs include the cost of evaluating the lefthand
 		 * expressions, plus the cost of probing the hashtable.  We already
@@ -2486,11 +2381,7 @@
 		 * plan/subselect.c.
 		 */
 		Cost		plan_run_cost = plan->total_cost - plan->startup_cost;
-<<<<<<< HEAD
-		
-=======
-
->>>>>>> 38e93482
+
 		if (subplan->subLinkType == EXISTS_SUBLINK)
 		{
 			/* we only need to fetch 1 tuple */
@@ -2509,11 +2400,7 @@
 			/* assume we need all tuples */
 			sp_cost.per_tuple += plan_run_cost;
 		}
-<<<<<<< HEAD
-		
-=======
-
->>>>>>> 38e93482
+
 		/*
 		 * Also account for subplan's startup cost. If the subplan is
 		 * uncorrelated or undirect correlated, AND its topmost node is a Sort
@@ -2527,19 +2414,12 @@
 		else
 			sp_cost.per_tuple += plan->startup_cost;
 	}
-<<<<<<< HEAD
-	
-=======
-
->>>>>>> 38e93482
+
 	subplan->startup_cost = sp_cost.startup;
 	subplan->per_call_cost = sp_cost.per_tuple;
 }
 
-<<<<<<< HEAD
-=======
-
->>>>>>> 38e93482
+
 /*
  * cost_qual_eval
  *		Estimate the CPU costs of evaluating a WHERE clause.
@@ -2746,17 +2626,10 @@
 		 * removed from the expression.)
 		 */
 		SubPlan    *subplan = (SubPlan *) node;
-<<<<<<< HEAD
-		
+
 		context->total.startup += subplan->startup_cost;
 		context->total.per_tuple += subplan->per_call_cost;
-		
-=======
-
-		context->total.startup += subplan->startup_cost;
-		context->total.per_tuple += subplan->per_call_cost;
-
->>>>>>> 38e93482
+
 		/*
 		 * We don't want to recurse into the testexpr, because it was already
 		 * counted in the SubPlan node's costs.  So we're done.
@@ -2772,11 +2645,7 @@
 		 * to use.)
 		 */
 		AlternativeSubPlan *asplan = (AlternativeSubPlan *) node;
-<<<<<<< HEAD
-		
-=======
-
->>>>>>> 38e93482
+
 		return cost_qual_eval_walker((Node *) linitial(asplan->subplans),
 									 context);
 	}
@@ -2786,14 +2655,6 @@
 								  (void *) context);
 }
 
-<<<<<<< HEAD
-/*
- * approx_selectivity
- *		Quick-and-dirty estimation of clause selectivities.
- *		The input can be either an implicitly-ANDed list of boolean
- *		expressions, or a list of RestrictInfo nodes (typically the latter).
-=======
-
 /*
  * approx_tuple_count
  *		Quick-and-dirty estimation of the number of join rows passing
@@ -2801,7 +2662,6 @@
  *
  * The quals can be either an implicitly-ANDed list of boolean expressions,
  * or a list of RestrictInfo nodes (typically the latter).
->>>>>>> 38e93482
  *
  * Currently this is only used in join estimation, so sjinfo should never
  * be NULL.
@@ -2817,14 +2677,9 @@
  * output tuples are generated and passed through qpqual checking, it
  * seems OK to live with the approximation.
  */
-<<<<<<< HEAD
-static Selectivity
-approx_selectivity(PlannerInfo *root, List *quals, SpecialJoinInfo *sjinfo)
-=======
 static double
 approx_tuple_count(PlannerInfo *root, JoinPath *path,
 				   List *quals, SpecialJoinInfo *sjinfo)
->>>>>>> 38e93482
 {
 	double		tuples;
 	double		outer_tuples = path->outerjoinpath->parent->rows;
@@ -2838,12 +2693,8 @@
 		Node	   *qual = (Node *) lfirst(l);
 
 		/* Note that clause_selectivity will be able to cache its result */
-<<<<<<< HEAD
-		total *= clause_selectivity(root, qual, 0, sjinfo->jointype, sjinfo,
+		selec *= clause_selectivity(root, qual, 0, sjinfo->jointype, sjinfo,
 									false /* use_damping */);
-=======
-		selec *= clause_selectivity(root, qual, 0, sjinfo->jointype, sjinfo);
->>>>>>> 38e93482
 	}
 
 	/* Apply it correctly using the input relation sizes */
@@ -2884,12 +2735,8 @@
 							   rel->baserestrictinfo,
 							   0,
 							   JOIN_INNER,
-<<<<<<< HEAD
 							   NULL,
 							   gp_selectivity_damping_for_scans);
-=======
-							   NULL);
->>>>>>> 38e93482
 
 	rel->rows = clamp_row_est(nrows);
 
@@ -3023,10 +2870,7 @@
 	Selectivity jselec;
 	Selectivity pselec;
 	double		nrows;
-<<<<<<< HEAD
 	double		adjnrows;
-=======
->>>>>>> 38e93482
 
 	/*
 	 * Compute joinclause selectivity.	Note that we are only considering
@@ -3061,17 +2905,12 @@
 										joinquals,
 										0,
 										jointype,
-<<<<<<< HEAD
 										sjinfo,
 										gp_selectivity_damping_for_joins);
-=======
-										sjinfo);
->>>>>>> 38e93482
 		pselec = clauselist_selectivity(root,
 										pushedquals,
 										0,
 										jointype,
-<<<<<<< HEAD
 										sjinfo,
 										gp_selectivity_damping_for_joins);
 										
@@ -3086,9 +2925,6 @@
 													 jointype, 
 													 outer_rel, 
 													 inner_rel);
-=======
-										sjinfo);
->>>>>>> 38e93482
 
 		/* Avoid leaking a lot of ListCells */
 		list_free(joinquals);
@@ -3100,12 +2936,8 @@
 										restrictlist,
 										0,
 										jointype,
-<<<<<<< HEAD
 										sjinfo,
 										gp_selectivity_damping_for_joins);
-=======
-										sjinfo);
->>>>>>> 38e93482
 		pselec = 0.0;			/* not used, keep compiler quiet */
 	}
 
@@ -3117,12 +2949,9 @@
 	 * be at least as large as the non-nullable input.	However, any
 	 * pushed-down quals are applied after the outer join, so their
 	 * selectivity applies fully.
-<<<<<<< HEAD
-=======
 	 *
 	 * For JOIN_SEMI and JOIN_ANTI, the selectivity is defined as the fraction
 	 * of LHS rows that have matches, and we apply that straightforwardly.
->>>>>>> 38e93482
 	 */
 	switch (jointype)
 	{
@@ -3143,20 +2972,14 @@
 				nrows = inner_rel->rows;
 			nrows *= pselec;
 			break;
-<<<<<<< HEAD
-		case JOIN_ANTI:
-		case JOIN_LASJ_NOTIN:
-			nrows = outer_rel->rows * jselec;
-			Assert (0.0 == pselec);
-=======
 		case JOIN_SEMI:
 			nrows = outer_rel->rows * jselec;
 			/* pselec not used */
 			break;
 		case JOIN_ANTI:
+		case JOIN_LASJ_NOTIN:
 			nrows = outer_rel->rows * (1.0 - jselec);
 			nrows *= pselec;
->>>>>>> 38e93482
 			break;
 		default:
 			/* other values not expected here */
@@ -3182,65 +3005,8 @@
 
 }
 
-/*
-<<<<<<< HEAD
- * join_in_selectivity
- *	  Determines the factor by which a JOIN_SEMI join's result is expected
- *	  to be smaller than an ordinary inner join.
- *
- * 'path' is already filled in except for the cost fields
- * 'sjinfo' must be the JOIN_SEMI SpecialJoinInfo for the join
- */
-static Selectivity
-join_in_selectivity(JoinPath *path, PlannerInfo *root)
-{
-	RelOptInfo *innerrel;
-	Selectivity selec;
-	double		nrows;
-
-	/* Return 1.0 whenever it's not JOIN_SEMI */
-	if (path->jointype != JOIN_SEMI)
-		return 1.0;
-
-	/*
-	 * Return 1.0 if the inner side is already known unique.  The case where
-	 * the inner path is already a UniquePath probably cannot happen in
-	 * current usage, but check it anyway for completeness.  The interesting
-	 * case is where we've determined the inner relation itself is unique,
-	 * which we can check by looking at the rows estimate for its UniquePath.
-	 */
-	if (IsA(path->innerjoinpath, UniquePath))
-		return 1.0;
-	innerrel = path->innerjoinpath->parent;
-	if (innerrel->onerow)
-		return 1.0;
-
-	/*
-	 * Compute same result set_joinrel_size_estimates would compute for
-	 * JOIN_INNER.	Note that we use the input rels' absolute size estimates,
-	 * not PATH_ROWS() which might be less; if we used PATH_ROWS() we'd be
-	 * double-counting the effects of any join clauses used in input scans.
-	 */
-	selec = clauselist_selectivity(root,
-								   path->joinrestrictinfo,
-								   0,
-								   JOIN_INNER,
-								   NULL,
-								   gp_selectivity_damping_for_joins);
-	nrows = path->outerjoinpath->parent->rows * innerrel->rows * selec;
-
-	nrows = clamp_row_est(nrows);
-
-	/* See if it's larger than the actual JOIN_SEMI size estimate */
-	if (nrows > path->path.parent->rows)
-		return path->path.parent->rows / nrows;
-	else
-		return 1.0;
-}
-
-/*
-=======
->>>>>>> 38e93482
+
+/*
  * set_function_size_estimates
  *		Set the size estimates for a base relation that is a function call.
  *
@@ -3385,19 +3151,6 @@
 	Oid			reloid = planner_rt_fetch(rel->relid, root)->relid;
 	int32		tuple_width = 0;
 	ListCell   *lc;
-<<<<<<< HEAD
-	Oid			rel_reloid;
-
-	/*
-	 * Usually (perhaps always), all the Vars have the same reloid, so we can
-	 * save some redundant list-searching by doing getrelid just once.
-	 */
-	if (rel->relid > 0)
-		rel_reloid = getrelid(rel->relid, root->parse->rtable);
-	else
-		rel_reloid = InvalidOid;	/* probably can't happen */
-=======
->>>>>>> 38e93482
 
 	foreach(lc, rel->reltargetlist)
 	{
@@ -3407,10 +3160,8 @@
 		{
 			Var		   *var = (Var *) node;
 			int			ndx;
-<<<<<<< HEAD
-			Oid			var_reloid;
 			int32		item_width;
-			
+
 			Assert(var->varno == rel->relid);
 			/*
 			 * Postgres Upstream asserts for var->varattno >= rel->min_attr and
@@ -3422,23 +3173,13 @@
 			if (var->varattno <= FirstLowInvalidHeapAttributeNumber)
 			{
 				CdbRelColumnInfo   *rci = cdb_find_pseudo_column(root, var);
-				
+
 				tuple_width += rci->attr_width;
 				continue;
 			}
 
 			ndx = var->varattno - rel->min_attr;
-			
-=======
-			int32		item_width;
-
-			Assert(var->varno == rel->relid);
-			Assert(var->varattno >= rel->min_attr);
-			Assert(var->varattno <= rel->max_attr);
-
-			ndx = var->varattno - rel->min_attr;
-
->>>>>>> 38e93482
+
 			/*
 			 * The width probably hasn't been cached yet, but may as well check
 			 */
@@ -3447,23 +3188,11 @@
 				tuple_width += rel->attr_widths[ndx];
 				continue;
 			}
-<<<<<<< HEAD
-			
-			if (var->varno == rel->relid)
-				var_reloid = rel_reloid;
-			else
-				var_reloid = getrelid(var->varno, root->parse->rtable);
-			
-			if (var_reloid != InvalidOid)
-			{
-				item_width = get_attavgwidth(var_reloid, var->varattno);
-=======
 
 			/* Try to get column width from statistics */
 			if (reloid != InvalidOid)
 			{
 				item_width = get_attavgwidth(reloid, var->varattno);
->>>>>>> 38e93482
 				if (item_width > 0)
 				{
 					rel->attr_widths[ndx] = item_width;
@@ -3471,11 +3200,7 @@
 					continue;
 				}
 			}
-<<<<<<< HEAD
-			
-=======
-
->>>>>>> 38e93482
+
 			/*
 			 * Not a plain relation, or can't find statistics for it. Estimate
 			 * using just the type info.
@@ -3484,29 +3209,12 @@
 			Assert(item_width > 0);
 			rel->attr_widths[ndx] = item_width;
 			tuple_width += item_width;
-<<<<<<< HEAD
 		}
 		else if (IsA(node, PlaceHolderVar))
 		{
 			PlaceHolderVar *phv = (PlaceHolderVar *) node;
 			PlaceHolderInfo *phinfo = find_placeholder_info(root, phv);
-			
-			tuple_width += phinfo->ph_width;
-		}
-		else
-		{
-			/* For now, punt on whole-row child Vars */
-			tuple_width += 32;	/* arbitrary */
-=======
->>>>>>> 38e93482
-		}
-		else if (IsA(node, PlaceHolderVar))
-		{
-			PlaceHolderVar *phv = (PlaceHolderVar *) node;
-			PlaceHolderInfo *phinfo = find_placeholder_info(root, phv);
-
-<<<<<<< HEAD
-=======
+
 			tuple_width += phinfo->ph_width;
 		}
 		else
@@ -3514,7 +3222,6 @@
 			/* For now, punt on whole-row child Vars */
 			tuple_width += 32;	/* arbitrary */
 		}
->>>>>>> 38e93482
 	}
 	Assert(tuple_width >= 0);
 	rel->width = tuple_width;
