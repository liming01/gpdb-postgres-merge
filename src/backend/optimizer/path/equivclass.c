--- conflicted
+++ resolved
@@ -531,7 +531,7 @@
 	ListCell   *lc1;
 	MemoryContext oldcontext;
 	Expr *sort_expr = expr;
-	Oid sort_datatype = expr_datatype;
+	Oid sort_datatype = opcintype;
 
 	if (IsA(sort_expr, RelabelType))
 	{
@@ -579,10 +579,6 @@
 				cur_em->em_is_const)
 				continue;
 
-<<<<<<< HEAD
-			if (opcintype == cur_em->em_datatype &&
-				equal(expr, cur_em->em_expr))
-=======
 			if (IsA(em_expr, RelabelType))
 			{
 				em_expr = ((RelabelType *) em_expr)->arg;
@@ -591,7 +587,6 @@
 
 			if (sort_datatype == em_datatype &&
 				equal(sort_expr, em_expr))
->>>>>>> 30271024
 				return cur_ec;	/* Match! */
 		}
 	}
