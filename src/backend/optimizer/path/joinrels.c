--- conflicted
+++ resolved
@@ -3,10 +3,7 @@
  * joinrels.c
  *	  Routines to determine which relations should be joined
  *
-<<<<<<< HEAD
  * Portions Copyright (c) 2006-2008, Greenplum inc
-=======
->>>>>>> d13f41d2
  * Portions Copyright (c) 1996-2008, PostgreSQL Global Development Group
  * Portions Copyright (c) 1994, Regents of the University of California
  *
@@ -42,11 +39,8 @@
 					        List           *restrictlist);
 static bool has_join_restriction(PlannerInfo *root, RelOptInfo *rel);
 static bool has_legal_joinclause(PlannerInfo *root, RelOptInfo *rel);
-<<<<<<< HEAD
-=======
 static bool is_dummy_rel(RelOptInfo *rel);
-static void mark_dummy_join(RelOptInfo *rel);
->>>>>>> d13f41d2
+static void mark_dummy_join(PlannerInfo *root, RelOptInfo *rel);
 
 
 /*
@@ -366,13 +360,8 @@
 	ListCell   *l;
 
 	/*
-<<<<<<< HEAD
-	 * Ensure *jointype_p is set on failure return.  This is just to
-	 * suppress uninitialized-variable warnings from overly anal compilers.
-=======
 	 * Ensure *jointype_p is set on failure return.  This is just to suppress
 	 * uninitialized-variable warnings from overly anal compilers.
->>>>>>> d13f41d2
 	 */
 	*jointype_p = JOIN_INNER;
 
@@ -423,29 +412,19 @@
 			bms_is_subset(ojinfo->min_righthand, rel2->relids))
 		{
 			if (jointype != JOIN_INNER)
-<<<<<<< HEAD
-				return false;			/* invalid join path */
+				return false;	/* invalid join path */
 			jointype = ojinfo->join_type;
 			if (jointype != JOIN_FULL && jointype != JOIN_LASJ && jointype != JOIN_LASJ_NOTIN)
 				jointype = JOIN_LEFT;
-=======
-				return false;	/* invalid join path */
-			jointype = ojinfo->is_full_join ? JOIN_FULL : JOIN_LEFT;
->>>>>>> d13f41d2
 		}
 		else if (bms_is_subset(ojinfo->min_lefthand, rel2->relids) &&
 				 bms_is_subset(ojinfo->min_righthand, rel1->relids))
 		{
 			if (jointype != JOIN_INNER)
-<<<<<<< HEAD
-				return false;			/* invalid join path */
+				return false;	/* invalid join path */
 			jointype = ojinfo->join_type;
 			if (jointype != JOIN_FULL && jointype != JOIN_LASJ && jointype != JOIN_LASJ_NOTIN)
 				jointype = JOIN_RIGHT;
-=======
-				return false;	/* invalid join path */
-			jointype = ojinfo->is_full_join ? JOIN_FULL : JOIN_RIGHT;
->>>>>>> d13f41d2
 		}
 		else
 		{
@@ -512,84 +491,17 @@
 {
 	Relids		joinrelids;
 	JoinType	jointype;
-    JoinType    swapjointype;
 	RelOptInfo *joinrel;
 	List	   *restrictlist;
 
-<<<<<<< HEAD
 	/* This is a convenient place to check for query cancel. */
 	CHECK_FOR_INTERRUPTS();
-=======
-		/*
-		 * Cannot join if proposed join contains rels not in the RHS *and*
-		 * contains only part of the RHS.  We must build the complete RHS
-		 * (subselect's join) before it can be joined to rels outside the
-		 * subselect.
-		 */
-		if (!bms_is_subset(ininfo->righthand, joinrelids))
-			return false;
->>>>>>> d13f41d2
 
     Insist(rel1 &&
            rel2 &&
            rel1->cheapest_total_path &&
            rel2->cheapest_total_path);
 
-<<<<<<< HEAD
-=======
-		/*
-		 * JOIN_IN technique will work if outerrel includes LHS and innerrel
-		 * is exactly RHS; conversely JOIN_REVERSE_IN handles RHS/LHS.
-		 *
-		 * JOIN_UNIQUE_OUTER will work if outerrel is exactly RHS; conversely
-		 * JOIN_UNIQUE_INNER will work if innerrel is exactly RHS.
-		 *
-		 * But none of these will work if we already found an OJ or another IN
-		 * that needs to trigger here.
-		 */
-		if (jointype != JOIN_INNER)
-			return false;
-		if (bms_is_subset(ininfo->lefthand, rel1->relids) &&
-			bms_equal(ininfo->righthand, rel2->relids))
-			jointype = JOIN_IN;
-		else if (bms_is_subset(ininfo->lefthand, rel2->relids) &&
-				 bms_equal(ininfo->righthand, rel1->relids))
-			jointype = JOIN_REVERSE_IN;
-		else if (bms_equal(ininfo->righthand, rel1->relids))
-			jointype = JOIN_UNIQUE_OUTER;
-		else if (bms_equal(ininfo->righthand, rel2->relids))
-			jointype = JOIN_UNIQUE_INNER;
-		else
-			return false;		/* invalid join path */
-	}
-
-	/* Join is valid */
-	*jointype_p = jointype;
-	return true;
-}
-
-
-/*
- * make_join_rel
- *	   Find or create a join RelOptInfo that represents the join of
- *	   the two given rels, and add to it path information for paths
- *	   created with the two rels as outer and inner rel.
- *	   (The join rel may already contain paths generated from other
- *	   pairs of rels that add up to the same set of base rels.)
- *
- * NB: will return NULL if attempted join is not valid.  This can happen
- * when working with outer joins, or with IN clauses that have been turned
- * into joins.
- */
-RelOptInfo *
-make_join_rel(PlannerInfo *root, RelOptInfo *rel1, RelOptInfo *rel2)
-{
-	Relids		joinrelids;
-	JoinType	jointype;
-	RelOptInfo *joinrel;
-	List	   *restrictlist;
-
->>>>>>> d13f41d2
 	/* We should never try to join two overlapping sets of rels. */
 	Assert(!bms_overlap(rel1->relids, rel2->relids));
 
@@ -611,11 +523,15 @@
 	joinrel = build_join_rel(root, joinrelids, rel1, rel2, jointype,
 							 &restrictlist);
 
-<<<<<<< HEAD
-    /* Reversed jointype is useful when rel2 becomes outer and rel1 is inner. */
-    swapjointype = (jointype == JOIN_LEFT)  ? JOIN_RIGHT
-                 : (jointype == JOIN_RIGHT) ? JOIN_LEFT
-                 :                            jointype;
+	/*
+	 * If we've already proven this join is empty, we needn't consider
+	 * any more paths for it.
+	 */
+	if (is_dummy_rel(joinrel))
+	{
+		bms_free(joinrelids);
+		return joinrel;
+	}
 
     /*
      * CDB: Consider plans in which an upstream subquery's duplicate
@@ -625,23 +541,18 @@
      */
     if ((rel1->dedup_info && rel1->dedup_info->later_dedup_pathlist) ||
         (rel2->dedup_info && rel2->dedup_info->later_dedup_pathlist))
-        cdb_add_subquery_join_paths(root,
-                                    joinrel,
-                                    rel1,
-                                    rel2,
-                                    jointype,
-                                    swapjointype,
-                                    restrictlist);
-
-    /*
-	 * For antijoins, the outer and inner rel are fixed.
-=======
-	/*
-	 * If we've already proven this join is empty, we needn't consider
-	 * any more paths for it.
-	 */
-	if (is_dummy_rel(joinrel))
-	{
+	{
+		/* Reversed jointype is useful when rel2 becomes outer and rel1 is inner. */
+		JoinType    swapjointype;
+
+		if (jointype == JOIN_LEFT)
+			swapjointype = JOIN_RIGHT;
+		else if (jointype == JOIN_RIGHT)
+			swapjointype = JOIN_LEFT;
+		else
+			swapjointype = jointype;
+		cdb_add_subquery_join_paths(root, joinrel, rel1, rel2,
+									jointype, swapjointype, restrictlist);
 		bms_free(joinrelids);
 		return joinrel;
 	}
@@ -653,17 +564,22 @@
 	 * previously computed paths and mark the join as dummy.  (We do it
 	 * this way since it's conceivable that dummy-ness of a multi-element
 	 * join might only be noticeable for certain construction paths.)
->>>>>>> d13f41d2
-	 */
-	else if (jointype == JOIN_LASJ || jointype == JOIN_LASJ_NOTIN)
-	{
-<<<<<<< HEAD
-        add_paths_to_joinrel(root, joinrel, rel1, rel2, jointype, restrictlist);
-=======
+	 */
+	switch (jointype)
+	{
+		case JOIN_LASJ:
+		case JOIN_LASJ_NOTIN:
+			/*
+			 * For antijoins, the outer and inner rel are fixed.
+			 */
+			/* GPDB_83MERGE_FIXME: What do about dummy_rels here? */
+			add_paths_to_joinrel(root, joinrel, rel1, rel2, jointype, restrictlist);
+			break;
+
 		case JOIN_INNER:
 			if (is_dummy_rel(rel1) || is_dummy_rel(rel2))
 			{
-				mark_dummy_join(joinrel);
+				mark_dummy_join(root, joinrel);
 				break;
 			}
 			add_paths_to_joinrel(root, joinrel, rel1, rel2, JOIN_INNER,
@@ -674,7 +590,7 @@
 		case JOIN_LEFT:
 			if (is_dummy_rel(rel1))
 			{
-				mark_dummy_join(joinrel);
+				mark_dummy_join(root, joinrel);
 				break;
 			}
 			add_paths_to_joinrel(root, joinrel, rel1, rel2, JOIN_LEFT,
@@ -685,7 +601,7 @@
 		case JOIN_FULL:
 			if (is_dummy_rel(rel1) && is_dummy_rel(rel2))
 			{
-				mark_dummy_join(joinrel);
+				mark_dummy_join(root, joinrel);
 				break;
 			}
 			add_paths_to_joinrel(root, joinrel, rel1, rel2, JOIN_FULL,
@@ -696,7 +612,7 @@
 		case JOIN_RIGHT:
 			if (is_dummy_rel(rel2))
 			{
-				mark_dummy_join(joinrel);
+				mark_dummy_join(root, joinrel);
 				break;
 			}
 			add_paths_to_joinrel(root, joinrel, rel1, rel2, JOIN_RIGHT,
@@ -707,7 +623,7 @@
 		case JOIN_IN:
 			if (is_dummy_rel(rel1) || is_dummy_rel(rel2))
 			{
-				mark_dummy_join(joinrel);
+				mark_dummy_join(root, joinrel);
 				break;
 			}
 			add_paths_to_joinrel(root, joinrel, rel1, rel2, JOIN_IN,
@@ -721,7 +637,7 @@
 		case JOIN_REVERSE_IN:
 			if (is_dummy_rel(rel1) || is_dummy_rel(rel2))
 			{
-				mark_dummy_join(joinrel);
+				mark_dummy_join(root, joinrel);
 				break;
 			}
 			/* REVERSE_IN isn't supported by joinpath.c */
@@ -735,7 +651,7 @@
 		case JOIN_UNIQUE_OUTER:
 			if (is_dummy_rel(rel1) || is_dummy_rel(rel2))
 			{
-				mark_dummy_join(joinrel);
+				mark_dummy_join(root, joinrel);
 				break;
 			}
 			add_paths_to_joinrel(root, joinrel, rel1, rel2, JOIN_UNIQUE_OUTER,
@@ -746,7 +662,7 @@
 		case JOIN_UNIQUE_INNER:
 			if (is_dummy_rel(rel1) || is_dummy_rel(rel2))
 			{
-				mark_dummy_join(joinrel);
+				mark_dummy_join(root, joinrel);
 				break;
 			}
 			add_paths_to_joinrel(root, joinrel, rel1, rel2, JOIN_UNIQUE_INNER,
@@ -758,15 +674,6 @@
 			elog(ERROR, "unrecognized join type: %d",
 				 (int) jointype);
 			break;
->>>>>>> d13f41d2
-	}
-    /*
-	 * Consider paths using each rel as both outer and inner.
-	 */
-    else
-    {
-        add_paths_to_joinrel(root, joinrel, rel1, rel2, jointype, restrictlist);
-        add_paths_to_joinrel(root, joinrel, rel2, rel1, swapjointype, restrictlist);
     }
 
 	bms_free(joinrelids);
@@ -983,52 +890,17 @@
 	{
 		InClauseInfo *ininfo = (InClauseInfo *) lfirst(l);
 
-<<<<<<< HEAD
         /* Does the subquery RHS consist of exactly rel1 + rel2? */
         if (bms_is_subset(rel1->relids, ininfo->righthand) &&
             bms_is_subset(rel2->relids, ininfo->righthand) &&
             bms_num_members(rel1->relids) + bms_num_members(rel2->relids) ==
                 bms_num_members(ininfo->righthand))
-=======
-		/* Can we perform the IN with these rels? */
-		if (bms_is_subset(ininfo->lefthand, rel1->relids) &&
-			bms_is_subset(ininfo->righthand, rel2->relids))
 		{
 			result = true;
 			break;
 		}
-		if (bms_is_subset(ininfo->lefthand, rel2->relids) &&
-			bms_is_subset(ininfo->righthand, rel1->relids))
-		{
-			result = true;
-			break;
-		}
-
-		/*
-		 * Might we need to join these rels to complete the RHS?  It's
-		 * probably overkill to test "overlap", since we never join part of an
-		 * IN's RHS to anything else, but may as well keep the coding similar
-		 * to the OJ case.
-		 */
-		if (bms_overlap(ininfo->righthand, rel1->relids) &&
-			bms_overlap(ininfo->righthand, rel2->relids))
-		{
-			result = true;
-			break;
-		}
-
-		/* Likewise for the LHS. */
-		if (bms_overlap(ininfo->lefthand, rel1->relids) &&
-			bms_overlap(ininfo->lefthand, rel2->relids))
->>>>>>> d13f41d2
-		{
-			result = true;
-			break;
-		}
-	}
-
-<<<<<<< HEAD
-=======
+	}
+
 	/*
 	 * We do not force the join to occur if either input rel can legally be
 	 * joined to anything else using joinclauses.  This essentially means that
@@ -1045,7 +917,6 @@
 			result = false;
 	}
 
->>>>>>> d13f41d2
 	return result;
 }
 
@@ -1057,11 +928,7 @@
  *
  * Essentially, this tests whether have_join_order_restriction() could
  * succeed with this rel and some other one.  It's OK if we sometimes
-<<<<<<< HEAD
- * say "true" incorrectly.  (Therefore, we don't bother with the relatively
-=======
  * say "true" incorrectly.	(Therefore, we don't bother with the relatively
->>>>>>> d13f41d2
  * expensive has_legal_joinclause test.)
  */
 static bool
@@ -1155,58 +1022,6 @@
 
 
 /*
- * has_legal_joinclause
- *		Detect whether the specified relation can legally be joined
- *		to any other rels using join clauses.
- *
- * We consider only joins to single other relations in the current
- * initial_rels list.  This is sufficient to get a "true" result in most real
- * queries, and an occasional erroneous "false" will only cost a bit more
- * planning time.  The reason for this limitation is that considering joins to
- * other joins would require proving that the other join rel can legally be
- * formed, which seems like too much trouble for something that's only a
- * heuristic to save planning time.  (Note: we must look at initial_rels
- * and not all of the query, since when we are planning a sub-joinlist we
- * may be forced to make clauseless joins within initial_rels even though
- * there are join clauses linking to other parts of the query.)
- */
-static bool
-has_legal_joinclause(PlannerInfo *root, RelOptInfo *rel)
-{
-	ListCell   *lc;
-
-	foreach(lc, root->initial_rels)
-	{
-		RelOptInfo *rel2 = (RelOptInfo *) lfirst(lc);
-
-		/* ignore rels that are already in "rel" */
-		if (bms_overlap(rel->relids, rel2->relids))
-			continue;
-
-		if (have_relevant_joinclause(root, rel, rel2))
-		{
-			Relids		joinrelids;
-			JoinType	jointype;
-
-			/* join_is_legal needs relids of the union */
-			joinrelids = bms_union(rel->relids, rel2->relids);
-
-			if (join_is_legal(root, rel, rel2, joinrelids, &jointype))
-			{
-				/* Yes, this will work */
-				bms_free(joinrelids);
-				return true;
-			}
-
-			bms_free(joinrelids);
-		}
-	}
-
-	return false;
-}
-
-
-/*
  * is_dummy_rel --- has relation been proven empty?
  *
  * If so, it will have a single path that is dummy.
@@ -1222,7 +1037,7 @@
  * Mark a joinrel as proven empty.
  */
 static void
-mark_dummy_join(RelOptInfo *rel)
+mark_dummy_join(PlannerInfo *root, RelOptInfo *rel)
 {
 	/* Set dummy size estimate */
 	rel->rows = 0;
@@ -1231,12 +1046,15 @@
 	rel->pathlist = NIL;
 
 	/* Set up the dummy path */
-	add_path(rel, (Path *) create_append_path(rel, NIL));
+	add_path(root, rel, (Path *) create_append_path(root, rel, NIL));
+
+	/* The dummy path doesn't need deduplication */
+	rel->dedup_info = NULL;
 
 	/*
 	 * Although set_cheapest will be done again later, we do it immediately
 	 * in order to keep is_dummy_rel as cheap as possible (ie, not have
 	 * to examine the pathlist).
 	 */
-	set_cheapest(rel);
+	set_cheapest(root, rel);
 }