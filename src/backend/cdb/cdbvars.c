/*-------------------------------------------------------------------------
 *
 * cdbvars.c
 *	  Provides storage areas and processing routines for Greenplum Database variables
 *	  managed by GUC.
 *
 * Portions Copyright (c) 2003-2010, Greenplum inc
 * Portions Copyright (c) 2012-Present Pivotal Software, Inc.
 *
 *
 * IDENTIFICATION
 *	    src/backend/cdb/cdbvars.c
 *
 *
 * NOTES
 *	  See src/backend/utils/misc/guc.c for variable external specification.
 *
 *-------------------------------------------------------------------------
 */

#include "postgres.h"
#include "miscadmin.h"
#include "utils/guc.h"
#include "catalog/gp_segment_config.h"
#include "cdb/cdbvars.h"
#include "libpq-fe.h"
#include "libpq-int.h"
#include "cdb/cdbfts.h"
#include "cdb/cdbdisp.h"
#include "cdb/cdbutil.h"
#include "cdb/cdbdisp.h"
#include "lib/stringinfo.h"
#include "libpq/libpq-be.h"
#include "utils/memutils.h"
#include "utils/resource_manager.h"
#include "utils/resgroup-ops.h"
#include "storage/bfz.h"
#include "storage/proc.h"
#include "cdb/memquota.h"

/*
 * ----------------
 *		GUC/global variables
 *
 *	Initial values are set by guc.c function "InitializeGUCOptions" called
 *	*very* early during postmaster, postgres, or bootstrap initialization.
 * ----------------
 */



GpRoleValue Gp_role;			/* Role paid by this Greenplum Database
								 * backend */
char	   *gp_role_string;		/* Staging area for guc.c */

GpRoleValue Gp_session_role;	/* Role paid by this Greenplum Database
								 * backend */
char	   *gp_session_role_string; /* Staging area for guc.c */

bool		Gp_is_writer;		/* is this qExec a "writer" process. */

int			gp_session_id;		/* global unique id for session. */

char	   *qdHostname;			/* QD hostname */
int			qdPostmasterPort;	/* Master Segment Postmaster port. */

int			gp_command_count;	/* num of commands from client */

bool		gp_debug_pgproc;	/* print debug info for PGPROC */
bool		Debug_print_prelim_plan;	/* Shall we log argument of
										 * cdbparallelize? */

bool		Debug_print_slice_table;	/* Shall we log the slice table? */

bool		Debug_resource_group;	/* Shall we log the resource group? */

bool		Debug_burn_xids;

bool		gp_external_enable_exec = true; /* allow ext tables with EXECUTE */

bool		verify_gpfdists_cert; /* verifies gpfdist's certificate */

int			gp_external_max_segs;	/* max segdbs per gpfdist/gpfdists URI */

int			gp_safefswritesize; /* set for safe AO writes in non-mature fs */

int			gp_connections_per_thread;	/* How many libpq connections are
										 * handled in each thread */

int			gp_cached_gang_threshold;	/* How many gangs to keep around from
										 * stmt to stmt. */

bool		Gp_write_shared_snapshot;	/* tell the writer QE to write the
										 * shared snapshot */

bool		gp_reraise_signal = false;	/* try to dump core when we get
										 * SIGABRT & SIGSEGV */

bool		gp_set_proc_affinity = false;	/* set processor affinity (if
											 * platform supports it) */

int			gp_reject_percent_threshold;	/* SREH reject % kicks off only
											 * after * <num> records have been
											 * processed	*/

int			gp_max_csv_line_length; /* max allowed len for csv data line in
									 * bytes */

bool		gp_select_invisible = false;	/* debug mode to allow select to
											 * see "invisible" rows */

/*
 * Configurable timeout for snapshot add: exceptionally busy systems may take
 * longer than our old hard-coded version -- so here is a tuneable version.
 */
int			gp_snapshotadd_timeout = 10;


/*
 * Probe retry count for fts prober.
 */
int			gp_fts_probe_retries = 5;

/*
 * Probe timeout for fts prober.
 */
int			gp_fts_probe_timeout = 20;

/*
 * Polling interval for the fts prober. A scan of the entire system starts
 * every time this expires.
 */
int			gp_fts_probe_interval = 60;

/*
 * If mirror disconnects and re-connects between this period, or just takes
 * this much time during initial connection of cluster start, it will not get
 * reported as down to FTS.
 */
int gp_fts_mark_mirror_down_grace_period = 30;

/*
 * When we have certain types of failures during gang creation which indicate
 * that a segment is in recovery mode we may be able to retry.
 */
int			gp_gang_creation_retry_count = 5;	/* disable by default */
int			gp_gang_creation_retry_timer = 2000;	/* 2000ms */

/*
 * gp_enable_slow_writer_testmode
 *
 * In order facilitate testing of reader-gang/writer-gang synchronization,
 * this inserts a pg_usleep call at the start of writer-gang processing.
 */
bool		gp_enable_slow_writer_testmode = false;

/*
 * gp_enable_slow_cursor_testmode
 *
 * In order facilitate testing of reader-gang/writer-gang synchronization,
 * this inserts a pg_usleep call at the start of cursor-gang processing.
 */
bool		gp_enable_slow_cursor_testmode = false;

/*
 * TCP port the Interconnect listens on for incoming connections from other
 * backends.  Assigned by initMotionLayerIPC() at process startup.  This port
 * is used for the duration of this process and should never change.
 */
uint32		Gp_listener_port;

int			Gp_max_packet_size; /* max Interconnect packet size */

int			Gp_interconnect_queue_depth = 4;	/* max number of messages
												 * waiting in rx-queue before
												 * we drop. */
int			Gp_interconnect_snd_queue_depth = 2;
int			Gp_interconnect_timer_period = 5;
int			Gp_interconnect_timer_checking_period = 20;
int			Gp_interconnect_default_rtt = 20;
int			Gp_interconnect_min_rto = 20;
int			Gp_interconnect_fc_method = INTERCONNECT_FC_METHOD_LOSS;
int			Gp_interconnect_transmit_timeout = 3600;
int			Gp_interconnect_min_retries_before_timeout = 100;
int			Gp_interconnect_debug_retry_interval = 10;

int			Gp_interconnect_hash_multiplier = 2;	/* sets the size of the
													 * hash table used by the
													 * UDP-IC */

int			interconnect_setup_timeout = 7200;

int			Gp_interconnect_type = INTERCONNECT_TYPE_UDPIFC;

bool		gp_interconnect_aggressive_retry = true;	/* fast-track app-level
														 * retry */

bool		gp_interconnect_full_crc = false;	/* sanity check UDP data. */

bool		gp_interconnect_log_stats = false;	/* emit stats at log-level */

bool		gp_interconnect_cache_future_packets = true;

int			Gp_udp_bufsize_k;	/* UPD recv buf size, in KB */

#ifdef USE_ASSERT_CHECKING
/*
 * UDP-IC Test hooks (for fault injection).
 *
 * Dropseg: specifies which segment to apply the drop_percent to.
 */
int			gp_udpic_dropseg = UNDEF_SEGMENT;
int			gp_udpic_dropxmit_percent = 0;
int			gp_udpic_dropacks_percent = 0;
int			gp_udpic_fault_inject_percent = 0;
int			gp_udpic_fault_inject_bitmap = 0;
int			gp_udpic_network_disable_ipv6 = 0;
#endif

/*
 * Each slice table has a unique ID (certain commands like "vacuum analyze"
 * run many many slice-tables for each gp_command_id).
 */
uint32		gp_interconnect_id = 0;

/* --------------------------------------------------------------------------------------------------
 * Greenplum Optimizer GUCs
 */

double		gp_motion_cost_per_row = 0;
int			gp_segments_for_planner = 0;

int			gp_hashagg_default_nbatches = 32;

bool		gp_adjust_selectivity_for_outerjoins = TRUE;
bool		gp_selectivity_damping_for_scans = false;
bool		gp_selectivity_damping_for_joins = false;
double		gp_selectivity_damping_factor = 1;
bool		gp_selectivity_damping_sigsort = true;

int			gp_hashjoin_tuples_per_bucket = 5;
int			gp_hashagg_groups_per_bucket = 5;


/* default value to 0, which means we do not try to control number of spill batches */
int			gp_hashagg_spillbatch_min = 0;
int			gp_hashagg_spillbatch_max = 0;

/* Analyzing aid */
int			gp_motion_slice_noop = 0;

/* Greenplum Database Experimental Feature GUCs */
int			gp_distinct_grouping_sets_threshold = 32;
bool		gp_enable_explain_allstat = FALSE;
bool		gp_enable_motion_deadlock_sanity = FALSE;	/* planning time sanity
														 * check */

#ifdef USE_ASSERT_CHECKING
bool		gp_mk_sort_check = false;
#endif
int			gp_sort_flags = 0;
int			gp_dbg_flags = 0;
int			gp_sort_max_distinct = 20000;

bool		gp_setwith_alter_storage = FALSE;

bool		gp_enable_tablespace_auto_mkdir = FALSE;

/* MPP-9772, MPP-9773: remove support for CREATE INDEX CONCURRENTLY */
bool		gp_create_index_concurrently = FALSE;

/* Enable check for compatibility of encoding and locale in createdb */
bool		gp_encoding_check_locale_compatibility = true;

/* Priority for the segworkers relative to the postmaster's priority */
int			gp_segworker_relative_priority = PRIO_MAX;

/* Max size of dispatched plans; 0 if no limit */
int			gp_max_plan_size = 0;

/* Disable setting of tuple hints while reading */
bool		gp_disable_tuple_hints = false;

int			gp_workfile_compress_algorithm = 0;
bool		gp_workfile_checksumming = false;
int			gp_workfile_caching_loglevel = DEBUG1;
int			gp_sessionstate_loglevel = DEBUG1;

/* Maximum disk space to use for workfiles on a segment, in kilobytes */
double		gp_workfile_limit_per_segment = 0;

/* Maximum disk space to use for workfiles per query on a segment, in kilobytes */
double		gp_workfile_limit_per_query = 0;

/* Maximum number of workfiles to be created by a query */
int			gp_workfile_limit_files_per_query = 0;
int			gp_workfile_bytes_to_checksum = 16;

/* The type of work files that HashJoin should use */
int			gp_workfile_type_hashjoin = 0;

/* Gpmon */
bool		gp_enable_gpperfmon = false;
int			gp_gpperfmon_send_interval = 1;
int			gpperfmon_log_alert_level = GPPERFMON_LOG_ALERT_LEVEL_NONE;

/* Enable single-slice single-row inserts ?*/
bool		gp_enable_fast_sri = true;

/* Enable single-mirror pair dispatch. */
bool		gp_enable_direct_dispatch = true;

/* Disable logging while creating mapreduce objects */
bool		gp_mapreduce_define = false;

/* Force core dump on memory context error */
bool		coredump_on_memerror = false;

/* Experimental feature for MPP-4082. Please read doc before setting this guc */
int			gp_autostats_mode;
char	   *gp_autostats_mode_string;
int			gp_autostats_mode_in_functions;
char	   *gp_autostats_mode_in_functions_string;
int			gp_autostats_on_change_threshold = 100000;
bool		log_autostats = true;

/* --------------------------------------------------------------------------------------------------
 * Miscellaneous developer use
 */

bool		gp_dev_notice_agg_cost = false;

/* --------------------------------------------------------------------------------------------------
 * Server debugging
 */

/*
 * gp_debug_linger (integer)
 *
 * Upon an error with severity FATAL and error code ERRCODE_INTERNAL_ERROR,
 * errfinish() will sleep() for the specified number of seconds before
 * termination, to let the user attach a debugger.
 */
int			gp_debug_linger = 30;

/* ----------------
 * Non-GUC globals
 */

int			currentSliceId = UNSET_SLICE_ID;	/* used by elog to show the
												 * current slice the process
												 * is executing. */
SeqServerControlBlock *seqServerCtl;

/* Segment id where singleton gangs are to be dispatched. */
int			gp_singleton_segindex;

bool		gp_cost_hashjoin_chainwalk = false;

/* ----------------
 * This variable is initialized by the postmaster from command line arguments
 *
 * Any code needing the "numsegments"
 * can simply #include cdbvars.h, and use GpIdentity.numsegments
 */
GpId		GpIdentity = {UNINITIALIZED_GP_IDENTITY_VALUE, UNINITIALIZED_GP_IDENTITY_VALUE, UNINITIALIZED_GP_IDENTITY_VALUE};

void
verifyGpIdentityIsSet(void)
{
	if (GpIdentity.numsegments == UNINITIALIZED_GP_IDENTITY_VALUE ||
		GpIdentity.dbid == UNINITIALIZED_GP_IDENTITY_VALUE ||
		GpIdentity.segindex == UNINITIALIZED_GP_IDENTITY_VALUE)
	{
		elog(ERROR, "GpIdentity is not set");
	}
}

/*
 * Keep track of a few dispatch-related  statistics:
 */
int			cdb_total_slices = 0;
int			cdb_total_plans = 0;
int			cdb_max_slices = 0;

/*
 * Local macro to provide string values of numeric defines.
 */
#define CppNumericAsString(s) CppAsString(s)

/*
 *	Forward declarations of local function.
 */
GpRoleValue string_to_role(const char *string);
const char *role_to_string(GpRoleValue role);


/*
 * Convert a Greenplum Database role string (as for gp_session_role or gp_role) to an
 * enum value of type GpRoleValue. Return GP_ROLE_UNDEFINED in case the
 * string is unrecognized.
 */
GpRoleValue
string_to_role(const char *string)
{
	GpRoleValue role = GP_ROLE_UNDEFINED;

	if (pg_strcasecmp(string, "dispatch") == 0 || pg_strcasecmp(string, "") == 0)
	{
		role = GP_ROLE_DISPATCH;
	}
	else if (pg_strcasecmp(string, "execute") == 0)
	{
		role = GP_ROLE_EXECUTE;
	}
	else if (pg_strcasecmp(string, "utility") == 0)
	{
		role = GP_ROLE_UTILITY;
	}

	return role;
}

/*
 * Convert a GpRoleValue to a role string (as for gp_session_role or
 * gp_role).  Return eyecatcher in the unexpected event that the value
 * is unknown or undefined.
 */
const char *
role_to_string(GpRoleValue role)
{
	switch (role)
	{
		case GP_ROLE_DISPATCH:
			return "dispatch";
		case GP_ROLE_EXECUTE:
			return "execute";
		case GP_ROLE_UTILITY:
			return "utility";
		case GP_ROLE_UNDEFINED:
		default:
			return "*undefined*";
	}
}


/*
 * Check and Assign routines for "gp_session_role" option.  Because this variable
 * has context PGC_BACKEND, we expect this assigment to happen only during
 * setup of a BACKEND, e.g., based on the role value specified on the connect
 * request.
 *
 * See src/backend/util/misc/guc.c for option definition.
 */
bool
check_gp_session_role(char **newval, void **extra, GucSource source)
{
	GpRoleValue newrole = string_to_role(*newval);

	if (newrole == GP_ROLE_UNDEFINED)
	{
		return false;
	}

	/* Force utility mode in a stand-alone backend. */
	if (!IsPostmasterEnvironment && newrole != GP_ROLE_UTILITY)
	{
		if (source != PGC_S_DEFAULT)
			elog(WARNING, "gp_session_role forced to 'utility' in single-user mode");

		*newval = strdup("utility");
	}
	return true;
}

void
assign_gp_session_role(const char *newval, void *extra)
{
#if FALSE
	elog(DEBUG1, "assign_gp_session_role: gp_session_role=%s, newval=%s",
		 show_gp_session_role(), newval);
#endif

<<<<<<< HEAD
	GpRoleValue newrole = string_to_role(newval);

	Assert(newrole != GP_ROLE_UNDEFINED);

	Gp_session_role = newrole;
	Gp_role = Gp_session_role;

	if (Gp_role == GP_ROLE_DISPATCH)
		Gp_segment = -1;

	if (Gp_role == GP_ROLE_UTILITY && MyProc != NULL)
		MyProc->mppIsWriter = false;
=======
		if (Gp_role == GP_ROLE_UTILITY && MyProc != NULL)
			MyProc->mppIsWriter = false;
	}
	return newval;
>>>>>>> ac74f825
}



/*
 * Check and Assign routines for "gp_role" option.  This variable has context
 * PGC_SUSET so that is can only be set by a superuser via the SET command.
 * (It can also be set using an option on postmaster start, but this isn't
 * interesting beccause the derived global CdbRole is always set (along with
 * CdbSessionRole) on backend startup for a new connection.
 *
 * See src/backend/util/misc/guc.c for option definition.
 */
bool
check_gp_role(char **newval, void **extra, GucSource source)
{
	GpRoleValue newrole = string_to_role(*newval);

	if (newrole == GP_ROLE_UNDEFINED)
	{
		return false;
	}
	return true;
}

void
assign_gp_role(const char *newval, void *extra)
{
#if FALSE
	elog(DEBUG1, "assign_gp_role: gp_role=%s, newval=%s, doit=%s",
		 show_gp_role(), newval, (doit ? "true" : "false"));
#endif

	GpRoleValue newrole = string_to_role(newval);
	GpRoleValue oldrole = Gp_role;

	Assert(newrole != GP_ROLE_UNDEFINED);

	/*
	 * When changing between roles, we must call cdb_cleanup and then
	 * cdb_setup to get setup and connections appropriate to the new role.
	 */
	bool		do_disconnect = false;
	bool		do_connect = false;

	if (Gp_role != newrole && IsUnderPostmaster)
	{
		if (Gp_role != GP_ROLE_UTILITY)
			do_disconnect = true;

		if (newrole != GP_ROLE_UTILITY)
			do_connect = true;
	}

	if (do_disconnect)
		cdb_cleanup(0, 0);

	Gp_role = newrole;

	// GPDB_91_MERGE_FIXME: we don't have access to 'source' anymore
	//if (source != PGC_S_DEFAULT)
	{
		if (do_connect)
		{
			/*
			 * In case there are problems with the Greenplum Database
			 * tables or data, we catch any error coming out of
			 * cdblink_setup so we can set the gp_role back to what it
			 * was.  Otherwise we may be left with inappropriate
			 * connections for the new role.
			 */
			PG_TRY();
			{
				cdb_setup();
			}
			PG_CATCH();
			{
				cdb_cleanup(0, 0);
				Gp_role = oldrole;
				if (Gp_role != GP_ROLE_UTILITY)
					cdb_setup();
				PG_RE_THROW();
			}
			PG_END_TRY();
		}
	}
}


/*
 * Assign hook routine for "gp_connections_per_thread" option.  This variable has context
 * PGC_SUSET so that is can only be set by a superuser via the SET command.
 * (It can also be set in config file, but not inside of PGOPTIONS.)
 *
 * See src/backend/util/misc/guc.c for option definition.
 */
void
assign_gp_connections_per_thread(int newval, void *extra)
{
#if FALSE
	elog(DEBUG1, "assign_gp_connections_per_thread: gp_connections_per_thread=%s, newval=%d",
		 show_gp_connections_per_thread(), newval);
#endif

	cdbdisp_setAsync(newval == 0);
	cdbgang_setAsync(newval == 0);
	gp_connections_per_thread = newval;
}

/*
 * Show hook routine for "gp_session_role" option.
 *
 * See src/backend/util/misc/guc.c for option definition.
 */
const char *
show_gp_session_role(void)
{
	return role_to_string(Gp_session_role);
}


/*
 * Show hook routine for "gp_role" option.
 *
 * See src/backend/util/misc/guc.c for option definition.
 */
const char *
show_gp_role(void)
{
	return role_to_string(Gp_role);
}

/*
 * Show hook routine for "gp_connections_per_thread" option.
 *
 * See src/backend/util/misc/guc.c for option definition.
 */
const char *
show_gp_connections_per_thread(void)
{
	/*
	 * We rely on the fact that the memory context will clean up the memory
	 * for the buffer.data.
	 */
	StringInfoData buffer;

	initStringInfo(&buffer);

	appendStringInfo(&buffer, "%d", gp_connections_per_thread);

	return buffer.data;
}



/* --------------------------------------------------------------------------------------------------
 * Logging
 */


/*
 * gp_log_gangs (string)
 *
 * Should creation, reallocation and cleanup of gangs of QE processes be logged?
 * "OFF"	 -> only errors are logged
 * "TERSE"	 -> terse logging of routine events, e.g. creation of new qExecs
 * "VERBOSE" -> gang allocation per command is logged
 * "DEBUG"	 -> additional events are logged at severity level DEBUG1 to DEBUG5
 *
 * The messages that are enabled by the TERSE and VERBOSE settings are
 * written with a severity level of LOG.
 */
int gp_log_gang;

/*
 * gp_log_fts (string)
 *
 * What kind of messages should the fault-prober log ?
 * "OFF"	 -> only errors are logged
 * "TERSE"	 -> terse logging of routine events
 * "VERBOSE" -> gang allocation per command is logged
 * "DEBUG"	 -> additional events are logged at severity level DEBUG1 to DEBUG5
 *
 * The messages that are enabled by the TERSE and VERBOSE settings are
 * written with a severity level of LOG.
 */
int gp_log_fts;

/*
 * gp_log_interconnect (string)
 *
 * Should connections between internal processes be logged?  (qDisp/qExec/etc)
 * "OFF"	 -> connection errors are logged
 * "TERSE"	 -> terse logging of routine events, e.g. successful connections
 * "VERBOSE" -> most interconnect setup events are logged
 * "DEBUG"	 -> additional events are logged at severity level DEBUG1 to DEBUG5.
 *
 * The messages that are enabled by the TERSE and VERBOSE settings are
 * written with a severity level of LOG.
 */
int gp_log_interconnect;

/*
 * gp_enable_gpperfmon and gp_gpperfmon_send_interval are GUCs that we'd like
 * to have propagate from master to segments but we don't want non-super users
 * to be able to set it.  Unfortunately, as long as we use libpq to connect to
 * the segments its hard to create a clean way of doing this.
 *
 * Here we check and enforce that if the value is being set on the master its being
 * done as superuser and not a regular user.
 *
 */
bool
gpvars_check_gp_enable_gpperfmon(bool *newval, void **extra, GucSource source)
{
	if (Gp_role == GP_ROLE_DISPATCH && IsUnderPostmaster && GetCurrentRoleId() != InvalidOid && !superuser())
	{
		GUC_check_errcode(ERRCODE_INSUFFICIENT_PRIVILEGE);
		GUC_check_errmsg("must be superuser to set gp_enable_gpperfmon");
		return false;
	}

	return true;
}

bool
gpvars_check_gp_gpperfmon_send_interval(int *newval, void **extra, GucSource source)
{
	if (Gp_role == GP_ROLE_DISPATCH && IsUnderPostmaster && GetCurrentRoleId() != InvalidOid && !superuser())
	{
		GUC_check_errcode(ERRCODE_INSUFFICIENT_PRIVILEGE);
		GUC_check_errmsg("must be superuser to set gp_gpperfmon_send_interval");
		return false;
	}

	return true;
}

/*
 * gpvars_check_gp_resource_manager_policy
 * gpvars_assign_gp_resource_manager_policy
 * gpvars_show_gp_resource_manager_policy
 */
bool
gpvars_check_gp_resource_manager_policy(char **newval, void **extra, GucSource source)
{
	if (*newval == NULL ||
		*newval[0] == 0 ||
		!pg_strcasecmp("queue", *newval) ||
		!pg_strcasecmp("group", *newval))
		return true;

	GUC_check_errmsg("invalid value for resource manager policy: \"%s\"", *newval);
	return false;
}

void
gpvars_assign_gp_resource_manager_policy(const char *newval, void *extra)
{
	/*
	 * Probe resgroup configurations even not in resgroup mode,
	 * variables like gp_resource_group_enable_cgroup_memory need to
	 * be properly set in all modes.
	 */
	ResGroupOps_Probe();

	if (newval == NULL || newval[0] == 0)
		Gp_resource_manager_policy = RESOURCE_MANAGER_POLICY_QUEUE;
	else if (!pg_strcasecmp("queue", newval))
		Gp_resource_manager_policy = RESOURCE_MANAGER_POLICY_QUEUE;
	else if (!pg_strcasecmp("group", newval))
	{
		ResGroupOps_Bless();
		Gp_resource_manager_policy = RESOURCE_MANAGER_POLICY_GROUP;
		gp_enable_resqueue_priority = false;
	}
	/*
	 * No else should happen, since newval has been checked in check_hook.
	 */
}

const char *
gpvars_show_gp_resource_manager_policy(void)
{
	switch (Gp_resource_manager_policy)
	{
		case RESOURCE_MANAGER_POLICY_QUEUE:
			return "queue";
		case RESOURCE_MANAGER_POLICY_GROUP:
			return "group";
		default:
			Assert(!"unexpected resource manager policy");
			return "unknown";
	}
}

/*
 * gpvars_assign_statement_mem
 */
bool
gpvars_check_statement_mem(int *newval, void **extra, GucSource source)
{
	if (*newval >= max_statement_mem)
	{
		GUC_check_errmsg("Invalid input for statement_mem, must be less than max_statement_mem (%d kB)",
						 max_statement_mem);
	}

	return true;
}

/*
 * increment_command_count
 *	  Increment gp_command_count. If the new command count is 0 or a negative number, reset it to 1.
 */
void
increment_command_count()
{
	if (gp_cancel_query_print_log)
	{
		ereport(LOG,
				(errmsg("Incrementing command count from %d to %d",
						gp_command_count, gp_command_count + 1),
				 errprintstack(true)));
	}

	gp_command_count++;
	if (gp_command_count <= 0)
	{
		gp_command_count = 1;
	}
}

Datum mpp_execution_segment(PG_FUNCTION_ARGS);
Datum gp_execution_dbid(PG_FUNCTION_ARGS);

/*
 * Implements the gp_execution_segment() function to return the contentid
 * of the current executing segment.
 */
Datum
mpp_execution_segment(PG_FUNCTION_ARGS)
{
	PG_RETURN_INT32(GpIdentity.segindex);
}

/*
 * Implements the gp_execution_dbid() function to return the dbid of the
 * current executing segment.
 */
Datum
gp_execution_dbid(PG_FUNCTION_ARGS)
{
	PG_RETURN_INT32(GpIdentity.dbid);
}<|MERGE_RESOLUTION|>--- conflicted
+++ resolved
@@ -481,7 +481,6 @@
 		 show_gp_session_role(), newval);
 #endif
 
-<<<<<<< HEAD
 	GpRoleValue newrole = string_to_role(newval);
 
 	Assert(newrole != GP_ROLE_UNDEFINED);
@@ -489,17 +488,8 @@
 	Gp_session_role = newrole;
 	Gp_role = Gp_session_role;
 
-	if (Gp_role == GP_ROLE_DISPATCH)
-		Gp_segment = -1;
-
 	if (Gp_role == GP_ROLE_UTILITY && MyProc != NULL)
 		MyProc->mppIsWriter = false;
-=======
-		if (Gp_role == GP_ROLE_UTILITY && MyProc != NULL)
-			MyProc->mppIsWriter = false;
-	}
-	return newval;
->>>>>>> ac74f825
 }
 
 
