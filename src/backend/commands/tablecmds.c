/*-------------------------------------------------------------------------
 *
 * tablecmds.c
 *	  Commands for creating and altering table structures and settings
 *
 * Portions Copyright (c) 2005-2010, Greenplum inc
 * Portions Copyright (c) 2012-Present Pivotal Software, Inc.
 * Portions Copyright (c) 1996-2008, PostgreSQL Global Development Group
 * Portions Copyright (c) 1994, Regents of the University of California
 *
 *
 * IDENTIFICATION
 *	  $PostgreSQL: pgsql/src/backend/commands/tablecmds.c,v 1.274 2008/12/15 21:35:31 tgl Exp $
 *
 *-------------------------------------------------------------------------
 */
#include "postgres.h"

#include "access/aocs_compaction.h"
#include "access/appendonlywriter.h"
#include "access/bitmap.h"
#include "access/genam.h"
#include "access/heapam.h"
#include "access/nbtree.h"
#include "access/reloptions.h"
#include "access/relscan.h"
#include "access/sysattr.h"
#include "access/xact.h"
#include "catalog/catalog.h"
#include "catalog/dependency.h"
#include "catalog/heap.h"
#include "catalog/index.h"
#include "catalog/indexing.h"
#include "catalog/namespace.h"
#include "catalog/pg_appendonly_fn.h"
#include "catalog/pg_attribute_encoding.h"
#include "catalog/pg_compression.h"
#include "catalog/pg_constraint.h"
#include "catalog/pg_depend.h"
#include "catalog/pg_inherits.h"
#include "catalog/pg_namespace.h"
#include "catalog/pg_opclass.h"
#include "catalog/pg_partition.h"
#include "catalog/pg_partition_rule.h"
#include "catalog/pg_tablespace.h"
#include "catalog/pg_trigger.h"
#include "catalog/pg_tablespace.h"
#include "catalog/pg_type.h"
#include "catalog/pg_type_fn.h"
#include "catalog/storage.h"
#include "catalog/toasting.h"
#include "cdb/cdbappendonlyam.h"
#include "cdb/cdbaocsam.h"
#include "cdb/cdbpartition.h"
#include "commands/cluster.h"
#include "commands/copy.h"
#include "commands/defrem.h"
#include "commands/sequence.h"
#include "commands/tablecmds.h"
#include "commands/tablespace.h"
#include "commands/trigger.h"
#include "commands/typecmds.h"
#include "executor/executor.h"
#include "miscadmin.h"
#include "nodes/makefuncs.h"
#include "nodes/nodeFuncs.h"
#include "nodes/parsenodes.h"
#include "optimizer/clauses.h"
#include "optimizer/plancat.h"
#include "optimizer/planner.h"
#include "optimizer/prep.h"
#include "parser/gramparse.h"
#include "parser/parse_clause.h"
#include "parser/parse_coerce.h"
#include "parser/parse_expr.h"
#include "parser/parse_oper.h"
#include "parser/parse_partition.h"
#include "parser/parse_relation.h"
#include "parser/parse_target.h"
#include "parser/parse_type.h"
#include "parser/parse_utilcmd.h"
#include "parser/parser.h"
#include "rewrite/rewriteDefine.h"
#include "rewrite/rewriteHandler.h"
#include "rewrite/rewriteManip.h"
#include "storage/bufmgr.h"
#include "storage/lmgr.h"
#include "storage/sinval.h"
#include "tcop/utility.h"
#include "utils/acl.h"
#include "utils/builtins.h"
#include "utils/datum.h"
#include "utils/fmgroids.h"
#include "utils/inval.h"
#include "utils/lsyscache.h"
#include "utils/memutils.h"
#include "utils/relcache.h"
#include "utils/snapmgr.h"
#include "utils/syscache.h"
#include "utils/tqual.h"

#include "cdb/cdbdisp.h"
#include "cdb/cdbdisp_query.h"
#include "cdb/cdbvars.h"
#include "cdb/cdbrelsize.h"
#include "cdb/cdboidsync.h"

#include "cdb/cdbmirroredfilesysobj.h"
#include "cdb/cdbmirroredbufferpool.h"
#include "cdb/cdbmirroredappendonly.h"
#include "cdb/cdbpersistentfilesysobj.h"


/*
 * ON COMMIT action list
 */
typedef struct OnCommitItem
{
	Oid			relid;			/* relid of relation */
	OnCommitAction oncommit;	/* what to do at end of xact */

	/*
	 * If this entry was created during the current transaction,
	 * creating_subid is the ID of the creating subxact; if created in a prior
	 * transaction, creating_subid is zero.  If deleted during the current
	 * transaction, deleting_subid is the ID of the deleting subxact; if no
	 * deletion request is pending, deleting_subid is zero.
	 */
	SubTransactionId creating_subid;
	SubTransactionId deleting_subid;
} OnCommitItem;

static List *on_commits = NIL;


/*
 * State information for ALTER TABLE
 *
 * The pending-work queue for an ALTER TABLE is a List of AlteredTableInfo
 * structs, one for each table modified by the operation (the named table
 * plus any child tables that are affected).  We save lists of subcommands
 * to apply to this table (possibly modified by parse transformation steps);
 * these lists will be executed in Phase 2.  If a Phase 3 step is needed,
 * necessary information is stored in the constraints and newvals lists.
 *
 * Phase 2 is divided into multiple passes; subcommands are executed in
 * a pass determined by subcommand type.
 */

#define AT_PASS_DROP			0		/* DROP (all flavors) */
#define AT_PASS_ALTER_TYPE		1		/* ALTER COLUMN TYPE */
#define AT_PASS_OLD_INDEX		2		/* re-add existing indexes */
#define AT_PASS_OLD_CONSTR		3		/* re-add existing constraints */
#define AT_PASS_COL_ATTRS		4		/* set other column attributes */
/* We could support a RENAME COLUMN pass here, but not currently used */
#define AT_PASS_ADD_COL			5		/* ADD COLUMN */
#define AT_PASS_ADD_INDEX		6		/* ADD indexes */
#define AT_PASS_ADD_CONSTR		7		/* ADD constraints, defaults */
#define AT_PASS_MISC			8		/* other stuff */
#define AT_NUM_PASSES			9

typedef struct AlteredTableInfo
{
	/* Information saved before any work commences: */
	Oid			relid;			/* Relation to work on */
	char		relkind;		/* Its relkind */
	TupleDesc	oldDesc;		/* Pre-modification tuple descriptor */
	/* Information saved by Phase 1 for Phase 2: */
	List	   *subcmds[AT_NUM_PASSES]; /* Lists of AlterTableCmd */
	/* Information saved by Phases 1/2 for Phase 3: */
	List	   *constraints;	/* List of NewConstraint */
	List	   *newvals;		/* List of NewColumnValue */
	bool		new_notnull;	/* T if we added new NOT NULL constraints */
	bool		new_dropoids;	/* T if we dropped the OID column */
	Oid			newTableSpace;	/* new tablespace; 0 means no change */
	Oid			exchange_relid;	/* for EXCHANGE, the exchanged in rel */
	/* Objects to rebuild after completing ALTER TYPE operations */
	List	   *changedConstraintOids;	/* OIDs of constraints to rebuild */
	List	   *changedConstraintDefs;	/* string definitions of same */
	List	   *changedIndexOids;		/* OIDs of indexes to rebuild */
	List	   *changedIndexDefs;		/* string definitions of same */
} AlteredTableInfo;

/*
 * Struct describing one new column value that needs to be computed during
 * Phase 3 copy (this could be either a new column with a non-null default, or
 * a column that we're changing the type of).  Columns without such an entry
 * are just copied from the old table during ATRewriteTable.  Note that the
 * expr is an expression over *old* table values.
 */
typedef struct NewColumnValue
{
	AttrNumber	attnum;			/* which column */
	Expr	   *expr;			/* expression to compute */
	ExprState  *exprstate;		/* execution state */
} NewColumnValue;

/*
 * Error-reporting support for RemoveRelations
 */
struct dropmsgstrings
{
	char		kind;
	int			nonexistent_code;
	const char *nonexistent_msg;
	const char *skipping_msg;
	const char *nota_msg;
	const char *drophint_msg;
};

static const struct dropmsgstrings dropmsgstringarray[] = {
	{RELKIND_RELATION,
	 ERRCODE_UNDEFINED_TABLE,
	 gettext_noop("table \"%s\" does not exist"),
	 gettext_noop("table \"%s\" does not exist, skipping"),
	 gettext_noop("\"%s\" is not a table"),
	 gettext_noop("Use DROP TABLE to remove a table, DROP EXTERNAL TABLE if external, or DROP FOREIGN TABLE if foreign.")},
	{RELKIND_SEQUENCE,
	 ERRCODE_UNDEFINED_TABLE,
	 gettext_noop("sequence \"%s\" does not exist"),
	 gettext_noop("sequence \"%s\" does not exist, skipping"),
	 gettext_noop("\"%s\" is not a sequence"),
	 gettext_noop("Use DROP SEQUENCE to remove a sequence.")},
	{RELKIND_VIEW,
	 ERRCODE_UNDEFINED_TABLE,
	 gettext_noop("view \"%s\" does not exist"),
	 gettext_noop("view \"%s\" does not exist, skipping"),
	 gettext_noop("\"%s\" is not a view"),
	 gettext_noop("Use DROP VIEW to remove a view.")},
	{RELKIND_INDEX,
	 ERRCODE_UNDEFINED_OBJECT,
	 gettext_noop("index \"%s\" does not exist"),
	 gettext_noop("index \"%s\" does not exist, skipping"),
	 gettext_noop("\"%s\" is not an index"),
	 gettext_noop("Use DROP INDEX to remove an index.")},
	{RELKIND_COMPOSITE_TYPE,
	 ERRCODE_UNDEFINED_OBJECT,
	 gettext_noop("type \"%s\" does not exist"),
	 gettext_noop("type \"%s\" does not exist, skipping"),
	 gettext_noop("\"%s\" is not a type"),
	 gettext_noop("Use DROP TYPE to remove a type.")},
	{'\0', 0, NULL, NULL, NULL, NULL}
};


static void truncate_check_rel(Relation rel);
static void MergeAttributesIntoExisting(Relation child_rel, Relation parent_rel,
						List *inhAttrNameList, bool is_partition);
List * MergeAttributes(List *schema, List *supers, bool istemp, bool isPartitioned,
				List **supOids, List **supconstr, int *supOidCount, GpPolicy *policy);
static bool MergeCheckConstraint(List *constraints, char *name, Node *expr);
static void MergeConstraintsIntoExisting(Relation child_rel, Relation parent_rel);
static void StoreCatalogInheritance(Oid relationId, List *supers);
static void StoreCatalogInheritance1(Oid relationId, Oid parentOid,
						 int16 seqNumber, Relation inhRelation,
						 bool is_partition);
static int	findAttrByName(const char *attributeName, List *schema);
static void setRelhassubclassInRelation(Oid relationId, bool relhassubclass);
static void AlterIndexNamespaces(Relation classRel, Relation rel,
					 Oid oldNspOid, Oid newNspOid, ObjectAddresses *objsMoved);
static void AlterSeqNamespaces(Relation classRel, Relation rel,
				   Oid oldNspOid, Oid newNspOid, ObjectAddresses *objsMoved,
				   LOCKMODE lockmode);
static int transformColumnNameList(Oid relId, List *colList,
						int16 *attnums, Oid *atttypids);
static int transformFkeyGetPrimaryKey(Relation pkrel, Oid *indexOid,
						   List **attnamelist,
						   int16 *attnums, Oid *atttypids,
						   Oid *opclasses);
static void validateForeignKeyConstraint(FkConstraint *fkconstraint,
							 Relation rel, Relation pkrel, Oid constraintOid);
static void createForeignKeyTriggers(Relation rel, FkConstraint *fkconstraint,
						 Oid constraintOid);
static void ATController(Relation rel, List *cmds, bool recurse);
static void prepSplitCmd(Relation rel, PgPartRule *prule, bool is_at);
static void ATPrepCmd(List **wqueue, Relation rel, AlterTableCmd *cmd,
		  bool recurse, bool recursing);
static void ATRewriteCatalogs(List **wqueue);
static void ATAddToastIfNeeded(List **wqueue);
static void ATExecCmd(List **wqueue, AlteredTableInfo *tab, Relation rel,
					  AlterTableCmd *cmd);
static void ATRewriteTables(List **wqueue);
static void ATRewriteTable(AlteredTableInfo *tab, Oid OIDNewHeap);
static void ATAocsWriteNewColumns(
		AOCSAddColumnDesc idesc, AOCSHeaderScanDesc sdesc,
		AlteredTableInfo *tab, ExprContext *econtext, TupleTableSlot *slot);
static bool ATAocsNoRewrite(AlteredTableInfo *tab);
static AlteredTableInfo *ATGetQueueEntry(List **wqueue, Relation rel);
static void ATSimplePermissions(Relation rel, bool allowView);
static void ATSimplePermissionsRelationOrIndex(Relation rel);
static void ATSimpleRecursion(List **wqueue, Relation rel,
				  AlterTableCmd *cmd, bool recurse);
#if 0
static void ATOneLevelRecursion(List **wqueue, Relation rel,
					AlterTableCmd *cmd);
#endif
static void ATPrepAddColumn(List **wqueue, Relation rel, bool recurse,
				AlterTableCmd *cmd);
static void ATExecAddColumn(AlteredTableInfo *tab, Relation rel,
				ColumnDef *colDef);
static void add_column_datatype_dependency(Oid relid, int32 attnum, Oid typid);
static void ATExecDropNotNull(Relation rel, const char *colName);
static void ATExecSetNotNull(AlteredTableInfo *tab, Relation rel,
				 const char *colName);
static void ATPrepColumnDefault(Relation rel, bool recurse, AlterTableCmd *cmd);
static void ATExecColumnDefault(Relation rel, const char *colName,
					ColumnDef *newDefault);
static void ATPrepSetStatistics(Relation rel, const char *colName,
					Node *flagValue);
static void ATExecSetStatistics(Relation rel, const char *colName,
					Node *newValue);
static void ATExecSetStorage(Relation rel, const char *colName,
				 Node *newValue);
static void ATExecDropColumn(List **wqueue, Relation rel, const char *colName,
				 DropBehavior behavior,
				 bool recurse, bool recursing);
static void ATExecAddIndex(AlteredTableInfo *tab, Relation rel,
			   IndexStmt *stmt, bool is_rebuild);
static void ATExecAddConstraint(List **wqueue,
								AlteredTableInfo *tab, Relation rel,
								Node *newConstraint, bool recurse);
static void ATAddCheckConstraint(List **wqueue,
								 AlteredTableInfo *tab, Relation rel,
								 Constraint *constr,
								 bool recurse, bool recursing);
static void ATAddForeignKeyConstraint(AlteredTableInfo *tab, Relation rel,
						  FkConstraint *fkconstraint);
static void ATExecDropConstraint(Relation rel, const char *constrName,
								 DropBehavior behavior, 
								 bool recurse, bool recursing);
static void ATPrepAlterColumnType(List **wqueue,
					  AlteredTableInfo *tab, Relation rel,
					  bool recurse, bool recursing,
					  AlterTableCmd *cmd);
static void ATExecAlterColumnType(AlteredTableInfo *tab, Relation rel,
					  const char *colName, TypeName *typename);
static void ATPostAlterTypeCleanup(List **wqueue, AlteredTableInfo *tab);
static void ATPostAlterTypeParse(char *cmd, List **wqueue);
static void change_owner_recurse_to_sequences(Oid relationOid,
								  Oid newOwnerId);
static void ATExecClusterOn(Relation rel, const char *indexName);
static void ATExecDropCluster(Relation rel);
static void ATPrepSetTableSpace(AlteredTableInfo *tab, Relation rel,
					char *tablespacename);
static void ATPartsPrepSetTableSpace(List **wqueue, Relation rel, AlterTableCmd *cmd, 
									 List *oids);
static void ATExecSetTableSpace(Oid tableOid, Oid newTableSpace);
static void ATExecSetRelOptions(Relation rel, List *defList, bool isReset);
static void ATExecEnableDisableTrigger(Relation rel, char *trigname,
						   char fires_when, bool skip_system);
static void ATExecEnableDisableRule(Relation rel, char *rulename,
						char fires_when);
static void ATExecAddInherit(Relation rel, Node *node);
static void ATExecDropInherit(Relation rel, RangeVar *parent, bool is_partition);
static void ATExecSetDistributedBy(Relation rel, Node *node,
								   AlterTableCmd *cmd);
static void ATPrepExchange(Relation rel, AlterPartitionCmd *pc);
static void ATPrepDropConstraint(List **wqueue, Relation rel, AlterTableCmd *cmd, bool recurse, bool recursing);

const char* synthetic_sql = "(internally generated SQL command)";

/* ALTER TABLE ... PARTITION */


static void ATPExecPartAdd(AlteredTableInfo *tab,
						   Relation rel,
                           AlterPartitionCmd *pc,
						   AlterTableType att);				/* Add */
static void ATPExecPartAlter(List **wqueue, AlteredTableInfo *tab, 
							 Relation rel,
                             AlterPartitionCmd *pc);		/* Alter */
static void ATPExecPartDrop(Relation rel,
                            AlterPartitionCmd *pc);			/* Drop */
static void ATPExecPartExchange(AlteredTableInfo *tab,
								Relation rel,
                                AlterPartitionCmd *pc);		/* Exchange */
static void ATPExecPartRename(Relation rel,
                              AlterPartitionCmd *pc);		/* Rename */

static void ATPExecPartSetTemplate(AlteredTableInfo *tab,   /* Set */
								   Relation rel,            /* Subpartition */
                                   AlterPartitionCmd *pc);	/* Template */
static void ATPExecPartSplit(Relation *relp,
                             AlterPartitionCmd *pc);		/* Split */
static List *
atpxTruncateList(Relation rel, PartitionNode *pNode);
static void ATPExecPartTruncate(Relation rel,
                                AlterPartitionCmd *pc);		/* Truncate */
static void copy_buffer_pool_data(Relation rel, SMgrRelation dst,
					  ForkNumber forknum, bool isTemp,
					  ItemPointer persistentTid,
					  int64 persistentSerialNum,
					  bool useWal);

static bool TypeTupleExists(Oid typeId);

static void ATExecPartAddInternal(Relation rel, Node *def);

static RangeVar *make_temp_table_name(Relation rel, BackendId id);
static bool prebuild_temp_table(Relation rel, RangeVar *tmpname, List *distro,
								List *opts, bool isTmpTableAo,
								bool useExistingColumnAttributes);
static void ATPartitionCheck(AlterTableType subtype, Relation rel, bool rejectroot, bool recursing);
static void ATExternalPartitionCheck(AlterTableType subtype, Relation rel, bool recursing);

static char *alterTableCmdString(AlterTableType subtype);

static void change_dropped_col_datatypes(Relation rel);

static void CheckDropRelStorage(RangeVar *rel, ObjectType removeType);

/* ----------------------------------------------------------------
 *		DefineRelation
 *				Creates a new relation.
 *
 * If successful, returns the OID of the new relation.
 *
 * If 'dispatch' is true (and we are running in QD), the statement is
 * also dispatched to the QE nodes. Otherwise it is the caller's
 * responsibility to dispatch.
 * ----------------------------------------------------------------
 */
Oid
DefineRelation(CreateStmt *stmt, char relkind, char relstorage, bool dispatch)
{
	char		relname[NAMEDATALEN];
	Oid			namespaceId;
	List	   *schema;
	Oid			relationId = InvalidOid;
	Oid			tablespaceId;
	Relation	rel;
	TupleDesc	descriptor;
	List	   *old_constraints;
	bool		localHasOids;
	List	   *rawDefaults;
	List	   *cookedDefaults;
	Datum		reloptions;
	ListCell   *listptr;
	AttrNumber	attnum;
	bool		isPartitioned;

	ItemPointerData	persistentTid;
	int64			persistentSerialNum;

	List	   *cooked_constraints;
	bool		shouldDispatch = dispatch &&
								 Gp_role == GP_ROLE_DISPATCH &&
                                 IsNormalProcessingMode();


	/*
	 * In QE mode, tableElts contain not only the normal ColumnDefs, but also
	 * pre-made CookedConstraints. Separate them into different lists.
	 */
	schema = NIL;
	cooked_constraints = NIL;
	foreach(listptr, stmt->tableElts)
	{
		Node	   *node = lfirst(listptr);

		if (IsA(node, CookedConstraint))
			cooked_constraints = lappend(cooked_constraints, node);
		else
			schema = lappend(schema, node);
	}
	Assert(cooked_constraints == NIL || Gp_role == GP_ROLE_EXECUTE);

	/*
	 * Truncate relname to appropriate length (probably a waste of time, as
	 * parser should have done this already).
	 */
	StrNCpy(relname, stmt->relation->relname, NAMEDATALEN);

	/*
	 * Check consistency of arguments
	 */
	if (stmt->oncommit != ONCOMMIT_NOOP && !stmt->relation->istemp)
		ereport(ERROR,
				(errcode(ERRCODE_INVALID_TABLE_DEFINITION),
				 errmsg("ON COMMIT can only be used on temporary tables")));

	/*
	 * Security check: disallow creating temp tables from security-restricted
	 * code.  This is needed because calling code might not expect untrusted
	 * tables to appear in pg_temp at the front of its search path.
	 */
	if (stmt->relation->istemp && InSecurityRestrictedOperation())
		ereport(ERROR,
				(errcode(ERRCODE_INSUFFICIENT_PRIVILEGE),
				 errmsg("cannot create temporary table within security-restricted operation")));

	/*
	 * Look up the namespace in which we are supposed to create the relation.
	 * Check we have permission to create there. Skip check if bootstrapping,
	 * since permissions machinery may not be working yet.
	 */
	namespaceId = RangeVarGetCreationNamespace(stmt->relation);

	if (!IsBootstrapProcessingMode())
	{
		AclResult	aclresult;

		aclresult = pg_namespace_aclcheck(namespaceId, GetUserId(),
										  ACL_CREATE);
		if (aclresult != ACLCHECK_OK)
			aclcheck_error(aclresult, ACL_KIND_NAMESPACE,
						   get_namespace_name(namespaceId));
	}

	/*
	 * Select tablespace to use.  If not specified, use default tablespace
	 * (which may in turn default to database's default).
	 *
	 * Note: This code duplicates code in indexcmds.c
	 */
	if (relkind == RELKIND_SEQUENCE || 
		relkind == RELKIND_VIEW ||
		relkind == RELKIND_COMPOSITE_TYPE ||
		(relkind == RELKIND_RELATION && (
			relstorage == RELSTORAGE_EXTERNAL ||
			relstorage == RELSTORAGE_FOREIGN  ||
			relstorage == RELSTORAGE_VIRTUAL)))
	{
		/* 
		 * These relkinds have no storage, and thus do not support tablespaces.
		 * We shouldn't go through the regular default case for these because
		 * we don't want to pick up the value from the default_tablespace guc.
		 * MPP-8262: unable to create sequence with default_tablespace
		 */
		Assert(!stmt->tablespacename);
		tablespaceId = InvalidOid;
	}
	else if (stmt->tablespacename)
	{
		/*
		 * Tablespace specified on the command line, or was passed down by
		 * dispatch.
		 */
		tablespaceId = get_tablespace_oid(stmt->tablespacename, false);
		if (!OidIsValid(tablespaceId))
			ereport(ERROR,
					(errcode(ERRCODE_UNDEFINED_OBJECT),
					 errmsg("tablespace \"%s\" does not exist",
							stmt->tablespacename)));
	}
	else
	{
		/*
		 * Get the default tablespace specified via default_tablespace, or fall
		 * back on the database tablespace.
		 */
		tablespaceId = GetDefaultTablespace(stmt->relation->istemp);

		/* Need the real tablespace id for dispatch */
		if (!OidIsValid(tablespaceId)) 
			tablespaceId = MyDatabaseTableSpace;

		/* 
		 * MPP-8238 : inconsistent tablespaces between segments and master 
		 */
		if (shouldDispatch)
			stmt->tablespacename = get_tablespace_name(tablespaceId);
	}

	/* Check permissions except when using database's default */
	if (OidIsValid(tablespaceId) && tablespaceId != MyDatabaseTableSpace)
	{
		AclResult	aclresult;

		aclresult = pg_tablespace_aclcheck(tablespaceId, GetUserId(),
										   ACL_CREATE);
		if (aclresult != ACLCHECK_OK)
			aclcheck_error(aclresult, ACL_KIND_TABLESPACE,
						   get_tablespace_name(tablespaceId));
	}

	/*
	 * Parse and validate reloptions, if any.
	 */
	reloptions = transformRelOptions((Datum) 0, stmt->options, true, false);

	/*
	 * Look up inheritance ancestors and generate relation schema, including
	 * inherited attributes. Update the offsets of the distribution attributes
	 * in GpPolicy if necessary
	 */
	isPartitioned = stmt->partitionBy ? true : false;
	if (Gp_role == GP_ROLE_DISPATCH || Gp_role == GP_ROLE_UTILITY)
	{
		schema = MergeAttributes(schema, stmt->inhRelations,
								 stmt->relation->istemp, isPartitioned,
								 &stmt->inhOids, &old_constraints,
								 &stmt->parentOidCount, stmt->policy);
	}
	else
	{
		/*
		 * In QE mode, we already extracted all the constraints, inherited
		 * or not, from tableElts at the beginning of the function.
		 */
		old_constraints = NIL;
	}

	/*
	 * Create a tuple descriptor from the relation schema.  Note that this
	 * deals with column names, types, and NOT NULL constraints, but not
	 * default values or CHECK constraints; we handle those below.
	 */
	descriptor = BuildDescForRelation(schema);

	localHasOids = interpretOidsOption(stmt->options);
	descriptor->tdhasoid = (localHasOids || stmt->parentOidCount > 0);

	/*
	 * Find columns with default values and prepare for insertion of the
	 * defaults.  Pre-cooked (that is, inherited) defaults go into a list of
	 * CookedConstraint structs that we'll pass to heap_create_with_catalog,
	 * while raw defaults go into a list of RawColumnDefault structs that
	 * will be processed by AddRelationNewConstraints.  (We can't deal with
	 * raw expressions until we can do transformExpr.)
	 *
	 * We can set the atthasdef flags now in the tuple descriptor; this just
	 * saves StoreAttrDefault from having to do an immediate update of the
	 * pg_attribute rows.
	 */
	rawDefaults = NIL;
	cookedDefaults = NIL;
	attnum = 0;

	foreach(listptr, schema)
	{
		ColumnDef  *colDef = lfirst(listptr);

		attnum++;

		if (colDef->raw_default != NULL)
		{
			RawColumnDefault *rawEnt;

			Assert(colDef->cooked_default == NULL);

			rawEnt = (RawColumnDefault *) palloc(sizeof(RawColumnDefault));
			rawEnt->attnum = attnum;
			rawEnt->raw_default = colDef->raw_default;
			rawDefaults = lappend(rawDefaults, rawEnt);
			descriptor->attrs[attnum - 1]->atthasdef = true;
		}
		else if (colDef->cooked_default != NULL)
		{
			CookedConstraint *cooked;

			cooked = (CookedConstraint *) palloc(sizeof(CookedConstraint));
			cooked->contype = CONSTR_DEFAULT;
			cooked->name = NULL;
			cooked->attnum = attnum;
			cooked->expr = stringToNode(colDef->cooked_default);
			cooked->is_local = true;	/* not used for defaults */
			cooked->inhcount = 0;		/* ditto */
			cookedDefaults = lappend(cookedDefaults, cooked);
			descriptor->attrs[attnum - 1]->atthasdef = true;
		}
	}

	/*
	 * In executor mode, we received all the defaults and constraints
	 * in pre-cooked form from the QD, so forget about the lists we
	 * constructed just above, and use the old_constraints we received
	 * from the QD.
	 */
	if (Gp_role != GP_ROLE_EXECUTE)
		cooked_constraints = list_concat(cookedDefaults, old_constraints);

	if (shouldDispatch)
	{
		Relation		pg_class_desc;
		Relation		pg_type_desc;
		MemoryContext	oldContext;

		/*
		 * We use a RowExclusiveLock but hold it till end of transaction so
		 * that two DDL operations will not deadlock between QEs
		 */
		pg_class_desc = heap_open(RelationRelationId, RowExclusiveLock);
		pg_type_desc = heap_open(TypeRelationId, RowExclusiveLock);

		LockRelationOid(DependRelationId, RowExclusiveLock);

		cdb_sync_oid_to_segments();

		heap_close(pg_class_desc, NoLock);  /* gonna update, so don't unlock */

		stmt->relKind = relkind;
		stmt->relStorage = relstorage;

		if (!OidIsValid(stmt->ownerid))
			stmt->ownerid = GetUserId();

		oldContext = MemoryContextSwitchTo(CacheMemoryContext);
		stmt->relation->schemaname = get_namespace_name(namespaceId);
		MemoryContextSwitchTo(oldContext);

		heap_close(pg_type_desc, NoLock);
	}
	else if (Gp_role == GP_ROLE_EXECUTE)
	{
		Assert(stmt->ownerid != InvalidOid);
	}
	else
	{
		if (!OidIsValid(stmt->ownerid))
			stmt->ownerid = GetUserId();
	}

	/* MPP-8405: disallow OIDS on partitioned tables */
	if ((stmt->partitionBy || stmt->is_part_child) &&
		descriptor->tdhasoid && IsNormalProcessingMode() && Gp_role == GP_ROLE_DISPATCH)
			ereport(ERROR,
					(errcode(ERRCODE_INVALID_PARAMETER_VALUE),
					 errmsg("OIDS=TRUE is not allowed on partitioned tables"),
					 errhint("Use OIDS=FALSE.")));

	bool valid_opts = (relstorage == RELSTORAGE_EXTERNAL);

	/*
	 * Create the relation.  Inherited defaults and constraints are passed
	 * in for immediate handling --- since they don't need parsing, they
	 * can be stored immediately.
	 */
	relationId = heap_create_with_catalog(relname,
										  namespaceId,
										  tablespaceId,
										  InvalidOid,
										  stmt->ownerid,
										  descriptor,
										  cooked_constraints,
										  /* relam */ InvalidOid,
										  relkind,
										  relstorage,
										  tablespaceId==GLOBALTABLESPACE_OID,
										  localHasOids,
										  /* bufferPoolBulkLoad */ false,
										  stmt->parentOidCount,
										  stmt->oncommit,
                                          stmt->policy,  /*CDB*/
                                          reloptions,
										  allowSystemTableModsDDL,
										  valid_opts,
										  &persistentTid,
										  &persistentSerialNum);

	StoreCatalogInheritance(relationId, stmt->inhOids);

	/*
	 * We must bump the command counter to make the newly-created relation
	 * tuple visible for opening.
	 */
	CommandCounterIncrement();

	/*
	 * Open the new relation and acquire exclusive lock on it.  This isn't
	 * really necessary for locking out other backends (since they can't see
	 * the new rel anyway until we commit), but it keeps the lock manager from
	 * complaining about deadlock risks.
	 *
	 * GPDB: Don't lock it if we're creating a partition, however. Creating a
	 * heavily-partitioned table would otherwise acquire a lot of locks.
	 */
	if (stmt->is_part_child)
		rel = relation_open(relationId, NoLock);
	else
		rel = relation_open(relationId, AccessExclusiveLock);

	/*
	 * For some reason, even though we have bumped the command counter above,
	 * occasionally we are not able to see the persistent info just stored in
	 * gp_relation_node at the XLOG level.  So, we save the values here for
	 * debugging purposes.
	 */
	rel->rd_haveCreateDebugInfo = true;
	rel->rd_createDebugIsZeroTid = PersistentStore_IsZeroTid(&persistentTid);
	rel->rd_createDebugPersistentTid = persistentTid;
	rel->rd_createDebugPersistentSerialNum = persistentSerialNum;

	/*
	 * Now add any newly specified column default values and CHECK constraints
	 * to the new relation.  These are passed to us in the form of raw
	 * parsetrees; we need to transform them  to executable expression trees
	 * before they can be added. The most convenient way to do that is to apply
	 * the parser's transformExpr routine, but transformExpr doesn't work
	 * unless we have a pre-existing relation. So, the transformation has to be
	 * postponed to this final step of CREATE TABLE.
	 */
	if (Gp_role != GP_ROLE_EXECUTE &&
		(rawDefaults || stmt->constraints))
	{
		List	   *newCookedDefaults;

		newCookedDefaults =
			AddRelationNewConstraints(rel, rawDefaults, stmt->constraints,
								  true, true);

		cooked_constraints = list_concat(cooked_constraints, newCookedDefaults);
	}

	if (stmt->attr_encodings)
		AddRelationAttributeEncodings(rel, stmt->attr_encodings);

	/*
	 * Transfer any inherited CHECK constraints back to the statement, so
	 * that they are dispatched to QE nodes along with the statement
	 * itself. This way, the QE nodes don't need to repeat the processing
	 * above, which reduces the risk that they would interpret the defaults
	 * or constraints somehow differently.
	 *
	 * NOTE: We do this even if !shouldDispatch, because it means that the
	 * caller will dispatch the statement later, not that we won't need to
	 * dispatch at all.
	 */
	if (Gp_role == GP_ROLE_DISPATCH)
	{
		stmt->tableElts = schema;

		foreach(listptr, cooked_constraints)
		{
			CookedConstraint *cooked = (CookedConstraint *) lfirst(listptr);

			/*
			 * In PostgreSQL, CookedConstraint is not a regular struct, not
			 * "node", so MergeAttributes and friends that above created
			 * the CookedConstraints have not set the node tag. Set it now.
			 */
			cooked->type = T_CookedConstraint;

			stmt->tableElts = lappend(stmt->tableElts, cooked);
		}
	}

	/* It is now safe to dispatch */
	if (shouldDispatch)
	{
		/*
		 * Dispatch the statement tree to all primary and mirror segdbs.
		 * Doesn't wait for the QEs to finish execution.
		 *
		 * The OIDs are carried out-of-band.
		 */

		CdbDispatchUtilityStatement((Node *) stmt,
									DF_CANCEL_ON_ERROR |
									DF_NEED_TWO_PHASE |
									DF_WITH_SNAPSHOT,
									GetAssignedOidsForDispatch(),
									NULL);
	}

	/*
	 * Clean up.  We keep lock on new relation (although it shouldn't be
	 * visible to anyone else anyway, until commit).
	 */
	relation_close(rel, NoLock);

	return relationId;
}

/* ----------------------------------------------------------------
*		DefinePartitionedRelation
*				Create the rewrite rule for a partitioned table
*
* parse_partition.c/transformPartitionBy does the bulk of the work for
* partitioned tables, converting a single CREATE TABLE into a series
* of statements to create the child tables for each partition.  Each
* child table has a check constraint and a rewrite rule to ensure that
* INSERTs to the parent end up in the correct child table (partition).
* However, we cannot add a RuleStmt for a non-existent table to the
* a(fter)list for the Create statement (believe me, I tried, really
* hard).  Thus, we create the "parsed" RuleStmt in analyze, and
* finally parse_analyze it here *after* the relation is created, the
* use process_utility to dispatch.
* ----------------------------------------------------------------
*/
void
DefinePartitionedRelation(CreateStmt *stmt, Oid relOid)
{

	if (stmt->postCreate)
	{
		Query	   *pUtl;
		DestReceiver *dest = None_Receiver;
		List *pL1 = (List *)stmt->postCreate;

		pUtl = parse_analyze(linitial(pL1), synthetic_sql, NULL, 0);

		Assert(((Query *)pUtl)->commandType == CMD_UTILITY);

		ProcessUtility((Node *)(((Query *)pUtl)->utilityStmt),
					   synthetic_sql,
					   NULL,
					   false, /* not top level */
					   dest,
					   NULL);
	}
}

/*
 * Run deferred statements generated by internal operations around
 * partition addition/split.
 */
void
EvaluateDeferredStatements(List *deferredStmts)
{
	ListCell	   *lc;

	/***
	 *** XXX: Fix MPP-13750, however this fails to address the similar bug
	 ***      with ordinary inheritance and partial indexes.  When that bug,
	 ***      is fixed, this section should become unnecessary!
	 ***/
	
	foreach( lc, deferredStmts )
	{
		Query	   *uquery;
		DestReceiver *dest = None_Receiver;

		Node *dstmt = lfirst(lc);

		uquery = parse_analyze(dstmt, synthetic_sql, NULL, 0);
		Insist(uquery->commandType == CMD_UTILITY);

		ereport(DEBUG1,
				(errmsg("processing deferred utility statement")));

		ProcessUtility((Node*)uquery->utilityStmt,
					   synthetic_sql,
					   NULL,
					   false,
					   dest,
					   NULL);
	}
}

/* Don't track internal namespaces for toast, bitmap, aoseg */
#define METATRACK_VALIDNAMESPACE(namespaceId) \
	(namespaceId != PG_TOAST_NAMESPACE &&	\
	 namespaceId != PG_BITMAPINDEX_NAMESPACE && \
	 namespaceId != PG_AOSEGMENT_NAMESPACE )

/* check for valid namespace and valid relkind */
static bool
MetaTrackValidKindNsp(Form_pg_class rd_rel)
{
	Oid nsp = rd_rel->relnamespace;

	if (PG_CATALOG_NAMESPACE == nsp)
	{
		/*
		 * MPP-7773: don't track objects in system namespace
		 * if modifying system tables (eg during upgrade)  
		 */
		if (allowSystemTableModsDDL)
			return false;
	}

	/* MPP-7599: watch out for toast indexes */
	return (METATRACK_VALIDNAMESPACE(nsp)
			&& MetaTrackValidRelkind(rd_rel->relkind)
			/* MPP-7572: not valid if in any temporary namespace */
			&& (!(isAnyTempNamespace(nsp))));
}

/*
 * Emit the right error or warning message for a "DROP" command issued on a
 * non-existent relation
 */
static void
DropErrorMsgNonExistent(const char *relname, char rightkind, bool missing_ok)
{
	const struct dropmsgstrings *rentry;

	for (rentry = dropmsgstringarray; rentry->kind != '\0'; rentry++)
	{
		if (rentry->kind == rightkind)
		{
			if (!missing_ok)
			{
				ereport(ERROR,
						(errcode(rentry->nonexistent_code),
						 errmsg(rentry->nonexistent_msg, relname)));
			}
			else
			{
				if (Gp_role != GP_ROLE_EXECUTE)
					ereport(NOTICE, (errmsg(rentry->skipping_msg, relname)));
				break;
			}
		}
	}

	Assert(rentry->kind != '\0');		/* Should be impossible */
}

/*
 * Emit the right error message for a "DROP" command issued on a
 * relation of the wrong type
 */
static void
DropErrorMsgWrongType(const char *relname, char wrongkind, char rightkind)
{
	const struct dropmsgstrings *rentry;
	const struct dropmsgstrings *wentry;

	for (rentry = dropmsgstringarray; rentry->kind != '\0'; rentry++)
		if (rentry->kind == rightkind)
			break;
	Assert(rentry->kind != '\0');

	for (wentry = dropmsgstringarray; wentry->kind != '\0'; wentry++)
		if (wentry->kind == wrongkind)
			break;
	/* wrongkind could be something we don't have in our table... */

	ereport(ERROR,
			(errcode(ERRCODE_WRONG_OBJECT_TYPE),
			 errmsg(rentry->nota_msg, relname),
	   (wentry->kind != '\0') ? errhint("%s", _(wentry->drophint_msg)) : 0));
}

/*
 * RemoveRelations
 *		Implements DROP TABLE, DROP INDEX, DROP SEQUENCE, DROP VIEW
 */
void
RemoveRelations(DropStmt *drop)
{
	ObjectAddresses *objects;
	char		relkind;
	ListCell   *cell;

	/*
	 * First we identify all the relations, then we delete them in a single
	 * performMultipleDeletions() call.  This is to avoid unwanted DROP
	 * RESTRICT errors if one of the relations depends on another.
	 */

	/* Determine required relkind */
	switch (drop->removeType)
	{
		case OBJECT_EXTTABLE:
		case OBJECT_TABLE:
			relkind = RELKIND_RELATION;
			break;

		case OBJECT_INDEX:
			relkind = RELKIND_INDEX;
			break;

		case OBJECT_SEQUENCE:
			relkind = RELKIND_SEQUENCE;
			break;

		case OBJECT_VIEW:
			relkind = RELKIND_VIEW;
			break;

		default:
			elog(ERROR, "unrecognized drop object type: %d",
				 (int) drop->removeType);
			relkind = 0;		/* keep compiler quiet */
			break;
	}

	/* Lock and validate each relation; build a list of object addresses */
	objects = new_object_addresses();

	foreach(cell, drop->objects)
	{
		RangeVar   *rel = makeRangeVarFromNameList((List *) lfirst(cell));
		Oid			relOid;
		HeapTuple	tuple;
		Form_pg_class classform;
		ObjectAddress obj;

		/*
		 * These next few steps are a great deal like relation_openrv, but we
		 * don't bother building a relcache entry since we don't need it.
		 *
		 * Check for shared-cache-inval messages before trying to access the
		 * relation.  This is needed to cover the case where the name
		 * identifies a rel that has been dropped and recreated since the
		 * start of our transaction: if we don't flush the old syscache entry,
		 * then we'll latch onto that entry and suffer an error later.
		 */
		AcceptInvalidationMessages();

		/* Look up the appropriate relation using namespace search */
		relOid = RangeVarGetRelid(rel, true);

		/* Not there? */
		if (!OidIsValid(relOid))
		{
			DropErrorMsgNonExistent(rel->relname, relkind, drop->missing_ok);
			continue;
		}

		if (drop->removeType == OBJECT_EXTTABLE || drop->removeType == OBJECT_TABLE)
			CheckDropRelStorage(rel, drop->removeType);

		/*
		 * In DROP INDEX, attempt to acquire lock on the parent table before
		 * locking the index.  index_drop() will need this anyway, and since
		 * regular queries lock tables before their indexes, we risk deadlock
		 * if we do it the other way around.  No error if we don't find a
		 * pg_index entry, though --- that most likely means it isn't an
		 * index, and we'll fail below.
		 */
		if (relkind == RELKIND_INDEX)
		{
			tuple = SearchSysCache(INDEXRELID,
								   ObjectIdGetDatum(relOid),
								   0, 0, 0);
			if (HeapTupleIsValid(tuple))
			{
				Form_pg_index index = (Form_pg_index) GETSTRUCT(tuple);

				LockRelationOid(index->indrelid, AccessExclusiveLock);
				ReleaseSysCache(tuple);
			}
		}

		/* Get the lock before trying to fetch the syscache entry */
		if (Gp_role == GP_ROLE_DISPATCH)
			LockRelationOid(relOid, AccessExclusiveLock);

		tuple = SearchSysCache(RELOID,
							   ObjectIdGetDatum(relOid),
							   0, 0, 0);
		if (!HeapTupleIsValid(tuple))
		{
			if (Gp_role == GP_ROLE_DISPATCH)
			{
				Oid again= RangeVarGetRelid(rel, true);

				/* Not there? */
				if (!OidIsValid(again))
				{
					DropErrorMsgNonExistent(rel->relname, relkind, drop->missing_ok);
					UnlockRelationOid(relOid, AccessExclusiveLock);
					continue;
				}
			}
			elog(ERROR, "cache lookup failed for relation %u", relOid);
		}
		classform = (Form_pg_class) GETSTRUCT(tuple);

		/* Disallow direct DROP TABLE of a partition (MPP-3260) */
		if (rel_is_child_partition(relOid) && !drop->bAllowPartn)
		{
			Oid		 master = rel_partition_get_master(relOid);
			char	*pretty	= rel_get_part_path_pretty(relOid,
													   " ALTER PARTITION ",
													   " DROP PARTITION ");

			ereport(ERROR,
					(errcode(ERRCODE_DEPENDENT_OBJECTS_STILL_EXIST),
					errmsg("cannot drop partition \"%s\" directly",
						   get_rel_name(relOid)),
					errhint("Table \"%s\" is a child partition of table \"%s\". To drop it, use ALTER TABLE \"%s\"%s...",
							get_rel_name(relOid), get_rel_name(master),
							get_rel_name(master), pretty ? pretty : "" )));
		}

		if (classform->relkind != relkind)
			DropErrorMsgWrongType(rel->relname, classform->relkind, relkind);

		/* Allow DROP to either table owner or schema owner */
		if (!pg_class_ownercheck(relOid, GetUserId()) &&
			!pg_namespace_ownercheck(classform->relnamespace, GetUserId()))
			aclcheck_error(ACLCHECK_NOT_OWNER, ACL_KIND_CLASS,
						   rel->relname);

		if (!allowSystemTableModsDDL && IsSystemClass(classform))
			ereport(ERROR,
					(errcode(ERRCODE_INSUFFICIENT_PRIVILEGE),
					 errmsg("permission denied: \"%s\" is a system catalog",
							rel->relname)));

		if (relkind == RELKIND_INDEX)
		{
			PartStatus pstat;

			pstat = rel_part_status(IndexGetRelation(relOid));

			if ( pstat == PART_STATUS_ROOT || pstat == PART_STATUS_INTERIOR )
			{
				ereport(WARNING,
						(errmsg("Only dropped the index \"%s\"", rel->relname),
						 errhint("To drop other indexes on child partitions, drop each one explicitly.")));
			}
		}

		/* OK, we're ready to delete this one */
		obj.classId = RelationRelationId;
		obj.objectId = relOid;
		obj.objectSubId = 0;

		add_exact_object_address(&obj, objects);

		ReleaseSysCache(tuple);
	}

	performMultipleDeletions(objects, drop->behavior);

	free_object_addresses(objects);
}

/*
 * RelationToRemoveIsTemp
 *		Checks if an object being targeted for drop is a temporary table.
 */
bool
RelationToRemoveIsTemp(const RangeVar *relation, DropBehavior behavior)
{
	Oid			relOid;
	Oid			recheckoid;
	HeapTuple	relTup;
	Form_pg_class relForm;
	char	   *nspname;
	char	   *relname;
	bool		isTemp;

	elog(DEBUG5, "Relation to remove catalogname %s, schemaname %s, relname %s",
		 (relation->catalogname == NULL ? "<empty>" : relation->catalogname),
		 (relation->schemaname == NULL ? "<empty>" : relation->schemaname),
		 (relation->relname == NULL ? "<empty>" : relation->relname));

	// UNDONE: Not sure how to interpret 'behavior'...

	relOid = RangeVarGetRelid(relation, false);

	/*
	 * Lock down the object to stablize it before we examine its
	 * charactistics.
	 */
	if (Gp_role == GP_ROLE_DISPATCH)
	{
		LockRelationOid(RelationRelationId, RowExclusiveLock);
		LockRelationOid(TypeRelationId, RowExclusiveLock);
		LockRelationOid(DependRelationId, RowExclusiveLock);
	}

	/* Lock the relation to be dropped */
	LockRelationOid(relOid, AccessExclusiveLock);

	/*
	 * When we got the relOid lock, it is possible that the relation has gone away.
	 * this will throw Error if the relation is already deleted.
	 */
	recheckoid = RangeVarGetRelid(relation, false);

	/* if we got here then we should proceed. */

	relTup = SearchSysCache1(RELOID,
							 ObjectIdGetDatum(relOid));
	if (!HeapTupleIsValid(relTup))
		elog(ERROR, "cache lookup failed for relation %u", relOid);
	relForm = (Form_pg_class) GETSTRUCT(relTup);

	/* Qualify the name if not visible in search path */
	if (RelationIsVisible(relOid))
		nspname = NULL;
	else
		nspname = get_namespace_name(relForm->relnamespace);

	/* XXX XXX: is this all just for debugging?  could just be simplified to:
	   SELECT relnamespace from pg_class 
	*/

	relname = quote_qualified_identifier(nspname, NameStr(relForm->relname));

	isTemp = isTempNamespace(relForm->relnamespace);

	elog(DEBUG5, "Relation name is %s, namespace %s, isTemp = %s",
	     relname,
	     (nspname == NULL ? "<null>" : nspname),
	     (isTemp ? "true" : "false"));

	ReleaseSysCache(relTup);

	return isTemp;
}

#ifdef USE_ASSERT_CHECKING
static bool
CheckExclusiveAccess(Relation rel)
{
	if (LockRelationNoWait(rel, AccessExclusiveLock) !=
		LOCKACQUIRE_ALREADY_HELD)
	{
		UnlockRelation(rel, AccessExclusiveLock);
		return false;
	}
	return true;
}
#endif

/*
 * Allocate new relfiles for the specified relation and schedule old
 * relfile for deletion.  Caller must hold AccessExclusiveLock on the
 * relation.
 */
void
TruncateRelfiles(Relation rel)
{
	Oid			heap_relid;
	Oid			toast_relid;
	Oid			aoseg_relid = InvalidOid;
	Oid			aoblkdir_relid = InvalidOid;
	Oid			aovisimap_relid = InvalidOid;

	Assert(CheckExclusiveAccess(rel));

	/*
	 * Create a new empty storage file for the relation, and assign it as
	 * the relfilenode value.	The old storage file is scheduled for
	 * deletion at commit.
	 */
	setNewRelfilenode(rel, RecentXmin);

	heap_relid = RelationGetRelid(rel);
	toast_relid = rel->rd_rel->reltoastrelid;

	if (RelationIsAoRows(rel) ||
		RelationIsAoCols(rel))
		GetAppendOnlyEntryAuxOids(heap_relid, SnapshotNow,
								  &aoseg_relid,
								  &aoblkdir_relid, NULL,
								  &aovisimap_relid, NULL);

	/*
	 * The same for the toast table, if any.
	 */
	if (OidIsValid(toast_relid))
	{
		rel = relation_open(toast_relid, AccessExclusiveLock);
		setNewRelfilenode(rel, RecentXmin);
		heap_close(rel, NoLock);
	}

	/*
	 * The same for the aoseg table, if any.
	 */
	if (OidIsValid(aoseg_relid))
	{
		rel = relation_open(aoseg_relid, AccessExclusiveLock);
		setNewRelfilenode(rel, RecentXmin);
		heap_close(rel, NoLock);
	}

	if (OidIsValid(aoblkdir_relid))
	{
		rel = relation_open(aoblkdir_relid, AccessExclusiveLock);
		setNewRelfilenode(rel, RecentXmin);
		heap_close(rel, NoLock);
	}

	if (OidIsValid(aovisimap_relid))
	{
		rel = relation_open(aovisimap_relid, AccessExclusiveLock);
		setNewRelfilenode(rel, RecentXmin);
		heap_close(rel, NoLock);
	}
}

/*
 * ExecuteTruncate
 *		Executes a TRUNCATE command.
 *
 * This is a multi-relation truncate.  We first open and grab exclusive
 * lock on all relations involved, checking permissions and otherwise
 * verifying that the relation is OK for truncation.  In CASCADE mode,
 * relations having FK references to the targeted relations are automatically
 * added to the group; in RESTRICT mode, we check that all FK references are
 * internal to the group that's being truncated.  Finally all the relations
 * are truncated and reindexed.
 */
void
ExecuteTruncate(TruncateStmt *stmt)
{
	List	   *rels = NIL;
	List	   *relids = NIL;
	List	   *meta_relids = NIL;
	List	   *seq_relids = NIL;
	EState	   *estate;
	ResultRelInfo *resultRelInfos;
	ResultRelInfo *resultRelInfo;
	ListCell   *cell;
    int partcheck = 2;
	List *partList = NIL;

	/*
	 * Open, exclusive-lock, and check all the explicitly-specified relations
	 *
	 * Check if table has partitions and add them too
	 */
	while (partcheck)
	{
		foreach(cell, stmt->relations)
		{
			RangeVar   *rv = lfirst(cell);
			Relation	rel;
			PartitionNode *pNode;

			rel = heap_openrv(rv, AccessExclusiveLock);
			
			truncate_check_rel(rel);

			if (partcheck == 2)
			{
				pNode = RelationBuildPartitionDesc(rel, false);

				if (pNode)
				{
					List *plist = atpxTruncateList(rel, pNode);

					if (plist)
					{
						if (partList)
							partList = list_concat(partList, plist);
						else
							partList = plist;
					}
				}
			}
			heap_close(rel, NoLock);
		}

		partcheck--;

		if (partList)
		{
			/* add the partitions to the relation list and try again */
			if (partcheck == 1)
			{
				stmt->relations = list_concat(partList, stmt->relations);

				cell = list_head(stmt->relations);
				while (cell != NULL)
				{
					RangeVar   *rv = lfirst(cell);
					Relation	rel;

					cell = lnext(cell);
					rel = heap_openrv(rv, AccessExclusiveLock);
					if (RelationIsExternal(rel))
						ereport(ERROR,
								(errcode(ERRCODE_WRONG_OBJECT_TYPE),
								 errmsg("cannot truncate table having external partition: \"%s\"",
									    RelationGetRelationName(rel))));

					heap_close(rel, NoLock);
				}
			}
		}
		else
			/* no partitions - no need to try again */
			partcheck = 0;
	} /* end while partcheck */

	/*
	 * Open, exclusive-lock, and check all the explicitly-specified relations
	 */
	foreach(cell, stmt->relations)
	{
		RangeVar   *rv = lfirst(cell);
		Relation	rel;

		rel = heap_openrv(rv, AccessExclusiveLock);
		/* don't throw error for "TRUNCATE foo, foo" */
		if (list_member_oid(relids, RelationGetRelid(rel)))
		{
			heap_close(rel, AccessExclusiveLock);
			continue;
		}
		truncate_check_rel(rel);
		rels = lappend(rels, rel);
		relids = lappend_oid(relids, RelationGetRelid(rel));

		if (MetaTrackValidKindNsp(rel->rd_rel))
			meta_relids = lappend_oid(meta_relids, RelationGetRelid(rel));
	}

	/*
	 * In CASCADE mode, suck in all referencing relations as well.	This
	 * requires multiple iterations to find indirectly-dependent relations. At
	 * each phase, we need to exclusive-lock new rels before looking for their
	 * dependencies, else we might miss something.	Also, we check each rel as
	 * soon as we open it, to avoid a faux pas such as holding lock for a long
	 * time on a rel we have no permissions for.
	 */
	if (stmt->behavior == DROP_CASCADE)
	{
		for (;;)
		{
			List	   *newrelids;

			newrelids = heap_truncate_find_FKs(relids);
			if (newrelids == NIL)
				break;			/* nothing else to add */

			foreach(cell, newrelids)
			{
				Oid			relid = lfirst_oid(cell);
				Relation	rel;

				rel = heap_open(relid, AccessExclusiveLock);
				ereport(NOTICE,
						(errmsg("truncate cascades to table \"%s\"",
								RelationGetRelationName(rel))));
				truncate_check_rel(rel);
				rels = lappend(rels, rel);
				relids = lappend_oid(relids, relid);

				if (MetaTrackValidKindNsp(rel->rd_rel))
					meta_relids = lappend_oid(meta_relids, 
											  RelationGetRelid(rel));
			}
		}
	}

	/*
	 * Check foreign key references.  In CASCADE mode, this should be
	 * unnecessary since we just pulled in all the references; but as a
	 * cross-check, do it anyway if in an Assert-enabled build.
	 */
#ifdef USE_ASSERT_CHECKING
	heap_truncate_check_FKs(rels, false);
#else
	if (stmt->behavior == DROP_RESTRICT)
		heap_truncate_check_FKs(rels, false);
#endif

	/*
	 * If we are asked to restart sequences, find all the sequences,
	 * lock them (we only need AccessShareLock because that's all that
	 * ALTER SEQUENCE takes), and check permissions.  We want to do this
	 * early since it's pointless to do all the truncation work only to fail
	 * on sequence permissions.
	 */
	if (stmt->restart_seqs)
	{
		foreach(cell, rels)
		{
			Relation	rel = (Relation) lfirst(cell);
			List	   *seqlist = getOwnedSequences(RelationGetRelid(rel));
			ListCell   *seqcell;

			foreach(seqcell, seqlist)
			{
				Oid		seq_relid = lfirst_oid(seqcell);
				Relation seq_rel;

				seq_rel = relation_open(seq_relid, AccessShareLock);

				/* This check must match AlterSequence! */
				if (!pg_class_ownercheck(seq_relid, GetUserId()))
					aclcheck_error(ACLCHECK_NOT_OWNER, ACL_KIND_CLASS,
								   RelationGetRelationName(seq_rel));

				seq_relids = lappend_oid(seq_relids, seq_relid);

				relation_close(seq_rel, NoLock);
			}
		}
	}

	/* Prepare to catch AFTER triggers. */
	AfterTriggerBeginQuery();

	/*
	 * To fire triggers, we'll need an EState as well as a ResultRelInfo
	 * for each relation.
	 */
	estate = CreateExecutorState();
	resultRelInfos = (ResultRelInfo *)
		palloc(list_length(rels) * sizeof(ResultRelInfo));
	resultRelInfo = resultRelInfos;
	foreach(cell, rels)
	{
		Relation	rel = (Relation) lfirst(cell);

		InitResultRelInfo(resultRelInfo,
						  rel,
						  0,			/* dummy rangetable index */
						  CMD_DELETE,	/* don't need any index info */
						  false);
		resultRelInfo++;
	}
	estate->es_result_relations = resultRelInfos;
	estate->es_num_result_relations = list_length(rels);

	/*
	 * Process all BEFORE STATEMENT TRUNCATE triggers before we begin
	 * truncating (this is because one of them might throw an error).
	 * Also, if we were to allow them to prevent statement execution,
	 * that would need to be handled here.
	 */
	resultRelInfo = resultRelInfos;
	foreach(cell, rels)
	{
		estate->es_result_relation_info = resultRelInfo;
		ExecBSTruncateTriggers(estate, resultRelInfo);
		resultRelInfo++;
	}

	/*
	 * OK, truncate each table.
	 */
	if (Gp_role == GP_ROLE_DISPATCH)
		cdb_sync_oid_to_segments();

	foreach(cell, rels)
	{
		Relation	rel = (Relation) lfirst(cell);

		TruncateRelfiles(rel);

		/*
		 * Reconstruct the indexes to match, and we're done.
		 */
		reindex_relation(RelationGetRelid(rel), true);
	}

	if (Gp_role == GP_ROLE_DISPATCH)
	{
		ListCell	*lc;

		CdbDispatchUtilityStatement((Node *) stmt,
									DF_CANCEL_ON_ERROR |
									DF_WITH_SNAPSHOT |
									DF_NEED_TWO_PHASE,
									GetAssignedOidsForDispatch(),
									NULL);

		/* MPP-6929: metadata tracking */
		foreach(lc, meta_relids)
		{
			Oid			a_relid = lfirst_oid(lc);

			MetaTrackUpdObject(RelationRelationId,
							   a_relid,
							   GetUserId(),
							   "VACUUM", "TRUNCATE");

			MetaTrackUpdObject(RelationRelationId,
							   a_relid,
							   GetUserId(),
							   "TRUNCATE", "");
		}

	}

	/*
	 * Process all AFTER STATEMENT TRUNCATE triggers.
	 */
	resultRelInfo = resultRelInfos;
	foreach(cell, rels)
	{
		estate->es_result_relation_info = resultRelInfo;
		ExecASTruncateTriggers(estate, resultRelInfo);
		resultRelInfo++;
	}

	/* Handle queued AFTER triggers */
	AfterTriggerEndQuery(estate);

	/* We can clean up the EState now */
	FreeExecutorState(estate);

	/* And close the rels (can't do this while EState still holds refs) */
	foreach(cell, rels)
	{
		Relation	rel = (Relation) lfirst(cell);

		heap_close(rel, NoLock);
	}

	/*
	 * Lastly, restart any owned sequences if we were asked to.  This is done
	 * last because it's nontransactional: restarts will not roll back if
	 * we abort later.  Hence it's important to postpone them as long as
	 * possible.  (This is also a big reason why we locked and
	 * permission-checked the sequences beforehand.)
	 */
	if (stmt->restart_seqs)
	{
		List   *options = list_make1(makeDefElem("restart", NULL));

		foreach(cell, seq_relids)
		{
			Oid		seq_relid = lfirst_oid(cell);

			AlterSequenceInternal(seq_relid, options);
		}
	}
}

/*
 * Check that a given rel is safe to truncate.	Subroutine for ExecuteTruncate
 */
static void
truncate_check_rel(Relation rel)
{
	AclResult	aclresult;

	/* Only allow truncate on regular or append-only tables */
	if (rel->rd_rel->relkind != RELKIND_RELATION)
		ereport(ERROR,
				(errcode(ERRCODE_WRONG_OBJECT_TYPE),
				 errmsg("\"%s\" is not a table",
						RelationGetRelationName(rel))));

	if (RelationIsExternal(rel))
		ereport(ERROR,
				(errcode(ERRCODE_WRONG_OBJECT_TYPE),
				 errmsg("\"%s\" is an external relation and can't be truncated",
						RelationGetRelationName(rel))));


	/* Permissions checks */
	aclresult = pg_class_aclcheck(RelationGetRelid(rel), GetUserId(),
								  ACL_TRUNCATE);
	if (aclresult != ACLCHECK_OK)
		aclcheck_error(aclresult, ACL_KIND_CLASS,
					   RelationGetRelationName(rel));

	if (!allowSystemTableModsDDL && IsSystemRelation(rel))
		ereport(ERROR,
				(errcode(ERRCODE_INSUFFICIENT_PRIVILEGE),
				 errmsg("permission denied: \"%s\" is a system catalog",
						RelationGetRelationName(rel))));

	/*
	 * We can never allow truncation of shared or nailed-in-cache relations,
	 * because we can't support changing their relfilenode values.
	 */
	if (rel->rd_rel->relisshared || rel->rd_isnailed)
		ereport(ERROR,
				(errcode(ERRCODE_FEATURE_NOT_SUPPORTED),
				 errmsg("cannot truncate system relation \"%s\"",
						RelationGetRelationName(rel))));

	/*
	 * Don't allow truncate on temp tables of other backends ... their local
	 * buffer manager is not going to cope.
	 */
	if (isOtherTempNamespace(RelationGetNamespace(rel)))
		ereport(ERROR,
				(errcode(ERRCODE_FEATURE_NOT_SUPPORTED),
			  errmsg("cannot truncate temporary tables of other sessions")));

	/*
	 * Also check for active uses of the relation in the current transaction,
	 * including open scans and pending AFTER trigger events.
	 */
	CheckTableNotInUse(rel, "TRUNCATE");
}

/*----------
 * MergeAttributes
 *		Returns new schema given initial schema and superclasses.
 *
 * Input arguments:
 * 'schema' is the column/attribute definition for the table. (It's a list
 *		of ColumnDef's.) It is destructively changed.
 * 'supers' is a list of names (as RangeVar nodes) of parent relations.
 * 'istemp' is TRUE if we are creating a temp relation.
 * 'GpPolicy *' is NULL if the distribution policy is not to be updated
 *
 * Output arguments:
 * 'supOids' receives a list of the OIDs of the parent relations.
 * 'supconstr' receives a list of constraints belonging to the parents,
 *		updated as necessary to be valid for the child.
 * 'supOidCount' is set to the number of parents that have OID columns.
 * 'GpPolicy' is updated with the offsets of the distribution
 *      attributes in the new schema
 *
 * Return value:
 * Completed schema list.
 *
 * Notes:
 *	  The order in which the attributes are inherited is very important.
 *	  Intuitively, the inherited attributes should come first. If a table
 *	  inherits from multiple parents, the order of those attributes are
 *	  according to the order of the parents specified in CREATE TABLE.
 *
 *	  Here's an example:
 *
 *		create table person (name text, age int4, location point);
 *		create table emp (salary int4, manager text) inherits(person);
 *		create table student (gpa float8) inherits (person);
 *		create table stud_emp (percent int4) inherits (emp, student);
 *
 *	  The order of the attributes of stud_emp is:
 *
 *							person {1:name, 2:age, 3:location}
 *							/	 \
 *			   {6:gpa}	student   emp {4:salary, 5:manager}
 *							\	 /
 *						   stud_emp {7:percent}
 *
 *	   If the same attribute name appears multiple times, then it appears
 *	   in the result table in the proper location for its first appearance.
 *
 *	   Constraints (including NOT NULL constraints) for the child table
 *	   are the union of all relevant constraints, from both the child schema
 *	   and parent tables.
 *
 *	   The default value for a child column is defined as:
 *		(1) If the child schema specifies a default, that value is used.
 *		(2) If neither the child nor any parent specifies a default, then
 *			the column will not have a default.
 *		(3) If conflicting defaults are inherited from different parents
 *			(and not overridden by the child), an error is raised.
 *		(4) Otherwise the inherited default is used.
 *		Rule (3) is new in Postgres 7.1; in earlier releases you got a
 *		rather arbitrary choice of which parent default to use.
 *----------
 */
List *
MergeAttributes(List *schema, List *supers, bool istemp, bool isPartitioned,
				List **supOids, List **supconstr, int *supOidCount, GpPolicy *policy)
{
	ListCell   *entry;
	List	   *inhSchema = NIL;
	List	   *parentOids = NIL;
	List	   *constraints = NIL;
	int			parentsWithOids = 0;
	bool		have_bogus_defaults = false;
	char	   *bogus_marker = "Bogus!";		/* marks conflicting defaults */
	int			child_attno;

	/*
	 * Check for and reject tables with too many columns. We perform this
	 * check relatively early for two reasons: (a) we don't run the risk of
	 * overflowing an AttrNumber in subsequent code (b) an O(n^2) algorithm is
	 * okay if we're processing <= 1600 columns, but could take minutes to
	 * execute if the user attempts to create a table with hundreds of
	 * thousands of columns.
	 *
	 * Note that we also need to check that any we do not exceed this figure
	 * after including columns from inherited relations.
	 */
	if (list_length(schema) > MaxHeapAttributeNumber)
		ereport(ERROR,
				(errcode(ERRCODE_TOO_MANY_COLUMNS),
				 errmsg("tables can have at most %d columns",
						MaxHeapAttributeNumber)));

	/*
	 * Check for duplicate names in the explicit list of attributes.
	 *
	 * Although we might consider merging such entries in the same way that we
	 * handle name conflicts for inherited attributes, it seems to make more
	 * sense to assume such conflicts are errors.
	 */
	foreach(entry, schema)
	{
		ColumnDef  *coldef = lfirst(entry);
		ListCell   *rest;

		for_each_cell(rest, lnext(entry))
		{
			ColumnDef  *restdef = lfirst(rest);

			if (strcmp(coldef->colname, restdef->colname) == 0)
				ereport(ERROR,
						(errcode(ERRCODE_DUPLICATE_COLUMN),
						 errmsg("column \"%s\" specified more than once",
								coldef->colname)));
		}
	}

	/*
	 * Scan the parents left-to-right, and merge their attributes to form a
	 * list of inherited attributes (inhSchema).  Also check to see if we need
	 * to inherit an OID column.
	 */
	child_attno = 0;
	foreach(entry, supers)
	{
		RangeVar   *parent = (RangeVar *) lfirst(entry);
		Relation	relation;
		TupleDesc	tupleDesc;
		TupleConstr *constr;
		AttrNumber *newattno;
		AttrNumber	parent_attno;

		relation = heap_openrv(parent, AccessShareLock);

		if (relation->rd_rel->relkind != RELKIND_RELATION)
			ereport(ERROR,
					(errcode(ERRCODE_WRONG_OBJECT_TYPE),
					 errmsg("inherited relation \"%s\" is not a table",
							parent->relname)));
		/* Permanent rels cannot inherit from temporary ones */
		if (!istemp && isTempNamespace(RelationGetNamespace(relation)))
			ereport(ERROR,
					(errcode(ERRCODE_WRONG_OBJECT_TYPE),
					 errmsg("cannot inherit from temporary relation \"%s\"",
							parent->relname)));

		/* Reject if parent is CO for non-partitioned table */
		if (RelationIsAoCols(relation) && !isPartitioned)
			ereport(ERROR,
					(errcode(ERRCODE_FEATURE_NOT_SUPPORTED),
					 errmsg("cannot inherit relation \"%s\" as it is column oriented",
							parent->relname)));
		/*
		 * We should have an UNDER permission flag for this, but for now,
		 * demand that creator of a child table own the parent.
		 */
		if (!pg_class_ownercheck(RelationGetRelid(relation), GetUserId()))
			aclcheck_error(ACLCHECK_NOT_OWNER, ACL_KIND_CLASS,
						   RelationGetRelationName(relation));

		/*
		 * Reject duplications in the list of parents.
		 */
		if (list_member_oid(parentOids, RelationGetRelid(relation)))
			ereport(ERROR,
					(errcode(ERRCODE_DUPLICATE_TABLE),
			 errmsg("relation \"%s\" would be inherited from more than once",
					parent->relname)));

		parentOids = lappend_oid(parentOids, RelationGetRelid(relation));

		if (relation->rd_rel->relhasoids)
			parentsWithOids++;

		tupleDesc = RelationGetDescr(relation);
		constr = tupleDesc->constr;

		/*
		 * newattno[] will contain the child-table attribute numbers for the
		 * attributes of this parent table.  (They are not the same for
		 * parents after the first one, nor if we have dropped columns.)
		 */
		newattno = (AttrNumber *)
			palloc0(tupleDesc->natts * sizeof(AttrNumber));

		for (parent_attno = 1; parent_attno <= tupleDesc->natts;
			 parent_attno++)
		{
			Form_pg_attribute attribute = tupleDesc->attrs[parent_attno - 1];
			char	   *attributeName = NameStr(attribute->attname);
			int			exist_attno;
			ColumnDef  *def;

			/*
			 * Ignore dropped columns in the parent.
			 */
			if (attribute->attisdropped)
				continue;		/* leave newattno entry as zero */

			/*
			 * Does it conflict with some previously inherited column?
			 */
			exist_attno = findAttrByName(attributeName, inhSchema);
			if (exist_attno > 0)
			{
				Oid			defTypeId;
				int32		deftypmod;

				/*
				 * Yes, try to merge the two column definitions. They must
				 * have the same type and typmod.
				 */
				if (Gp_role == GP_ROLE_EXECUTE)
				{
					ereport(DEBUG1,
						(errmsg("merging multiple inherited definitions of column \"%s\"",
								attributeName)));
				}
				else
				ereport(NOTICE,
						(errmsg("merging multiple inherited definitions of column \"%s\"",
								attributeName)));
				def = (ColumnDef *) list_nth(inhSchema, exist_attno - 1);
				defTypeId = typenameTypeId(NULL, def->typeName, &deftypmod);
				if (defTypeId != attribute->atttypid ||
					deftypmod != attribute->atttypmod)
					ereport(ERROR,
							(errcode(ERRCODE_DATATYPE_MISMATCH),
						errmsg("inherited column \"%s\" has a type conflict",
							   attributeName),
							 errdetail("%s versus %s",
									   TypeNameToString(def->typeName),
									   format_type_be(attribute->atttypid))));
				def->inhcount++;
				/* Merge of NOT NULL constraints = OR 'em together */
				def->is_not_null |= attribute->attnotnull;
				/* Default and other constraints are handled below */
				newattno[parent_attno - 1] = exist_attno;

				/*
				 * Update GpPolicy
				 */
				if (policy != NULL)
				{
					int attr_ofst = 0;

					Assert(policy->nattrs >= 0 && "the number of distribution attributes is not negative");

					/* Iterate over all distribution attribute offsets */
					for (attr_ofst = 0; attr_ofst < policy->nattrs; attr_ofst++)
					{
						/* Check if any distribution attribute has higher offset than the current */
						if (policy->attrs[attr_ofst] > child_attno)
						{
							Assert(policy->attrs[attr_ofst] > 0 && "index should not become negative");
							policy->attrs[attr_ofst]--;
						}
					}
				}

			}
			else
			{
				/*
				 * No, create a new inherited column
				 */
				def = makeNode(ColumnDef);
				def->colname = pstrdup(attributeName);
				def->typeName = makeTypeNameFromOid(attribute->atttypid,
													attribute->atttypmod);
				def->inhcount = 1;
				def->is_local = false;
				def->is_not_null = attribute->attnotnull;
				def->raw_default = NULL;
				def->cooked_default = NULL;
				def->constraints = NIL;
				inhSchema = lappend(inhSchema, def);
				newattno[parent_attno - 1] = ++child_attno;
			}

			/*
			 * Copy default if any
			 */
			if (attribute->atthasdef)
			{
				char	   *this_default = NULL;
				AttrDefault *attrdef;
				int			i;

				/* Find default in constraint structure */
				Assert(constr != NULL);
				attrdef = constr->defval;
				for (i = 0; i < constr->num_defval; i++)
				{
					if (attrdef[i].adnum == parent_attno)
					{
						this_default = attrdef[i].adbin;
						break;
					}
				}
				Assert(this_default != NULL);

				/*
				 * If default expr could contain any vars, we'd need to fix
				 * 'em, but it can't; so default is ready to apply to child.
				 *
				 * If we already had a default from some prior parent, check
				 * to see if they are the same.  If so, no problem; if not,
				 * mark the column as having a bogus default. Below, we will
				 * complain if the bogus default isn't overridden by the child
				 * schema.
				 */
				Assert(def->raw_default == NULL);
				if (def->cooked_default == NULL)
					def->cooked_default = pstrdup(this_default);
				else if (strcmp(def->cooked_default, this_default) != 0)
				{
					def->cooked_default = bogus_marker;
					have_bogus_defaults = true;
				}
			}
		}

		/*
		 * Now copy the CHECK constraints of this parent, adjusting attnos
		 * using the completed newattno[] map.  Identically named constraints
		 * are merged if possible, else we throw error.
		 */
		if (constr && constr->num_check > 0)
		{
			ConstrCheck *check = constr->check;
			int			i;

			for (i = 0; i < constr->num_check; i++)
			{
				char	   *name = check[i].ccname;
				Node	   *expr;
				bool		found_whole_row;

				/* Adjust Vars to match new table's column numbering */
				expr = map_variable_attnos(stringToNode(check[i].ccbin),
										   1, 0,
										   newattno, tupleDesc->natts,
										   &found_whole_row);

				/*
				 * For the moment we have to reject whole-row variables.
				 * We could convert them, if we knew the new table's rowtype
				 * OID, but that hasn't been assigned yet.
				 */
				if (found_whole_row)
					ereport(ERROR,
							(errcode(ERRCODE_FEATURE_NOT_SUPPORTED),
							 errmsg("cannot convert whole-row table reference"),
							 errdetail("Constraint \"%s\" contains a whole-row reference to table \"%s\".",
									   check[i].ccname,
									   RelationGetRelationName(relation))));

				/* check for duplicate */
				if (!MergeCheckConstraint(constraints, name, expr))
				{
					/* nope, this is a new one */
					CookedConstraint *cooked;

					cooked = (CookedConstraint *) palloc(sizeof(CookedConstraint));
					cooked->contype = CONSTR_CHECK;
					cooked->name = pstrdup(name);
					cooked->attnum = 0;		/* not used for constraints */
					cooked->expr = expr;
					cooked->is_local = false;
					cooked->inhcount = 1;
					constraints = lappend(constraints, cooked);
				}
			}
		}

		pfree(newattno);

		/*
		 * Close the parent rel, but keep our AccessShareLock on it until xact
		 * commit.	That will prevent someone else from deleting or ALTERing
		 * the parent before the child is committed.
		 */
		heap_close(relation, NoLock);
	}

	/*
	 * If we had no inherited attributes, the result schema is just the
	 * explicitly declared columns.  Otherwise, we need to merge the declared
	 * columns into the inherited schema list.
	 */
	if (inhSchema != NIL)
	{
		foreach(entry, schema)
		{
			ColumnDef  *newdef = lfirst(entry);
			char	   *attributeName = newdef->colname;
			int			exist_attno;

			/*
			 * Does it conflict with some previously inherited column?
			 */
			exist_attno = findAttrByName(attributeName, inhSchema);
			if (exist_attno > 0)
			{
				ColumnDef  *def;
				Oid			defTypeId,
							newTypeId;
				int32		deftypmod,
							newtypmod;

				/*
				 * Yes, try to merge the two column definitions. They must
				 * have the same type and typmod.
				 */
				ereport((Gp_role == GP_ROLE_EXECUTE) ? DEBUG1 : NOTICE,
				   (errmsg("merging column \"%s\" with inherited definition",
						   attributeName)));
				def = (ColumnDef *) list_nth(inhSchema, exist_attno - 1);
				defTypeId = typenameTypeId(NULL, def->typeName, &deftypmod);
				newTypeId = typenameTypeId(NULL, newdef->typeName, &newtypmod);
				if (defTypeId != newTypeId || deftypmod != newtypmod)
					ereport(ERROR,
							(errcode(ERRCODE_DATATYPE_MISMATCH),
							 errmsg("column \"%s\" has a type conflict",
									attributeName),
							 errdetail("%s versus %s",
									   TypeNameToString(def->typeName),
									   TypeNameToString(newdef->typeName))));
				/* Mark the column as locally defined */
				def->is_local = true;
				/* Merge of NOT NULL constraints = OR 'em together */
				def->is_not_null |= newdef->is_not_null;
				/* If new def has a default, override previous default */
				if (newdef->raw_default != NULL)
				{
					def->raw_default = newdef->raw_default;
					def->cooked_default = newdef->cooked_default;
				}
			}
			else
			{
				/*
				 * No, attach new column to result schema
				 */
				inhSchema = lappend(inhSchema, newdef);
			}
		}

		schema = inhSchema;

		/*
		 * Check that we haven't exceeded the legal # of columns after merging
		 * in inherited columns.
		 */
		if (list_length(schema) > MaxHeapAttributeNumber)
			ereport(ERROR,
					(errcode(ERRCODE_TOO_MANY_COLUMNS),
					 errmsg("tables can have at most %d columns",
							MaxHeapAttributeNumber)));
	}

	/*
	 * If we found any conflicting parent default values, check to make sure
	 * they were overridden by the child.
	 */
	if (have_bogus_defaults)
	{
		foreach(entry, schema)
		{
			ColumnDef  *def = lfirst(entry);

			if (def->cooked_default == bogus_marker)
				ereport(ERROR,
						(errcode(ERRCODE_INVALID_COLUMN_DEFINITION),
				  errmsg("column \"%s\" inherits conflicting default values",
						 def->colname),
						 errhint("To resolve the conflict, specify a default explicitly.")));
		}
	}

	*supOids = parentOids;
	*supconstr = constraints;
	*supOidCount = parentsWithOids;
	return schema;
}


/*
 * MergeCheckConstraint
 *		Try to merge an inherited CHECK constraint with previous ones
 *
 * If we inherit identically-named constraints from multiple parents, we must
 * merge them, or throw an error if they don't have identical definitions.
 *
 * constraints is a list of CookedConstraint structs for previous constraints.
 *
 * Returns TRUE if merged (constraint is a duplicate), or FALSE if it's
 * got a so-far-unique name, or throws error if conflict.
 */
static bool
MergeCheckConstraint(List *constraints, char *name, Node *expr)
{
	ListCell   *lc;

	foreach(lc, constraints)
	{
		CookedConstraint *ccon = (CookedConstraint *) lfirst(lc);

		Assert(ccon->contype == CONSTR_CHECK);

		/* Non-matching names never conflict */
		if (strcmp(ccon->name, name) != 0)
			continue;

		if (equal(expr, ccon->expr))
		{
			/* OK to merge */
			ccon->inhcount++;
			return true;
		}

		ereport(ERROR,
				(errcode(ERRCODE_DUPLICATE_OBJECT),
				 errmsg("check constraint name \"%s\" appears multiple times but with different expressions",
						name)));
	}

	return false;
}

/*
 * StoreCatalogInheritance
 *		Updates the system catalogs with proper inheritance information.
 *
 * supers is a list of the OIDs of the new relation's direct ancestors.
 */
static void
StoreCatalogInheritance(Oid relationId, List *supers)
{
	Relation	relation;
	int16		seqNumber;
	ListCell   *entry;

	/*
	 * sanity checks
	 */
	AssertArg(OidIsValid(relationId));

	if (supers == NIL)
		return;

	/*
	 * Store INHERITS information in pg_inherits using direct ancestors only.
	 * Also enter dependencies on the direct ancestors, and make sure they are
	 * marked with relhassubclass = true.
	 *
	 * (Once upon a time, both direct and indirect ancestors were found here
	 * and then entered into pg_ipl.  Since that catalog doesn't exist
	 * anymore, there's no need to look for indirect ancestors.)
	 */
	relation = heap_open(InheritsRelationId, RowExclusiveLock);

	seqNumber = 1;
	foreach(entry, supers)
	{
		Oid			parentOid = lfirst_oid(entry);

		StoreCatalogInheritance1(relationId, parentOid, seqNumber, relation,
								 false);
		seqNumber++;
	}

	heap_close(relation, RowExclusiveLock);
}

/*
 * Make catalog entries showing relationId as being an inheritance child
 * of parentOid.  inhRelation is the already-opened pg_inherits catalog.
 */
static void
StoreCatalogInheritance1(Oid relationId, Oid parentOid,
						 int16 seqNumber, Relation inhRelation,
						 bool is_partition)
{
	TupleDesc	desc = RelationGetDescr(inhRelation);
	Datum		datum[Natts_pg_inherits];
	bool		nullarr[Natts_pg_inherits];
	ObjectAddress childobject,
				parentobject;
	HeapTuple	tuple;

	/*
	 * Make the pg_inherits entry
	 */
	datum[0] = ObjectIdGetDatum(relationId);	/* inhrelid */
	datum[1] = ObjectIdGetDatum(parentOid);		/* inhparent */
	datum[2] = Int16GetDatum(seqNumber);		/* inhseqno */

	nullarr[0] = false;
	nullarr[1] = false;
	nullarr[2] = false;

	tuple = heap_form_tuple(desc, datum, nullarr);

	simple_heap_insert(inhRelation, tuple);

	CatalogUpdateIndexes(inhRelation, tuple);

	heap_freetuple(tuple);

	/*
	 * Store a dependency too
	 */
	parentobject.classId = RelationRelationId;
	parentobject.objectId = parentOid;
	parentobject.objectSubId = 0;
	childobject.classId = RelationRelationId;
	childobject.objectId = relationId;
	childobject.objectSubId = 0;

	recordDependencyOn(&childobject, &parentobject,
					   is_partition ? DEPENDENCY_AUTO : DEPENDENCY_NORMAL);

	/*
	 * Mark the parent as having subclasses.
	 */
	setRelhassubclassInRelation(parentOid, true);
}

/*
 * Look for an existing schema entry with the given name.
 *
 * Returns the index (starting with 1) if attribute already exists in schema,
 * 0 if it doesn't.
 */
static int
findAttrByName(const char *attributeName, List *schema)
{
	ListCell   *s;
	int			i = 1;

	foreach(s, schema)
	{
		ColumnDef  *def = lfirst(s);

		if (strcmp(attributeName, def->colname) == 0)
			return i;

		i++;
	}
	return 0;
}

/*
 * Update a relation's pg_class.relhassubclass entry to the given value
 */
static void
setRelhassubclassInRelation(Oid relationId, bool relhassubclass)
{
	Relation	relationRelation;
	HeapTuple	tuple;
	Form_pg_class classtuple;

	/*
	 * Fetch a modifiable copy of the tuple, modify it, update pg_class.
	 *
	 * If the tuple already has the right relhassubclass setting, we don't
	 * need to update it, but we still need to issue an SI inval message.
	 */
	relationRelation = heap_open(RelationRelationId, RowExclusiveLock);
	tuple = SearchSysCacheCopy(RELOID,
							   ObjectIdGetDatum(relationId),
							   0, 0, 0);
	if (!HeapTupleIsValid(tuple))
		elog(ERROR, "cache lookup failed for relation %u", relationId);
	classtuple = (Form_pg_class) GETSTRUCT(tuple);

	if (classtuple->relhassubclass != relhassubclass)
	{
		classtuple->relhassubclass = relhassubclass;
		simple_heap_update(relationRelation, &tuple->t_self, tuple);

		/* keep the catalog indexes up to date */
		CatalogUpdateIndexes(relationRelation, tuple);
	}
	else
	{
		/* no need to change tuple, but force relcache rebuild anyway */
		CacheInvalidateRelcacheByTuple(tuple);
	}

	heap_freetuple(tuple);
	heap_close(relationRelation, RowExclusiveLock);
}


/*
 *		renameatt		- changes the name of a attribute in a relation
 *
 *		Attname attribute is changed in attribute catalog.
 *		No record of the previous attname is kept (correct?).
 *
 *		get proper relrelation from relation catalog (if not arg)
 *		scan attribute catalog
 *				for name conflict (within rel)
 *				for original attribute (if not arg)
 *		modify attname in attribute tuple
 *		insert modified attribute in attribute catalog
 *		delete original attribute from attribute catalog
 */
void
renameatt(Oid myrelid,
		  const char *oldattname,
		  const char *newattname,
		  bool recurse,
		  bool recursing)
{
	Relation	targetrelation;
	Relation	attrelation;
	HeapTuple	atttup;
	Form_pg_attribute attform;
	int			attnum;
	List	   *indexoidlist;
	ListCell   *indexoidscan;

	/*
	 * Grab an exclusive lock on the target table, which we will NOT release
	 * until end of transaction.
	 */
	targetrelation = relation_open(myrelid, AccessExclusiveLock);

	/*
	 * permissions checking.  this would normally be done in utility.c, but
	 * this particular routine is recursive.
	 *
	 * normally, only the owner of a class can change its schema.
	 */
	if (!pg_class_ownercheck(myrelid, GetUserId()))
		aclcheck_error(ACLCHECK_NOT_OWNER, ACL_KIND_CLASS,
					   RelationGetRelationName(targetrelation));
	if (!allowSystemTableModsDDL && IsSystemRelation(targetrelation))
		ereport(ERROR,
				(errcode(ERRCODE_INSUFFICIENT_PRIVILEGE),
				 errmsg("permission denied: \"%s\" is a system catalog",
						RelationGetRelationName(targetrelation))));

	/*
	 * if the 'recurse' flag is set then we are supposed to rename this
	 * attribute in all classes that inherit from 'relname' (as well as in
	 * 'relname').
	 *
	 * any permissions or problems with duplicate attributes will cause the
	 * whole transaction to abort, which is what we want -- all or nothing.
	 */
	if (recurse)
	{
		ListCell   *child;
		List	   *children;

		/* this routine is actually in the planner */
		children = find_all_inheritors(myrelid);

		/*
		 * find_all_inheritors does the recursive search of the inheritance
		 * hierarchy, so all we have to do is process all of the relids in the
		 * list that it returns.
		 */
		foreach(child, children)
		{
			Oid			childrelid = lfirst_oid(child);

			if (childrelid == myrelid)
				continue;
			/* note we need not recurse again */
			renameatt(childrelid, oldattname, newattname, false, true);
		}
	}
	else
	{
		/*
		 * If we are told not to recurse, there had better not be any child
		 * tables; else the rename would put them out of step.
		 */
		if (!recursing &&
			find_inheritance_children(myrelid) != NIL)
			ereport(ERROR,
					(errcode(ERRCODE_INVALID_TABLE_DEFINITION),
					 errmsg("inherited column \"%s\" must be renamed in child tables too",
							oldattname)));
	}

	attrelation = heap_open(AttributeRelationId, RowExclusiveLock);

	atttup = SearchSysCacheCopyAttName(myrelid, oldattname);
	if (!HeapTupleIsValid(atttup))
		ereport(ERROR,
				(errcode(ERRCODE_UNDEFINED_COLUMN),
				 errmsg("column \"%s\" does not exist",
						oldattname)));
	attform = (Form_pg_attribute) GETSTRUCT(atttup);

	attnum = attform->attnum;
	if (attnum <= 0)
		ereport(ERROR,
				(errcode(ERRCODE_FEATURE_NOT_SUPPORTED),
				 errmsg("cannot rename system column \"%s\"",
						oldattname)));

	/*
	 * if the attribute is inherited, forbid the renaming, unless we are
	 * already inside a recursive rename.
	 */
	if (attform->attinhcount > 0 && !recursing)
		ereport(ERROR,
				(errcode(ERRCODE_INVALID_TABLE_DEFINITION),
				 errmsg("cannot rename inherited column \"%s\"",
						oldattname)));

	/* should not already exist */
	/* this test is deliberately not attisdropped-aware */
	if (SearchSysCacheExists(ATTNAME,
							 ObjectIdGetDatum(myrelid),
							 PointerGetDatum(newattname),
							 0, 0))
		ereport(ERROR,
				(errcode(ERRCODE_DUPLICATE_COLUMN),
				 errmsg("column \"%s\" of relation \"%s\" already exists",
					  newattname, RelationGetRelationName(targetrelation))));

	namestrcpy(&(attform->attname), newattname);

	simple_heap_update(attrelation, &atttup->t_self, atttup);

	/* keep system catalog indexes current */
	CatalogUpdateIndexes(attrelation, atttup);

	heap_freetuple(atttup);

	/*
	 * Update column names of indexes that refer to the column being renamed.
	 */
	indexoidlist = RelationGetIndexList(targetrelation);

	foreach(indexoidscan, indexoidlist)
	{
		Oid			indexoid = lfirst_oid(indexoidscan);
		HeapTuple	indextup;
		Form_pg_index indexform;
		int			i;

		/*
		 * Scan through index columns to see if there's any simple index
		 * entries for this attribute.	We ignore expressional entries.
		 */
		indextup = SearchSysCache(INDEXRELID,
								  ObjectIdGetDatum(indexoid),
								  0, 0, 0);
		if (!HeapTupleIsValid(indextup))
			elog(ERROR, "cache lookup failed for index %u", indexoid);
		indexform = (Form_pg_index) GETSTRUCT(indextup);

		for (i = 0; i < indexform->indnatts; i++)
		{
			if (attnum != indexform->indkey.values[i])
				continue;

			/*
			 * Found one, rename it.
			 */
			atttup = SearchSysCacheCopy(ATTNUM,
										ObjectIdGetDatum(indexoid),
										Int16GetDatum(i + 1),
										0, 0);
			if (!HeapTupleIsValid(atttup))
				continue;		/* should we raise an error? */

			/*
			 * Update the (copied) attribute tuple.
			 */
			namestrcpy(&(((Form_pg_attribute) GETSTRUCT(atttup))->attname),
					   newattname);

			simple_heap_update(attrelation, &atttup->t_self, atttup);

			/* keep system catalog indexes current */
			CatalogUpdateIndexes(attrelation, atttup);

			heap_freetuple(atttup);
		}

		ReleaseSysCache(indextup);
	}

	list_free(indexoidlist);

	heap_close(attrelation, RowExclusiveLock);

	/* MPP-6929, MPP-7600: metadata tracking */
	if ((Gp_role == GP_ROLE_DISPATCH)
		&& MetaTrackValidKindNsp(targetrelation->rd_rel))
		MetaTrackUpdObject(RelationRelationId,
						   RelationGetRelid(targetrelation),
						   GetUserId(),
						   "ALTER", "RENAME COLUMN"
				);


	relation_close(targetrelation, NoLock);		/* close rel but keep lock */
}

/*
 * A helper function for RenameRelation, to createa a very minimal, fake,
 * RelationData struct for a relation. This is used in
 * gp_allow_rename_relation_without_lock mode, in place of opening the
 * relcache entry for real.
 *
 * RenameRelation only needs the rd_rel field to be filled in, so that's
 * all we fetch.
 */
static Relation
fake_relation_open(Oid myrelid)
{
	Relation	relrelation;	/* for RELATION relation */
	Relation	fakerel;
	HeapTuple	reltup;

	fakerel = palloc0(sizeof(RelationData));

	/*
	 * Find relation's pg_class tuple, and make sure newrelname isn't in use.
	 */
	relrelation = heap_open(RelationRelationId, RowExclusiveLock);

	reltup = SearchSysCacheCopy(RELOID,
								ObjectIdGetDatum(myrelid),
								0, 0, 0);
	if (!HeapTupleIsValid(reltup))		/* shouldn't happen */
		elog(ERROR, "cache lookup failed for relation %u", myrelid);
	fakerel->rd_rel = (Form_pg_class) GETSTRUCT(reltup);

	heap_close(relrelation, RowExclusiveLock);

	return fakerel;
}

/*
 * Execute ALTER TABLE/INDEX/SEQUENCE/VIEW RENAME
 *
 * Caller has already done permissions checks.
 */
void
RenameRelation(Oid myrelid, const char *newrelname, ObjectType reltype, RenameStmt *stmt)
{
	Relation	targetrelation;
	Oid			namespaceId;
	char		relkind;
	char	   *oldrelname;

	/*
	 * In Postgres, grab an exclusive lock on the target table, index, sequence
	 * or view, which we will NOT release until end of transaction.
	 *
	 * In GPDB, added supportability feature under GUC to allow rename table
	 * without AccessExclusiveLock for scenarios like directly modifying system
	 * catalogs. This will change transaction isolation behaviors, however, this
	 * won't cause any data corruption.
	 */
	if (gp_allow_rename_relation_without_lock)
		targetrelation = fake_relation_open(myrelid);
	else
		targetrelation = relation_open(myrelid, AccessExclusiveLock);

	/* if this is a child table of a partitioning configuration, complain */
	if (stmt && rel_is_child_partition(myrelid) && !stmt->bAllowPartn)
	{
		Oid		 master = rel_partition_get_master(myrelid);
		char	*pretty	= rel_get_part_path_pretty(myrelid,
												   " ALTER PARTITION ",
												   " RENAME PARTITION ");
		ereport(ERROR,
				(errcode(ERRCODE_DEPENDENT_OBJECTS_STILL_EXIST),
				errmsg("cannot rename partition \"%s\" directly",
					   get_rel_name(myrelid)),
				errhint("Table \"%s\" is a child partition of table "
						"\"%s\".  To rename it, use ALTER TABLE \"%s\"%s...",
						get_rel_name(myrelid), get_rel_name(master),
						get_rel_name(master), pretty ? pretty : "" )));
	}

	namespaceId = RelationGetNamespace(targetrelation);
	relkind = targetrelation->rd_rel->relkind;
	oldrelname = RelationGetRelationName(targetrelation);

	/*
	 * For compatibility with prior releases, we don't complain if ALTER TABLE
	 * or ALTER INDEX is used to rename a sequence or view.
	 */
	if (reltype == OBJECT_SEQUENCE && relkind != RELKIND_SEQUENCE)
		ereport(ERROR,
				(errcode(ERRCODE_WRONG_OBJECT_TYPE),
				 errmsg("\"%s\" is not a sequence",
						RelationGetRelationName(targetrelation))));

	if (reltype == OBJECT_VIEW && relkind != RELKIND_VIEW)
		ereport(ERROR,
				(errcode(ERRCODE_WRONG_OBJECT_TYPE),
				 errmsg("\"%s\" is not a view",
						RelationGetRelationName(targetrelation))));

	/*
	 * Don't allow ALTER TABLE on composite types.
	 * We want people to use ALTER TYPE for that.
	 */
	if (relkind == RELKIND_COMPOSITE_TYPE)
		ereport(ERROR,
				(errcode(ERRCODE_WRONG_OBJECT_TYPE),
				 errmsg("\"%s\" is a composite type",
						RelationGetRelationName(targetrelation)),
				 errhint("Use ALTER TYPE instead.")));

	/* Do the work */
	RenameRelationInternal(myrelid, newrelname, namespaceId);

	/* MPP-3059: recursive rename of partitioned table */
	/* Note: the top-level RENAME has bAllowPartn=FALSE, while the
	 * generated statements from this block set it to TRUE.  That way,
	 * the rename of each partition is allowed, but this block doesn't
	 * get invoked recursively.
	 */
	if (stmt && !rel_is_child_partition(myrelid) && !stmt->bAllowPartn &&
		(Gp_role == GP_ROLE_DISPATCH))
	{
		PartitionNode *pNode;

		pNode = RelationBuildPartitionDescByOid(myrelid, false);

		if (pNode)
		{
			RenameStmt 			   	*renStmt 	 = makeNode(RenameStmt);
			DestReceiver 		   	*dest  		 = None_Receiver;
			List 					*renList 	 = NIL;
			int 					 skipped 	 = 0;
			int 					 renamed 	 = 0;

			renStmt->renameType = OBJECT_TABLE;
			renStmt->subname = NULL;
			renStmt->bAllowPartn = true; /* allow rename of partitions */

			/* rename the children as well */
			renList = atpxRenameList(pNode, oldrelname, newrelname, &skipped);

			/* process children if there are any */
			if (renList)
			{
				ListCell 		*lc;

				foreach(lc, renList)
				{
					ListCell 		*lc2;
					List  			*lpair = lfirst(lc);

					lc2 = list_head(lpair);

					renStmt->relation = (RangeVar *)lfirst(lc2);
					lc2 = lnext(lc2);
					renStmt->newname = (char *)lfirst(lc2);

					ProcessUtility((Node *) renStmt,
								   synthetic_sql,
								   NULL,
								   false, /* not top level */
								   dest,
								   NULL);
					renamed++;
				}

				/* MPP-3542: warn when skip child partitions */
				if (skipped)
				{
					ereport(WARNING,
							(errcode(ERRCODE_INVALID_PARAMETER_VALUE),
							 errmsg("renamed %d partitions, "
									"skipped %d child partitions "
									"due to name truncation",
									renamed, skipped)));
				}
			}
		}
	}

	/*
	 * Close rel, but keep exclusive lock!
	 */
	if (!gp_allow_rename_relation_without_lock)
		relation_close(targetrelation, NoLock);
}

/*
 *		RenameRelationInternal - change the name of a relation
 *
 *		XXX - When renaming sequences, we don't bother to modify the
 *			  sequence name that is stored within the sequence itself
 *			  (this would cause problems with MVCC). In the future,
 *			  the sequence name should probably be removed from the
 *			  sequence, AFAIK there's no need for it to be there.
 */
void
RenameRelationInternal(Oid myrelid, const char *newrelname, Oid namespaceId)
{
	Relation	targetrelation;
	Relation	relrelation;	/* for RELATION relation */
	HeapTuple	reltup;
	Form_pg_class relform;

	/*
	 * In Postgres:
	 * Grab an exclusive lock on the target table, index, sequence or view,
	 * which we will NOT release until end of transaction.
	 *
	 * In GPDB, added supportability feature under GUC to allow rename table
	 * without AccessExclusiveLock for scenarios like directly modifying system
	 * catalogs. This will change transaction isolation behaviors, however, this
	 * won't cause any data corruption.
	 */
	if (gp_allow_rename_relation_without_lock)
		targetrelation = fake_relation_open(myrelid);
	else
		targetrelation = relation_open(myrelid, AccessExclusiveLock);

	/*
	 * Find relation's pg_class tuple, and make sure newrelname isn't in use.
	 */
	relrelation = heap_open(RelationRelationId, RowExclusiveLock);

	reltup = SearchSysCacheCopy(RELOID,
								ObjectIdGetDatum(myrelid),
								0, 0, 0);
	if (!HeapTupleIsValid(reltup))		/* shouldn't happen */
		elog(ERROR, "cache lookup failed for relation %u", myrelid);
	relform = (Form_pg_class) GETSTRUCT(reltup);

	if (get_relname_relid(newrelname, namespaceId) != InvalidOid)
		ereport(ERROR,
				(errcode(ERRCODE_DUPLICATE_TABLE),
				 errmsg("relation \"%s\" already exists",
						newrelname)));

	/*
	 * Update pg_class tuple with new relname.	(Scribbling on reltup is OK
	 * because it's a copy...)
	 */
	namestrcpy(&(relform->relname), newrelname);

	simple_heap_update(relrelation, &reltup->t_self, reltup);

	/* keep the system catalog indexes current */
	CatalogUpdateIndexes(relrelation, reltup);

	heap_freetuple(reltup);
	heap_close(relrelation, NoLock);

	/*
	 * Also rename the associated type, if any.
	 */
	if (OidIsValid(targetrelation->rd_rel->reltype))
	{
		if (!TypeTupleExists(targetrelation->rd_rel->reltype))
			ereport(WARNING,
					(errcode(ERRCODE_UNDEFINED_OBJECT),
					 errmsg("type \"%s\" does not exist",
							RelationGetRelationName(targetrelation))));
		else
			RenameTypeInternal(targetrelation->rd_rel->reltype,
						   newrelname, namespaceId);
	}

	/*
	 * Also rename the associated constraint, if any.
	 */
	if (targetrelation->rd_rel->relkind == RELKIND_INDEX)
	{
		Oid			constraintId = get_index_constraint(myrelid);

		if (OidIsValid(constraintId))
			RenameConstraintById(constraintId, newrelname);
	}

	/* MPP-6929: metadata tracking */
	if ((Gp_role == GP_ROLE_DISPATCH)
		&&
		/* MPP-7773: don't track objects in system namespace
		 * if modifying system tables (eg during upgrade)
		 */
		( ! ( (PG_CATALOG_NAMESPACE == namespaceId) && (allowSystemTableModsDDL)))
		&& (   MetaTrackValidRelkind(targetrelation->rd_rel->relkind)
			&& METATRACK_VALIDNAMESPACE(namespaceId)
			   && (!(isAnyTempNamespace(namespaceId)))
				))
		MetaTrackUpdObject(RelationRelationId,
						   myrelid,
						   GetUserId(),
						   "ALTER", "RENAME"
				);

	/*
	 * Close rel, but keep exclusive lock!
	 */
	if (!gp_allow_rename_relation_without_lock)
		relation_close(targetrelation, NoLock);
}

static bool
TypeTupleExists(Oid typeId)
{
	return SearchSysCacheExists(TYPEOID, ObjectIdGetDatum(typeId), 0, 0, 0);
}

/*
 * Disallow ALTER TABLE (and similar commands) when the current backend has
 * any open reference to the target table besides the one just acquired by
 * the calling command; this implies there's an open cursor or active plan.
 * We need this check because our AccessExclusiveLock doesn't protect us
 * against stomping on our own foot, only other people's feet!
 *
 * For ALTER TABLE, the only case known to cause serious trouble is ALTER
 * COLUMN TYPE, and some changes are obviously pretty benign, so this could
 * possibly be relaxed to only error out for certain types of alterations.
 * But the use-case for allowing any of these things is not obvious, so we
 * won't work hard at it for now.
 *
 * We also reject these commands if there are any pending AFTER trigger events
 * for the rel.  This is certainly necessary for the rewriting variants of
 * ALTER TABLE, because they don't preserve tuple TIDs and so the pending
 * events would try to fetch the wrong tuples.  It might be overly cautious
 * in other cases, but again it seems better to err on the side of paranoia.
 *
 * REINDEX calls this with "rel" referencing the index to be rebuilt; here
 * we are worried about active indexscans on the index.  The trigger-event
 * check can be skipped, since we are doing no damage to the parent table.
 *
 * The statement name (eg, "ALTER TABLE") is passed for use in error messages.
 */
void
CheckTableNotInUse(Relation rel, const char *stmt)
{
	int			expected_refcnt;

	expected_refcnt = rel->rd_isnailed ? 2 : 1;

	/*
	 * XXX For a bitmap index, since vacuum (or vacuum full) is currently done through
	 * reindex_index, the reference count could be 2 (or 3). We set it
	 * here until vacuum is done properly.
	 */
	if (expected_refcnt == 1 &&
		RelationIsBitmapIndex(rel) &&
		(rel->rd_refcnt == 2 || rel->rd_refcnt == 3))
		expected_refcnt = rel->rd_refcnt;

	if (rel->rd_refcnt != expected_refcnt)
		ereport(ERROR,
				(errcode(ERRCODE_OBJECT_IN_USE),
				 /* translator: first %s is a SQL command, eg ALTER TABLE */
				 errmsg("cannot %s \"%s\" because "
						"it is being used by active queries in this session",
						stmt, RelationGetRelationName(rel))));

	if (rel->rd_rel->relkind != RELKIND_INDEX &&
		AfterTriggerPendingOnRel(RelationGetRelid(rel)))
		ereport(ERROR,
				(errcode(ERRCODE_OBJECT_IN_USE),
				 /* translator: first %s is a SQL command, eg ALTER TABLE */
				 errmsg("cannot %s \"%s\" because "
						"it has pending trigger events",
						stmt, RelationGetRelationName(rel))));
}

static void
ATVerifyObject(AlterTableStmt *stmt, Relation rel)
{
	/* Nothing to check for ALTER INDEX */
	if(stmt->relkind == OBJECT_INDEX)
		return;

	/*
	 * Verify the object specified against relstorage in the catalog.
	 * Enforce correct syntax usage. 
	 */
	if (RelationIsExternal(rel) && stmt->relkind != OBJECT_EXTTABLE)
	{
		/*
		 * special case: in order to support 3.3 dumps with ALTER TABLE OWNER of
		 * external tables, we will allow using ALTER TABLE (without EXTERNAL)
		 * temporarily, and use a deprecation warning. This should be removed
		 * in future releases.
		 */
		if(stmt->relkind == OBJECT_TABLE)
		{
			if (Gp_role == GP_ROLE_DISPATCH) /* why are WARNINGs emitted from all segments? */
				ereport(WARNING,
						(errcode(ERRCODE_WRONG_OBJECT_TYPE),
						 errmsg("\"%s\" is an external table. ALTER TABLE for external tables is deprecated.", RelationGetRelationName(rel)),
						 errhint("Use ALTER EXTERNAL TABLE instead")));
		}
		else
		{
			ereport(ERROR,
					(errcode(ERRCODE_WRONG_OBJECT_TYPE),
					 errmsg("\"%s\" is an external table", RelationGetRelationName(rel)),
					 errhint("Use ALTER EXTERNAL TABLE instead")));
		}
	}
	else if (!RelationIsExternal(rel) && stmt->relkind != OBJECT_TABLE)
	{
		ereport(ERROR,
				(errcode(ERRCODE_WRONG_OBJECT_TYPE),
				 errmsg("\"%s\" is a base table", RelationGetRelationName(rel)),
				 errhint("Use ALTER TABLE instead")));
	}

	/*
	 * Check the ALTER command type is supported for this object
	 */
	if (RelationIsExternal(rel))
	{
		ListCell *lcmd;

		foreach(lcmd, stmt->cmds)
		{
			AlterTableCmd *cmd = (AlterTableCmd *) lfirst(lcmd);

			switch(cmd->subtype)
			{
				/* EXTERNAL tables don't support the following AT */
				case AT_ColumnDefault:
				case AT_ColumnDefaultRecurse:
				case AT_DropNotNull:
				case AT_SetNotNull:
				case AT_SetStatistics:
				case AT_SetStorage:
				case AT_AddIndex:
				case AT_ReAddIndex:
				case AT_AddConstraint:
				case AT_AddConstraintRecurse:
				case AT_ProcessedConstraint:
				case AT_DropConstraint:
				case AT_ClusterOn:
				case AT_DropCluster:
				case AT_DropOids:
				case AT_SetTableSpace:
				case AT_SetRelOptions:
				case AT_ResetRelOptions:
				case AT_EnableTrig:
				case AT_DisableTrig:
				case AT_EnableTrigAll:
				case AT_DisableTrigAll:
				case AT_EnableTrigUser:
				case AT_DisableTrigUser:
				case AT_AddInherit:
				case AT_DropInherit:
				case AT_SetDistributedBy:
				case AT_PartAdd:
				case AT_PartAddForSplit:
				case AT_PartAlter:
				case AT_PartDrop:
				case AT_PartExchange:
				case AT_PartRename:
				case AT_PartSetTemplate:
				case AT_PartSplit:
				case AT_PartTruncate:
				case AT_PartAddInternal:
					ereport(ERROR,
							(errcode(ERRCODE_INVALID_COLUMN_DEFINITION),
							 errmsg("Unsupported ALTER command for table type %s",
									"external")));
					break;

				case AT_AddColumn: /* check no constraint is added too */
					if (((ColumnDef *) cmd->def)->constraints != NIL ||
						((ColumnDef *) cmd->def)->is_not_null ||
						((ColumnDef *) cmd->def)->raw_default)
						ereport(ERROR,
								(errcode(ERRCODE_INVALID_COLUMN_DEFINITION),
								 errmsg("Unsupported ALTER command for table type %s. No constraints allowed.",
										 "external")));
					break;

				default:
					/* ALTER type supported */
					break;
			}
		}
	}
}

/*
 * AlterTable
 *		Execute ALTER TABLE, which can be a list of subcommands
 *
 * ALTER TABLE is performed in three phases:
 *		1. Examine subcommands and perform pre-transformation checking.
 *		2. Update system catalogs.
 *		3. Scan table(s) to check new constraints, and optionally recopy
 *		   the data into new table(s).
 * Phase 3 is not performed unless one or more of the subcommands requires
 * it.	The intention of this design is to allow multiple independent
 * updates of the table schema to be performed with only one pass over the
 * data.
 *
 * ATPrepCmd performs phase 1.	A "work queue" entry is created for
 * each table to be affected (there may be multiple affected tables if the
 * commands traverse a table inheritance hierarchy).  Also we do preliminary
 * validation of the subcommands, including parse transformation of those
 * expressions that need to be evaluated with respect to the old table
 * schema.
 *
 * ATRewriteCatalogs performs phase 2 for each affected table.  (Note that
 * phases 2 and 3 normally do no explicit recursion, since phase 1 already
 * did it --- although some subcommands have to recurse in phase 2 instead.)
 * Certain subcommands need to be performed before others to avoid
 * unnecessary conflicts; for example, DROP COLUMN should come before
 * ADD COLUMN.	Therefore phase 1 divides the subcommands into multiple
 * lists, one for each logical "pass" of phase 2.
 *
 * ATRewriteTables performs phase 3 for those tables that need it.
 *
 * Thanks to the magic of MVCC, an error anywhere along the way rolls back
 * the whole operation; we don't have to do anything special to clean up.
 */
void
AlterTable(AlterTableStmt *stmt)
{
	Relation	rel = relation_openrv(stmt->relation, AccessExclusiveLock);

	ATVerifyObject(stmt, rel);
	
	CheckTableNotInUse(rel, "ALTER TABLE");

	/* Check relation type against type specified in the ALTER command */
	switch (stmt->relkind)
	{
		case OBJECT_EXTTABLE:
		case OBJECT_TABLE:
			/*
			 * For mostly-historical reasons, we allow ALTER TABLE to apply
			 * to all relation types.
			 */
			break;

		case OBJECT_INDEX:
			if (rel->rd_rel->relkind != RELKIND_INDEX)
				ereport(ERROR,
						(errcode(ERRCODE_WRONG_OBJECT_TYPE),
						 errmsg("\"%s\" is not an index",
								RelationGetRelationName(rel))));
			break;

		case OBJECT_SEQUENCE:
			if (rel->rd_rel->relkind != RELKIND_SEQUENCE)
				ereport(ERROR,
						(errcode(ERRCODE_WRONG_OBJECT_TYPE),
						 errmsg("\"%s\" is not a sequence",
								RelationGetRelationName(rel))));
			break;

		case OBJECT_VIEW:
			if (rel->rd_rel->relkind != RELKIND_VIEW)
				ereport(ERROR,
						(errcode(ERRCODE_WRONG_OBJECT_TYPE),
						 errmsg("\"%s\" is not a view",
								RelationGetRelationName(rel))));
			break;

		default:
			elog(ERROR, "unrecognized object type: %d", (int) stmt->relkind);
	}

	if (Gp_role == GP_ROLE_DISPATCH)
	{
		LockRelationOid(RelationRelationId, RowExclusiveLock);
		LockRelationOid(TypeRelationId, RowExclusiveLock);
		LockRelationOid(DependRelationId, RowExclusiveLock);
	}

	ATController(rel, stmt->cmds, interpretInhOption(stmt->relation->inhOpt));

	if (Gp_role == GP_ROLE_DISPATCH)
	{
		/*
		 * Some ALTER TABLE commands rewrite the table, and cause new OIDs
		 * and/or relfilenodes to be assigned.
		 */
		CdbDispatchUtilityStatement((Node *) stmt,
									DF_CANCEL_ON_ERROR |
									DF_WITH_SNAPSHOT |
									DF_NEED_TWO_PHASE,
									GetAssignedOidsForDispatch(),
									NULL);
	}
}

/*
 * AlterTableInternal
 *
 * ALTER TABLE with target specified by OID
 *
 * We do not reject if the relation is already open, because it's quite
 * likely that one or more layers of caller have it open.  That means it
 * is unsafe to use this entry point for alterations that could break
 * existing query plans.  On the assumption it's not used for such, we
 * don't have to reject pending AFTER triggers, either.
 *
 * It is also unsafe to use this function for any Alter Table subcommand that
 * requires rewriting the table or creating toast tables, because that requires
 * creating relfilenodes outside of a context that understands dispatch.
 * Commands that rewrite the table include: adding or altering columns, changing
 * the tablespace, etc.
 */
void
AlterTableInternal(Oid relid, List *cmds, bool recurse)
{
	Relation	rel = relation_open(relid, AccessExclusiveLock);

	ATController(rel, cmds, recurse);
}

static void
ATController(Relation rel, List *cmds, bool recurse)
{
	List	   *wqueue = NIL;
	ListCell   *lcmd;
	bool is_partition = false;
	bool is_data_remote = RelationIsExternal(rel);

	cdb_sync_oid_to_segments();

	/* Phase 1: preliminary examination of commands, create work queue */
	foreach(lcmd, cmds)
	{
		AlterTableCmd *cmd = (AlterTableCmd *) lfirst(lcmd);

		if (cmd->subtype == AT_PartAddInternal)
			is_partition = true;

		ATPrepCmd(&wqueue, rel, cmd, recurse, false);
	}

	if (is_partition)
		relation_close(rel, AccessExclusiveLock);
	else
		/* Close the relation, but keep lock until commit */
		relation_close(rel, NoLock);

	/* Phase 2: update system catalogs */
	ATRewriteCatalogs(&wqueue);

	/*
	 * Build list of tables OIDs that we performed SET DISTRIBUTED BY on.
	 *
	 * If we've recursed (i.e., expanded) an ALTER TABLE SET DISTRIBUTED
	 * command from a master table to its children, then we need to extract
	 * the list of tables that we created a temporary table for, from each of
	 * the sub commands, and put them in the master command. This is because
	 * we only dispatch the command on the master table to the segments, not
	 * each expanded command. We expect the segments to do the same expansion.
	 */
	if (Gp_role == GP_ROLE_DISPATCH)
	{
		AlterTableCmd *masterCmd = NULL; /* the command which was expanded */
		SetDistributionCmd *masterSetCmd = NULL;
		ListCell *lc;

		/*
		 * Iterate over the work queue looking for SET WITH DISTRIBUTED
		 * statements.
		 */
		foreach(lc, wqueue)
		{
			ListCell *lc2;
			AlteredTableInfo *tab = (AlteredTableInfo *) lfirst(lc);

			/* AT_PASS_MISC is used for SET DISTRIBUTED BY */
			List *subcmds = (List *)tab->subcmds[AT_PASS_MISC];

			foreach(lc2, subcmds)
			{
				AlterTableCmd *cmd = (AlterTableCmd *) lfirst(lc2);

				if (cmd->subtype == AT_SetDistributedBy)
				{
					if (!masterCmd)
					{
						masterCmd = cmd;
						masterSetCmd = lsecond((List *)cmd->def);
						continue;
					}

					/*
					 * cmd->def stores the data we're sending to the QEs.
					 * The second element is where we stash QE data to drive
					 * the command.
					 */
					List *data = (List *)cmd->def;
					SetDistributionCmd *qeData = lsecond(data);

					int qeBackendId = qeData->backendId;
					if (qeBackendId != 0)
					{
						if (masterSetCmd->backendId == 0)
							masterSetCmd->backendId = qeBackendId;

						List *qeRelids = qeData->relids;
						masterSetCmd->relids = list_concat(masterSetCmd->relids, qeRelids);
					}
				}
			}
		}
	}

	/* 
	 * Phase 3: scan/rewrite tables as needed. If the data is in an external
	 * table, no need to rewrite it or to add toast.
	 */
	if (!is_data_remote)
	{
		ATRewriteTables(&wqueue);

		ATAddToastIfNeeded(&wqueue);
	}
}


/*
 * prepSplitCmd
 *
 * Do initial sanity checking for an ALTER TABLE ... SPLIT PARTITION cmd.
 * - Shouldn't have children
 * - The usual permissions checks
 */
static void
prepSplitCmd(Relation rel, PgPartRule *prule, bool is_at)
{
	PartitionNode		*pNode = NULL;
	pNode = RelationBuildPartitionDesc(rel, false);

	if (prule->topRule->children)
	{
		ereport(ERROR,
				(errcode(ERRCODE_FEATURE_NOT_SUPPORTED),
						errmsg("cannot split partition with child "
									   "partitions"),
						errhint("Try splitting the child partitions.")));

	}

	if (prule->topRule->parisdefault &&
		prule->pNode->part->parkind == 'r' &&
		is_at)
	{
		ereport(ERROR,
				(errcode(ERRCODE_SYNTAX_ERROR),
					errmsg("AT clause cannot be used when splitting "
						"a default RANGE partition")));
	}
	else if ((prule->pNode->part->parkind == 'l') && (pNode !=NULL && pNode->default_part)
			 && (pNode->default_part->children))
		{
			ereport(ERROR,
					(errcode(ERRCODE_GP_FEATURE_NOT_SUPPORTED),
						errmsg("SPLIT PARTITION is not "
								"currently supported when leaf partition is "
								"list partitioned in multi level partition table")));
		}
	else if ((prule->pNode->part->parkind == 'l') && !is_at)
	{
		ereport(ERROR,
				(errcode(ERRCODE_SYNTAX_ERROR),
					errmsg("cannot SPLIT DEFAULT PARTITION "
						"with LIST"),
				errhint("Use SPLIT with the AT clause instead.")));

	}
}

/*
 * ATPrepCmd
 *
 * Traffic cop for ALTER TABLE Phase 1 operations, including simple
 * recursion and permission checks.
 *
 * Caller must have acquired AccessExclusiveLock on relation already.
 * This lock should be held until commit.
 */
static void
ATPrepCmd(List **wqueue, Relation rel, AlterTableCmd *cmd,
		  bool recurse, bool recursing)
{
	AlteredTableInfo *tab;
	int			pass;

	/* Find or create work queue entry for this table */
	tab = ATGetQueueEntry(wqueue, rel);

	/*
	 * Copy the original subcommand for each table.  This avoids conflicts
	 * when different child tables need to make different parse
	 * transformations (for example, the same column may have different column
	 * numbers in different children).
	 */
	if (recursing)
		cmd = copyObject(cmd);

	/*
	 * Do permissions checking, recursion to child tables if needed, and any
	 * additional phase-1 processing needed.
	 */
	switch (cmd->subtype)
	{
		case AT_AddColumn:		/* ADD COLUMN */
			ATSimplePermissions(rel, false);
			/*
			 * test that this is allowed for partitioning, but only if we aren't
			 * recursing.
			 */
			ATExternalPartitionCheck(cmd->subtype, rel, recursing);
			ATPartitionCheck(cmd->subtype, rel, false, recursing);
			/* Performs own recursion */
			ATPrepAddColumn(wqueue, rel, recurse, cmd);
			pass = AT_PASS_ADD_COL;
			break;
		case AT_AddColumnRecurse:		/* ADD COLUMN internal */
			ATSimplePermissions(rel, false);
			/* No need to do ATPartitionCheck */
			/* Performs own recursion */
			ATPrepAddColumn(wqueue, rel, recurse, cmd);
			pass = AT_PASS_ADD_COL;
			break;
		case AT_AddColumnToView:	/* add column via CREATE OR REPLACE VIEW */
			ATSimplePermissions(rel, true);
			/* Performs own recursion */
			ATPrepAddColumn(wqueue, rel, recurse, cmd);
			pass = AT_PASS_ADD_COL;
			break;
		case AT_ColumnDefault:	/* ALTER COLUMN DEFAULT */

			/*
			 * We allow defaults on views so that INSERT into a view can have
			 * default-ish behavior.  This works because the rewriter
			 * substitutes default values into INSERTs before it expands
			 * rules.
			 */
			ATSimplePermissions(rel, true);
			ATPartitionCheck(cmd->subtype, rel, false, recursing);
			ATPrepColumnDefault(rel, recurse, cmd);
			pass = ((ColumnDef *)(cmd->def))->raw_default ?
					AT_PASS_ADD_CONSTR : AT_PASS_DROP;
			break;
		case AT_ColumnDefaultRecurse:	/* ALTER COLUMN DEFAULT */
			ATSimplePermissions(rel, true);
			/*
			 * This is an internal Alter Table command to add default into child
			 * tables. Therefore, no need to do ATPartitionCheck.
			 */
			ATPrepColumnDefault(rel, recurse, cmd);
			pass = ((ColumnDef *)(cmd->def))->raw_default ?
					AT_PASS_ADD_CONSTR : AT_PASS_DROP;
			break;
		case AT_DropNotNull:	/* ALTER COLUMN DROP NOT NULL */
			ATSimplePermissions(rel, false);
			ATExternalPartitionCheck(cmd->subtype, rel, recursing);
			ATPartitionCheck(cmd->subtype, rel, false, recursing);
			ATSimpleRecursion(wqueue, rel, cmd, recurse);
			/* No command-specific prep needed */
			pass = AT_PASS_DROP;
			break;
		case AT_SetNotNull:		/* ALTER COLUMN SET NOT NULL */
			ATSimplePermissions(rel, false);
			ATExternalPartitionCheck(cmd->subtype, rel, recursing);
			ATSimpleRecursion(wqueue, rel, cmd, recurse);
			if (!cmd->part_expanded)
				ATPartitionCheck(cmd->subtype, rel, false, recursing);
			/* No command-specific prep needed */
			pass = AT_PASS_ADD_CONSTR;
			break;
		case AT_SetStatistics:	/* ALTER COLUMN STATISTICS */
			ATSimpleRecursion(wqueue, rel, cmd, recurse);
			/* Performs own permission checks */
			ATPrepSetStatistics(rel, cmd->name, cmd->def);
			pass = AT_PASS_COL_ATTRS;
			break;
		case AT_SetStorage:		/* ALTER COLUMN STORAGE */
			ATSimplePermissions(rel, false);
			ATSimpleRecursion(wqueue, rel, cmd, recurse);
			/* No command-specific prep needed */
			pass = AT_PASS_COL_ATTRS;
			break;
		case AT_DropColumn:		/* DROP COLUMN */
		case AT_DropColumnRecurse:
			ATSimplePermissions(rel, false);
			ATExternalPartitionCheck(cmd->subtype, rel, recursing);
			ATPartitionCheck(cmd->subtype, rel, false, recursing);
			/* Recursion occurs during execution phase */
			/* No command-specific prep needed except saving recurse flag */
			if (recurse)
				cmd->subtype = AT_DropColumnRecurse;
			pass = AT_PASS_DROP;
			break;
		case AT_AddIndex:		/* ADD INDEX */
			ATSimplePermissions(rel, false);
			ATExternalPartitionCheck(cmd->subtype, rel, recursing);
			/*
			 * Any recursion for partitioning is done in ATExecAddIndex()
			 * itself However, if the index supports a PK or UNIQUE constraint
			 * and the relation is partitioned, we need to assure the
			 * constraint is named in a reasonable way.
			 */
			{
				ConstrType contype = CONSTR_NULL; /* name picker will reject this */
				IndexStmt *topindexstmt = (IndexStmt*)cmd->def;
				Insist(IsA(topindexstmt, IndexStmt));
				if (topindexstmt->isconstraint)
				{
					switch (rel_part_status(RelationGetRelid(rel)))
					{
						case PART_STATUS_ROOT:
 							break;
 						case PART_STATUS_INTERIOR:
 						case PART_STATUS_LEAF:
							/* Don't do this check for child parts (= internal requests). */
 							if (!topindexstmt->is_part_child)
 							{
 								char	*what;

 								if (contype == CONSTR_PRIMARY)
 									what = pstrdup("PRIMARY KEY");
								else
									what = pstrdup("UNIQUE");

 								ereport(ERROR,
 										(errcode(ERRCODE_WRONG_OBJECT_TYPE),
 										 errmsg("can't place a %s constraint on just part of partitioned table \"%s\"", 
 												what, RelationGetRelationName(rel)),
 										 errhint("Constrain the whole table or create a part-wise UNIQUE index instead.")));
 							}
 							break;
 						default:
 							break;
 					}
				}
			}
			pass = AT_PASS_ADD_INDEX;
			break;
		case AT_AddConstraint:	/* ADD CONSTRAINT */
			ATSimplePermissions(rel, false);
			/*
			 * (!recurse &&  !recursing) is supposed to detect the ONLY clause.
			 * We allow operations on the root of a partitioning hierarchy, but
			 * not ONLY the root.
			 */
			ATExternalPartitionCheck(cmd->subtype, rel, recursing);
			ATPartitionCheck(cmd->subtype, rel, (!recurse && !recursing), recursing);
			/* Recursion occurs during execution phase */
			/* No command-specific prep needed except saving recurse flag */
			if (recurse)
				cmd->subtype = AT_AddConstraintRecurse;
			pass = AT_PASS_ADD_CONSTR;
			break;
		case AT_AddConstraintRecurse: /* ADD check CONSTRAINT internal */
			/* Parent/Base CHECK constraints apply to child/part tables here.
			 * No need for ATPartitionCheck
			 */
			ATSimplePermissions(rel, false);
			pass = AT_PASS_ADD_CONSTR;
			break;
		case AT_DropConstraint:	/* DROP CONSTRAINT */
		case AT_DropConstraintRecurse:
			ATSimplePermissions(rel, false);

			/* In GPDB, we have some extra work to do because of partitioning */
			ATPrepDropConstraint(wqueue, rel, cmd, recurse, recursing);

			/* Recursion occurs during execution phase */
			/* No command-specific prep needed except saving recurse flag */
			if (recurse)
				cmd->subtype = AT_DropConstraintRecurse;
			pass = AT_PASS_DROP;
			break;
		case AT_AlterColumnType:		/* ALTER COLUMN TYPE */
			ATSimplePermissions(rel, false);
			ATExternalPartitionCheck(cmd->subtype, rel, recursing);
			ATPartitionCheck(cmd->subtype, rel, false, recursing);
			/* Performs own recursion */
			ATPrepAlterColumnType(wqueue, tab, rel, recurse, recursing, cmd);
			pass = AT_PASS_ALTER_TYPE;
			break;
		case AT_ChangeOwner:	/* ALTER OWNER */
			{
				bool do_recurse = false;

				if (Gp_role == GP_ROLE_DISPATCH)
				{
					ATPartitionCheck(cmd->subtype, rel, false, recursing);
					if (rel_is_partitioned(RelationGetRelid(rel)))
					{
						do_recurse = true;
						/* tell QE to recurse */
						cmd->def = (Node *)makeInteger(1);
					}
				}
				else if (Gp_role == GP_ROLE_EXECUTE)
				{
					if (cmd->def && intVal(cmd->def))
						do_recurse = true;
				}

				if (do_recurse)
					ATSimpleRecursion(wqueue, rel, cmd, recurse);

				pass = AT_PASS_MISC;
			}
			break;
		case AT_ClusterOn:		/* CLUSTER ON */
		case AT_DropCluster:	/* SET WITHOUT CLUSTER */
			ATSimplePermissions(rel, false);
			/* These commands never recurse */
			/* No command-specific prep needed */
			pass = AT_PASS_MISC;
			break;
		case AT_DropOids:		/* SET WITHOUT OIDS */
			ATSimplePermissions(rel, false);
			ATPartitionCheck(cmd->subtype, rel, false, recursing);
			/* Performs own recursion */
			if (rel->rd_rel->relhasoids)
			{
				AlterTableCmd *dropCmd = makeNode(AlterTableCmd);

				dropCmd->subtype = AT_DropColumn;
				dropCmd->name = pstrdup("oid");
				dropCmd->behavior = cmd->behavior;
				ATPrepCmd(wqueue, rel, dropCmd, recurse, false);
			}
			pass = AT_PASS_DROP;
			break;
		case AT_SetTableSpace:	/* SET TABLESPACE */
			ATSimplePermissionsRelationOrIndex(rel);
			/* This command never recurses, but the offered relation may be partitioned, 
			 * in which case, we need to act as if the command specified the top-level
			 * list of parts.
			 */
			if (Gp_role == GP_ROLE_DISPATCH && rel_is_partitioned(RelationGetRelid(rel)) )
			{
				PartitionNode *pnode = NULL;
				List *all_oids = NIL;
				
				pnode = get_parts(RelationGetRelid(rel), 
								  0, /**/
								  InvalidOid, /**/
								  false, /**/
								  true /*includesubparts*/);
				
				all_oids = lcons_oid(RelationGetRelid(rel), all_partition_relids(pnode));
				
				Assert( cmd->partoids == NIL );
				cmd->partoids = all_oids;
				
				ATPartsPrepSetTableSpace(wqueue, rel, cmd, all_oids);
			}
			else if (Gp_role == GP_ROLE_EXECUTE && cmd->partoids)
			{
				ATPartsPrepSetTableSpace(wqueue, rel, cmd, cmd->partoids);
			}
			else if (Gp_role == GP_ROLE_UTILITY)
			{
				ereport(ERROR,
						(errcode(ERRCODE_FEATURE_NOT_SUPPORTED),
 						 errmsg("SET TABLESPACE is not supported in utility mode")));
			}
			else
				ATPrepSetTableSpace(tab, rel, cmd->name);
			pass = AT_PASS_MISC;	/* doesn't actually matter */
			break;
		case AT_SetRelOptions:	/* SET (...) */
		case AT_ResetRelOptions:		/* RESET (...) */
			ATSimplePermissionsRelationOrIndex(rel);
			/* This command never recurses */
			/* No command-specific prep needed */
			pass = AT_PASS_MISC;
			break;
		case AT_SetDistributedBy:	/* SET DISTRIBUTED BY */
			if ( !recursing ) /* MPP-5772, MPP-5784 */
			{
				Oid relid = RelationGetRelid(rel);
				PartStatus ps = rel_part_status(relid);

				ATExternalPartitionCheck(cmd->subtype, rel, recursing);

				if ( recurse ) /* Normal ALTER TABLE */
				{
					switch (ps)
					{
						case PART_STATUS_NONE:
						case PART_STATUS_ROOT:
						case PART_STATUS_LEAF:
							break;

						case PART_STATUS_INTERIOR:
							/*Reject interior branches of partitioned tables.*/
							ereport(ERROR,
									(errcode(ERRCODE_WRONG_OBJECT_TYPE),
									 errmsg("can't set the distribution policy of \"%s\"",
											RelationGetRelationName(rel)),
									 errhint("Distribution policy may be set for an entire partitioned table or one of its leaf parts; not for an interior branch.")));
							break; /* tidy */
					}
				}
				else /* ALTER TABLE ONLY */
				{
					switch (ps)
					{
						case PART_STATUS_NONE:
						case PART_STATUS_LEAF:
							break;

						case PART_STATUS_ROOT:
						case PART_STATUS_INTERIOR:
							ereport(ERROR,
									(errcode(ERRCODE_WRONG_OBJECT_TYPE),
									 errmsg("can't set the distribution policy "
											"of ONLY \"%s\"",
											RelationGetRelationName(rel)),
									 errhint("Distribution policy may be set "
											 "for an entire partitioned table"
											 " or one of its leaf parts."
											 )));
							break; /* tidy */
					}
				}

				if ( ps == PART_STATUS_LEAF )
				{
					Oid ptrelid = rel_partition_get_master(relid);
					List *dist_cnames = lsecond((List*)cmd->def);

					/*	might be null if no policy set, e.g. just
					 *  a change of storage options...
					 */
					if (dist_cnames)
					{
						Relation ptrel = heap_open(ptrelid,
												   AccessShareLock);
						Assert(IsA(dist_cnames, List));

						if (! can_implement_dist_on_part(ptrel,
														 dist_cnames) )
							ereport(ERROR,
									(errcode(ERRCODE_FEATURE_NOT_SUPPORTED),
									 errmsg("cannot SET DISTRIBUTED BY for %s",
											RelationGetRelationName(rel)),
									 errhint("Leaf distribution policy must be"
											 " random or match that of the"
											 " entire partitioned table.")
									 ));
						heap_close(ptrel, AccessShareLock);
					}
				}
			}

			ATSimplePermissions(rel, false);
			ATSimpleRecursion(wqueue, rel, cmd, recurse);
			pass = AT_PASS_MISC;
			break;
		case AT_EnableTrig:		/* ENABLE TRIGGER variants */
		case AT_EnableAlwaysTrig:
		case AT_EnableReplicaTrig:
		case AT_EnableTrigAll:
		case AT_EnableTrigUser:
		case AT_DisableTrig:	/* DISABLE TRIGGER variants */
		case AT_DisableTrigAll:
		case AT_DisableTrigUser:
			ATSimplePermissions(rel, false);
			ATPartitionCheck(cmd->subtype, rel, false, recursing);
			/* These commands never recurse */
			/* No command-specific prep needed */
			pass = AT_PASS_MISC;
			break;
		case AT_EnableRule:		/* ENABLE/DISABLE RULE variants */
		case AT_EnableAlwaysRule:
		case AT_EnableReplicaRule:
		case AT_DisableRule:
		case AT_AddInherit:		/* INHERIT / NO INHERIT */
		case AT_DropInherit:
			ATSimplePermissions(rel, false);
			ATPartitionCheck(cmd->subtype, rel, true, recursing);
			/* These commands never recurse */
			/* No command-specific prep needed */
			pass = AT_PASS_MISC;
			break;
			/* CDB: Partitioned Table commands */
		case AT_PartExchange:			/* Exchange */
			
			ATPartitionCheck(cmd->subtype, rel, false, recursing);
			
			if (Gp_role == GP_ROLE_UTILITY)
				ereport(ERROR,
						(errcode(ERRCODE_FEATURE_NOT_SUPPORTED),
 						 errmsg("EXCHANGE is not supported in utility mode")));
			
			pass = AT_PASS_MISC;
			
			ATPrepExchange(rel, (AlterPartitionCmd *)cmd->def);
			
			break;

		case AT_PartSplit:				/* Split */
		{
			AlterPartitionCmd	*pc    	= (AlterPartitionCmd *) cmd->def;

			ATPartitionCheck(cmd->subtype, rel, false, recursing);

			if (Gp_role == GP_ROLE_UTILITY)
				ereport(ERROR,
						(errcode(ERRCODE_FEATURE_NOT_SUPPORTED),
 						 errmsg("SPLIT is not supported in utility mode")));
			else if (Gp_role == GP_ROLE_DISPATCH)
			{
				PgPartRule			*prule1	= NULL;
				PgPartRule			*prule2	= NULL;
				PgPartRule			*prule3	= NULL;
				PgPartRule			*prule_specified	= NULL;
				Relation			 target = NULL;
				
				AlterPartitionId *pid = (AlterPartitionId *) pc->partid;
				AlterPartitionCmd *cmd2;
				Node *at;
				bool is_at = true;
				List *todo;
				ListCell *l;
				bool rollup_vals = false;

				/*
				 * Need to do a bunch of validation:
				 * 0) Target exists
				 * 0.5) Shouldn't have children (Done in prepSplitCmd)
				 * 1) The usual permissions checks (Done in prepSplitCmd)
				 * 2) AT () parameter falls into constraint specified
				 * 3) INTO partitions don't exist except for the one being split
				 */

				/* We'll error out if it doesn't exist */
				prule1 = get_part_rule(rel, pid, true, true, NULL, false);

				target = heap_open(prule1->topRule->parchildrelid,
								   AccessExclusiveLock);

				if (linitial((List *)pc->arg1))
					is_at = false;

				prepSplitCmd(rel, prule1, is_at);

				todo = (List *)pc->arg1;

				pc->arg1 = (Node *)NIL;
				foreach(l, todo)
				{
					List *l1;
					ListCell *lc;
					Node *t = lfirst(l);

					if (!t)
					{
						pc->arg1 = (Node *)lappend((List *)pc->arg1, NULL);
						continue;
					}
					else
					{
						if (is_at)
							l1 = (List *)t;
						else
						{
							Node *n = t;
							PartitionRangeItem *ri = (PartitionRangeItem *)n;

							Assert(IsA(n, PartitionRangeItem));

							l1 = ri->partRangeVal;
						}
					}

					if (IsA(linitial(l1), A_Const) ||
						IsA(linitial(l1), TypeCast) ||
						IsA(linitial(l1), FuncExpr) ||
						IsA(linitial(l1), OpExpr))
					{
						List *new = NIL;
						ListCell *lc;

						foreach(lc, l1)
							new = lappend(new, list_make1(lfirst(lc)));

						l1 = new;
						rollup_vals = true;
					}
					else
						Insist(IsA(linitial(l1), List));

					foreach(lc, l1)
					{
						List *vals = lfirst(lc);
						ListCell *lc2;
						int i = 0;
						ParseState *pstate = make_parsestate(NULL);

						if (prule1->pNode->part->parnatts != list_length(vals))
						{
							AttrNumber parnatts = prule1->pNode->part->parnatts;
							ereport(ERROR,
									(errcode(ERRCODE_SYNTAX_ERROR),
									 errmsg("partition being split has "
											"%i column%s but parameter "
											"has %i column%s",
											parnatts,
											parnatts > 1 ? "s" : "",
											list_length(vals),
										   list_length(vals) > 1 ? "s" : "")));
						}

						vals = (List *)transformExpressionList(pstate, vals);

						free_parsestate(pstate);

						foreach(lc2, vals)
						{
							Node *n = lfirst(lc2);
							AttrNumber attnum =
									prule1->pNode->part->paratts[i];
							Oid typid =
									rel->rd_att->attrs[attnum - 1]->atttypid;
							int32 typmod =
									rel->rd_att->attrs[attnum - 1]->atttypmod;
							char parkind = prule1->pNode->part->parkind;
							PartitionByType t = (parkind == 'r') ?
												 PARTTYP_RANGE : PARTTYP_LIST;

							n = coerce_partition_value(n, typid, typmod, t);

							lfirst(lc2) = n;

							i++;
						}
						lfirst(lc) = vals;
					}

					if (rollup_vals)
					{
						/* now, unroll */
						if (prule1->pNode->part->parkind == 'r')
						{
							List *new = NIL;
							ListCell *lc;
							Node *n;

							foreach(lc, l1)
								new = lappend(new, linitial(lfirst(lc)));

							if (is_at)
								n = (Node *)new;
							else
							{
								PartitionRangeItem *ri = lfirst(l);

								ri->partRangeVal = new;
								n = (Node *)ri;
							}
							pc->arg1 = (Node *)lappend((List *)pc->arg1, n);
						}
						else
						{
							/* for LIST, leave it as is */
							pc->arg1 = (Node *)lappend((List *)pc->arg1,
														l1);
						}
					}
					else
						pc->arg1 = (Node *)lappend((List *)pc->arg1, l1);
				}

				at = lsecond((List *)pc->arg1);
				if (prule1->pNode->part->parkind == 'l')
				{

					if (prule1->topRule->parisdefault)
					{
						/*
						 * Check that AT() value doesn't exist in any existing
						 * definition.
						 */

					}
					else
					{
						/* all elements in AT() must match */
						ListCell *lcat;
						List *lv = (List *)prule1->topRule->parlistvalues;
						int16 nkeys = prule1->pNode->part->parnatts;
						List *atlist = (List *)at;
						int nmatches = 0;

						foreach(lcat, atlist)
						{
							List *cols = lfirst(lcat);
							ListCell *parvals = list_head(lv);
							bool found = false;

							Assert(list_length(cols) == nkeys);

							while (parvals)
							{
								List *vals = lfirst(parvals);
								ListCell *lcv = list_head(vals);
								ListCell *lcc = list_head(cols);
								int parcol;
								bool matched = true;

								for (parcol = 0; parcol < nkeys; parcol++)
								{
									Oid			opclass;
									Oid			opfam;
									Oid			funcid;
									Const	   *v;
									Const	   *c;
									Datum		d;
									Oid			intype;

									opclass =  prule1->pNode->part->parclass[parcol];
									intype = get_opclass_input_type(opclass);
									opfam = get_opclass_family(opclass);
									funcid = get_opfamily_proc(opfam, intype, intype,
															   BTORDER_PROC);

									v = lfirst(lcv);
									c = lfirst(lcc);
									if (v->constisnull && c->constisnull)
										continue;
									else if (v->constisnull || c->constisnull)
									{
										matched = false;
										break;
									}

									d = OidFunctionCall2(funcid, c->constvalue,
														 v->constvalue);

									if (DatumGetInt32(d) != 0)
									{
										matched = false;
										break;
									}

									lcv = lnext(lcv);
									lcc = lnext(lcc);
								}

								if (!matched)
								{
									parvals = lnext(parvals);
									continue;
								}
								else
								{
									found = true;
									nmatches++;
									break;
								}
							}
							if (!found)
								ereport(ERROR,
										(errcode(ERRCODE_WRONG_OBJECT_TYPE),
										errmsg("AT clause parameter is not "
											   "a member of the target "
											   "partition specification")));


						}

						if (nmatches >= list_length(lv))
							ereport(ERROR,
									(errcode(ERRCODE_SYNTAX_ERROR),
									 errmsg("AT clause cannot contain all "
											"values in partition%s",
											prule1->partIdStr)));

					}
				}
				else
				{
					/* XXX: handle split of default */
					if (prule1->topRule->parisdefault)
					{
					}
					else
					{
						/* at must be in range */
						Const	   *start	  = NULL;
						Const	   *end	  = NULL;
						Const	   *atval;
						Oid			opclass;
						Oid			opfam;
						Oid			funcid;
						Oid			intype;
						Node	   *n;
						Datum		res;
						int32		ret;
						bool		in_range = true;

						opclass =  prule1->pNode->part->parclass[0];
						intype = get_opclass_input_type(opclass);
						opfam = get_opclass_family(opclass);
						funcid = get_opfamily_proc(opfam, intype, intype,
												   BTORDER_PROC);

						n = (Node *)linitial((List *)at);

						Assert(IsA(n, Const));

						atval = (Const *)n;

						/* XXX: ignore composite key range for now */
						if (prule1->topRule->parrangestart)
							start = linitial((List *)prule1->topRule->parrangestart);

						/* MPP-6589: allow "open" start or end */
						if (start)
						{
							Insist(exprType((Node *)n) == exprType((Node *)start));
							res = OidFunctionCall2(funcid, start->constvalue,
												   atval->constvalue);

							ret = DatumGetInt32(res);
						}
						else
						{
							/* MPP-6589: no start - check end */
							Assert(prule1->topRule->parrangeend);
							ret = -1;
						}

						if (ret > 0)
							in_range = false;
						else if (ret == 0)
						{
							if (!prule1->topRule->parrangestartincl)
								in_range = false;
						}
						else
						{
							/* in the range, test end */
							if (prule1->topRule->parrangeend)
							{
								end = linitial((List *)prule1->topRule->parrangeend);
								res = OidFunctionCall2(funcid,
													   atval->constvalue,
											   		   end->constvalue);

								ret = DatumGetInt32(res);

								if (ret > 0)
									in_range = false;
								else if (ret == 0)
									if (!prule1->topRule->parrangeendincl)
										in_range = false;
							}
							/* if no end, remains "in range" */
						}

						if (!in_range)
						{
							ereport(ERROR,
									(errcode(ERRCODE_WRONG_OBJECT_TYPE),
									errmsg("AT clause parameter is not "
										   "a member of the target "
										   "partition specification")));
						}
					}
				}

				/*
				 * pc->partid == target
				 * pc->arg1 == AT
				 * pc->arg2 == AlterPartitionCmd (partid == 1, arg1 = 2)
				 */
				if (PointerIsValid(pc->arg2))
				{
					cmd2 = (AlterPartitionCmd *)pc->arg2;

					prule2 = get_part_rule(rel,
										   (AlterPartitionId *)cmd2->partid,
										   false, false, NULL, false);

					prule3 = get_part_rule(rel, (AlterPartitionId *)cmd2->arg1,
										   false, false, NULL, false);
					/* both can't exist */
					if (prule2 && prule3)
					{
						ereport(ERROR,
								(errcode(ERRCODE_DUPLICATE_OBJECT),
								 errmsg("both INTO partitions "
										"already exist")));
					}
					else if (prule1->topRule->parisdefault &&
							 !prule2 && !prule3)
					{
						ereport(ERROR,
								(errcode(ERRCODE_SYNTAX_ERROR),
								 errmsg("default partition name missing "
										"from INTO clause")));

					}
				}
				
				/* MPP-18395 begs for a last minute check that we aren't about to
				 * split into an existing partition.  The case that prompts the check
				 * has to do with specifying an existing partition by name, but it
				 * may (someday) be possible to specify one by rank or constraint,
				 * so lets just refuse to use an existing partition that isn't the
				 * one we're splitting.  (We're going to drop this one, so it's okay
				 * recycle it.)
				 *
				 * Examples: 
				 *    t is target part to split, 
				 *    n, m are new parts,
				 *    x, y are existing parts != t
				 *
				 * t -> t, n -- ok
				 * t -> n, t -- ok
				 * t -> n, m -- ok
				 * t -> n, x -- no
				 * t -> x, n -- no
				 * t -> x, y -- no (unexpected)
				 *
				 * By the way, at this point
				 *   prule1 refers to the part to split
				 *   prule2 refers to the first INTO part
				 *   prule3 refers to the second INTO part
				 */
				Insist( prule2 == NULL || prule3 == NULL );
				
				if ( prule2 != NULL )
				    prule_specified = prule2;
				else if ( prule3 != NULL )
					prule_specified = prule3;
				else
					prule_specified = NULL;
					
				if ( prule_specified &&
					 prule_specified->topRule->parruleid != prule1->topRule->parruleid 
					 )
				{
					ereport(ERROR,
							(errcode(ERRCODE_DUPLICATE_OBJECT),
							 errmsg("cannot split into an existing partition")));
				}
				
				ATSimplePermissions(target, false);
				heap_close(target, NoLock);
			}
			else
			{
				Insist(IsA(pc->partid, Integer));
				Insist(IsA(pc->arg1, RangeVar));
				Insist(IsA(pc->arg2, RangeVar));
			}
			pass = AT_PASS_MISC;
			break;
		}

		case AT_PartAlter:				/* Alter */
			if ( Gp_role == GP_ROLE_DISPATCH && recurse && ! recursing )
			{
				AlterTableCmd *basecmd = basic_AT_cmd(cmd);
				
				switch ( basecmd->subtype )
				{
					case AT_SetTableSpace:
						cmd->partoids = basic_AT_oids(rel,cmd);
						ATPartsPrepSetTableSpace(wqueue, rel, basecmd, cmd->partoids);
						break;
					
					default:
						/* Not a for-each-subsumed-part-type command. */
						break;
				}
			}
			else if (Gp_role == GP_ROLE_EXECUTE && cmd->partoids)
			{
				AlterTableCmd *basecmd = basic_AT_cmd(cmd);

				switch ( basecmd->subtype )
				{
					case AT_SetTableSpace:
						ATPartsPrepSetTableSpace(wqueue, rel, basecmd, cmd->partoids);
						break;
						
					default:
						/* Not a for-each-subsumed-part-type command. */
						break;
				}
			}
			else if (Gp_role == GP_ROLE_UTILITY)
			{
				if (basic_AT_cmd(cmd)->subtype == AT_SetTableSpace)
					ereport(ERROR,
							(errcode(ERRCODE_FEATURE_NOT_SUPPORTED),
							 errmsg("SET TABLESPACE is not supported in utility mode")));
			}
			pass = AT_PASS_MISC;
			break;				

		case AT_PartSetTemplate:		/* Set Subpartition Template */
			if (!gp_allow_non_uniform_partitioning_ddl)
			{
				ereport(ERROR,
					   (errcode(ERRCODE_FEATURE_NOT_SUPPORTED),
						errmsg("Cannot modify subpartition template for partitioned table")));
			}
		case AT_PartAdd:				/* Add */
		case AT_PartAddForSplit:		/* Add, as part of a split */
		case AT_PartDrop:				/* Drop */
		case AT_PartRename:				/* Rename */

		case AT_PartTruncate:			/* Truncate */
		case AT_PartAddInternal:		/* internal partition creation */
			ATSimplePermissions(rel, false);
			ATPartitionCheck(cmd->subtype, rel, false, recursing);
				/* XXX XXX XXX */
			/* This command never recurses */
			/* No command-specific prep needed */
			/* XXX: check permissions */
			pass = AT_PASS_MISC;
			break;

		default:				/* oops */
			elog(ERROR, "unrecognized alter table type: %d",
				 (int) cmd->subtype);
			pass = 0;			/* keep compiler quiet */
			break;
	}

	/* Add the subcommand to the appropriate list for phase 2 */
	tab->subcmds[pass] = lappend(tab->subcmds[pass], cmd);
}

/*
 * ATRewriteCatalogs
 *
 * Traffic cop for ALTER TABLE Phase 2 operations.	Subcommands are
 * dispatched in a "safe" execution order (designed to avoid unnecessary
 * conflicts).
 */
static void
ATRewriteCatalogs(List **wqueue)
{
	int			pass;
	ListCell   *ltab;

	/*
	 * We process all the tables "in parallel", one pass at a time.  This is
	 * needed because we may have to propagate work from one table to another
	 * (specifically, ALTER TYPE on a foreign key's PK has to dispatch the
	 * re-adding of the foreign key constraint to the other table).  Work can
	 * only be propagated into later passes, however.
	 */
	for (pass = 0; pass < AT_NUM_PASSES; pass++)
	{
		/* Go through each table that needs to be processed */
		foreach(ltab, *wqueue)
		{
			AlteredTableInfo *tab = (AlteredTableInfo *) lfirst(ltab);
			List	   *subcmds = tab->subcmds[pass];
			Relation	rel;
			ListCell   *lcmd;

			if (subcmds == NIL)
				continue;

			/*
			 * Exclusive lock was obtained by phase 1, needn't get it again
			 */
			rel = relation_open(tab->relid, NoLock);

			foreach(lcmd, subcmds)
			{
				AlterTableCmd	*atc = (AlterTableCmd *) lfirst(lcmd);
				ATExecCmd(wqueue, tab, rel, atc);

				/*
				 * SET DISTRIBUTED BY() calls RelationForgetRelation(),
				 * which will scribble on rel, so we must re-open it.
				 */
				if (atc->subtype == AT_SetDistributedBy)
					rel = relation_open(tab->relid, NoLock);
			}

			/*
			 * After the ALTER TYPE pass, do cleanup work (this is not done in
			 * ATExecAlterColumnType since it should be done only once if
			 * multiple columns of a table are altered).
			 */
			if (pass == AT_PASS_ALTER_TYPE)
				ATPostAlterTypeCleanup(wqueue, tab);

			relation_close(rel, NoLock);
		}
	}

}

static void
ATAddToastIfNeeded(List **wqueue)
{
	ListCell   *ltab;

	/*
	 * Check to see if a toast table must be added, if we executed any
	 * subcommands that might have added a column or changed column storage.
	 */
	foreach(ltab, *wqueue)
	{
		AlteredTableInfo *tab = (AlteredTableInfo *) lfirst(ltab);

		if (tab->relkind == RELKIND_RELATION &&
			(tab->subcmds[AT_PASS_ADD_COL] ||
			 tab->subcmds[AT_PASS_ALTER_TYPE] ||
			 tab->subcmds[AT_PASS_COL_ATTRS]))
		{
			bool is_part = !rel_needs_long_lock(tab->relid);

			AlterTableCreateToastTable(tab->relid, is_part);
		}
	}
}

/*
 * ATExecCmd: dispatch a subcommand to appropriate execution routine
 */
static void
ATExecCmd(List **wqueue, AlteredTableInfo *tab, Relation rel,
		  AlterTableCmd *cmd)
{
	switch (cmd->subtype)
	{
		case AT_AddColumn:		/* ADD COLUMN */
		case AT_AddColumnRecurse:
		case AT_AddColumnToView: /* add column via CREATE OR REPLACE VIEW */
			ATExecAddColumn(tab, rel, (ColumnDef *) cmd->def);
			break;
		case AT_ColumnDefault:	/* ALTER COLUMN DEFAULT */
		case AT_ColumnDefaultRecurse:
			ATExecColumnDefault(rel, cmd->name, (ColumnDef *) cmd->def);
			break;
		case AT_DropNotNull:	/* ALTER COLUMN DROP NOT NULL */
			ATExecDropNotNull(rel, cmd->name);
			break;
		case AT_SetNotNull:		/* ALTER COLUMN SET NOT NULL */
			ATExecSetNotNull(tab, rel, cmd->name);
			break;
		case AT_SetStatistics:	/* ALTER COLUMN STATISTICS */
			ATExecSetStatistics(rel, cmd->name, cmd->def);
			break;
		case AT_SetStorage:		/* ALTER COLUMN STORAGE */
			ATExecSetStorage(rel, cmd->name, cmd->def);
			break;
		case AT_DropColumn:		/* DROP COLUMN */
			ATExecDropColumn(wqueue, rel, cmd->name,
							 cmd->behavior, false, false);
			break;
		case AT_DropColumnRecurse:		/* DROP COLUMN with recursion */
			ATExecDropColumn(wqueue, rel, cmd->name,
							 cmd->behavior, true, false);
			break;
		case AT_AddIndex:		/* ADD INDEX */
			ATExecAddIndex(tab, rel, (IndexStmt *) cmd->def, false);
			break;
		case AT_ReAddIndex:		/* ADD INDEX */
			ATExecAddIndex(tab, rel, (IndexStmt *) cmd->def, true);
			break;
		case AT_AddConstraint:	/* ADD CONSTRAINT */
			ATExecAddConstraint(wqueue, tab, rel, cmd->def, false);
			break;
		case AT_AddConstraintRecurse:	/* ADD CONSTRAINT with recursion */
			ATExecAddConstraint(wqueue, tab, rel, cmd->def, true);
			break;
		case AT_DropConstraint:	/* DROP CONSTRAINT */
			ATExecDropConstraint(rel, cmd->name, cmd->behavior, false, false);
			break;
		case AT_DropConstraintRecurse:	/* DROP CONSTRAINT with recursion */
			ATExecDropConstraint(rel, cmd->name, cmd->behavior, true, false);
			break;
		case AT_AlterColumnType:		/* ALTER COLUMN TYPE */
			ATExecAlterColumnType(tab, rel, cmd->name, (TypeName *) cmd->def);
			break;
		case AT_ChangeOwner:	/* ALTER OWNER */
			ATExecChangeOwner(RelationGetRelid(rel),
							  get_roleid_checked(cmd->name),
							  false);
			break;
		case AT_ClusterOn:		/* CLUSTER ON */
			ATExecClusterOn(rel, cmd->name);
			break;
		case AT_DropCluster:	/* SET WITHOUT CLUSTER */
			ATExecDropCluster(rel);
			break;
		case AT_DropOids:		/* SET WITHOUT OIDS */

			/*
			 * Nothing to do here; we'll have generated a DropColumn
			 * subcommand to do the real work
			 */
			break;
		case AT_SetTableSpace:	/* SET TABLESPACE */

			/*
			 * Nothing to do here; Phase 3 does the work
			 */
			break;
		case AT_SetRelOptions:	/* SET (...) */
			ATExecSetRelOptions(rel, (List *) cmd->def, false);
			break;
		case AT_ResetRelOptions:		/* RESET (...) */
			ATExecSetRelOptions(rel, (List *) cmd->def, true);
			break;

		case AT_EnableTrig:		/* ENABLE TRIGGER name */
			ATExecEnableDisableTrigger(rel, cmd->name,
									   TRIGGER_FIRES_ON_ORIGIN, false);
			break;
		case AT_EnableAlwaysTrig:		/* ENABLE ALWAYS TRIGGER name */
			ATExecEnableDisableTrigger(rel, cmd->name,
									   TRIGGER_FIRES_ALWAYS, false);
			break;
		case AT_EnableReplicaTrig:		/* ENABLE REPLICA TRIGGER name */
			ATExecEnableDisableTrigger(rel, cmd->name,
									   TRIGGER_FIRES_ON_REPLICA, false);
			break;
		case AT_DisableTrig:	/* DISABLE TRIGGER name */
			ATExecEnableDisableTrigger(rel, cmd->name,
									   TRIGGER_DISABLED, false);
			break;
		case AT_EnableTrigAll:	/* ENABLE TRIGGER ALL */
			ATExecEnableDisableTrigger(rel, NULL,
									   TRIGGER_FIRES_ON_ORIGIN, false);
			break;
		case AT_DisableTrigAll:	/* DISABLE TRIGGER ALL */
			ATExecEnableDisableTrigger(rel, NULL,
									   TRIGGER_DISABLED, false);
			break;
		case AT_EnableTrigUser:	/* ENABLE TRIGGER USER */
			ATExecEnableDisableTrigger(rel, NULL,
									   TRIGGER_FIRES_ON_ORIGIN, true);
			break;
		case AT_DisableTrigUser:		/* DISABLE TRIGGER USER */
			ATExecEnableDisableTrigger(rel, NULL,
									   TRIGGER_DISABLED, true);
			break;

		case AT_EnableRule:		/* ENABLE RULE name */
			ATExecEnableDisableRule(rel, cmd->name,
									RULE_FIRES_ON_ORIGIN);
			break;
		case AT_EnableAlwaysRule:		/* ENABLE ALWAYS RULE name */
			ATExecEnableDisableRule(rel, cmd->name,
									RULE_FIRES_ALWAYS);
			break;
		case AT_EnableReplicaRule:		/* ENABLE REPLICA RULE name */
			ATExecEnableDisableRule(rel, cmd->name,
									RULE_FIRES_ON_REPLICA);
			break;
		case AT_DisableRule:	/* DISABLE RULE name */
			ATExecEnableDisableRule(rel, cmd->name,
									RULE_DISABLED);
			break;

		case AT_AddInherit:
			ATExecAddInherit(rel, (Node *) cmd->def);
			break;
		case AT_DropInherit:
			ATExecDropInherit(rel, (RangeVar *) cmd->def, false);
			break;
		case AT_SetDistributedBy:	/* SET DISTRIBUTED BY */
			ATExecSetDistributedBy(rel, (Node *) cmd->def, cmd);
			break;
			/* CDB: Partitioned Table commands */
		case AT_PartAdd:				/* Add */
		case AT_PartAddForSplit:		/* Add, as part of a Split */
			ATPExecPartAdd(tab, rel, (AlterPartitionCmd *) cmd->def,
						   cmd->subtype);
            break;
		case AT_PartAlter:				/* Alter */
            ATPExecPartAlter(wqueue, tab, rel, (AlterPartitionCmd *) cmd->def);
            break;
		case AT_PartDrop:				/* Drop */
            ATPExecPartDrop(rel, (AlterPartitionCmd *) cmd->def);
            break;
		case AT_PartExchange:			/* Exchange */
            ATPExecPartExchange(tab, rel, (AlterPartitionCmd *) cmd->def);
            break;
		case AT_PartRename:				/* Rename */
            ATPExecPartRename(rel, (AlterPartitionCmd *) cmd->def);
            break;
		case AT_PartSetTemplate:		/* Set Subpartition Template */
			ATPExecPartSetTemplate(tab, rel, (AlterPartitionCmd *) cmd->def);
            break;
		case AT_PartSplit:				/* Split */
			/*
			 * We perform heap_open and heap_close several times on
			 * the relation object referenced by rel in this
			 * method. After the method returns, we expect to
			 * reference a valid relcache object through rel.
			 */
            ATPExecPartSplit(&rel, (AlterPartitionCmd *) cmd->def);
            break;
		case AT_PartTruncate:			/* Truncate */
			ATPExecPartTruncate(rel, (AlterPartitionCmd *) cmd->def);
            break;
		case AT_PartAddInternal:
			ATExecPartAddInternal(rel, cmd->def);
			break;
		default:				/* oops */
			elog(ERROR, "unrecognized alter table type: %d",
				 (int) cmd->subtype);
			break;
	}

	/*
	 * Bump the command counter to ensure the next subcommand in the sequence
	 * can see the changes so far
	 */
	CommandCounterIncrement();
}

/*
 * ATRewriteTables: ALTER TABLE phase 3
 */
static void
ATRewriteTables(List **wqueue)
{
	ListCell   *ltab;
	char        relstorage;

	/* Go through each table that needs to be checked or rewritten */
	foreach(ltab, *wqueue)
	{
		AlteredTableInfo *tab = (AlteredTableInfo *) lfirst(ltab);
		/*
		 * 'OldHeap' can be an AO or external table, but kept the upstream variable name
		 * to minimize the diff.
		 */
		Relation	OldHeap;
		Oid			newTableSpace;
		Oid 		oldTableSpace;
		bool		hasIndexes;

		/* We will lock the table iff we decide to actually rewrite it */
		OldHeap = relation_open(tab->relid, NoLock);
		if (RelationIsExternal(OldHeap))
		{
			heap_close(OldHeap, NoLock);
			continue;
		}

		oldTableSpace = OldHeap->rd_rel->reltablespace;
		newTableSpace = tab->newTableSpace ? tab->newTableSpace : oldTableSpace;
		relstorage    = OldHeap->rd_rel->relstorage;
		{
			List	   *indexIds;

			indexIds = RelationGetIndexList(OldHeap);
			hasIndexes = (indexIds != NIL);
            list_free(indexIds);
		}

		/*
		 * There are two cases where we will rewrite the table, for these cases
		 * run the necessary sanity checks.
		 */
		if (tab->newvals != NIL || tab->newTableSpace)
		{
			/*
			 * We can never allow rewriting of shared or nailed-in-cache
			 * relations, because we can't support changing their relfilenode
			 * values.
			 */
			if (OldHeap->rd_rel->relisshared || OldHeap->rd_isnailed)
				ereport(ERROR,
						(errcode(ERRCODE_FEATURE_NOT_SUPPORTED),
						 errmsg("cannot rewrite system relation \"%s\"",
								RelationGetRelationName(OldHeap))));

			/*
			 * Don't allow rewrite on temp tables of other backends ... their
			 * local buffer manager is not going to cope.
			 */
			if (isOtherTempNamespace(RelationGetNamespace(OldHeap)))
				ereport(ERROR,
						(errcode(ERRCODE_FEATURE_NOT_SUPPORTED),
				errmsg("cannot rewrite temporary tables of other sessions")));
		}
		heap_close(OldHeap, NoLock);

		if (tab->newvals && relstorage == RELSTORAGE_AOCOLS)
		{
			/*
			 * ADD COLUMN for CO can be optimized only if it is the
			 * only subcommand being performed.
			 */
			bool canOptimize = true;
			for (int i=0; i < AT_NUM_PASSES && canOptimize; ++i)
			{
				if (i != AT_PASS_ADD_COL && tab->subcmds[i])
					canOptimize = false;
			}
			if (canOptimize && ATAocsNoRewrite(tab))
				continue;
		}
		/*
		 * We only need to rewrite the table if at least one column needs to
		 * be recomputed, or we are removing the OID column.
		 */
		if (tab->newvals != NIL || tab->new_dropoids)
		{
			/* Build a temporary relation and copy data */
			char		NewHeapName[NAMEDATALEN];
			Oid         OIDNewHeap;
			ObjectAddress object;

			/*
			 * Create the new heap, using a temporary name in the same
			 * namespace as the existing table.  NOTE: there is some risk of
			 * collision with user relnames.  Working around this seems more
			 * trouble than it's worth; in particular, we can't create the new
			 * heap in a different namespace from the old, or we will have
			 * problems with the TEMP status of temp tables.
			 */
			snprintf(NewHeapName, sizeof(NewHeapName),
					 "pg_temp_%u", tab->relid);

            OIDNewHeap = make_new_heap(tab->relid, NewHeapName, newTableSpace,
									   hasIndexes);

			/*
			 * Copy the heap data into the new table with the desired
			 * modifications, and test the current data within the table
			 * against new constraints generated by ALTER TABLE commands.
			 */
			ATRewriteTable(tab, OIDNewHeap);

			/*
			 * Swap the physical files of the old and new heaps.  Since we are
			 * generating a new heap, we can use RecentXmin for the table's
			 * new relfrozenxid because we rewrote all the tuples on
			 * ATRewriteTable, so no older Xid remains on the table.
			 *
			 * MPP-17516 - The fourth argument to swap_relation_files is 
			 * "swap_stats", and it dictates whether the relpages and 
			 * reltuples of the fake relfile should be copied over to our 
			 * original pg_class tuple. We do not want to do this in the case 
			 * of ALTER TABLE rewrites as the temp relfile will not have correct 
			 * stats.
			 */
			swap_relation_files(tab->relid, OIDNewHeap, RecentXmin, false);

			CommandCounterIncrement();

			/* Destroy new heap with old filenode */
			object.classId = RelationRelationId;
			object.objectId = OIDNewHeap;
			object.objectSubId = 0;

			/*
			 * The new relation is local to our transaction and we know
			 * nothing depends on it, so DROP_RESTRICT should be OK.
			 */
			performDeletion(&object, DROP_RESTRICT);
			/* performDeletion does CommandCounterIncrement at end */

			/*
			 * Rebuild each index on the relation (but not the toast table,
			 * which is all-new anyway).  We do not need
			 * CommandCounterIncrement() because reindex_relation does it.
			 */
			reindex_relation(tab->relid, false);
		}
		else
		{
			/*
			 * Test the current data within the table against new constraints
			 * generated by ALTER TABLE commands, but don't rebuild data.
			 */
			if (tab->constraints != NIL || tab->new_notnull)
				ATRewriteTable(tab, InvalidOid);

			/*
			 * If we had SET TABLESPACE but no reason to reconstruct tuples,
			 * just do a block-by-block copy.
			 */
			if (tab->newTableSpace)
				ATExecSetTableSpace(tab->relid, tab->newTableSpace);
		}
	}

	/*
	 * Foreign key constraints are checked in a final pass, since (a) it's
	 * generally best to examine each one separately, and (b) it's at least
	 * theoretically possible that we have changed both relations of the
	 * foreign key, and we'd better have finished both rewrites before we try
	 * to read the tables.
	 */
	foreach(ltab, *wqueue)
	{
		AlteredTableInfo *tab = (AlteredTableInfo *) lfirst(ltab);
		Relation	rel = NULL;
		ListCell   *lcon;

		foreach(lcon, tab->constraints)
		{
			NewConstraint *con = lfirst(lcon);

			if (con->contype == CONSTR_FOREIGN)
			{
				FkConstraint *fkconstraint = (FkConstraint *) con->qual;
				Relation	refrel;

				if (rel == NULL)
				{
					/* Long since locked, no need for another */
					rel = heap_open(tab->relid, NoLock);
				}

				refrel = heap_open(con->refrelid, RowShareLock);

				validateForeignKeyConstraint(fkconstraint, rel, refrel,
											 con->conid);

				heap_close(refrel, NoLock);
			}
		}

		if (rel)
			heap_close(rel, NoLock);
	}
}

/*
 * Scan an existing column for varblock headers, write one new segfile
 * each for new columns.  newvals is a list of NewColumnValue items.
 */
static void
ATAocsWriteNewColumns(
		AOCSAddColumnDesc idesc, AOCSHeaderScanDesc sdesc,
		AlteredTableInfo *tab, ExprContext *econtext, TupleTableSlot *slot)
{
	NewColumnValue *newval;
	TupleDesc tupdesc = RelationGetDescr(idesc->rel);
	Form_pg_attribute attr;
	Datum *values = slot_get_values(slot);
	bool *isnull = slot_get_isnull(slot);
	int64 expectedFRN = -1; /* expected firstRowNum of the next varblock */
	ListCell *l;
	int i;

	/* Start index in values and isnull array for newly added columns. */
	AttrNumber newcol = tupdesc->natts - idesc->num_newcols;

	/* Loop over each varblock in an appendonly segno. */
	while (aocs_get_nextheader(sdesc))
	{
		if (sdesc->ao_read.current.hasFirstRowNum)
		{
			if (expectedFRN == -1)
			{
				/*
				 * Initialize expected firstRowNum for each appendonly
				 * segment.  Initializing it to 1 may not always be
				 * good.  E.g. if the first insert into an appendonly
				 * segment is aborted.  A subsequent successful insert
				 * creates the first varblock having firstRowNum
				 * greater than 1.
				 */
				expectedFRN = sdesc->ao_read.current.firstRowNum;
			}
			else
			{
				Assert(expectedFRN <= sdesc->ao_read.current.firstRowNum);
				if (expectedFRN < sdesc->ao_read.current.firstRowNum)
				{
					elogif(Debug_appendonly_print_storage_headers, LOG,
						   "hole in %s: exp FRN: " INT64_FORMAT ", actual FRN: "
						   INT64_FORMAT, sdesc->ao_read.segmentFileName,
						   expectedFRN, sdesc->ao_read.current.firstRowNum);
					/*
					 * We encountered a break in sequence of row
					 * numbers (hole), replicate it in the new
					 * segfiles.
					 */
					aocs_addcol_endblock(
							idesc, sdesc->ao_read.current.firstRowNum);
				}
			}
			for (i = 0; i < sdesc->ao_read.current.rowCount; ++i)
			{
				foreach (l, tab->newvals)
				{
					newval = lfirst(l);
					values[newval->attnum-1] =
							ExecEvalExprSwitchContext(newval->exprstate,
													  econtext,
													  &isnull[newval->attnum-1],
													  NULL);
					/*
					 * Ensure that NOT NULL constraint for the newly
					 * added columns is not being violated.  This
					 * covers the case when explicit "CHECK()"
					 * constraint is not specified but only "NOT NULL"
					 * is specified in the new column's definition.
					 */
					attr = tupdesc->attrs[newval->attnum-1];
					if (attr->attnotnull &&	isnull[newval->attnum-1])
					{
						ereport(ERROR,
								(errcode(ERRCODE_NOT_NULL_VIOLATION),
								 errmsg("column \"%s\" contains null values",
										NameStr(attr->attname))));
					}
				}
				foreach (l, tab->constraints)
				{
					NewConstraint *con = lfirst(l);
					switch(con->contype)
					{
						case CONSTR_CHECK:
							if(!ExecQual(con->qualstate, econtext, true))
								ereport(ERROR,
										(errcode(ERRCODE_CHECK_VIOLATION),
										 errmsg("check constraint \"%s\" is "
												"violated",	con->name)));
							break;
						case CONSTR_FOREIGN:
							/* Nothing to do */
							break;
						default:
							elog(ERROR, "Unrecognized constraint type: %d",
								 (int) con->contype);
					}
				}
				aocs_addcol_insert_datum(idesc, values+newcol, isnull+newcol);
				ResetExprContext(econtext);
				CHECK_FOR_INTERRUPTS();
			}
			expectedFRN = sdesc->ao_read.current.firstRowNum +
					sdesc->ao_read.current.rowCount;
		}
	}
}

/*
 * Choose the column that has the smallest segfile size so as to
 * minimize disk I/O in subsequent varblock header scan. The natts arg
 * includes only existing columns and not the ones being added. Once
 * we find a segfile with nonzero tuplecount and find the column with
 * the smallest eof to return, we continue the loop but skip over all
 * segfiles except for those in AOSEG_STATE_AWAITING_DROP state which
 * we need to append to our drop list.
 */
static int
column_to_scan(AOCSFileSegInfo **segInfos, int nseg, int natts, Relation aocsrel)
{
	int scancol = -1;
	int segi;
	int i;
	AOCSVPInfoEntry *vpe;
	int64 min_eof = 0;
	List *drop_segno_list = NIL;

	for (segi = 0; segi < nseg; ++segi)
	{
		/*
		 * Append to drop_segno_list and skip if state is in
		 * AOSEG_STATE_AWAITING_DROP. At the end of the loop, we will
		 * try to drop the segfiles since we currently have the
		 * AccessExclusiveLock. If we don't do this, aocssegfiles in
		 * this state will have vpinfo size containing info for less
		 * number of columns compared to the relation's relnatts in
		 * its pg_class entry (e.g. in calls to getAOCSVPEntry).
		 */
		if (segInfos[segi]->state == AOSEG_STATE_AWAITING_DROP)
		{
			drop_segno_list = lappend_int(drop_segno_list, segInfos[segi]->segno);
			continue;
		}

		/*
		 * Skip over appendonly segments with no tuples (caused by VACUUM)
		 */
		if (segInfos[segi]->total_tupcount > 0 && scancol == -1)
		{
			for (i = 0; i < natts; ++i)
			{
				vpe = getAOCSVPEntry(segInfos[segi], i);
				if (vpe->eof > 0 && (!min_eof || vpe->eof < min_eof))
				{
					min_eof = vpe->eof;
					scancol = i;
				}
			}
		}
	}

	if (list_length(drop_segno_list) > 0 && Gp_role != GP_ROLE_DISPATCH)
		AOCSDrop(aocsrel, drop_segno_list);

	return scancol;
}

/*
 * ATAocsNoRewrite: Leverage column orientation to avoid rewrite.
 *
 * Return true if rewrite can be avoided for this command.  Return
 * false to go the usual ATRewriteTable way.
 */
static bool
ATAocsNoRewrite(AlteredTableInfo *tab)
{
	AOCSFileSegInfo **segInfos;
	AOCSHeaderScanDesc sdesc;
	AOCSAddColumnDesc idesc;
	NewColumnValue *newval;
	NewConstraint *con;
	TupleTableSlot *slot;
	EState *estate;
	ExprContext *econtext;
	Relation rel; /* Relation being altered */
	int32 nseg;
	int32 segi;
	char *basepath;
	int32 scancol; /* chosen column number to scan from */
	ListCell *l;

	/*
	 * only ADD COLUMN subcommand is supported at this time
	 */
	List *addColCmds = tab->subcmds[AT_PASS_ADD_COL];
	if (addColCmds == NULL)
		return false;

	estate = CreateExecutorState();
	foreach(l, tab->constraints)
	{
		con = lfirst(l);
		switch (con->contype)
		{
			case CONSTR_CHECK:
				con->qualstate = (List *)
					ExecPrepareExpr((Expr *) con->qual, estate);
				break;
			case CONSTR_FOREIGN:
				/* Nothing to do here */
				break;
			default:
				elog(ERROR, "unrecognized constraint type: %d",
					 (int) con->contype);
		}
	}
	foreach(l, tab->newvals)
	{
		newval = lfirst(l);
		newval->exprstate = ExecPrepareExpr((Expr *) newval->expr, estate);
	}

	rel = heap_open(tab->relid, NoLock);
	segInfos = GetAllAOCSFileSegInfo(rel, SnapshotNow, &nseg);
	basepath = relpath(rel->rd_node, MAIN_FORKNUM);
	if (nseg > 0)
	{
		aocs_addcol_emptyvpe(rel, segInfos, nseg,
							 list_length(tab->newvals));
	}

	scancol = column_to_scan(segInfos, nseg, tab->oldDesc->natts, rel);
	elogif(Debug_appendonly_print_storage_headers, LOG,
		   "using column %d of relation %s for alter table scan",
		   scancol, RelationGetRelationName(rel));

	/*
	 * Continue only if a non-empty existing segfile was found above.
	 */
	if (Gp_role != GP_ROLE_DISPATCH && scancol != -1)
	{
		slot = MakeSingleTupleTableSlot(RelationGetDescr(rel));

		/*
		 * Initialize expression context for evaluating values and
		 * constraints of the newly added columns.
		 */
		econtext = GetPerTupleExprContext(estate);
		/*
		 * The slot's data will be populated for each newly added
		 * column by ExecEvalExpr().
		 */
		econtext->ecxt_scantuple = slot;

		/*
		 * Mark all attributes including newly added columns as valid.
		 * Used for per tuple constraint evaluation.
		 */
		TupSetVirtualTupleNValid(slot, RelationGetDescr(rel)->natts);

		memset(slot_get_isnull(slot), true,
			   RelationGetDescr(rel)->natts * sizeof(bool));

		sdesc = aocs_begin_headerscan(rel, scancol);
		idesc = aocs_addcol_init(rel, list_length(addColCmds));

		/* Loop over all appendonly segments */
		for (segi = 0; segi < nseg; ++segi)
		{
			if (segInfos[segi]->total_tupcount <= 0 ||
				segInfos[segi]->state == AOSEG_STATE_AWAITING_DROP)
			{
				/*
				 * VACUUM may cause appendonly segments with eof=0.
				 * We only need to add new rows in pg_aocsseg_* in
				 * this case for each newly added column.  This is
				 * accomplished by aocs_addcol_emptyvpe() above.
				 *
				 * Compaction leaves redundant segments in
				 * AOSEG_STATE_AWAITING_DROP.  We skip over them too.
				 */
				elogif(Debug_appendonly_print_storage_headers, LOG,
					   "Skipping over empty segno %d relation %s",
					   segInfos[segi]->segno, RelationGetRelationName(rel));
				continue;
			}
			/*
			 * Open aocs segfile for chosen column for current
			 * appendonly segment.
			 */
			aocs_headerscan_opensegfile(sdesc, segInfos[segi], basepath);

			/*
			 * Create new segfiles for new columns for current
			 * appendonly segment.
			 */
			aocs_addcol_newsegfile(idesc, segInfos[segi],
								   basepath, rel->rd_node);

			ATAocsWriteNewColumns(idesc, sdesc, tab, econtext, slot);
		}
		aocs_end_headerscan(sdesc);
		aocs_addcol_finish(idesc);
		ExecDropSingleTupleTableSlot(slot);
	}

	if (Gp_role == GP_ROLE_DISPATCH)
	{
		/*
		 * We remove the hash entry for this relation even though
		 * there is no rewrite because we may have dropped some
		 * segfiles that were in AOSEG_STATE_AWAITING_DROP state in
		 * column_to_scan(). The cost of recreating the entry later on
		 * is cheap so this should be fine. If we don't remove the
		 * hash entry and we had done any segfile drops, master will
		 * continue to see those segfiles as unavailable for use.
		 *
		 * Note that ALTER already took an exclusive lock on the
		 * relation so we are guaranteed to not drop the hash
		 * entry from under any concurrent operation.
		 */
		AORelRemoveHashEntry(RelationGetRelid(rel));
	}

	FreeExecutorState(estate);
	heap_close(rel, NoLock);
	return true;
}

/*
 * ATRewriteTable: scan or rewrite one table
 *
 * OIDNewHeap is InvalidOid if we don't need to rewrite
 */
static void
ATRewriteTable(AlteredTableInfo *tab, Oid OIDNewHeap)
{
	Relation	oldrel;
	Relation	newrel;
	TupleDesc	oldTupDesc;
	TupleDesc	newTupDesc;
	bool		needscan = false;
	List	   *notnull_attrs;
	int			i;
	ListCell   *l;
	EState	   *estate;

	/*
	 * Open the relation(s).  We have surely already locked the existing
	 * table.
	 *
	 * In EXCHANGE of partition case, we only need to validate the content
	 * based on new constraints.  oldTupDesc should point to the oldrel's tuple
	 * descriptor since tab->oldDesc comes from the parent partition.
	 */
	if (OidIsValid(tab->exchange_relid))
	{
		oldrel = heap_open(tab->exchange_relid, NoLock);
		oldTupDesc = RelationGetDescr(oldrel);
	}
	else
	{
		oldrel = heap_open(tab->relid, NoLock);
		oldTupDesc = tab->oldDesc;
	}

	newTupDesc = RelationGetDescr(oldrel);		/* includes all mods */

	if (OidIsValid(OIDNewHeap))
		newrel = heap_open(OIDNewHeap, AccessExclusiveLock);
	else
		newrel = NULL;

	/*
	 * If we need to rewrite the table, the operation has to be propagated to
	 * tables that use this table's rowtype as a column type.
	 *
	 * (Eventually this will probably become true for scans as well, but at
	 * the moment a composite type does not enforce any constraints, so it's
	 * not necessary/appropriate to enforce them just during ALTER.)
	 */
	if (newrel)
		find_composite_type_dependencies(oldrel->rd_rel->reltype,
										 RelationGetRelationName(oldrel),
										 NULL);

	/*
	 * Generate the constraint and default execution states
	 */

	estate = CreateExecutorState();

	/* Build the needed expression execution states */
	foreach(l, tab->constraints)
	{
		NewConstraint *con = lfirst(l);

		switch (con->contype)
		{
			case CONSTR_CHECK:
				needscan = true;
				con->qualstate = (List *)
					ExecPrepareExpr((Expr *) con->qual, estate);
				break;
			case CONSTR_FOREIGN:
				/* Nothing to do here */
				break;
			default:
				elog(ERROR, "unrecognized constraint type: %d",
					 (int) con->contype);
		}
	}

	foreach(l, tab->newvals)
	{
		NewColumnValue *ex = lfirst(l);

		needscan = true;

		ex->exprstate = ExecPrepareExpr((Expr *) ex->expr, estate);
	}

	notnull_attrs = NIL;
	if (newrel || tab->new_notnull)
	{
		/*
		 * If we are rebuilding the tuples OR if we added any new NOT NULL
		 * constraints, check all not-null constraints.  This is a bit of
		 * overkill but it minimizes risk of bugs, and heap_attisnull is a
		 * pretty cheap test anyway.
		 */
		for (i = 0; i < newTupDesc->natts; i++)
		{
			if (newTupDesc->attrs[i]->attnotnull &&
				!newTupDesc->attrs[i]->attisdropped)
				notnull_attrs = lappend_int(notnull_attrs, i);
		}
		if (notnull_attrs)
			needscan = true;
	}

	if (newrel || needscan)
	{
		ExprContext *econtext;
		Datum	   *values;
		bool	   *isnull;
		TupleTableSlot *oldslot;
		TupleTableSlot *newslot;
		HeapScanDesc heapscan = NULL;
		AppendOnlyScanDesc aoscan = NULL;
		HeapTuple	htuple = NULL;
		MemTuple	mtuple = NULL;
		MemoryContext oldCxt;
		List	   *dropped_attrs = NIL;
		ListCell   *lc;
		char		relstorage = oldrel->rd_rel->relstorage;

		econtext = GetPerTupleExprContext(estate);

		/*
		 * Make tuple slots for old and new tuples.  Note that even when the
		 * tuples are the same, the tupDescs might not be (consider ADD COLUMN
		 * without a default).
		 */
		oldslot = MakeSingleTupleTableSlot(oldTupDesc);
		newslot = MakeSingleTupleTableSlot(newTupDesc);

		/* Preallocate values/isnull arrays */
		i = Max(newTupDesc->natts, oldTupDesc->natts);
		values = (Datum *) palloc0(i * sizeof(Datum));
		isnull = (bool *) palloc(i * sizeof(bool));
		memset(isnull, true, i * sizeof(bool));

		/*
		 * Any attributes that are dropped according to the new tuple
		 * descriptor can be set to NULL. We precompute the list of dropped
		 * attributes to avoid needing to do so in the per-tuple loop.
		 */
		for (i = 0; i < newTupDesc->natts; i++)
		{
			if (newTupDesc->attrs[i]->attisdropped)
				dropped_attrs = lappend_int(dropped_attrs, i);
		}

		/*
		 * Scan through the rows, generating a new row if needed and then
		 * checking all the constraints.
		 */
		if(relstorage == RELSTORAGE_HEAP) 
		{
			heapscan = heap_beginscan(oldrel, SnapshotNow, 0, NULL);

			/*
			 * Switch to per-tuple memory context and reset it for each tuple
			 * produced, so we don't leak memory.
			 */
			oldCxt = MemoryContextSwitchTo(GetPerTupleMemoryContext(estate));

			while ((htuple = heap_getnext(heapscan, ForwardScanDirection)) != NULL)
			{
				if (newrel)
				{
					Oid			tupOid = InvalidOid;

					/* Extract data from old tuple */
					heap_deform_tuple(htuple, oldTupDesc, values, isnull);
					if (oldTupDesc->tdhasoid)
						tupOid = HeapTupleGetOid(htuple);

					/* Set dropped attributes to null in new tuple */
					foreach(lc, dropped_attrs)
						isnull[lfirst_int(lc)] = true;

					/*
					 * Process supplied expressions to replace selected columns.
					 * Expression inputs come from the old tuple.
					 */
					ExecStoreHeapTuple(htuple, oldslot, InvalidBuffer, false);
					econtext->ecxt_scantuple = oldslot;

					foreach(l, tab->newvals)
					{
						NewColumnValue *ex = lfirst(l);

						values[ex->attnum - 1] = ExecEvalExpr(ex->exprstate,
															  econtext,
															  &isnull[ex->attnum - 1],
															  NULL);
					}

					/*
					 * Form the new tuple. Note that we don't explicitly pfree it,
					 * since the per-tuple memory context will be reset shortly.
					 */
					htuple = heap_form_tuple(newTupDesc, values, isnull);

					/* Preserve OID, if any */
					if (newTupDesc->tdhasoid)
						HeapTupleSetOid(htuple, tupOid);
				}

				/* Now check any constraints on the possibly-changed tuple */
				ExecStoreHeapTuple(htuple, newslot, InvalidBuffer, false);
				econtext->ecxt_scantuple = newslot;

				foreach(l, notnull_attrs)
				{
					int			attn = lfirst_int(l);

					if (heap_attisnull(htuple, attn + 1))
						ereport(ERROR,
								(errcode(ERRCODE_NOT_NULL_VIOLATION),
								 errmsg("column \"%s\" contains null values",
										NameStr(newTupDesc->attrs[attn]->attname))));
				}

				foreach(l, tab->constraints)
				{
					NewConstraint *con = lfirst(l);

					switch (con->contype)
					{
						case CONSTR_CHECK:
							if (!ExecQual(con->qualstate, econtext, true))
							{
								if (OidIsValid(tab->exchange_relid))
									ereport(ERROR,
											(errcode(ERRCODE_CHECK_VIOLATION),
											 errmsg("exchange table contains "
													"a row which violates the "
													"partitioning "
													"specification of \"%s\"",
													get_rel_name(tab->relid))));
								else
									ereport(ERROR,
											(errcode(ERRCODE_CHECK_VIOLATION),
											 errmsg("check constraint \"%s\" is violated by some row",
												con->name)));
							}
							break;
						case CONSTR_FOREIGN:
							/* Nothing to do here */
							break;
						default:
							elog(ERROR, "unrecognized constraint type: %d",
								 (int) con->contype);
					}
				}

				/* Write the tuple out to the new relation */
				if (newrel)
					simple_heap_insert(newrel, htuple);

				ResetExprContext(econtext);

				CHECK_FOR_INTERRUPTS();
			}

			MemoryContextSwitchTo(oldCxt);
			heap_endscan(heapscan);

		}
		else if(relstorage == RELSTORAGE_AOROWS && Gp_role != GP_ROLE_DISPATCH)
		{
			/*
			 * When rewriting an appendonly table we choose to always insert
			 * into the segfile reserved for special purposes (segno #0).
			 */
			int 					segno = RESERVED_SEGNO;
			AppendOnlyInsertDesc 	aoInsertDesc = NULL;
			MemTupleBinding*		mt_bind;

			if(newrel)
				aoInsertDesc = appendonly_insert_init(newrel, segno, false);

			mt_bind = (newrel ? aoInsertDesc->mt_bind : create_memtuple_binding(newTupDesc));

			aoscan = appendonly_beginscan(oldrel, SnapshotNow, SnapshotNow, 0, NULL);

			/*
			 * Switch to per-tuple memory context and reset it for each tuple
			 * produced, so we don't leak memory.
			 */
			oldCxt = MemoryContextSwitchTo(GetPerTupleMemoryContext(estate));

			while ((mtuple = appendonly_getnext(aoscan, ForwardScanDirection, oldslot)) != NULL)
			{
				if (newrel)
				{
					Oid			tupOid = InvalidOid;

					TupClearShouldFree(oldslot);
					econtext->ecxt_scantuple = oldslot;

					/* Extract data from old tuple */
					for(i = 0; i < oldslot->tts_tupleDescriptor->natts ; i++)
						values[i] = slot_getattr(oldslot, i+1, &isnull[i]);

					if (oldTupDesc->tdhasoid)
						tupOid = MemTupleGetOid(mtuple, mt_bind);

					/* Set dropped attributes to null in new tuple */
					foreach(lc, dropped_attrs)
						isnull[lfirst_int(lc)] = true;

					/*
					 * Process supplied expressions to replace selected columns.
					 * Expression inputs come from the old tuple.
					 */
					foreach(l, tab->newvals)
					{
						NewColumnValue *ex = lfirst(l);

						values[ex->attnum - 1] = ExecEvalExpr(ex->exprstate,
															  econtext,
															  &isnull[ex->attnum - 1],
															  NULL);
					}

					/*
					 * Form the new tuple. Note that we don't explicitly pfree it,
					 * since the per-tuple memory context will be reset shortly.
					 */
					mtuple = memtuple_form_to(mt_bind,
											  values, isnull,
											  NULL, NULL, false);


					/* Preserve OID, if any */
					if (newTupDesc->tdhasoid)
						MemTupleSetOid(mtuple, mt_bind, tupOid);
				}

				/* Now check any constraints on the possibly-changed tuple */
				ExecStoreMinimalTuple(mtuple, newslot, false);
				econtext->ecxt_scantuple = newslot;

				foreach(l, notnull_attrs)
				{
					int					attn = lfirst_int(l);
					
					if (memtuple_attisnull(mtuple, mt_bind, attn + 1))
						ereport(ERROR,
								(errcode(ERRCODE_NOT_NULL_VIOLATION),
								 errmsg("column \"%s\" contains null values",
										NameStr(newTupDesc->attrs[attn]->attname))));
				}

				foreach(l, tab->constraints)
				{
					NewConstraint *con = lfirst(l);

					switch (con->contype)
					{
						case CONSTR_CHECK:
							if (!ExecQual(con->qualstate, econtext, true))
								ereport(ERROR,
										(errcode(ERRCODE_CHECK_VIOLATION),
										 errmsg("check constraint \"%s\" is violated by some row",
												con->name)));
							break;
						case CONSTR_FOREIGN:
							/* Nothing to do here */
							break;
						default:
							elog(ERROR, "unrecognized constraint type: %d",
								 (int) con->contype);
					}
				}

				/* Write the tuple out to the new relation */
				if (newrel)
				{
					AOTupleId	aoTupleId;
					
					appendonly_insert(aoInsertDesc, mtuple, InvalidOid, &aoTupleId);
				}

				ResetExprContext(econtext);

				CHECK_FOR_INTERRUPTS();

			}

			MemoryContextSwitchTo(oldCxt);
			appendonly_endscan(aoscan);

			if(newrel)
				appendonly_insert_finish(aoInsertDesc);
		}
		else if(relstorage == RELSTORAGE_AOCOLS && Gp_role != GP_ROLE_DISPATCH)
		{
			int segno = RESERVED_SEGNO;
			AOCSInsertDesc idesc = NULL;
			AOCSScanDesc sdesc = NULL;
			int nvp = oldrel->rd_att->natts;
			bool *proj = palloc0(sizeof(bool) * nvp);

			/*
			 * We use the old tuple descriptor instead of oldrel's tuple descriptor,
			 * which may already contain altered column.
			 */
			if (oldTupDesc)
			{
				Assert(oldTupDesc->natts <= nvp);
				memset(proj, true, oldTupDesc->natts);
			}
			else
				memset(proj, true, nvp);

			if(newrel)
				idesc = aocs_insert_init(newrel, segno, false);

			sdesc = aocs_beginscan(oldrel, SnapshotNow, SnapshotNow, oldTupDesc, proj);

			aocs_getnext(sdesc, ForwardScanDirection, oldslot);

			while(!TupIsNull(oldslot))
			{
				oldCxt = MemoryContextSwitchTo(GetPerTupleMemoryContext(estate));
				econtext->ecxt_scantuple = oldslot;

				if(newrel)
				{
					Datum *slotvalues = slot_get_values(oldslot);
					bool  *slotnulls = slot_get_isnull(oldslot);
					Datum *newslotvalues = slot_get_values(newslot);
					bool *newslotnulls = slot_get_isnull(newslot);

					int nv = Min(oldslot->tts_tupleDescriptor->natts, newslot->tts_tupleDescriptor->natts);

					/* aocs does not do oid yet */
					Assert(!oldTupDesc->tdhasoid);
					Assert(!newTupDesc->tdhasoid);

					/* Dropped att should be set correctly by aocs_getnext */
					/* transfer values from old to new slot */

					memcpy(newslotvalues, slotvalues, sizeof(Datum) * nv);
					memcpy(newslotnulls, slotnulls, sizeof(bool) * nv);
					TupSetVirtualTupleNValid(newslot, nv);

					/* Process supplied expressions */
					foreach(l, tab->newvals)
					{
						NewColumnValue *ex = lfirst(l);

						newslotvalues[ex->attnum-1] =
							ExecEvalExpr(ex->exprstate,
										 econtext,
										 &newslotnulls[ex->attnum-1],
										 NULL
								);

						if (ex->attnum > nv)
							TupSetVirtualTupleNValid(newslot, ex->attnum);
					}

					/* Use the modified tuple to check constraints below */
					econtext->ecxt_scantuple = newslot;
				}

				/* check if any NOT NULL constraint is violated */
				foreach(l, notnull_attrs)
				{
					int					attn = lfirst_int(l);
					
					if (slot_attisnull(econtext->ecxt_scantuple, attn + 1))
						ereport(ERROR,
								(errcode(ERRCODE_NOT_NULL_VIOLATION),
								 errmsg("column \"%s\" contains null values",
										NameStr(newTupDesc->attrs[attn]->attname))));
				}

				/* Check constraints */
				foreach (l, tab->constraints)
				{
					NewConstraint *con = lfirst(l);
					switch(con->contype)
					{
						case CONSTR_CHECK:
							if(!ExecQual(con->qualstate, econtext, true))
								ereport(ERROR,
										(errcode(ERRCODE_CHECK_VIOLATION),
										 errmsg("check constraint \"%s\" is violated",
												con->name
											 )));
							break;
						case CONSTR_FOREIGN:
							/* Nothing to do */
							break;
						default:
							elog(ERROR, "Unrecognized constraint type: %d",
								 (int) con->contype);
					}
				}

				if(newrel)
				{
					MemoryContextSwitchTo(oldCxt);
					aocs_insert(idesc, newslot);
				}

				ResetExprContext(econtext);
				CHECK_FOR_INTERRUPTS();

				MemoryContextSwitchTo(oldCxt);
				aocs_getnext(sdesc, ForwardScanDirection, oldslot);
			}

			aocs_endscan(sdesc);

			if(newrel)
				aocs_insert_finish(idesc);

			pfree(proj);
		}
		else if(relstorage_is_ao(relstorage) && Gp_role == GP_ROLE_DISPATCH)
		{
			/*
			 * All we want to do on the QD during an AO table rewrite
			 * is to drop the shared memory hash table entry for this
			 * table if it exists. We must do so since before the
			 * rewrite we probably have few non-zero segfile entries
			 * for this table while after the rewrite only segno zero
			 * will be full and the others will be empty. By dropping
			 * the hash entry we force refreshing the entry from the
			 * catalog the next time a write into this AO table comes
			 * along.
			 *
			 * Note that ALTER already took an exclusive lock on the
			 * old relation so we are guaranteed to not drop the hash
			 * entry from under any concurrent operation.
			 */
			LWLockAcquire(AOSegFileLock, LW_EXCLUSIVE);
			AORelRemoveHashEntry(RelationGetRelid(oldrel));
			LWLockRelease(AOSegFileLock);
		}
		else
		{
			Assert(!"Invalid relstorage type");
		}

		ExecDropSingleTupleTableSlot(oldslot);
		ExecDropSingleTupleTableSlot(newslot);
	}

	FreeExecutorState(estate);

	heap_close(oldrel, NoLock);
	if (newrel)
		heap_close(newrel, NoLock);
}

/*
 * ATGetQueueEntry: find or create an entry in the ALTER TABLE work queue
 */
static AlteredTableInfo *
ATGetQueueEntry(List **wqueue, Relation rel)
{
	Oid			relid = RelationGetRelid(rel);
	AlteredTableInfo *tab;
	ListCell   *ltab;

	foreach(ltab, *wqueue)
	{
		tab = (AlteredTableInfo *) lfirst(ltab);
		if (tab->relid == relid)
			return tab;
	}

	/*
	 * Not there, so add it.  Note that we make a copy of the relation's
	 * existing descriptor before anything interesting can happen to it.
	 */
	tab = (AlteredTableInfo *) palloc0(sizeof(AlteredTableInfo));
	tab->relid = relid;
	tab->relkind = rel->rd_rel->relkind;
	tab->oldDesc = CreateTupleDescCopy(RelationGetDescr(rel));

	*wqueue = lappend(*wqueue, tab);

	return tab;
}

/*
 * Issue an error, if this is a part of a partitioned table or, in case 
 * rejectroot is true, if this is a partitioned table itself.
 *
 * Usually called from ATPrepCmd to validate a subcommand of an ALTER
 * TABLE command.  Many commands may be invoked on an entire partitioned
 * table, but not on just a part.  These specify rejectroot as false.
 */
static void
ATPartitionCheck(AlterTableType subtype, Relation rel, bool rejectroot, bool recursing)
{
	if (recursing)
		return;

	if (rejectroot &&
		(rel_is_child_partition(RelationGetRelid(rel)) ||
		 rel_is_partitioned(RelationGetRelid(rel))))
	{
		ereport(ERROR,
				(errcode(ERRCODE_WRONG_OBJECT_TYPE),
				 errmsg("can't %s \"%s\"; it is a partitioned table or part thereof",
						alterTableCmdString(subtype),
						RelationGetRelationName(rel))));
	}
	else if (rel_is_child_partition(RelationGetRelid(rel)))
	{
		ereport(ERROR,
				(errcode(ERRCODE_WRONG_OBJECT_TYPE),
				 errmsg("can't %s \"%s\"; it is part of a partitioned table",
						alterTableCmdString(subtype),
						RelationGetRelationName(rel)),
				 errhint("You may be able to perform the operation on the partitioned table as a whole.")));
	}
}

/*
 * ATExternalPartitionCheck
 * Reject certain operations if the partitioned table has external partition.
 */
static void
ATExternalPartitionCheck(AlterTableType subtype, Relation rel, bool recursing)
{
	if (recursing)
	{
		return;
	}

	Oid relid = RelationGetRelid(rel);
	if (rel_has_external_partition(relid))
	{
		ereport(ERROR,
				(errcode(ERRCODE_WRONG_OBJECT_TYPE),
				 errmsg("Cannot %s \"%s\"; it has external partition(s)",
						alterTableCmdString(subtype),
						RelationGetRelationName(rel))));
	}
}

/*
 * ATSimplePermissions
 *
 * - Ensure that it is a relation (or possibly a view)
 * - Ensure this user is the owner
 * - Ensure that it is not a system table
 */
static void
ATSimplePermissions(Relation rel, bool allowView)
{
	if (rel->rd_rel->relkind != RELKIND_RELATION)
	{
		if (allowView)
		{
			if (rel->rd_rel->relkind != RELKIND_VIEW)
				ereport(ERROR,
						(errcode(ERRCODE_WRONG_OBJECT_TYPE),
						 errmsg("\"%s\" is not a table or view",
								RelationGetRelationName(rel))));
		}
		else if (!IsUnderPostmaster &&
				 (rel->rd_rel->relkind == RELKIND_AOSEGMENTS ||
				  rel->rd_rel->relkind == RELKIND_AOBLOCKDIR ||
				  rel->rd_rel->relkind == RELKIND_AOVISIMAP))
		{
			/*
			 * Allow ALTER TABLE operations in standard alone mode on
			 * AO segment tables.
			 */
		}
		else
			ereport(ERROR,
					(errcode(ERRCODE_WRONG_OBJECT_TYPE),
					 errmsg("\"%s\" is not a table",
							RelationGetRelationName(rel))));
	}

	/* Permissions checks */
	if (!pg_class_ownercheck(RelationGetRelid(rel), GetUserId()))
		aclcheck_error(ACLCHECK_NOT_OWNER, ACL_KIND_CLASS,
					   RelationGetRelationName(rel));

	if (!allowSystemTableModsDDL && IsSystemRelation(rel))
		ereport(ERROR,
				(errcode(ERRCODE_INSUFFICIENT_PRIVILEGE),
				 errmsg("permission denied: \"%s\" is a system catalog",
						RelationGetRelationName(rel))));
}

/*
 * ATSimplePermissionsRelationOrIndex
 *
 * - Ensure that it is a relation or an index
 * - Ensure this user is the owner
 * - Ensure that it is not a system table
 */
static void
ATSimplePermissionsRelationOrIndex(Relation rel)
{
	if (rel->rd_rel->relkind != RELKIND_RELATION &&
		rel->rd_rel->relkind != RELKIND_INDEX)
		ereport(ERROR,
				(errcode(ERRCODE_WRONG_OBJECT_TYPE),
				 errmsg("\"%s\" is not a table or index",
						RelationGetRelationName(rel))));

	/* Permissions checks */
	if (!pg_class_ownercheck(RelationGetRelid(rel), GetUserId()))
		aclcheck_error(ACLCHECK_NOT_OWNER, ACL_KIND_CLASS,
					   RelationGetRelationName(rel));

	if (!allowSystemTableModsDDL && IsSystemRelation(rel))
		ereport(ERROR,
				(errcode(ERRCODE_INSUFFICIENT_PRIVILEGE),
				 errmsg("permission denied: \"%s\" is a system catalog",
						RelationGetRelationName(rel))));
}

/*
 * ATSimpleRecursion
 *
 * Simple table recursion sufficient for most ALTER TABLE operations.
 * All direct and indirect children are processed in an unspecified order.
 * Note that if a child inherits from the original table via multiple
 * inheritance paths, it will be visited just once.
 */
static void
ATSimpleRecursion(List **wqueue, Relation rel,
				  AlterTableCmd *cmd, bool recurse)
{
	/*
	 * Propagate to children if desired.  Non-table relations never have
	 * children, so no need to search in that case.
	 */
	if (recurse && rel->rd_rel->relkind == RELKIND_RELATION)
	{
		Oid			relid = RelationGetRelid(rel);
		ListCell   *child;
		List	   *children;

		/* this routine is actually in the planner */
		children = find_all_inheritors(relid);

		/*
		 * find_all_inheritors does the recursive search of the inheritance
		 * hierarchy, so all we have to do is process all of the relids in the
		 * list that it returns.
		 */
		foreach(child, children)
		{
			Oid			childrelid = lfirst_oid(child);
			Relation	childrel;

			if (childrelid == relid)
				continue;
			childrel = relation_open(childrelid, AccessExclusiveLock);
			CheckTableNotInUse(childrel, "ALTER TABLE");
			ATPrepCmd(wqueue, childrel, cmd, false, true);
			relation_close(childrel, NoLock);
		}
	}
}

/*
 * ATOneLevelRecursion
 *
 * Here, we visit only direct inheritance children.  It is expected that
 * the command's prep routine will recurse again to find indirect children.
 * When using this technique, a multiply-inheriting child will be visited
 * multiple times.
 */
#if 0 /* unused in GPDB */
static void
ATOneLevelRecursion(List **wqueue, Relation rel,
					AlterTableCmd *cmd)
{
	Oid			relid = RelationGetRelid(rel);
	ListCell   *child;
	List	   *children;

	/* this routine is actually in the planner */
	children = find_inheritance_children(relid);

	foreach(child, children)
	{
		Oid			childrelid = lfirst_oid(child);
		Relation	childrel;

		childrel = relation_open(childrelid, AccessExclusiveLock);
		CheckTableNotInUse(childrel, "ALTER TABLE");
		ATPrepCmd(wqueue, childrel, cmd, true, true);
		relation_close(childrel, NoLock);
	}
}
#endif


/*
 * find_composite_type_dependencies
 *
 * Check to see if a composite type is being used as a column in some
 * other table (possibly nested several levels deep in composite types!).
 * Eventually, we'd like to propagate the check or rewrite operation
 * into other such tables, but for now, just error out if we find any.
 *
 * Caller should provide either a table name or a type name (not both) to
 * report in the error message, if any.
 *
 * We assume that functions and views depending on the type are not reasons
 * to reject the ALTER.  (How safe is this really?)
 */
void
find_composite_type_dependencies(Oid typeOid,
								 const char *origTblName,
								 const char *origTypeName)
{
	Relation	depRel;
	ScanKeyData key[2];
	SysScanDesc depScan;
	HeapTuple	depTup;
	Oid			arrayOid;

	/*
	 * We scan pg_depend to find those things that depend on the rowtype. (We
	 * assume we can ignore refobjsubid for a rowtype.)
	 */
	depRel = heap_open(DependRelationId, AccessShareLock);

	ScanKeyInit(&key[0],
				Anum_pg_depend_refclassid,
				BTEqualStrategyNumber, F_OIDEQ,
				ObjectIdGetDatum(TypeRelationId));
	ScanKeyInit(&key[1],
				Anum_pg_depend_refobjid,
				BTEqualStrategyNumber, F_OIDEQ,
				ObjectIdGetDatum(typeOid));

	depScan = systable_beginscan(depRel, DependReferenceIndexId, true,
								 SnapshotNow, 2, key);

	while (HeapTupleIsValid(depTup = systable_getnext(depScan)))
	{
		Form_pg_depend pg_depend = (Form_pg_depend) GETSTRUCT(depTup);
		Relation	rel;
		Form_pg_attribute att;

		/* Ignore dependees that aren't user columns of relations */
		/* (we assume system columns are never of rowtypes) */
		if (pg_depend->classid != RelationRelationId ||
			pg_depend->objsubid <= 0)
			continue;

		rel = relation_open(pg_depend->objid, AccessShareLock);
		att = rel->rd_att->attrs[pg_depend->objsubid - 1];

		if (rel->rd_rel->relkind == RELKIND_RELATION)
		{
			if (origTblName)
				ereport(ERROR,
						(errcode(ERRCODE_FEATURE_NOT_SUPPORTED),
						 errmsg("cannot alter table \"%s\" because column \"%s\".\"%s\" uses its rowtype",
								origTblName,
								RelationGetRelationName(rel),
								NameStr(att->attname))));
			else
				ereport(ERROR,
						(errcode(ERRCODE_FEATURE_NOT_SUPPORTED),
						 errmsg("cannot alter type \"%s\" because column \"%s\".\"%s\" uses it",
								origTypeName,
								RelationGetRelationName(rel),
								NameStr(att->attname))));
		}
		else if (OidIsValid(rel->rd_rel->reltype))
		{
			/*
			 * A view or composite type itself isn't a problem, but we must
			 * recursively check for indirect dependencies via its rowtype.
			 */
			find_composite_type_dependencies(rel->rd_rel->reltype,
											 origTblName, origTypeName);
		}

		relation_close(rel, AccessShareLock);
	}

	systable_endscan(depScan);

	relation_close(depRel, AccessShareLock);

	/*
	 * If there's an array type for the rowtype, must check for uses of it,
	 * too.
	 */
	arrayOid = get_array_type(typeOid);
	if (OidIsValid(arrayOid))
		find_composite_type_dependencies(arrayOid, origTblName, origTypeName);
}


/*
 * ALTER TABLE ADD COLUMN
 *
 * Adds an additional attribute to a relation making the assumption that
 * CHECK, NOT NULL, and FOREIGN KEY constraints will be removed from the
 * AT_AddColumn AlterTableCmd by parse_utilcmd.c and added as independent
 * AlterTableCmd's.
 */
static void
ATPrepAddColumn(List **wqueue, Relation rel, bool recurse,
				AlterTableCmd *cmd)
{
	/* 
	 * If there's an encoding clause, this better be an append only
	 * column oriented table.
	 */
	ColumnDef *def = (ColumnDef *)cmd->def;
	if (def->encoding && !RelationIsAoCols(rel))
		ereport(ERROR,
				(errcode(ERRCODE_FEATURE_NOT_SUPPORTED),
				 errmsg("ENCODING clause supplied for table that is "
						"not column oriented")));

	if (def->encoding)
		def->encoding = transformStorageEncodingClause(def->encoding);

	/*
	 * Recurse to add the column to child classes, if requested.
	 *
	 * We must recurse one level at a time, so that multiply-inheriting
	 * children are visited the right number of times and end up with the
	 * right attinhcount.
	 */
	if (recurse)
	{
		/*
		 * We are the master and the table has child(ren):
		 * 		internally create and execute new AlterTableStmt(s) on child(ren)
		 * 		before dispatching the original AlterTableStmt
		 * This is to ensure that pg_constraint oid is consistent across segments for
		 * 		ALTER TABLE ... ADD COLUMN ... CHECK ...
		 */
		if (Gp_role == GP_ROLE_DISPATCH)
		{
			List		*children;
			ListCell	*lchild;

			children = find_inheritance_children(RelationGetRelid(rel));
			DestReceiver *dest = None_Receiver;
			foreach(lchild, children)
			{
				Oid 			childrelid = lfirst_oid(lchild);
				Relation 		childrel;

				RangeVar 		*rv;
				AlterTableCmd 	*atc;
				AlterTableStmt 	*ats;

				if (childrelid == RelationGetRelid(rel))
					continue;

				childrel = heap_open(childrelid, AccessShareLock);
				CheckTableNotInUse(childrel, "ALTER TABLE");

				/* Recurse to child */
				atc = copyObject(cmd);
				atc->subtype = AT_AddColumnRecurse;

				/* Child should see column as singly inherited */
				((ColumnDef *) atc->def)->inhcount = 1;
				((ColumnDef *) atc->def)->is_local = false;

				rv = makeRangeVar(get_namespace_name(RelationGetNamespace(childrel)),
								  get_rel_name(childrelid), -1);

				ats = makeNode(AlterTableStmt);
				ats->relation = rv;
				ats->cmds = list_make1(atc);
				ats->relkind = OBJECT_TABLE;

				heap_close(childrel, NoLock);

				ProcessUtility((Node *)ats,
							   synthetic_sql,
							   NULL,
							   false, /* not top level */
							   dest,
							   NULL);
			}
		}
	}
	else
	{
		/*
		 * If we are told not to recurse, there had better not be any child
		 * tables; else the addition would put them out of step.
		 */
		if (find_inheritance_children(RelationGetRelid(rel)) != NIL)
			ereport(ERROR,
					(errcode(ERRCODE_INVALID_TABLE_DEFINITION),
					 errmsg("column must be added to child tables too")));
	}
}

static void
ATExecAddColumn(AlteredTableInfo *tab, Relation rel,
				ColumnDef *colDef)
{
	Oid			myrelid = RelationGetRelid(rel);
	Relation	pgclass,
				attrdesc;
	HeapTuple	reltup;
	FormData_pg_attribute attribute;
	int			newattnum;
	char		relkind;
	HeapTuple	typeTuple;
	Oid			typeOid;
	int32		typmod;
	Form_pg_type tform;
	Expr	   *defval;

	attrdesc = heap_open(AttributeRelationId, RowExclusiveLock);

	/*
	 * Are we adding the column to a recursion child?  If so, check whether to
	 * merge with an existing definition for the column.
	 */
	if (colDef->inhcount > 0)
	{
		HeapTuple	tuple;

		/* Does child already have a column by this name? */
		tuple = SearchSysCacheCopyAttName(myrelid, colDef->colname);
		if (HeapTupleIsValid(tuple))
		{
			Form_pg_attribute childatt = (Form_pg_attribute) GETSTRUCT(tuple);
			Oid			ctypeId;
			int32		ctypmod;

			/* Okay if child matches by type */
			ctypeId = typenameTypeId(NULL, colDef->typeName, &ctypmod);

			if (ctypeId != childatt->atttypid ||
				ctypmod != childatt->atttypmod)
				ereport(ERROR,
						(errcode(ERRCODE_DATATYPE_MISMATCH),
						 errmsg("child table \"%s\" has different type for column \"%s\"",
							RelationGetRelationName(rel), colDef->colname)));

			/* Bump the existing child att's inhcount */
			childatt->attinhcount++;
			simple_heap_update(attrdesc, &tuple->t_self, tuple);
			CatalogUpdateIndexes(attrdesc, tuple);

			heap_freetuple(tuple);

			/* Inform the user about the merge */
			ereport((Gp_role == GP_ROLE_EXECUTE) ? DEBUG1 : NOTICE,
			  (errmsg("merging definition of column \"%s\" for child \"%s\"",
					  colDef->colname, RelationGetRelationName(rel))));

			heap_close(attrdesc, RowExclusiveLock);
			return;
		}
	}

	pgclass = heap_open(RelationRelationId, RowExclusiveLock);

	reltup = SearchSysCacheCopy(RELOID,
								ObjectIdGetDatum(myrelid),
								0, 0, 0);
	if (!HeapTupleIsValid(reltup))
		elog(ERROR, "cache lookup failed for relation %u", myrelid);
	relkind = ((Form_pg_class) GETSTRUCT(reltup))->relkind;

	/*
	 * this test is deliberately not attisdropped-aware, since if one tries to
	 * add a column matching a dropped column name, it's gonna fail anyway.
	 */
	if (SearchSysCacheExists(ATTNAME,
							 ObjectIdGetDatum(myrelid),
							 PointerGetDatum(colDef->colname),
							 0, 0))
	{
		ereport(ERROR,
				(errcode(ERRCODE_DUPLICATE_COLUMN),
				 errmsg("column \"%s\" of relation \"%s\" already exists",
						colDef->colname, RelationGetRelationName(rel))));
	}

	newattnum = ((Form_pg_class) GETSTRUCT(reltup))->relnatts + 1;
	if (newattnum > MaxHeapAttributeNumber)
		ereport(ERROR,
				(errcode(ERRCODE_TOO_MANY_COLUMNS),
				 errmsg("tables can have at most %d columns",
						MaxHeapAttributeNumber)));

	typeTuple = typenameType(NULL, colDef->typeName, &typmod);
	tform = (Form_pg_type) GETSTRUCT(typeTuple);
	typeOid = HeapTupleGetOid(typeTuple);

	/* make sure datatype is legal for a column */
	CheckAttributeType(colDef->colname, typeOid,
					   list_make1_oid(rel->rd_rel->reltype));

	/* construct new attribute's pg_attribute entry */
	attribute.attrelid = myrelid;
	namestrcpy(&(attribute.attname), colDef->colname);
	attribute.atttypid = typeOid;
	attribute.attstattarget = -1;
	attribute.attlen = tform->typlen;
	attribute.attcacheoff = -1;
	attribute.atttypmod = typmod;
	attribute.attnum = newattnum;
	attribute.attbyval = tform->typbyval;
	attribute.attndims = list_length(colDef->typeName->arrayBounds);
	attribute.attstorage = tform->typstorage;
	attribute.attalign = tform->typalign;
	attribute.attnotnull = colDef->is_not_null;
	attribute.atthasdef = false;
	attribute.attisdropped = false;
	attribute.attislocal = colDef->is_local;
	attribute.attinhcount = colDef->inhcount;

	ReleaseSysCache(typeTuple);

	InsertPgAttributeTuple(attrdesc, &attribute, NULL);

	heap_close(attrdesc, RowExclusiveLock);

	/*
	 * Update number of attributes in pg_class tuple
	 */
	((Form_pg_class) GETSTRUCT(reltup))->relnatts = newattnum;

	simple_heap_update(pgclass, &reltup->t_self, reltup);

	/* keep catalog indexes current */
	CatalogUpdateIndexes(pgclass, reltup);

	heap_freetuple(reltup);

	heap_close(pgclass, RowExclusiveLock);

	/* Make the attribute's catalog entry visible */
	CommandCounterIncrement();

	/*
	 * Store the DEFAULT, if any, in the catalogs
	 */
	if (colDef->raw_default)
	{
		RawColumnDefault *rawEnt;

		rawEnt = (RawColumnDefault *) palloc(sizeof(RawColumnDefault));
		rawEnt->attnum = attribute.attnum;
		rawEnt->raw_default = copyObject(colDef->raw_default);

		/*
		 * This function is intended for CREATE TABLE, so it processes a
		 * _list_ of defaults, but we just do one.
		 */
		AddRelationNewConstraints(rel, list_make1(rawEnt), NIL, false, true);

		/* Make the additional catalog changes visible */
		CommandCounterIncrement();
	}

	/*
	 * Tell Phase 3 to fill in the default expression, if there is one.
	 *
	 * If there is no default, Phase 3 doesn't have to do anything, because
	 * that effectively means that the default is NULL.  The heap tuple access
	 * routines always check for attnum > # of attributes in tuple, and return
	 * NULL if so, so without any modification of the tuple data we will get
	 * the effect of NULL values in the new column.
	 *
	 * An exception occurs when the new column is of a domain type: the domain
	 * might have a NOT NULL constraint, or a check constraint that indirectly
	 * rejects nulls.  If there are any domain constraints then we construct
	 * an explicit NULL default value that will be passed through
	 * CoerceToDomain processing.  (This is a tad inefficient, since it causes
	 * rewriting the table which we really don't have to do, but the present
	 * design of domain processing doesn't offer any simple way of checking
	 * the constraints more directly.)
	 *
	 * Note: we use build_column_default, and not just the cooked default
	 * returned by AddRelationNewConstraints, so that the right thing happens
	 * when a datatype's default applies.
	 *
	 * We skip this step completely for views.  For a view, we can only get
	 * here from CREATE OR REPLACE VIEW, which historically doesn't set up
	 * defaults, not even for domain-typed columns.  And in any case we mustn't
	 * invoke Phase 3 on a view, since it has no storage.
	 */
	if (relkind != RELKIND_VIEW)
	{
		defval = (Expr *) build_column_default(rel, attribute.attnum);

		if (!defval && GetDomainConstraints(typeOid) != NIL)
		{
			Oid			baseTypeId;
			int32		baseTypeMod;

			baseTypeMod = typmod;
			baseTypeId = getBaseTypeAndTypmod(typeOid, &baseTypeMod);
			defval = (Expr *) makeNullConst(baseTypeId, baseTypeMod);
			defval = (Expr *) coerce_to_target_type(NULL,
													(Node *) defval,
													baseTypeId,
													typeOid,
													typmod,
													COERCION_ASSIGNMENT,
													COERCE_IMPLICIT_CAST,
													-1);
			if (defval == NULL) /* should not happen */
				elog(ERROR, "failed to coerce base type to domain");
		}

<<<<<<< HEAD
		/*
		 * Handling of default NULL for AO/CO tables.
		 *
		 * Currently memtuples cannot deal with the scenario where the number of
		 * attributes in the tuple data don't match the attnum. We will generate an
		 * explicit NULL default value and force a rewrite of the table below.
		 *
		 * At one point there were plans to restructure memtuples so that this
		 * rewrite did not have to occur. An optimization was added to
		 * column-oriented tables to avoid the rewrite, but it does not apply to
		 * row-oriented tables. Eventually it would be nice to remove this
		 * workaround; see GitHub issue
		 *     https://github.com/greenplum-db/gpdb/issues/3756
		 */
		if (!defval && (RelationIsAoRows(rel) || RelationIsAoCols(rel)))
			defval = (Expr *) makeNullConst(typeOid, -1);
=======
	/*
	 * Handling of default NULL for AO/CO tables.
	 *
	 * Currently memtuples cannot deal with the scenario where the number of
	 * attributes in the tuple data don't match the attnum. We will generate an
	 * explicit NULL default value and force a rewrite of the table below.
	 *
	 * At one point there were plans to restructure memtuples so that this
	 * rewrite did not have to occur. An optimization was added to
	 * column-oriented tables to avoid the rewrite, but it does not apply to
	 * row-oriented tables. Eventually it would be nice to remove this
	 * workaround; see GitHub issue
	 *     https://github.com/greenplum-db/gpdb/issues/3756
	 */
	if (!defval && (RelationIsAoRows(rel) || RelationIsAoCols(rel)))
		defval = (Expr *) makeNullConst(typeOid, -1);
>>>>>>> 9d0b7d17

		if (defval)
		{
			NewColumnValue *newval;

			newval = (NewColumnValue *) palloc0(sizeof(NewColumnValue));
			newval->attnum = attribute.attnum;
			newval->expr = defval;

			/*
			 * tab is null if this is called by "create or replace view" which
			 * can't have any default value.
			 */
			Assert(tab);
			tab->newvals = lappend(tab->newvals, newval);
		}

		/*
		 * If the new column is NOT NULL, tell Phase 3 it needs to test that.
		 * Also, "create or replace view" won't have constraint on the column.
		 */
		Assert(!colDef->is_not_null || tab);
		if (tab)
			tab->new_notnull |= colDef->is_not_null;
	}

	/*
	 * Add needed dependency entries for the new column.
	 */
	add_column_datatype_dependency(myrelid, newattnum, attribute.atttypid);

	if (!RelationIsAoCols(rel) && colDef->encoding)
		ereport(ERROR,
				(errcode(ERRCODE_FEATURE_NOT_SUPPORTED),
				 errmsg("ENCODING clause not supported on non column orientated table")));

	/* 
	 * For AO/CO tables, always store an encoding clause. If no encoding
	 * clause was provided, store the default encoding clause.
	 */
	if (RelationIsAoCols(rel))
	{
		ColumnReferenceStorageDirective *c;
		
		c = makeNode(ColumnReferenceStorageDirective);
		c->column = colDef->colname;

		if (colDef->encoding)
			c->encoding = colDef->encoding;
		else
		{
			/* Use the type specific storage directive, if one exists */
			c->encoding = TypeNameGetStorageDirective(colDef->typeName);
			
			if (!c->encoding)
				c->encoding = default_column_encoding_clause();
		}

		AddRelationAttributeEncodings(rel, list_make1(c));
	}

	/* MPP-6929: metadata tracking */
	if ((Gp_role == GP_ROLE_DISPATCH) && MetaTrackValidKindNsp(rel->rd_rel))
		MetaTrackUpdObject(RelationRelationId,
						   RelationGetRelid(rel),
						   GetUserId(),
						   "ALTER", "ADD COLUMN");
}

/*
 * Install a column's dependency on its datatype.
 */
static void
add_column_datatype_dependency(Oid relid, int32 attnum, Oid typid)
{
	ObjectAddress myself,
				referenced;

	myself.classId = RelationRelationId;
	myself.objectId = relid;
	myself.objectSubId = attnum;
	referenced.classId = TypeRelationId;
	referenced.objectId = typid;
	referenced.objectSubId = 0;
	recordDependencyOn(&myself, &referenced, DEPENDENCY_NORMAL);
}

/*
 * ALTER TABLE ALTER COLUMN DROP NOT NULL
 */
static void
ATExecDropNotNull(Relation rel, const char *colName)
{
	HeapTuple	tuple;
	AttrNumber	attnum;
	Relation	attr_rel;
	List	   *indexoidlist;
	ListCell   *indexoidscan;

	/*
	 * lookup the attribute
	 */
	attr_rel = heap_open(AttributeRelationId, RowExclusiveLock);

	tuple = SearchSysCacheCopyAttName(RelationGetRelid(rel), colName);

	if (!HeapTupleIsValid(tuple))
		ereport(ERROR,
				(errcode(ERRCODE_UNDEFINED_COLUMN),
				 errmsg("column \"%s\" of relation \"%s\" does not exist",
						colName, RelationGetRelationName(rel))));

	attnum = ((Form_pg_attribute) GETSTRUCT(tuple))->attnum;

	/* Prevent them from altering a system attribute */
	if (attnum <= 0)
		ereport(ERROR,
				(errcode(ERRCODE_FEATURE_NOT_SUPPORTED),
				 errmsg("cannot alter system column \"%s\"",
						colName)));

	/*
	 * Check that the attribute is not in a primary key
	 *
	 * Note: we'll throw error even if the pkey index is not valid.
	 */

	/* Loop over all indexes on the relation */
	indexoidlist = RelationGetIndexList(rel);

	foreach(indexoidscan, indexoidlist)
	{
		Oid			indexoid = lfirst_oid(indexoidscan);
		HeapTuple	indexTuple;
		Form_pg_index indexStruct;
		int			i;

		indexTuple = SearchSysCache(INDEXRELID,
									ObjectIdGetDatum(indexoid),
									0, 0, 0);
		if (!HeapTupleIsValid(indexTuple))
			elog(ERROR, "cache lookup failed for index %u", indexoid);
		indexStruct = (Form_pg_index) GETSTRUCT(indexTuple);

		/* If the index is not a primary key, skip the check */
		if (indexStruct->indisprimary)
		{
			/*
			 * Loop over each attribute in the primary key and see if it
			 * matches the to-be-altered attribute
			 */
			for (i = 0; i < indexStruct->indnatts; i++)
			{
				if (indexStruct->indkey.values[i] == attnum)
					ereport(ERROR,
							(errcode(ERRCODE_INVALID_TABLE_DEFINITION),
							 errmsg("column \"%s\" is in a primary key",
									colName)));
			}
		}

		ReleaseSysCache(indexTuple);
	}

	list_free(indexoidlist);

	/*
	 * Okay, actually perform the catalog change ... if needed
	 */
	if (((Form_pg_attribute) GETSTRUCT(tuple))->attnotnull)
	{
		((Form_pg_attribute) GETSTRUCT(tuple))->attnotnull = FALSE;

		simple_heap_update(attr_rel, &tuple->t_self, tuple);

		/* keep the system catalog indexes current */
		CatalogUpdateIndexes(attr_rel, tuple);
	}

	heap_close(attr_rel, RowExclusiveLock);

	/* MPP-6929: metadata tracking */
	if ((Gp_role == GP_ROLE_DISPATCH)
		&& MetaTrackValidKindNsp(rel->rd_rel))
		MetaTrackUpdObject(RelationRelationId,
						   RelationGetRelid(rel),
						   GetUserId(),
						   "ALTER", "ALTER COLUMN DROP NOT NULL"
				);

}

/*
 * ALTER TABLE ALTER COLUMN SET NOT NULL
 */
static void
ATExecSetNotNull(AlteredTableInfo *tab, Relation rel,
				 const char *colName)
{
	HeapTuple	tuple;
	AttrNumber	attnum;
	Relation	attr_rel;

	/*
	 * lookup the attribute
	 */
	attr_rel = heap_open(AttributeRelationId, RowExclusiveLock);

	tuple = SearchSysCacheCopyAttName(RelationGetRelid(rel), colName);

	if (!HeapTupleIsValid(tuple))
		ereport(ERROR,
				(errcode(ERRCODE_UNDEFINED_COLUMN),
				 errmsg("column \"%s\" of relation \"%s\" does not exist",
						colName, RelationGetRelationName(rel))));

	attnum = ((Form_pg_attribute) GETSTRUCT(tuple))->attnum;

	/* Prevent them from altering a system attribute */
	if (attnum <= 0)
		ereport(ERROR,
				(errcode(ERRCODE_FEATURE_NOT_SUPPORTED),
				 errmsg("cannot alter system column \"%s\"",
						colName)));

	/*
	 * Okay, actually perform the catalog change ... if needed
	 */
	if (!((Form_pg_attribute) GETSTRUCT(tuple))->attnotnull)
	{
		((Form_pg_attribute) GETSTRUCT(tuple))->attnotnull = TRUE;

		simple_heap_update(attr_rel, &tuple->t_self, tuple);

		/* keep the system catalog indexes current */
		CatalogUpdateIndexes(attr_rel, tuple);

		/* Tell Phase 3 it needs to test the constraint */
		tab->new_notnull = true;
	}

	heap_close(attr_rel, RowExclusiveLock);

	/* MPP-6929: metadata tracking */
	if ((Gp_role == GP_ROLE_DISPATCH)
		&& MetaTrackValidKindNsp(rel->rd_rel))
		MetaTrackUpdObject(RelationRelationId,
						   RelationGetRelid(rel),
						   GetUserId(),
						   "ALTER", "ALTER COLUMN SET NOT NULL"
				);

}

/*
 * ALTER TABLE ALTER COLUMN SET/DROP DEFAULT
 *
 * ATPrepColumnDefault: Find child relations
 * 	and create synthetic Alter Table Alter Column Set Default query
 * 	to add default to them.
 */
static void
ATPrepColumnDefault(Relation rel, bool recurse, AlterTableCmd *cmd)
{
	/*
	 * If we are told not to recurse, there had better not be any child
	 * tables; else the addition would put them out of step.
	 */
	if (!recurse && find_inheritance_children(RelationGetRelid(rel)) != NIL)
	{
		/*
		 * In binary upgrade we are handling the children manually when dumping
		 * the schema so not recursing is allowed
		 */
		if (IsBinaryUpgrade)
			return;

		ereport(ERROR,
				(errcode(ERRCODE_INVALID_TABLE_DEFINITION),
				 errmsg("Column default of relation \"%s\" must be added to its child relation(s)",
						 RelationGetRelationName(rel))));
	}
	/*
	 * We are the master and the table has child(ren):
	 * 		internally create and execute new AlterTableStmt(s) on child(ren)
	 * 		before dispatching the original AlterTableStmt
	 * This is to ensure that pg_attrdef oid is consistent across segments for
	 * 		ALTER TABLE ... ALTER COLUMN ... SET DEFAULT ...
	 * If we are in utility mode, we also need add column default to child(ren).
	 */
	if (Gp_role == GP_ROLE_DISPATCH || Gp_role == GP_ROLE_UTILITY)
	{
		/*
		 * Recurse to add column default to child classes.
		 */
		List		*children;
		ListCell	*lchild;

		children = find_inheritance_children(RelationGetRelid(rel));
		DestReceiver *dest = None_Receiver;
		foreach(lchild, children)
		{
			Oid 			childrelid = lfirst_oid(lchild);
			Relation 		childrel;

			RangeVar 		*rv;
			AlterTableCmd 	*atc;
			AlterTableStmt 	*ats;

			if (childrelid == RelationGetRelid(rel))
				continue;

			childrel = heap_open(childrelid, AccessShareLock);
			if (RelationIsExternal(childrel))
			{
				heap_close(childrel, NoLock);
				continue;
			}
			CheckTableNotInUse(childrel, "ALTER TABLE");

			/* Recurse to child */
			atc = copyObject(cmd);
			atc->subtype = AT_ColumnDefaultRecurse;

			rv = makeRangeVar(get_namespace_name(RelationGetNamespace(childrel)),
							  get_rel_name(childrelid), -1);

			ats = makeNode(AlterTableStmt);
			ats->relation = rv;
			ats->cmds = list_make1(atc);
			ats->relkind = OBJECT_TABLE;

			heap_close(childrel, NoLock);

			ProcessUtility((Node *)ats,
							synthetic_sql,
							NULL,
							false, /* not top level */
							dest,
							NULL);
		}
	}
}

static void
ATExecColumnDefault(Relation rel, const char *colName,
					ColumnDef *colDef)
{
	AttrNumber	attnum;

	/*
	 * get the number of the attribute
	 */
	attnum = get_attnum(RelationGetRelid(rel), colName);
	if (attnum == InvalidAttrNumber)
		ereport(ERROR,
				(errcode(ERRCODE_UNDEFINED_COLUMN),
				 errmsg("column \"%s\" of relation \"%s\" does not exist",
						colName, RelationGetRelationName(rel))));

	/* Prevent them from altering a system attribute */
	if (attnum <= 0)
		ereport(ERROR,
				(errcode(ERRCODE_FEATURE_NOT_SUPPORTED),
				 errmsg("cannot alter system column \"%s\"",
						colName)));

	/*
	 * Remove any old default for the column.  We use RESTRICT here for
	 * safety, but at present we do not expect anything to depend on the
	 * default.
	 */
	RemoveAttrDefault(RelationGetRelid(rel), attnum, DROP_RESTRICT, false);

	Assert(!colDef->cooked_default);
	if (colDef->raw_default)
	{
		/* SET DEFAULT */
		RawColumnDefault *rawEnt;

		rawEnt = (RawColumnDefault *) palloc(sizeof(RawColumnDefault));
		rawEnt->attnum = attnum;
		rawEnt->raw_default = colDef->raw_default;

		/*
		 * This function is intended for CREATE TABLE, so it processes a
		 * _list_ of defaults, but we just do one.
		 */
		AddRelationNewConstraints(rel, list_make1(rawEnt), NIL, false, true);
	}

	/* MPP-6929: metadata tracking */
	if ((Gp_role == GP_ROLE_DISPATCH)
		&& MetaTrackValidKindNsp(rel->rd_rel))
		MetaTrackUpdObject(RelationRelationId,
						   RelationGetRelid(rel),
						   GetUserId(),
						   "ALTER", "ALTER COLUMN DEFAULT"
				);


}

/*
 * ALTER TABLE ALTER COLUMN SET STATISTICS
 */
static void
ATPrepSetStatistics(Relation rel, const char *colName, Node *flagValue)
{
	/*
	 * We do our own permission checking because (a) we want to allow SET
	 * STATISTICS on indexes (for expressional index columns), and (b) we want
	 * to allow SET STATISTICS on system catalogs without requiring
	 * allowSystemTableModsDDL to be turned on.
	 */
	if (rel->rd_rel->relkind != RELKIND_RELATION &&
		rel->rd_rel->relkind != RELKIND_INDEX)
		ereport(ERROR,
				(errcode(ERRCODE_WRONG_OBJECT_TYPE),
				 errmsg("\"%s\" is not a table or index",
						RelationGetRelationName(rel))));

	/* Permissions checks */
	if (!pg_class_ownercheck(RelationGetRelid(rel), GetUserId()))
		aclcheck_error(ACLCHECK_NOT_OWNER, ACL_KIND_CLASS,
					   RelationGetRelationName(rel));
}

static void
ATExecSetStatistics(Relation rel, const char *colName, Node *newValue)
{
	int			newtarget;
	Relation	attrelation;
	HeapTuple	tuple;
	Form_pg_attribute attrtuple;

	Assert(IsA(newValue, Integer));
	newtarget = intVal(newValue);

	/*
	 * Limit target to a sane range
	 */
	if (newtarget < -1)
	{
		ereport(ERROR,
				(errcode(ERRCODE_INVALID_PARAMETER_VALUE),
				 errmsg("statistics target %d is too low",
						newtarget)));
	}
	else if (newtarget > 10000)
	{
		newtarget = 10000;
		ereport(WARNING,
				(errcode(ERRCODE_INVALID_PARAMETER_VALUE),
				 errmsg("lowering statistics target to %d",
						newtarget)));
	}

	attrelation = heap_open(AttributeRelationId, RowExclusiveLock);

	tuple = SearchSysCacheCopyAttName(RelationGetRelid(rel), colName);

	if (!HeapTupleIsValid(tuple))
		ereport(ERROR,
				(errcode(ERRCODE_UNDEFINED_COLUMN),
				 errmsg("column \"%s\" of relation \"%s\" does not exist",
						colName, RelationGetRelationName(rel))));
	attrtuple = (Form_pg_attribute) GETSTRUCT(tuple);

	if (attrtuple->attnum <= 0)
		ereport(ERROR,
				(errcode(ERRCODE_FEATURE_NOT_SUPPORTED),
				 errmsg("cannot alter system column \"%s\"",
						colName)));

	attrtuple->attstattarget = newtarget;

	simple_heap_update(attrelation, &tuple->t_self, tuple);

	/* keep system catalog indexes current */
	CatalogUpdateIndexes(attrelation, tuple);

	heap_freetuple(tuple);

	heap_close(attrelation, RowExclusiveLock);

	/* MPP-6929: metadata tracking */
	if ((Gp_role == GP_ROLE_DISPATCH)
		&& MetaTrackValidKindNsp(rel->rd_rel))
		MetaTrackUpdObject(RelationRelationId,
						   RelationGetRelid(rel),
						   GetUserId(),
						   "ALTER", "ALTER COLUMN SET STATISTICS"
				);
}

/*
 * ALTER TABLE ALTER COLUMN SET STORAGE
 */
static void
ATExecSetStorage(Relation rel, const char *colName, Node *newValue)
{
	char	   *storagemode;
	char		newstorage;
	Relation	attrelation;
	HeapTuple	tuple;
	Form_pg_attribute attrtuple;

	Assert(IsA(newValue, String));
	storagemode = strVal(newValue);

	if (pg_strcasecmp(storagemode, "plain") == 0)
		newstorage = 'p';
	else if (pg_strcasecmp(storagemode, "external") == 0)
		newstorage = 'e';
	else if (pg_strcasecmp(storagemode, "extended") == 0)
		newstorage = 'x';
	else if (pg_strcasecmp(storagemode, "main") == 0)
		newstorage = 'm';
	else
	{
		ereport(ERROR,
				(errcode(ERRCODE_INVALID_PARAMETER_VALUE),
				 errmsg("invalid storage type \"%s\"",
						storagemode)));
		newstorage = 0;			/* keep compiler quiet */
	}

	attrelation = heap_open(AttributeRelationId, RowExclusiveLock);

	tuple = SearchSysCacheCopyAttName(RelationGetRelid(rel), colName);

	if (!HeapTupleIsValid(tuple))
		ereport(ERROR,
				(errcode(ERRCODE_UNDEFINED_COLUMN),
				 errmsg("column \"%s\" of relation \"%s\" does not exist",
						colName, RelationGetRelationName(rel))));
	attrtuple = (Form_pg_attribute) GETSTRUCT(tuple);

	if (attrtuple->attnum <= 0)
		ereport(ERROR,
				(errcode(ERRCODE_FEATURE_NOT_SUPPORTED),
				 errmsg("cannot alter system column \"%s\"",
						colName)));

	/*
	 * safety check: do not allow toasted storage modes unless column datatype
	 * is TOAST-aware.
	 */
	if (newstorage == 'p' || TypeIsToastable(attrtuple->atttypid))
		attrtuple->attstorage = newstorage;
	else
		ereport(ERROR,
				(errcode(ERRCODE_FEATURE_NOT_SUPPORTED),
				 errmsg("column data type %s can only have storage PLAIN",
						format_type_be(attrtuple->atttypid))));

	simple_heap_update(attrelation, &tuple->t_self, tuple);

	/* keep system catalog indexes current */
	CatalogUpdateIndexes(attrelation, tuple);

	heap_freetuple(tuple);

	heap_close(attrelation, RowExclusiveLock);

	/* MPP-6929: metadata tracking */
	if ((Gp_role == GP_ROLE_DISPATCH)
		&& MetaTrackValidKindNsp(rel->rd_rel))
		MetaTrackUpdObject(RelationRelationId,
						   RelationGetRelid(rel),
						   GetUserId(),
						   "ALTER", "ALTER COLUMN SET STORAGE"
				);
}


/*
 * ALTER TABLE DROP COLUMN
 *
 * DROP COLUMN cannot use the normal ALTER TABLE recursion mechanism,
 * because we have to decide at runtime whether to recurse or not depending
 * on whether attinhcount goes to zero or not.	(We can't check this in a
 * static pre-pass because it won't handle multiple inheritance situations
 * correctly.)
 */
static void
ATExecDropColumn(List **wqueue, Relation rel, const char *colName,
				 DropBehavior behavior,
				 bool recurse, bool recursing)
{
	HeapTuple	tuple;
	Form_pg_attribute targetatt;
	AttrNumber	attnum;
	List	   *children;
	ObjectAddress object;
	GpPolicy  *policy;
	PartitionNode *pn;

	/* At top level, permission check was done in ATPrepCmd, else do it */
	if (recursing)
		ATSimplePermissions(rel, false);

	/*
	 * get the number of the attribute
	 */
	tuple = SearchSysCacheAttName(RelationGetRelid(rel), colName);
	if (!HeapTupleIsValid(tuple))
		ereport(ERROR,
				(errcode(ERRCODE_UNDEFINED_COLUMN),
				 errmsg("column \"%s\" of relation \"%s\" does not exist",
						colName, RelationGetRelationName(rel))));
	targetatt = (Form_pg_attribute) GETSTRUCT(tuple);

	attnum = targetatt->attnum;

	/* Can't drop a system attribute, except OID */
	if (attnum <= 0 && attnum != ObjectIdAttributeNumber)
		ereport(ERROR,
				(errcode(ERRCODE_FEATURE_NOT_SUPPORTED),
				 errmsg("cannot drop system column \"%s\"",
						colName)));

	/* Don't drop inherited columns */
	if (targetatt->attinhcount > 0 && !recursing)
		ereport(ERROR,
				(errcode(ERRCODE_INVALID_TABLE_DEFINITION),
				 errmsg("cannot drop inherited column \"%s\"",
						colName)));

	/* better not be a column we partition on */
	pn = RelationBuildPartitionDesc(rel, false);
	if (pn)
	{
		List *patts = get_partition_attrs(pn);

		if (list_member_int(patts, attnum))
			ereport(ERROR,
					(errcode(ERRCODE_FEATURE_NOT_SUPPORTED),
					 errmsg("cannot drop partitioning column \"%s\"",
							colName)));

		/*
		 * Remove any partition encoding entry
		 */
		RemovePartitionEncodingByRelidAttribute(RelationGetRelid(rel), attnum);
	}

	ReleaseSysCache(tuple);

	policy = rel->rd_cdbpolicy;
	if (policy != NULL && policy->ptype == POLICYTYPE_PARTITIONED)
	{
		int			ia = 0;

		for (ia = 0; ia < policy->nattrs; ia++)
		{
			if (attnum == policy->attrs[ia])
			{
				policy->nattrs = 0;
				rel->rd_cdbpolicy = GpPolicyCopy(GetMemoryChunkContext(rel), policy);
				GpPolicyReplace(RelationGetRelid(rel), policy);
				if (Gp_role != GP_ROLE_EXECUTE)
				    ereport(NOTICE,
						(errcode(ERRCODE_FEATURE_NOT_SUPPORTED),
						 errmsg("Dropping a column that is part of the "
								"distribution policy forces a "
								"NULL distribution policy")));
			}
		}
	}

	/*
	 * Propagate to children as appropriate.  Unlike most other ALTER
	 * routines, we have to do this one level of recursion at a time; we can't
	 * use find_all_inheritors to do it in one pass.
	 */
	children = find_inheritance_children(RelationGetRelid(rel));

	if (children)
	{
		Relation	attr_rel;
		ListCell   *child;

		attr_rel = heap_open(AttributeRelationId, RowExclusiveLock);
		foreach(child, children)
		{
			Oid			childrelid = lfirst_oid(child);
			Relation	childrel;
			Form_pg_attribute childatt;

			childrel = heap_open(childrelid, AccessExclusiveLock);
			CheckTableNotInUse(childrel, "ALTER TABLE");

			tuple = SearchSysCacheCopyAttName(childrelid, colName);
			if (!HeapTupleIsValid(tuple))		/* shouldn't happen */
				elog(ERROR, "cache lookup failed for attribute \"%s\" of relation %u",
					 colName, childrelid);
			childatt = (Form_pg_attribute) GETSTRUCT(tuple);

			if (childatt->attinhcount <= 0)		/* shouldn't happen */
				elog(ERROR, "relation %u has non-inherited attribute \"%s\"",
					 childrelid, colName);

			if (recurse)
			{
				/*
				 * If the child column has other definition sources, just
				 * decrement its inheritance count; if not or if this is part
				 * of a partition configuration, recurse to delete it.
				 */
				if ((childatt->attinhcount == 1 && !childatt->attislocal) ||
					pn)
				{
					/* Time to delete this child column, too */
					ATExecDropColumn(wqueue, childrel, colName, behavior, true, true);
				}
				else
				{
					/* Child column must survive my deletion */
					childatt->attinhcount--;

					simple_heap_update(attr_rel, &tuple->t_self, tuple);

					/* keep the system catalog indexes current */
					CatalogUpdateIndexes(attr_rel, tuple);

					/* Make update visible */
					CommandCounterIncrement();
				}
			}
			else
			{
				/*
				 * If we were told to drop ONLY in this table (no recursion),
				 * we need to mark the inheritors' attributes as locally
				 * defined rather than inherited.
				 */
				childatt->attinhcount--;
				childatt->attislocal = true;

				simple_heap_update(attr_rel, &tuple->t_self, tuple);

				/* keep the system catalog indexes current */
				CatalogUpdateIndexes(attr_rel, tuple);

				/* Make update visible */
				CommandCounterIncrement();
			}

			heap_freetuple(tuple);

			heap_close(childrel, NoLock);
		}
		heap_close(attr_rel, RowExclusiveLock);
	}

	/*
	 * Perform the actual column deletion
	 */
	object.classId = RelationRelationId;
	object.objectId = RelationGetRelid(rel);
	object.objectSubId = attnum;

	performDeletion(&object, behavior);

	/*
	 * If we dropped the OID column, must adjust pg_class.relhasoids and
	 * tell Phase 3 to physically get rid of the column.
	 */
	if (attnum == ObjectIdAttributeNumber)
	{
		Relation	class_rel;
		Form_pg_class tuple_class;
		AlteredTableInfo *tab;

		class_rel = heap_open(RelationRelationId, RowExclusiveLock);

		tuple = SearchSysCacheCopy(RELOID,
								   ObjectIdGetDatum(RelationGetRelid(rel)),
								   0, 0, 0);
		if (!HeapTupleIsValid(tuple))
			elog(ERROR, "cache lookup failed for relation %u",
				 RelationGetRelid(rel));
		tuple_class = (Form_pg_class) GETSTRUCT(tuple);

		tuple_class->relhasoids = false;
		simple_heap_update(class_rel, &tuple->t_self, tuple);

		/* Keep the catalog indexes up to date */
		CatalogUpdateIndexes(class_rel, tuple);

		heap_close(class_rel, RowExclusiveLock);

		/* Find or create work queue entry for this table */
		tab = ATGetQueueEntry(wqueue, rel);

		/* Tell Phase 3 to physically remove the OID column */
		tab->new_dropoids = true;
	}

	/* MPP-6929: metadata tracking */
	if ((Gp_role == GP_ROLE_DISPATCH)
		&& MetaTrackValidKindNsp(rel->rd_rel))
		MetaTrackUpdObject(RelationRelationId,
						   RelationGetRelid(rel),
						   GetUserId(),
						   "ALTER", "DROP COLUMN"
				);

}

/*
 * ALTER TABLE ADD INDEX
 *
 * There is no such command in the grammar, but parse_utilcmd.c converts
 * UNIQUE and PRIMARY KEY constraints into AT_AddIndex subcommands.  This lets
 * us schedule creation of the index at the appropriate time during ALTER.
 */
static void
ATExecAddIndex(AlteredTableInfo *tab, Relation rel,
			   IndexStmt *stmt, bool is_rebuild)
{
	bool		check_rights;
	bool		skip_build;
	bool		quiet;

	Assert(IsA(stmt, IndexStmt));

	/* The index should already be built if we are a QE */
	if (Gp_role == GP_ROLE_EXECUTE)
		return;

	/* suppress schema rights check when rebuilding existing index */
	check_rights = !is_rebuild;
	/* skip index build if phase 3 will have to rewrite table anyway */
	skip_build = (tab->newvals != NIL);
	/* suppress notices when rebuilding existing index */
	quiet = is_rebuild;

	/* The IndexStmt has already been through transformIndexStmt */

	DefineIndex(stmt->relation, /* relation */
				stmt->idxname,	/* index name */
				InvalidOid,		/* no predefined OID */
				stmt->accessMethod,		/* am name */
				stmt->tableSpace,
				stmt->indexParams,		/* parameters */
				(Expr *) stmt->whereClause,
				stmt->options,
				stmt->unique,
				stmt->primary,
				stmt->isconstraint,
				true,			/* is_alter_table */
				check_rights,
				skip_build,
				quiet,
				false,
				stmt);

	/* 
	 * If we're the master and this is a partitioned table, cascade index
	 * creation for all children.
	 */
	if (Gp_role == GP_ROLE_DISPATCH &&
		rel_is_partitioned(RelationGetRelid(rel)))
	{
		List *children = find_all_inheritors(RelationGetRelid(rel));
		ListCell *lc;
		bool prefix_match = false;
		char *pname = RelationGetRelationName(rel);
		char *iname = stmt->idxname ? stmt->idxname : "idx";
		DestReceiver *dest = None_Receiver;

		/* is the parent relation name a prefix of the index name? */
		if (strlen(iname) > strlen(pname) &&
			strncmp(pname, iname, strlen(pname)) == 0)
			prefix_match = true;

		foreach(lc, children)
		{
			Oid relid = lfirst_oid(lc);
			Relation crel;
			IndexStmt *istmt;
			AlterTableStmt *ats;
			AlterTableCmd *atc;
			RangeVar *rv;
			char *idxname;

			if (relid == RelationGetRelid(rel))
				continue;

 			crel = heap_open(relid, AccessShareLock);
			istmt = copyObject(stmt);
			istmt->is_part_child = true;

			ats = makeNode(AlterTableStmt);
			atc = makeNode(AlterTableCmd);

			rv = makeRangeVar(get_namespace_name(RelationGetNamespace(rel)),
							  get_rel_name(relid), -1);
			istmt->relation = rv;
			if (prefix_match)
			{
				/* 
				 * If the next character in the index name is '_', absorb
				 * it, as ChooseRelationName() will add another.
				 */
				int off = 0;
				if (iname[strlen(pname)] == '_')
					off = 1;
				idxname = ChooseRelationName(RelationGetRelationName(crel),
											 NULL,
											 (iname + strlen(pname) + off),
											 RelationGetNamespace(crel));
			}
			else
				idxname = ChooseRelationName(RelationGetRelationName(crel),
											 NULL,
											 iname,
											 RelationGetNamespace(crel));
			istmt->idxname = idxname;
			atc->subtype = AT_AddIndex;
			atc->def = (Node *)istmt;
			atc->part_expanded = true;

			ats->relation = copyObject(istmt->relation);
			ats->cmds = list_make1(atc);
			ats->relkind = OBJECT_TABLE;

			heap_close(crel, AccessShareLock); /* already locked master */

			ProcessUtility((Node *)ats,
						   synthetic_sql,
						   NULL,
						   false, /* not top level */
						   dest,
						   NULL);
		}
	}

	/* MPP-6929: metadata tracking */
	if ((Gp_role == GP_ROLE_DISPATCH)
		&& MetaTrackValidKindNsp(rel->rd_rel))
		MetaTrackUpdObject(RelationRelationId,
						   RelationGetRelid(rel),
						   GetUserId(),
						   "ALTER", "ADD INDEX"
				);

}

/*
 * ALTER TABLE ADD CONSTRAINT
 */

static void
ATExecAddConstraint(List **wqueue, AlteredTableInfo *tab, Relation rel,
					Node *newConstraint, bool recurse)
{
	switch (nodeTag(newConstraint))
	{
		case T_Constraint:
			{
				Constraint *constr = (Constraint *) newConstraint;

				/*
				 * Currently, we only expect to see CONSTR_CHECK nodes
				 * arriving here (see the preprocessing done in
				 * parse_utilcmd.c).  Use a switch anyway to make it easier to
				 * add more code later.
				 */
				switch (constr->contype)
				{
					case CONSTR_CHECK:
						ATAddCheckConstraint(wqueue, tab, rel,
											 constr, recurse, false);
						break;
					default:
						elog(ERROR, "unrecognized constraint type: %d",
							 (int) constr->contype);
				}
				break;
			}
		case T_FkConstraint:
			{
				FkConstraint *fkconstraint = (FkConstraint *) newConstraint;

				/*
				 * Note that we currently never recurse for FK constraints,
				 * so the "recurse" flag is silently ignored.
				 *
				 * Assign or validate constraint name
				 */
				if (fkconstraint->constr_name)
				{
					if (ConstraintNameIsUsed(CONSTRAINT_RELATION,
											 RelationGetRelid(rel),
											 RelationGetNamespace(rel),
											 fkconstraint->constr_name))
						ereport(ERROR,
								(errcode(ERRCODE_DUPLICATE_OBJECT),
								 errmsg("constraint \"%s\" for relation \"%s\" already exists",
										fkconstraint->constr_name,
										RelationGetRelationName(rel))));
				}
				else
					fkconstraint->constr_name =
						ChooseConstraintName(RelationGetRelationName(rel),
									strVal(linitial(fkconstraint->fk_attrs)),
											 "fkey",
											 RelationGetNamespace(rel),
											 NIL);

				ATAddForeignKeyConstraint(tab, rel, fkconstraint);

				break;
			}
		default:
			elog(ERROR, "unrecognized node type: %d",
				 (int) nodeTag(newConstraint));
	}

	/* MPP-6929: metadata tracking */
	if ((Gp_role == GP_ROLE_DISPATCH)
		&& MetaTrackValidKindNsp(rel->rd_rel))
		MetaTrackUpdObject(RelationRelationId,
						   RelationGetRelid(rel),
						   GetUserId(),
						   "ALTER", "ADD CONSTRAINT"
				);

}

/*
 * Add a check constraint to a single table and its children
 *
 * Subroutine for ATExecAddConstraint.
 *
 * We must recurse to child tables during execution, rather than using
 * ALTER TABLE's normal prep-time recursion.  The reason is that all the
 * constraints *must* be given the same name, else they won't be seen as
 * related later.  If the user didn't explicitly specify a name, then
 * AddRelationNewConstraints would normally assign different names to the
 * child constraints.  To fix that, we must capture the name assigned at
 * the parent table and pass that down.
 */
static void
ATAddCheckConstraint(List **wqueue, AlteredTableInfo *tab, Relation rel,
					 Constraint *constr, bool recurse, bool recursing)
{
	List	   *newcons;
	ListCell   *lcon;
	List	   *children;
	ListCell   *child;

	/* At top level, permission check was done in ATPrepCmd, else do it */
	if (recursing)
		ATSimplePermissions(rel, false);

	/*
	 * Call AddRelationNewConstraints to do the work, making sure it works on
	 * a copy of the Constraint so transformExpr can't modify the original.
	 * It returns a list of cooked constraints.
	 *
	 * If the constraint ends up getting merged with a pre-existing one, it's
	 * omitted from the returned list, which is what we want: we do not need
	 * to do any validation work.  That can only happen at child tables,
	 * though, since we disallow merging at the top level.
	 */
	newcons = AddRelationNewConstraints(rel, NIL,
										list_make1(copyObject(constr)),
										recursing, !recursing);

	/* Add each constraint to Phase 3's queue */
	foreach(lcon, newcons)
	{
		CookedConstraint *ccon = (CookedConstraint *) lfirst(lcon);
		NewConstraint *newcon;

		newcon = (NewConstraint *) palloc0(sizeof(NewConstraint));
		newcon->name = ccon->name;
		newcon->contype = ccon->contype;
		/* ExecQual wants implicit-AND format */
		newcon->qual = (Node *) make_ands_implicit((Expr *) ccon->expr);

		tab->constraints = lappend(tab->constraints, newcon);

		/* Save the actually assigned name if it was defaulted */
		if (constr->name == NULL)
			constr->name = ccon->name;
	}

	/* At this point we must have a locked-down name to use */
	Assert(constr->name != NULL);

	/* Advance command counter in case same table is visited multiple times */
	CommandCounterIncrement();

	/*
	 * Propagate to children as appropriate.  Unlike most other ALTER routines,
	 * we have to do this one level of recursion at a time; we can't use
	 * find_all_inheritors to do it in one pass.
	 */
	children = find_inheritance_children(RelationGetRelid(rel));

	/*
	 * If we are told not to recurse, there had better not be any child tables;
	 * else the addition would put them out of step.
	 */
	if (Gp_role == GP_ROLE_DISPATCH && children && !recurse)
		ereport(ERROR,
				(errcode(ERRCODE_INVALID_TABLE_DEFINITION),
				 errmsg("constraint must be added to child tables too")));

	/*
	 * If this constraint needs to be recursed, this is a base/parent table,
	 * and we are the master, then cascade check constraint creation for all
	 * children.  We do it here to synchronize pg_constraint oid.
	 */
	if (recurse)
	{
		foreach(child, children)
		{
			Oid			childrelid = lfirst_oid(child);
			Relation	childrel;
			AlteredTableInfo *childtab;

			childrel = heap_open(childrelid, AccessExclusiveLock);
			CheckTableNotInUse(childrel, "ALTER TABLE");

			/* Find or create work queue entry for this table */
			childtab = ATGetQueueEntry(wqueue, childrel);

			/* Recurse to child */
			ATAddCheckConstraint(wqueue, childtab, childrel,
								 constr, recurse, true);

			heap_close(childrel, NoLock);
		}
	}
}

/*
 * Add a foreign-key constraint to a single table
 *
 * Subroutine for ATExecAddConstraint.	Must already hold exclusive
 * lock on the rel, and have done appropriate validity/permissions checks
 * for it.
 */
static void
ATAddForeignKeyConstraint(AlteredTableInfo *tab, Relation rel,
						  FkConstraint *fkconstraint)
{
	Relation	pkrel;
	AclResult	aclresult;
	int16		pkattnum[INDEX_MAX_KEYS];
	int16		fkattnum[INDEX_MAX_KEYS];
	Oid			pktypoid[INDEX_MAX_KEYS];
	Oid			fktypoid[INDEX_MAX_KEYS];
	Oid			opclasses[INDEX_MAX_KEYS];
	Oid			pfeqoperators[INDEX_MAX_KEYS];
	Oid			ppeqoperators[INDEX_MAX_KEYS];
	Oid			ffeqoperators[INDEX_MAX_KEYS];
	int			i;
	int			numfks,
				numpks;
	Oid			indexOid;
	Oid			constrOid;

	/*
	 * Grab an exclusive lock on the pk table, so that someone doesn't delete
	 * rows out from under us. (Although a lesser lock would do for that
	 * purpose, we'll need exclusive lock anyway to add triggers to the pk
	 * table; trying to start with a lesser lock will just create a risk of
	 * deadlock.)
	 */
	pkrel = heap_openrv(fkconstraint->pktable, AccessExclusiveLock);

	/*
	 * Validity and permissions checks
	 *
	 * Note: REFERENCES permissions checks are redundant with CREATE TRIGGER,
	 * but we may as well error out sooner instead of later.
	 */
	if (pkrel->rd_rel->relkind != RELKIND_RELATION)
		ereport(ERROR,
				(errcode(ERRCODE_WRONG_OBJECT_TYPE),
				 errmsg("referenced relation \"%s\" is not a table",
						RelationGetRelationName(pkrel))));

	aclresult = pg_class_aclcheck(RelationGetRelid(pkrel), GetUserId(),
								  ACL_REFERENCES);
	if (aclresult != ACLCHECK_OK)
		aclcheck_error(aclresult, ACL_KIND_CLASS,
					   RelationGetRelationName(pkrel));

	if (!allowSystemTableModsDDL && IsSystemRelation(pkrel))
		ereport(ERROR,
				(errcode(ERRCODE_INSUFFICIENT_PRIVILEGE),
				 errmsg("permission denied: \"%s\" is a system catalog",
						RelationGetRelationName(pkrel))));

	aclresult = pg_class_aclcheck(RelationGetRelid(rel), GetUserId(),
								  ACL_REFERENCES);
	if (aclresult != ACLCHECK_OK)
		aclcheck_error(aclresult, ACL_KIND_CLASS,
					   RelationGetRelationName(rel));

	/*
	 * Disallow reference from permanent table to temp table or vice versa.
	 * (The ban on perm->temp is for fairly obvious reasons.  The ban on
	 * temp->perm is because other backends might need to run the RI triggers
	 * on the perm table, but they can't reliably see tuples the owning
	 * backend has created in the temp table, because non-shared buffers are
	 * used for temp tables.)
	 */
	if (isTempNamespace(RelationGetNamespace(pkrel)))
	{
		if (!isTempNamespace(RelationGetNamespace(rel)))
			ereport(ERROR,
					(errcode(ERRCODE_INVALID_TABLE_DEFINITION),
					 errmsg("cannot reference temporary table from permanent table constraint")));
	}
	else
	{
		if (isTempNamespace(RelationGetNamespace(rel)))
			ereport(ERROR,
					(errcode(ERRCODE_INVALID_TABLE_DEFINITION),
					 errmsg("cannot reference permanent table from temporary table constraint")));
	}
	
	/*
	 * Disallow reference to a part of a partitioned table.  A foreign key 
	 * must reference the whole partitioned table or none of it.
	 */
	if ( rel_is_child_partition(RelationGetRelid(pkrel)) )
	{
		ereport(ERROR,
				(errcode(ERRCODE_INVALID_TABLE_DEFINITION),
				 errmsg("cannot reference just part of a partitioned table")));
	}

	/*
	 * Look up the referencing attributes to make sure they exist, and record
	 * their attnums and type OIDs.
	 */
	MemSet(pkattnum, 0, sizeof(pkattnum));
	MemSet(fkattnum, 0, sizeof(fkattnum));
	MemSet(pktypoid, 0, sizeof(pktypoid));
	MemSet(fktypoid, 0, sizeof(fktypoid));
	MemSet(opclasses, 0, sizeof(opclasses));
	MemSet(pfeqoperators, 0, sizeof(pfeqoperators));
	MemSet(ppeqoperators, 0, sizeof(ppeqoperators));
	MemSet(ffeqoperators, 0, sizeof(ffeqoperators));

	numfks = transformColumnNameList(RelationGetRelid(rel),
									 fkconstraint->fk_attrs,
									 fkattnum, fktypoid);

	/*
	 * If the attribute list for the referenced table was omitted, lookup the
	 * definition of the primary key and use it.  Otherwise, validate the
	 * supplied attribute list.  In either case, discover the index OID and
	 * index opclasses, and the attnums and type OIDs of the attributes.
	 */
	if (fkconstraint->pk_attrs == NIL)
	{
		numpks = transformFkeyGetPrimaryKey(pkrel, &indexOid,
											&fkconstraint->pk_attrs,
											pkattnum, pktypoid,
											opclasses);
	}
	else
	{
		numpks = transformColumnNameList(RelationGetRelid(pkrel),
										 fkconstraint->pk_attrs,
										 pkattnum, pktypoid);
		/* Look for an index matching the column list */
		indexOid = transformFkeyCheckAttrs(pkrel, numpks, pkattnum,
										   opclasses);
	}

	/*
	 * Look up the equality operators to use in the constraint.
	 *
	 * Note that we have to be careful about the difference between the actual
	 * PK column type and the opclass' declared input type, which might be
	 * only binary-compatible with it.	The declared opcintype is the right
	 * thing to probe pg_amop with.
	 */
	if (numfks != numpks)
		ereport(ERROR,
				(errcode(ERRCODE_INVALID_FOREIGN_KEY),
				 errmsg("number of referencing and referenced columns for foreign key disagree")));

	for (i = 0; i < numpks; i++)
	{
		Oid			pktype = pktypoid[i];
		Oid			fktype = fktypoid[i];
		Oid			fktyped;
		HeapTuple	cla_ht;
		Form_pg_opclass cla_tup;
		Oid			amid;
		Oid			opfamily;
		Oid			opcintype;
		Oid			pfeqop;
		Oid			ppeqop;
		Oid			ffeqop;
		int16		eqstrategy;

		/* We need several fields out of the pg_opclass entry */
		cla_ht = SearchSysCache(CLAOID,
								ObjectIdGetDatum(opclasses[i]),
								0, 0, 0);
		if (!HeapTupleIsValid(cla_ht))
			elog(ERROR, "cache lookup failed for opclass %u", opclasses[i]);
		cla_tup = (Form_pg_opclass) GETSTRUCT(cla_ht);
		amid = cla_tup->opcmethod;
		opfamily = cla_tup->opcfamily;
		opcintype = cla_tup->opcintype;
		ReleaseSysCache(cla_ht);

		/*
		 * Check it's a btree; currently this can never fail since no other
		 * index AMs support unique indexes.  If we ever did have other types
		 * of unique indexes, we'd need a way to determine which operator
		 * strategy number is equality.  (Is it reasonable to insist that
		 * every such index AM use btree's number for equality?)
		 */
		if (amid != BTREE_AM_OID)
			elog(ERROR, "only b-tree indexes are supported for foreign keys");
		eqstrategy = BTEqualStrategyNumber;

		/*
		 * There had better be a primary equality operator for the index.
		 * We'll use it for PK = PK comparisons.
		 */
		ppeqop = get_opfamily_member(opfamily, opcintype, opcintype,
									 eqstrategy);

		if (!OidIsValid(ppeqop))
			elog(ERROR, "missing operator %d(%u,%u) in opfamily %u",
				 eqstrategy, opcintype, opcintype, opfamily);

		/*
		 * Are there equality operators that take exactly the FK type? Assume
		 * we should look through any domain here.
		 */
		fktyped = getBaseType(fktype);

		pfeqop = get_opfamily_member(opfamily, opcintype, fktyped,
									 eqstrategy);
		if (OidIsValid(pfeqop))
			ffeqop = get_opfamily_member(opfamily, fktyped, fktyped,
										 eqstrategy);
		else
			ffeqop = InvalidOid;	/* keep compiler quiet */

		if (!(OidIsValid(pfeqop) && OidIsValid(ffeqop)))
		{
			/*
			 * Otherwise, look for an implicit cast from the FK type to the
			 * opcintype, and if found, use the primary equality operator.
			 * This is a bit tricky because opcintype might be a polymorphic
			 * type such as ANYARRAY or ANYENUM; so what we have to test is
			 * whether the two actual column types can be concurrently cast to
			 * that type.  (Otherwise, we'd fail to reject combinations such
			 * as int[] and point[].)
			 */
			Oid			input_typeids[2];
			Oid			target_typeids[2];

			input_typeids[0] = pktype;
			input_typeids[1] = fktype;
			target_typeids[0] = opcintype;
			target_typeids[1] = opcintype;
			if (can_coerce_type(2, input_typeids, target_typeids,
								COERCION_IMPLICIT))
				pfeqop = ffeqop = ppeqop;
		}

		if (!(OidIsValid(pfeqop) && OidIsValid(ffeqop)))
			ereport(ERROR,
					(errcode(ERRCODE_DATATYPE_MISMATCH),
					 errmsg("foreign key constraint \"%s\" "
							"cannot be implemented",
							fkconstraint->constr_name),
					 errdetail("Key columns \"%s\" and \"%s\" "
							   "are of incompatible types: %s and %s.",
							   strVal(list_nth(fkconstraint->fk_attrs, i)),
							   strVal(list_nth(fkconstraint->pk_attrs, i)),
							   format_type_be(fktype),
							   format_type_be(pktype))));

		pfeqoperators[i] = pfeqop;
		ppeqoperators[i] = ppeqop;
		ffeqoperators[i] = ffeqop;
	}

	/*
	 * Record the FK constraint in pg_constraint.
	 */
	constrOid = CreateConstraintEntry(fkconstraint->constr_name,
									  RelationGetNamespace(rel),
									  CONSTRAINT_FOREIGN,
									  fkconstraint->deferrable,
									  fkconstraint->initdeferred,
									  RelationGetRelid(rel),
									  fkattnum,
									  numfks,
									  InvalidOid,		/* not a domain
														 * constraint */
									  RelationGetRelid(pkrel),
									  pkattnum,
									  pfeqoperators,
									  ppeqoperators,
									  ffeqoperators,
									  numpks,
									  fkconstraint->fk_upd_action,
									  fkconstraint->fk_del_action,
									  fkconstraint->fk_matchtype,
									  indexOid,
									  NULL,		/* no check constraint */
									  NULL,
									  NULL,
									  true, /* islocal */
									  0); /* inhcount */

	/*
	 * Create the triggers that will enforce the constraint.
	 */
	createForeignKeyTriggers(rel, fkconstraint, constrOid);

	/*
	 * Tell Phase 3 to check that the constraint is satisfied by existing rows
	 * (we can skip this during table creation).
	 */
	if (!fkconstraint->skip_validation)
	{
		NewConstraint *newcon;

		newcon = (NewConstraint *) palloc0(sizeof(NewConstraint));
		newcon->name = fkconstraint->constr_name;
		newcon->contype = CONSTR_FOREIGN;
		newcon->refrelid = RelationGetRelid(pkrel);
		newcon->conid = constrOid;
		newcon->qual = (Node *) fkconstraint;

		tab->constraints = lappend(tab->constraints, newcon);
	}

	/*
	 * Close pk table, but keep lock until we've committed.
	 */
	heap_close(pkrel, NoLock);
}


/*
 * transformColumnNameList - transform list of column names
 *
 * Lookup each name and return its attnum and type OID
 */
static int
transformColumnNameList(Oid relId, List *colList,
						int16 *attnums, Oid *atttypids)
{
	ListCell   *l;
	int			attnum;

	attnum = 0;
	foreach(l, colList)
	{
		char	   *attname = strVal(lfirst(l));
		HeapTuple	atttuple;

		atttuple = SearchSysCacheAttName(relId, attname);

		if (!HeapTupleIsValid(atttuple))
			ereport(ERROR,
					(errcode(ERRCODE_UNDEFINED_COLUMN),
					 errmsg("column \"%s\" referenced in foreign key constraint does not exist",
							attname)));
		if (attnum >= INDEX_MAX_KEYS)
			ereport(ERROR,
					(errcode(ERRCODE_TOO_MANY_COLUMNS),
					 errmsg("cannot have more than %d keys in a foreign key",
							INDEX_MAX_KEYS)));
		attnums[attnum] = ((Form_pg_attribute) GETSTRUCT(atttuple))->attnum;
		atttypids[attnum] = ((Form_pg_attribute) GETSTRUCT(atttuple))->atttypid;

		ReleaseSysCache(atttuple);

		attnum++;
	}

	return attnum;
}

/*
 * transformFkeyGetPrimaryKey -
 *
 *	Look up the names, attnums, and types of the primary key attributes
 *	for the pkrel.	Also return the index OID and index opclasses of the
 *	index supporting the primary key.
 *
 *	All parameters except pkrel are output parameters.	Also, the function
 *	return value is the number of attributes in the primary key.
 *
 *	Used when the column list in the REFERENCES specification is omitted.
 */
static int
transformFkeyGetPrimaryKey(Relation pkrel, Oid *indexOid,
						   List **attnamelist,
						   int16 *attnums, Oid *atttypids,
						   Oid *opclasses)
{
	List	   *indexoidlist;
	ListCell   *indexoidscan;
	HeapTuple	indexTuple = NULL;
	Form_pg_index indexStruct = NULL;
	Datum		indclassDatum;
	bool		isnull;
	oidvector  *indclass;
	int			i;

	/*
	 * Get the list of index OIDs for the table from the relcache, and look up
	 * each one in the pg_index syscache until we find one marked primary key
	 * (hopefully there isn't more than one such).  Insist it's valid, too.
	 */
	*indexOid = InvalidOid;

	indexoidlist = RelationGetIndexList(pkrel);

	foreach(indexoidscan, indexoidlist)
	{
		Oid			indexoid = lfirst_oid(indexoidscan);

		indexTuple = SearchSysCache(INDEXRELID,
									ObjectIdGetDatum(indexoid),
									0, 0, 0);
		if (!HeapTupleIsValid(indexTuple))
			elog(ERROR, "cache lookup failed for index %u", indexoid);
		indexStruct = (Form_pg_index) GETSTRUCT(indexTuple);
		if (indexStruct->indisprimary && IndexIsValid(indexStruct))
		{
			*indexOid = indexoid;
			break;
		}
		ReleaseSysCache(indexTuple);
	}

	list_free(indexoidlist);

	/*
	 * Check that we found it
	 */
	if (!OidIsValid(*indexOid))
		ereport(ERROR,
				(errcode(ERRCODE_UNDEFINED_OBJECT),
				 errmsg("there is no primary key for referenced table \"%s\"",
						RelationGetRelationName(pkrel))));

	/* Must get indclass the hard way */
	indclassDatum = SysCacheGetAttr(INDEXRELID, indexTuple,
									Anum_pg_index_indclass, &isnull);
	Assert(!isnull);
	indclass = (oidvector *) DatumGetPointer(indclassDatum);

	/*
	 * Now build the list of PK attributes from the indkey definition (we
	 * assume a primary key cannot have expressional elements)
	 */
	*attnamelist = NIL;
	for (i = 0; i < indexStruct->indnatts; i++)
	{
		int			pkattno = indexStruct->indkey.values[i];

		attnums[i] = pkattno;
		atttypids[i] = attnumTypeId(pkrel, pkattno);
		opclasses[i] = indclass->values[i];
		*attnamelist = lappend(*attnamelist,
			   makeString(pstrdup(NameStr(*attnumAttName(pkrel, pkattno)))));
	}

	ReleaseSysCache(indexTuple);

	return i;
}

/*
 * transformFkeyCheckAttrs -
 *
 *	Make sure that the attributes of a referenced table belong to a unique
 *	(or primary key) constraint.  Return the OID of the index supporting
 *	the constraint, as well as the opclasses associated with the index
 *	columns.
 */
Oid
transformFkeyCheckAttrs(Relation pkrel,
						int numattrs, int16 *attnums,
						Oid *opclasses) /* output parameter */
{
	Oid			indexoid = InvalidOid;
	bool		found = false;
	List	   *indexoidlist;
	ListCell   *indexoidscan;

	/*
	 * Get the list of index OIDs for the table from the relcache, and look up
	 * each one in the pg_index syscache, and match unique indexes to the list
	 * of attnums we are given.
	 */
	indexoidlist = RelationGetIndexList(pkrel);

	foreach(indexoidscan, indexoidlist)
	{
		HeapTuple	indexTuple;
		Form_pg_index indexStruct;
		int			i,
					j;

		indexoid = lfirst_oid(indexoidscan);
		indexTuple = SearchSysCache(INDEXRELID,
									ObjectIdGetDatum(indexoid),
									0, 0, 0);
		if (!HeapTupleIsValid(indexTuple))
			elog(ERROR, "cache lookup failed for index %u", indexoid);
		indexStruct = (Form_pg_index) GETSTRUCT(indexTuple);

		/*
		 * Must have the right number of columns; must be unique and not a
		 * partial index; forget it if there are any expressions, too. Invalid
		 * indexes are out as well.
		 */
		if (indexStruct->indnatts == numattrs &&
			indexStruct->indisunique &&
			IndexIsValid(indexStruct) &&
			heap_attisnull(indexTuple, Anum_pg_index_indpred) &&
			heap_attisnull(indexTuple, Anum_pg_index_indexprs))
		{
			/* Must get indclass the hard way */
			Datum		indclassDatum;
			bool		isnull;
			oidvector  *indclass;

			indclassDatum = SysCacheGetAttr(INDEXRELID, indexTuple,
											Anum_pg_index_indclass, &isnull);
			Assert(!isnull);
			indclass = (oidvector *) DatumGetPointer(indclassDatum);

			/*
			 * The given attnum list may match the index columns in any order.
			 * Check that each list is a subset of the other.
			 */
			for (i = 0; i < numattrs; i++)
			{
				found = false;
				for (j = 0; j < numattrs; j++)
				{
					if (attnums[i] == indexStruct->indkey.values[j])
					{
						found = true;
						break;
					}
				}
				if (!found)
					break;
			}
			if (found)
			{
				for (i = 0; i < numattrs; i++)
				{
					found = false;
					for (j = 0; j < numattrs; j++)
					{
						if (attnums[j] == indexStruct->indkey.values[i])
						{
							opclasses[j] = indclass->values[i];
							found = true;
							break;
						}
					}
					if (!found)
						break;
				}
			}
		}
		ReleaseSysCache(indexTuple);
		if (found)
			break;
	}

	if (!found)
		ereport(ERROR,
				(errcode(ERRCODE_INVALID_FOREIGN_KEY),
				 errmsg("there is no unique constraint matching given keys for referenced table \"%s\"",
						RelationGetRelationName(pkrel))));

	list_free(indexoidlist);

	return indexoid;
}

/*
 * Scan the existing rows in a table to verify they meet a proposed FK
 * constraint.
 *
 * Caller must have opened and locked both relations.
 */
static void
validateForeignKeyConstraint(FkConstraint *fkconstraint,
							 Relation rel,
							 Relation pkrel,
							 Oid constraintOid)
{
	HeapScanDesc scan;
	HeapTuple	tuple;
	Trigger		trig;

	/*
	 * Build a trigger call structure; we'll need it either way.
	 */
	MemSet(&trig, 0, sizeof(trig));
	trig.tgoid = InvalidOid;
	trig.tgname = fkconstraint->constr_name;
	trig.tgenabled = TRIGGER_FIRES_ON_ORIGIN;
	trig.tgisconstraint = TRUE;
	trig.tgconstrrelid = RelationGetRelid(pkrel);
	trig.tgconstraint = constraintOid;
	trig.tgdeferrable = FALSE;
	trig.tginitdeferred = FALSE;
	/* we needn't fill in tgargs */

	/*
	 * See if we can do it with a single LEFT JOIN query.  A FALSE result
	 * indicates we must proceed with the fire-the-trigger method.
	 */
	if (RI_Initial_Check(&trig, rel, pkrel))
		return;

	/*
	 * Scan through each tuple, calling RI_FKey_check_ins (insert trigger) as
	 * if that tuple had just been inserted.  If any of those fail, it should
	 * ereport(ERROR) and that's that.
	 */
	scan = heap_beginscan(rel, SnapshotNow, 0, NULL);

	while ((tuple = heap_getnext(scan, ForwardScanDirection)) != NULL)
	{
		FunctionCallInfoData fcinfo;
		TriggerData trigdata;

		/*
		 * Make a call to the trigger function
		 *
		 * No parameters are passed, but we do set a context
		 */
		MemSet(&fcinfo, 0, sizeof(fcinfo));

		/*
		 * We assume RI_FKey_check_ins won't look at flinfo...
		 */
		trigdata.type = T_TriggerData;
		trigdata.tg_event = TRIGGER_EVENT_INSERT | TRIGGER_EVENT_ROW;
		trigdata.tg_relation = rel;
		trigdata.tg_trigtuple = tuple;
		trigdata.tg_newtuple = NULL;
		trigdata.tg_trigger = &trig;
		trigdata.tg_trigtuplebuf = scan->rs_cbuf;
		trigdata.tg_newtuplebuf = InvalidBuffer;

		fcinfo.context = (Node *) &trigdata;

		RI_FKey_check_ins(&fcinfo);
	}

	heap_endscan(scan);
}

static void
CreateFKCheckTrigger(RangeVar *myRel, FkConstraint *fkconstraint,
					 Oid constraintOid, bool on_insert)
{
	CreateTrigStmt *fk_trigger;
	Oid trigobj;

	fk_trigger = makeNode(CreateTrigStmt);
	fk_trigger->trigname = fkconstraint->constr_name;
	fk_trigger->relation = myRel;
	fk_trigger->before = false;
	fk_trigger->row = true;

	/* Either ON INSERT or ON UPDATE */
	if (on_insert)
	{
		fk_trigger->funcname = SystemFuncName("RI_FKey_check_ins");
		fk_trigger->actions[0] = 'i';
		fk_trigger->trigOid = fkconstraint->trig1Oid;
	}
	else
	{
		fk_trigger->funcname = SystemFuncName("RI_FKey_check_upd");
		fk_trigger->actions[0] = 'u';
		fk_trigger->trigOid = fkconstraint->trig2Oid;
	}
	fk_trigger->actions[1] = '\0';

	fk_trigger->isconstraint = true;
	fk_trigger->deferrable = fkconstraint->deferrable;
	fk_trigger->initdeferred = fkconstraint->initdeferred;
	fk_trigger->constrrel = fkconstraint->pktable;
	fk_trigger->args = NIL;

	trigobj = CreateTrigger(fk_trigger, constraintOid);

	if (on_insert)
		fkconstraint->trig1Oid = trigobj;
	else
		fkconstraint->trig2Oid = trigobj;

	/* Make changes-so-far visible */
	CommandCounterIncrement();
}

/*
 * Create the triggers that implement an FK constraint.
 */
static void
createForeignKeyTriggers(Relation rel, FkConstraint *fkconstraint,
						 Oid constraintOid)
{
	RangeVar   *myRel;
	CreateTrigStmt *fk_trigger;

	/*
	 * Special for Greenplum Database: Ignore foreign keys for now, with warning
	 */
	if (Gp_role == GP_ROLE_DISPATCH || Gp_role == GP_ROLE_EXECUTE)
	{
		if (Gp_role == GP_ROLE_DISPATCH)
			ereport(WARNING,
				(errcode(ERRCODE_INVALID_TABLE_DEFINITION),
				 errmsg("Referential integrity (FOREIGN KEY) constraints are not supported in Greenplum Database, will not be enforced.")));
	}

	/*
	 * Reconstruct a RangeVar for my relation (not passed in, unfortunately).
	 */
	myRel = makeRangeVar(get_namespace_name(RelationGetNamespace(rel)),
						 pstrdup(RelationGetRelationName(rel)),
						 -1);

	/* Make changes-so-far visible */
	CommandCounterIncrement();

	/*
	 * Build and execute a CREATE CONSTRAINT TRIGGER statement for the ON
	 * DELETE action on the referenced table.
	 */
	fk_trigger = makeNode(CreateTrigStmt);
	fk_trigger->trigname = fkconstraint->constr_name;
	fk_trigger->relation = fkconstraint->pktable;
	fk_trigger->before = false;
	fk_trigger->row = true;
	fk_trigger->actions[0] = 'd';
	fk_trigger->actions[1] = '\0';

	fk_trigger->isconstraint = true;
	fk_trigger->constrrel = myRel;
	switch (fkconstraint->fk_del_action)
	{
		case FKCONSTR_ACTION_NOACTION:
			fk_trigger->deferrable = fkconstraint->deferrable;
			fk_trigger->initdeferred = fkconstraint->initdeferred;
			fk_trigger->funcname = SystemFuncName("RI_FKey_noaction_del");
			break;
		case FKCONSTR_ACTION_RESTRICT:
			fk_trigger->deferrable = false;
			fk_trigger->initdeferred = false;
			fk_trigger->funcname = SystemFuncName("RI_FKey_restrict_del");
			break;
		case FKCONSTR_ACTION_CASCADE:
			fk_trigger->deferrable = false;
			fk_trigger->initdeferred = false;
			fk_trigger->funcname = SystemFuncName("RI_FKey_cascade_del");
			break;
		case FKCONSTR_ACTION_SETNULL:
			fk_trigger->deferrable = false;
			fk_trigger->initdeferred = false;
			fk_trigger->funcname = SystemFuncName("RI_FKey_setnull_del");
			break;
		case FKCONSTR_ACTION_SETDEFAULT:
			fk_trigger->deferrable = false;
			fk_trigger->initdeferred = false;
			fk_trigger->funcname = SystemFuncName("RI_FKey_setdefault_del");
			break;
		default:
			elog(ERROR, "unrecognized FK action type: %d",
				 (int) fkconstraint->fk_del_action);
			break;
	}
	fk_trigger->args = NIL;
	fk_trigger->trigOid = fkconstraint->trig3Oid;

	fkconstraint->trig3Oid = CreateTrigger(fk_trigger, constraintOid);

	/* Make changes-so-far visible */
	CommandCounterIncrement();

	/*
	 * Build and execute CREATE CONSTRAINT TRIGGER statements for the CHECK
	 * action for both INSERTs and UPDATEs on the referencing table.
	 *
	 * Note: for a self-referential FK (referencing and referenced tables are
	 * the same), it is important that the ON UPDATE action fires before the
	 * CHECK action, since both triggers will fire on the same row during an
	 * UPDATE event; otherwise the CHECK trigger will be checking a non-final
	 * state of the row.  Because triggers fire in name order, we are
	 * effectively relying on the OIDs of the triggers to sort correctly as
	 * text.  This will work except when the OID counter wraps around or adds
	 * a digit, eg "99999" sorts after "100000".  That is infrequent enough,
	 * and the use of self-referential FKs is rare enough, that we live with
	 * it for now.  There will be a real fix in PG 9.2.
	 */
	CreateFKCheckTrigger(myRel, fkconstraint, constraintOid, true);
	CreateFKCheckTrigger(myRel, fkconstraint, constraintOid, false);

	/*
	 * Build and execute a CREATE CONSTRAINT TRIGGER statement for the ON
	 * UPDATE action on the referenced table.
	 */
	fk_trigger = makeNode(CreateTrigStmt);
	fk_trigger->trigname = fkconstraint->constr_name;
	fk_trigger->relation = fkconstraint->pktable;
	fk_trigger->before = false;
	fk_trigger->row = true;
	fk_trigger->actions[0] = 'u';
	fk_trigger->actions[1] = '\0';
	fk_trigger->isconstraint = true;
	fk_trigger->constrrel = myRel;
	switch (fkconstraint->fk_upd_action)
	{
		case FKCONSTR_ACTION_NOACTION:
			fk_trigger->deferrable = fkconstraint->deferrable;
			fk_trigger->initdeferred = fkconstraint->initdeferred;
			fk_trigger->funcname = SystemFuncName("RI_FKey_noaction_upd");
			break;
		case FKCONSTR_ACTION_RESTRICT:
			fk_trigger->deferrable = false;
			fk_trigger->initdeferred = false;
			fk_trigger->funcname = SystemFuncName("RI_FKey_restrict_upd");
			break;
		case FKCONSTR_ACTION_CASCADE:
			fk_trigger->deferrable = false;
			fk_trigger->initdeferred = false;
			fk_trigger->funcname = SystemFuncName("RI_FKey_cascade_upd");
			break;
		case FKCONSTR_ACTION_SETNULL:
			fk_trigger->deferrable = false;
			fk_trigger->initdeferred = false;
			fk_trigger->funcname = SystemFuncName("RI_FKey_setnull_upd");
			break;
		case FKCONSTR_ACTION_SETDEFAULT:
			fk_trigger->deferrable = false;
			fk_trigger->initdeferred = false;
			fk_trigger->funcname = SystemFuncName("RI_FKey_setdefault_upd");
			break;
		default:
			elog(ERROR, "unrecognized FK action type: %d",
				 (int) fkconstraint->fk_upd_action);
			break;
	}
	fk_trigger->args = NIL;

	fk_trigger->trigOid = fkconstraint->trig4Oid;

	fkconstraint->trig4Oid = CreateTrigger(fk_trigger, constraintOid);
}

/*
 * ALTER TABLE DROP CONSTRAINT
 *
 * Like DROP COLUMN, we can't use the normal ALTER TABLE recursion mechanism.
 */
static void
ATExecDropConstraint(Relation rel, const char *constrName,
					 DropBehavior behavior,
					 bool recurse, bool recursing)
{
	List	   *children;
	ListCell   *child;
	Relation	conrel;
	Form_pg_constraint con;
	SysScanDesc scan;
	ScanKeyData key;
	HeapTuple	tuple;
	bool		found = false;
	bool		is_check_constraint = false;

	/* At top level, permission check was done in ATPrepCmd, else do it */
	if (recursing)
		ATSimplePermissions(rel, false);

	conrel = heap_open(ConstraintRelationId, RowExclusiveLock);

	/*
	 * Find and drop the target constraint
	 */
	ScanKeyInit(&key,
				Anum_pg_constraint_conrelid,
				BTEqualStrategyNumber, F_OIDEQ,
				ObjectIdGetDatum(RelationGetRelid(rel)));
	scan = systable_beginscan(conrel, ConstraintRelidIndexId,
							  true, SnapshotNow, 1, &key);

	while (HeapTupleIsValid(tuple = systable_getnext(scan)))
	{
		ObjectAddress conobj;

		con = (Form_pg_constraint) GETSTRUCT(tuple);

		if (strcmp(NameStr(con->conname), constrName) != 0)
			continue;

		/* Don't drop inherited constraints */
		if (con->coninhcount > 0 && !recursing)
			ereport(ERROR,
				(errcode(ERRCODE_INVALID_TABLE_DEFINITION),
				 errmsg("cannot drop inherited constraint \"%s\" of relation \"%s\"",
						constrName, RelationGetRelationName(rel))));

		/* Right now only CHECK constraints can be inherited */
		if (con->contype == CONSTRAINT_CHECK)
			is_check_constraint = true;

		/*
		 * Perform the actual constraint deletion
		 */
		conobj.classId = ConstraintRelationId;
		conobj.objectId = HeapTupleGetOid(tuple);
		conobj.objectSubId = 0;

		performDeletion(&conobj, behavior);

		found = true;
	}

	systable_endscan(scan);

	if (!found)
		ereport(ERROR,
				(errcode(ERRCODE_UNDEFINED_OBJECT),
				 errmsg("constraint \"%s\" of relation \"%s\" does not exist",
						constrName, RelationGetRelationName(rel))));

	/*
	 * Propagate to children as appropriate.  Unlike most other ALTER
	 * routines, we have to do this one level of recursion at a time; we can't
	 * use find_all_inheritors to do it in one pass.
	 */
	if (is_check_constraint)
		children = find_inheritance_children(RelationGetRelid(rel));
	else
		children = NIL;

	foreach(child, children)
	{
		Oid			childrelid = lfirst_oid(child);
		Relation	childrel;

		childrel = heap_open(childrelid, AccessExclusiveLock);
		CheckTableNotInUse(childrel, "ALTER TABLE");

		ScanKeyInit(&key,
					Anum_pg_constraint_conrelid,
					BTEqualStrategyNumber, F_OIDEQ,
					ObjectIdGetDatum(childrelid));
		scan = systable_beginscan(conrel, ConstraintRelidIndexId,
								  true, SnapshotNow, 1, &key);

		found = false;

		while (HeapTupleIsValid(tuple = systable_getnext(scan)))
		{
			HeapTuple copy_tuple;

			con = (Form_pg_constraint) GETSTRUCT(tuple);

			/* Right now only CHECK constraints can be inherited */
			if (con->contype != CONSTRAINT_CHECK)
				continue;

			if (strcmp(NameStr(con->conname), constrName) != 0)
				continue;

			found = true;

			if (con->coninhcount <= 0)		/* shouldn't happen */
				elog(ERROR, "relation %u has non-inherited constraint \"%s\"",
					 childrelid, constrName);

			copy_tuple = heap_copytuple(tuple);
			con = (Form_pg_constraint) GETSTRUCT(copy_tuple);

			if (recurse)
			{
				/*
				 * If the child constraint has other definition sources,
				 * just decrement its inheritance count; if not, recurse
				 * to delete it.
				 */
				if (con->coninhcount == 1 && !con->conislocal)
				{
					/* Time to delete this child constraint, too */
					ATExecDropConstraint(childrel, constrName, behavior,
										 true, true);
				}
				else
				{
					/* Child constraint must survive my deletion */
					con->coninhcount--;
					simple_heap_update(conrel, &copy_tuple->t_self, copy_tuple);
					CatalogUpdateIndexes(conrel, copy_tuple);

					/* Make update visible */
					CommandCounterIncrement();
				}
			}
			else
			{
				/*
				 * If we were told to drop ONLY in this table (no
				 * recursion), we need to mark the inheritors' constraints
				 * as locally defined rather than inherited.
				 */
				con->coninhcount--;
				con->conislocal = true;

				simple_heap_update(conrel, &copy_tuple->t_self, copy_tuple);
				CatalogUpdateIndexes(conrel, copy_tuple);

				/* Make update visible */
				CommandCounterIncrement();
			}

			heap_freetuple(copy_tuple);
		}

		systable_endscan(scan);

		if (!found)
			ereport(ERROR,
					(errcode(ERRCODE_UNDEFINED_OBJECT),
					 errmsg("constraint \"%s\" of relation \"%s\" does not exist",
							constrName,
							RelationGetRelationName(childrel))));

		heap_close(childrel, NoLock);
	}

	/* MPP-6929: metadata tracking */
	if ((Gp_role == GP_ROLE_DISPATCH) && MetaTrackValidKindNsp(rel->rd_rel))
		MetaTrackUpdObject(RelationRelationId,
						   RelationGetRelid(rel),
						   GetUserId(),
						   "ALTER", "DROP CONSTRAINT");

	heap_close(conrel, RowExclusiveLock);
}

/*
 * ALTER COLUMN TYPE
 */
static void
ATPrepAlterColumnType(List **wqueue,
					  AlteredTableInfo *tab, Relation rel,
					  bool recurse, bool recursing,
					  AlterTableCmd *cmd)
{
	char	   *colName = cmd->name;
	TypeName   *typename = (TypeName *) cmd->def;
	HeapTuple	tuple;
	Form_pg_attribute attTup;
	AttrNumber	attnum;
	Oid			targettype;
	int32		targettypmod;
	Node	   *transform;
	NewColumnValue *newval;
	ParseState *pstate = make_parsestate(NULL);

	/* lookup the attribute so we can check inheritance status */
	tuple = SearchSysCacheAttName(RelationGetRelid(rel), colName);
	if (!HeapTupleIsValid(tuple))
		ereport(ERROR,
				(errcode(ERRCODE_UNDEFINED_COLUMN),
				 errmsg("column \"%s\" of relation \"%s\" does not exist",
						colName, RelationGetRelationName(rel))));
	attTup = (Form_pg_attribute) GETSTRUCT(tuple);
	attnum = attTup->attnum;

	/* Can't alter a system attribute */
	if (attnum <= 0)
		ereport(ERROR,
				(errcode(ERRCODE_FEATURE_NOT_SUPPORTED),
				 errmsg("cannot alter system column \"%s\"",
						colName)));

	/* Don't alter inherited columns */
	if (attTup->attinhcount > 0 && !recursing)
		ereport(ERROR,
				(errcode(ERRCODE_INVALID_TABLE_DEFINITION),
				 errmsg("cannot alter inherited column \"%s\"",
						colName)));

	/* Look up the target type */
	targettype = typenameTypeId(NULL, typename, &targettypmod);

	/* make sure datatype is legal for a column */
	CheckAttributeType(colName, targettype,
					   list_make1_oid(rel->rd_rel->reltype));

	/*
	 * Set up an expression to transform the old data value to the new type.
	 * If a USING option was given, transform and use that expression, else
	 * just take the old value and try to coerce it.  We do this first so that
	 * type incompatibility can be detected before we waste effort, and
	 * because we need the expression to be parsed against the original table
	 * rowtype.
	 */

	/* GPDB: we always need the RTE */
	{
		RangeTblEntry *rte;

		/* Expression must be able to access vars of old table */
		rte = addRangeTableEntryForRelation(pstate,
											rel,
											NULL,
											false,
											true);
		addRTEtoQuery(pstate, rte, false, true, true);
	}

	if (cmd->transform)
	{
		transform = transformExpr(pstate, cmd->transform);

		/* It can't return a set */
		if (expression_returns_set(transform))
			ereport(ERROR,
					(errcode(ERRCODE_DATATYPE_MISMATCH),
					 errmsg("transform expression must not return a set")));

		/* No subplans or aggregates, either... */
		if (pstate->p_hasSubLinks)
			ereport(ERROR,
					(errcode(ERRCODE_FEATURE_NOT_SUPPORTED),
					 errmsg("cannot use subquery in transform expression")));
		if (pstate->p_hasAggs)
			ereport(ERROR,
					(errcode(ERRCODE_GROUPING_ERROR),
			errmsg("cannot use aggregate function in transform expression")));
		if (pstate->p_hasWindowFuncs)
			ereport(ERROR,
					(errcode(ERRCODE_SYNTAX_ERROR),
			errmsg("cannot use window function in transform expression")));

	}
	else
	{
		transform = (Node *) makeVar(1, attnum,
									 attTup->atttypid, attTup->atttypmod,
									 0);
	}

	transform = coerce_to_target_type(pstate,
									  transform, exprType(transform),
									  targettype, targettypmod,
									  COERCION_ASSIGNMENT,
									  COERCE_IMPLICIT_CAST,
									  -1);
	if (transform == NULL)
		ereport(ERROR,
				(errcode(ERRCODE_DATATYPE_MISMATCH),
				 errmsg("column \"%s\" cannot be cast to type %s",
						colName, format_type_be(targettype))));

	free_parsestate(pstate);

	/*
	 * Add a work queue item to make ATRewriteTable update the column
	 * contents.
	 */
	newval = (NewColumnValue *) palloc0(sizeof(NewColumnValue));
	newval->attnum = attnum;
	newval->expr = (Expr *) transform;

	tab->newvals = lappend(tab->newvals, newval);

	ReleaseSysCache(tuple);

	/*
	 * The recursion case is handled by ATSimpleRecursion.	However, if we are
	 * told not to recurse, there had better not be any child tables; else the
	 * alter would put them out of step.
	 */
	if (recurse)
		ATSimpleRecursion(wqueue, rel, cmd, recurse);
	else if (!recursing &&
			 find_inheritance_children(RelationGetRelid(rel)) != NIL)
		ereport(ERROR,
				(errcode(ERRCODE_INVALID_TABLE_DEFINITION),
				 errmsg("type of inherited column \"%s\" must be changed in child tables too",
						colName)));
}

static void
ATExecAlterColumnType(AlteredTableInfo *tab, Relation rel,
					  const char *colName, TypeName *typename)
{
	HeapTuple	heapTup;
	Form_pg_attribute attTup;
	AttrNumber	attnum;
	HeapTuple	typeTuple;
	Form_pg_type tform;
	Oid			targettype;
	int32		targettypmod;
	Node	   *defaultexpr;
	Relation	attrelation;
	Relation	depRel;
	ScanKeyData key[3];
	SysScanDesc scan;
	HeapTuple	depTup;
	GpPolicy   *policy = rel->rd_cdbpolicy;
	bool		sourceIsInt = false;
	bool		targetIsInt = false;
	bool		sourceIsVarlenA = false;
	bool		targetIsVarlenA = false;
	bool		hashCompatible = false;
	bool		relContainsTuples = false;

	attrelation = heap_open(AttributeRelationId, RowExclusiveLock);

	/* Look up the target column */
	heapTup = SearchSysCacheCopyAttName(RelationGetRelid(rel), colName);
	if (!HeapTupleIsValid(heapTup))		/* shouldn't happen */
		ereport(ERROR,
				(errcode(ERRCODE_UNDEFINED_COLUMN),
				 errmsg("column \"%s\" of relation \"%s\" does not exist",
						colName, RelationGetRelationName(rel))));
	attTup = (Form_pg_attribute) GETSTRUCT(heapTup);
	attnum = attTup->attnum;

	/* Check for multiple ALTER TYPE on same column --- can't cope */
	if (attTup->atttypid != tab->oldDesc->attrs[attnum - 1]->atttypid ||
		attTup->atttypmod != tab->oldDesc->attrs[attnum - 1]->atttypmod)
		ereport(ERROR,
				(errcode(ERRCODE_FEATURE_NOT_SUPPORTED),
				 errmsg("cannot alter type of column \"%s\" twice",
						colName)));

	/* Look up the target type (should not fail, since prep found it) */
	typeTuple = typenameType(NULL, typename, &targettypmod);
	tform = (Form_pg_type) GETSTRUCT(typeTuple);
	targettype = HeapTupleGetOid(typeTuple);

	if (targettype == INT4OID ||
		targettype == INT2OID ||
		targettype == INT8OID)
		sourceIsInt = true;

	if (attTup->atttypid == INT4OID ||
		attTup->atttypid == INT2OID ||
		attTup->atttypid == INT8OID)
		targetIsInt = true;

	if (targettype == VARCHAROID ||
		targettype == CHAROID ||
		targettype == TEXTOID)
		targetIsVarlenA = true;

	if (attTup->atttypid == VARCHAROID ||
		attTup->atttypid == CHAROID ||
		attTup->atttypid == TEXTOID)
		sourceIsVarlenA = true;

	if (sourceIsInt && targetIsInt)
		hashCompatible = true;
	else if (sourceIsVarlenA && targetIsVarlenA)
		hashCompatible = true;

	/*
	 * If there is a default expression for the column, get it and ensure we
	 * can coerce it to the new datatype.  (We must do this before changing
	 * the column type, because build_column_default itself will try to
	 * coerce, and will not issue the error message we want if it fails.)
	 *
	 * We remove any implicit coercion steps at the top level of the old
	 * default expression; this has been agreed to satisfy the principle of
	 * least surprise.	(The conversion to the new column type should act like
	 * it started from what the user sees as the stored expression, and the
	 * implicit coercions aren't going to be shown.)
	 */
	if (attTup->atthasdef)
	{
		defaultexpr = build_column_default(rel, attnum);
		Assert(defaultexpr);
		defaultexpr = strip_implicit_coercions(defaultexpr);
		defaultexpr = coerce_to_target_type(NULL,		/* no UNKNOWN params */
										  defaultexpr, exprType(defaultexpr),
											targettype, targettypmod,
											COERCION_ASSIGNMENT,
											COERCE_IMPLICIT_CAST,
											-1);
		if (defaultexpr == NULL)
			ereport(ERROR,
					(errcode(ERRCODE_DATATYPE_MISMATCH),
			errmsg("default for column \"%s\" cannot be cast to type %s",
				   colName, format_type_be(targettype))));
	}
	else
		defaultexpr = NULL;

	if (Gp_role == GP_ROLE_DISPATCH &&
		policy != NULL &&
		policy->ptype == POLICYTYPE_PARTITIONED &&
		!hashCompatible)
	{
		relContainsTuples = cdbRelMaxSegSize(rel) > 0;
	}

	/*
	 * Find everything that depends on the column (constraints, indexes, etc),
	 * and record enough information to let us recreate the objects.
	 *
	 * The actual recreation does not happen here, but only after we have
	 * performed all the individual ALTER TYPE operations.	We have to save
	 * the info before executing ALTER TYPE, though, else the deparser will
	 * get confused.
	 *
	 * There could be multiple entries for the same object, so we must check
	 * to ensure we process each one only once.  Note: we assume that an index
	 * that implements a constraint will not show a direct dependency on the
	 * column.
	 */
	depRel = heap_open(DependRelationId, RowExclusiveLock);

	ScanKeyInit(&key[0],
				Anum_pg_depend_refclassid,
				BTEqualStrategyNumber, F_OIDEQ,
				ObjectIdGetDatum(RelationRelationId));
	ScanKeyInit(&key[1],
				Anum_pg_depend_refobjid,
				BTEqualStrategyNumber, F_OIDEQ,
				ObjectIdGetDatum(RelationGetRelid(rel)));
	ScanKeyInit(&key[2],
				Anum_pg_depend_refobjsubid,
				BTEqualStrategyNumber, F_INT4EQ,
				Int32GetDatum((int32) attnum));

	scan = systable_beginscan(depRel, DependReferenceIndexId, true,
							  SnapshotNow, 3, key);

	while (HeapTupleIsValid(depTup = systable_getnext(scan)))
	{
		Form_pg_depend foundDep = (Form_pg_depend) GETSTRUCT(depTup);
		ObjectAddress foundObject;

		/* We don't expect any PIN dependencies on columns */
		if (foundDep->deptype == DEPENDENCY_PIN)
			elog(ERROR, "cannot alter type of a pinned column");

		foundObject.classId = foundDep->classid;
		foundObject.objectId = foundDep->objid;
		foundObject.objectSubId = foundDep->objsubid;

		switch (getObjectClass(&foundObject))
		{
			case OCLASS_CLASS:
				{
					char		relKind = get_rel_relkind(foundObject.objectId);

					if (relKind == RELKIND_INDEX)
					{
						Assert(foundObject.objectSubId == 0);
						if (!list_member_oid(tab->changedIndexOids, foundObject.objectId))
						{
							char *indexdefstring = pg_get_indexdef_string(foundObject.objectId);
							tab->changedIndexOids = lappend_oid(tab->changedIndexOids,
													   foundObject.objectId);
							tab->changedIndexDefs = lappend(tab->changedIndexDefs,
															indexdefstring);

							if (indexdefstring != NULL &&
								strstr(indexdefstring," UNIQUE ") != 0 &&
								relContainsTuples)
							{
								Assert(Gp_role == GP_ROLE_DISPATCH &&
									   policy != NULL &&
									   policy->ptype == POLICYTYPE_PARTITIONED &&
									   !hashCompatible);

								for (int ia = 0; ia < policy->nattrs; ia++)
								{
									if (attnum == policy->attrs[ia])
									{
										ereport(ERROR,
												(errcode(ERRCODE_FEATURE_NOT_SUPPORTED),
												 errmsg("Changing the type of a column that is part of the "
														"distribution policy and used in a unique index is "
														"not allowed")));
									}
								}
							}
						}
					}
					else if (relKind == RELKIND_SEQUENCE)
					{
						/*
						 * This must be a SERIAL column's sequence.  We need
						 * not do anything to it.
						 */
						Assert(foundObject.objectSubId == 0);
					}
					else
					{
						/* Not expecting any other direct dependencies... */
						elog(ERROR, "unexpected object depending on column: %s",
							 getObjectDescription(&foundObject));
					}
					break;
				}

			case OCLASS_CONSTRAINT:
				Assert(foundObject.objectSubId == 0);
				if (!list_member_oid(tab->changedConstraintOids,
									 foundObject.objectId))
				{
					char	   *defstring = pg_get_constraintdef_string(foundObject.objectId);

					if (relContainsTuples &&
						(strstr(defstring," UNIQUE") != 0 || strstr(defstring,"PRIMARY KEY") != 0))
					{
						Assert(Gp_role == GP_ROLE_DISPATCH &&
							   !hashCompatible &&
							   policy != NULL &&
							   policy->ptype == POLICYTYPE_PARTITIONED);

						for (int ia = 0; ia < policy->nattrs; ia++)
						{
							if (attnum == policy->attrs[ia])
							{
								ereport(ERROR,
										(errcode(ERRCODE_FEATURE_NOT_SUPPORTED),
										 errmsg("Changing the type of a column that is used in a "
												"UNIQUE or PRIMARY KEY constraint is not allowed")));
							}
						}
					}

					/*
					 * Put NORMAL dependencies at the front of the list and
					 * AUTO dependencies at the back.  This makes sure that
					 * foreign-key constraints depending on this column will
					 * be dropped before unique or primary-key constraints of
					 * the column; which we must have because the FK
					 * constraints depend on the indexes belonging to the
					 * unique constraints.
					 */
					if (foundDep->deptype == DEPENDENCY_NORMAL)
					{
						tab->changedConstraintOids =
							lcons_oid(foundObject.objectId,
									  tab->changedConstraintOids);
						tab->changedConstraintDefs =
							lcons(defstring,
								  tab->changedConstraintDefs);
					}
					else
					{
						tab->changedConstraintOids =
							lappend_oid(tab->changedConstraintOids,
										foundObject.objectId);
						tab->changedConstraintDefs =
							lappend(tab->changedConstraintDefs,
									defstring);
					}
				}
				break;

			case OCLASS_REWRITE:
				/* XXX someday see if we can cope with revising views */
				ereport(ERROR,
						(errcode(ERRCODE_FEATURE_NOT_SUPPORTED),
						 errmsg("cannot alter type of a column used by a view or rule"),
						 errdetail("%s depends on column \"%s\"",
								   getObjectDescription(&foundObject),
								   colName)));
				break;

			case OCLASS_DEFAULT:

				/*
				 * Ignore the column's default expression, since we will fix
				 * it below.
				 */
				Assert(defaultexpr);
				break;

			case OCLASS_PROC:
			case OCLASS_TYPE:
			case OCLASS_CAST:
			case OCLASS_CONVERSION:
			case OCLASS_LANGUAGE:
			case OCLASS_OPERATOR:
			case OCLASS_OPCLASS:
			case OCLASS_OPFAMILY:
			case OCLASS_TRIGGER:
			case OCLASS_SCHEMA:
			case OCLASS_TSPARSER:
			case OCLASS_TSDICT:
			case OCLASS_TSTEMPLATE:
			case OCLASS_TSCONFIG:
			case OCLASS_EXTENSION:

				/*
				 * We don't expect any of these sorts of objects to depend on
				 * a column.
				 */
				elog(ERROR, "unexpected object depending on column: %s",
					 getObjectDescription(&foundObject));
				break;

			default:
				elog(ERROR, "unrecognized object class: %u",
					 foundObject.classId);
		}
	}

	systable_endscan(scan);

	/*
	 * Now scan for dependencies of this column on other things.  The only
	 * thing we should find is the dependency on the column datatype, which we
	 * want to remove.
	 */
	ScanKeyInit(&key[0],
				Anum_pg_depend_classid,
				BTEqualStrategyNumber, F_OIDEQ,
				ObjectIdGetDatum(RelationRelationId));
	ScanKeyInit(&key[1],
				Anum_pg_depend_objid,
				BTEqualStrategyNumber, F_OIDEQ,
				ObjectIdGetDatum(RelationGetRelid(rel)));
	ScanKeyInit(&key[2],
				Anum_pg_depend_objsubid,
				BTEqualStrategyNumber, F_INT4EQ,
				Int32GetDatum((int32) attnum));

	scan = systable_beginscan(depRel, DependDependerIndexId, true,
							  SnapshotNow, 3, key);

	while (HeapTupleIsValid(depTup = systable_getnext(scan)))
	{
		Form_pg_depend foundDep = (Form_pg_depend) GETSTRUCT(depTup);

		if (foundDep->deptype != DEPENDENCY_NORMAL)
			elog(ERROR, "found unexpected dependency type '%c'",
				 foundDep->deptype);
		if (foundDep->refclassid != TypeRelationId ||
			foundDep->refobjid != attTup->atttypid)
			elog(ERROR, "found unexpected dependency for column");

		simple_heap_delete(depRel, &depTup->t_self);
	}

	systable_endscan(scan);

	heap_close(depRel, RowExclusiveLock);

	if (Gp_role == GP_ROLE_DISPATCH &&
		policy != NULL &&
		policy->ptype == POLICYTYPE_PARTITIONED &&
		!hashCompatible)
	{
		ListCell *lc;
		List *partkeys;

		partkeys = rel_partition_key_attrs(rel->rd_id);
		foreach (lc, partkeys)
		{
			if (attnum == lfirst_int(lc))
				ereport(ERROR,
						(errcode(ERRCODE_FEATURE_NOT_SUPPORTED),
						 errmsg("cannot alter type of a column used in "
								"a partitioning key")));
		}

		if (relContainsTuples)
		{
			for (int ia = 0; ia < policy->nattrs; ia++)
			{
				if (attnum == policy->attrs[ia])
					ereport(ERROR,
							(errcode(ERRCODE_FEATURE_NOT_SUPPORTED),
							 errmsg("cannot alter type of a column used in "
									"a distribution policy")));
			}
		}
	}

	/*
	 * Here we go --- change the recorded column type.	(Note heapTup is a
	 * copy of the syscache entry, so okay to scribble on.)
	 */
	attTup->atttypid = targettype;
	attTup->atttypmod = targettypmod;
	attTup->attndims = list_length(typename->arrayBounds);
	attTup->attlen = tform->typlen;
	attTup->attbyval = tform->typbyval;
	attTup->attalign = tform->typalign;
	attTup->attstorage = tform->typstorage;

	ReleaseSysCache(typeTuple);

	simple_heap_update(attrelation, &heapTup->t_self, heapTup);

	/* keep system catalog indexes current */
	CatalogUpdateIndexes(attrelation, heapTup);

	heap_close(attrelation, RowExclusiveLock);

	/* Install dependency on new datatype */
	add_column_datatype_dependency(RelationGetRelid(rel), attnum, targettype);

	/*
	 * Drop any pg_statistic entry for the column, since it's now wrong type
	 */
	RemoveStatistics(RelationGetRelid(rel), attnum);

	/*
	 * Update the default, if present, by brute force --- remove and re-add
	 * the default.  Probably unsafe to take shortcuts, since the new version
	 * may well have additional dependencies.  (It's okay to do this now,
	 * rather than after other ALTER TYPE commands, since the default won't
	 * depend on other column types.)
	 */
	if (defaultexpr)
	{
		/* Must make new row visible since it will be updated again */
		CommandCounterIncrement();

		/*
		 * We use RESTRICT here for safety, but at present we do not expect
		 * anything to depend on the default.
		 */
		RemoveAttrDefault(RelationGetRelid(rel), attnum, DROP_RESTRICT, true);

		StoreAttrDefault(rel, attnum, defaultexpr);
	}

	/* Cleanup */
	heap_freetuple(heapTup);

	/* metadata tracking */
	if ((Gp_role == GP_ROLE_DISPATCH) && MetaTrackValidKindNsp(rel->rd_rel))
		MetaTrackUpdObject(RelationRelationId,
						   RelationGetRelid(rel),
						   GetUserId(),
						   "ALTER", "ALTER COLUMN TYPE");
}

/*
 * Cleanup after we've finished all the ALTER TYPE operations for a
 * particular relation.  We have to drop and recreate all the indexes
 * and constraints that depend on the altered columns.
 */
static void
ATPostAlterTypeCleanup(List **wqueue, AlteredTableInfo *tab)
{
	ObjectAddress obj;
	ListCell   *l;

	/*
	 * Re-parse the index and constraint definitions, and attach them to the
	 * appropriate work queue entries.	We do this before dropping because in
	 * the case of a FOREIGN KEY constraint, we might not yet have exclusive
	 * lock on the table the constraint is attached to, and we need to get
	 * that before dropping.  It's safe because the parser won't actually look
	 * at the catalogs to detect the existing entry.
	 */
	foreach(l, tab->changedIndexDefs)
	{
		/*
		 * Temporary workaround for MPP-1318. INDEX CREATE is dispatched
		 * immediately, which unfortunately breaks the ALTER work queue.
		 */
		ereport(ERROR,
			(errcode(ERRCODE_FEATURE_NOT_SUPPORTED),
			 errmsg("cannot alter indexed column"),
			 errhint("DROP the index first, and recreate it after the ALTER")));
		/*ATPostAlterTypeParse((char *) lfirst(l), wqueue);*/
	}

	foreach(l, tab->changedConstraintDefs)
		ATPostAlterTypeParse((char *) lfirst(l), wqueue);

	/*
	 * Now we can drop the existing constraints and indexes --- constraints
	 * first, since some of them might depend on the indexes.  In fact, we
	 * have to delete FOREIGN KEY constraints before UNIQUE constraints, but
	 * we already ordered the constraint list to ensure that would happen. It
	 * should be okay to use DROP_RESTRICT here, since nothing else should be
	 * depending on these objects.
	 */
	foreach(l, tab->changedConstraintOids)
	{
		obj.classId = ConstraintRelationId;
		obj.objectId = lfirst_oid(l);
		obj.objectSubId = 0;
		performDeletion(&obj, DROP_RESTRICT);
	}

	foreach(l, tab->changedIndexOids)
	{
		obj.classId = RelationRelationId;
		obj.objectId = lfirst_oid(l);
		obj.objectSubId = 0;
		performDeletion(&obj, DROP_RESTRICT);
	}

	/*
	 * The objects will get recreated during subsequent passes over the work
	 * queue.
	 */
}

static void
ATPostAlterTypeParse(char *cmd, List **wqueue)
{
	List	   *raw_parsetree_list;
	List	   *querytree_list;
	ListCell   *list_item;

	/*
	 * We expect that we will get only ALTER TABLE and CREATE INDEX
	 * statements. Hence, there is no need to pass them through
	 * parse_analyze() or the rewriter, but instead we need to pass them
	 * through parse_utilcmd.c to make them ready for execution.
	 */
	raw_parsetree_list = raw_parser(cmd);
	querytree_list = NIL;
	foreach(list_item, raw_parsetree_list)
	{
		Node	   *stmt = (Node *) lfirst(list_item);

		if (IsA(stmt, IndexStmt))
			querytree_list = list_concat(querytree_list,
									 transformIndexStmt((IndexStmt *) stmt,
														cmd));
		else if (IsA(stmt, AlterTableStmt))
			querytree_list = list_concat(querytree_list,
							 transformAlterTableStmt((AlterTableStmt *) stmt,
													 cmd));
		else
			querytree_list = lappend(querytree_list, stmt);
	}

	/*
	 * Attach each generated command to the proper place in the work queue.
	 * Note this could result in creation of entirely new work-queue entries.
	 */
	foreach(list_item, querytree_list)
	{
		Node	   *stm = (Node *) lfirst(list_item);
		Relation	rel;
		AlteredTableInfo *tab;

		switch (nodeTag(stm))
		{
			case T_IndexStmt:
				{
					IndexStmt  *stmt = (IndexStmt *) stm;
					AlterTableCmd *newcmd;

					rel = relation_openrv(stmt->relation, AccessExclusiveLock);
					tab = ATGetQueueEntry(wqueue, rel);
					newcmd = makeNode(AlterTableCmd);
					newcmd->subtype = AT_ReAddIndex;
					newcmd->def = (Node *) stmt;
					tab->subcmds[AT_PASS_OLD_INDEX] =
						lappend(tab->subcmds[AT_PASS_OLD_INDEX], newcmd);
					relation_close(rel, NoLock);
					break;
				}
			case T_AlterTableStmt:
				{
					AlterTableStmt *stmt = (AlterTableStmt *) stm;
					ListCell   *lcmd;

					rel = relation_openrv(stmt->relation, AccessExclusiveLock);
					tab = ATGetQueueEntry(wqueue, rel);
					foreach(lcmd, stmt->cmds)
					{
						AlterTableCmd *cmd = (AlterTableCmd *) lfirst(lcmd);

						switch (cmd->subtype)
						{
							case AT_AddIndex:
								cmd->subtype = AT_ReAddIndex;
								tab->subcmds[AT_PASS_OLD_INDEX] =
									lappend(tab->subcmds[AT_PASS_OLD_INDEX], cmd);
								break;
							case AT_AddConstraint:
								tab->subcmds[AT_PASS_OLD_CONSTR] =
									lappend(tab->subcmds[AT_PASS_OLD_CONSTR], cmd);
								break;
							default:
								elog(ERROR, "unexpected statement type: %d",
									 (int) cmd->subtype);
						}
					}
					relation_close(rel, NoLock);
					break;
				}
			default:
				elog(ERROR, "unexpected statement type: %d",
					 (int) nodeTag(stm));
		}
	}
}


/*
 * ALTER TABLE OWNER
 *
 * recursing is true if we are recursing from a table to its indexes,
 * sequences, or toast table.  We don't allow the ownership of those things to
 * be changed separately from the parent table.  Also, we can skip permission
 * checks (this is necessary not just an optimization, else we'd fail to
 * handle toast tables properly).
 *
 * recursing is also true if ALTER TYPE OWNER is calling us to fix up a
 * free-standing composite type.
 */
void
ATExecChangeOwner(Oid relationOid, Oid newOwnerId, bool recursing)
{
	Relation	target_rel;
	Relation	class_rel;
	HeapTuple	tuple;
	Form_pg_class tuple_class;

	/*
	 * Get exclusive lock till end of transaction on the target table. Use
	 * relation_open so that we can work on indexes and sequences.
	 */
	target_rel = relation_open(relationOid, AccessExclusiveLock);

	/* Get its pg_class tuple, too */
	class_rel = heap_open(RelationRelationId, RowExclusiveLock);

	tuple = SearchSysCache(RELOID,
						   ObjectIdGetDatum(relationOid),
						   0, 0, 0);
	if (!HeapTupleIsValid(tuple))
		elog(ERROR, "cache lookup failed for relation %u", relationOid);
	tuple_class = (Form_pg_class) GETSTRUCT(tuple);

	/* Can we change the ownership of this tuple? */
	switch (tuple_class->relkind)
	{
		case RELKIND_RELATION:
		case RELKIND_VIEW:
			/* ok to change owner */
			break;
		case RELKIND_INDEX:
			if (!recursing)
			{
				/*
				 * Because ALTER INDEX OWNER used to be allowed, and in fact
				 * is generated by old versions of pg_dump, we give a warning
				 * and do nothing rather than erroring out.  Also, to avoid
				 * unnecessary chatter while restoring those old dumps, say
				 * nothing at all if the command would be a no-op anyway.
				 */
				if (tuple_class->relowner != newOwnerId)
					ereport(WARNING,
							(errcode(ERRCODE_WRONG_OBJECT_TYPE),
							 errmsg("cannot change owner of index \"%s\"",
									NameStr(tuple_class->relname)),
							 errhint("Change the ownership of the index's table, instead.")));
				/* quick hack to exit via the no-op path */
				newOwnerId = tuple_class->relowner;
			}
			break;
		case RELKIND_SEQUENCE:
			if (!recursing &&
				tuple_class->relowner != newOwnerId)
			{
				/* if it's an owned sequence, disallow changing it by itself */
				Oid			tableId;
				int32		colId;

				if (sequenceIsOwned(relationOid, &tableId, &colId))
					ereport(ERROR,
							(errcode(ERRCODE_FEATURE_NOT_SUPPORTED),
							 errmsg("cannot change owner of sequence \"%s\"",
									NameStr(tuple_class->relname)),
					  errdetail("Sequence \"%s\" is linked to table \"%s\".",
								NameStr(tuple_class->relname),
								get_rel_name(tableId))));
			}
			break;
		case RELKIND_COMPOSITE_TYPE:
			if (recursing)
				break;
			ereport(ERROR,
					(errcode(ERRCODE_WRONG_OBJECT_TYPE),
					 errmsg("\"%s\" is a composite type",
							NameStr(tuple_class->relname)),
					 errhint("Use ALTER TYPE instead.")));
			break;
		case RELKIND_TOASTVALUE:
		case RELKIND_AOSEGMENTS:
		case RELKIND_AOBLOCKDIR:
		case RELKIND_AOVISIMAP:
			if (recursing)
				break;
			/* FALL THRU */
		default:
			ereport(ERROR,
					(errcode(ERRCODE_WRONG_OBJECT_TYPE),
					 errmsg("\"%s\" is not a table, view, or sequence",
							NameStr(tuple_class->relname))));
	}

	/*
	 * If the new owner is the same as the existing owner, consider the
	 * command to have succeeded.  This is for dump restoration purposes.
	 */
	if (tuple_class->relowner != newOwnerId)
	{
		Datum		repl_val[Natts_pg_class];
		bool		repl_null[Natts_pg_class];
		bool		repl_repl[Natts_pg_class];
		Acl		   *newAcl;
		Datum		aclDatum;
		bool		isNull;
		HeapTuple	newtuple;

		/* skip permission checks when recursing to index or toast table */
		if (!recursing)
		{
			/* Superusers can always do it */
			if (!superuser())
			{
				Oid			namespaceOid = tuple_class->relnamespace;
				AclResult	aclresult;

				/* Otherwise, must be owner of the existing object */
				if (!pg_class_ownercheck(relationOid, GetUserId()))
					aclcheck_error(ACLCHECK_NOT_OWNER, ACL_KIND_CLASS,
								   RelationGetRelationName(target_rel));

				/* Must be able to become new owner */
				check_is_member_of_role(GetUserId(), newOwnerId);

				/* New owner must have CREATE privilege on namespace */
				aclresult = pg_namespace_aclcheck(namespaceOid, newOwnerId,
												  ACL_CREATE);
				if (aclresult != ACLCHECK_OK)
					aclcheck_error(aclresult, ACL_KIND_NAMESPACE,
								   get_namespace_name(namespaceOid));
			}
		}

		memset(repl_null, false, sizeof(repl_null));
		memset(repl_repl, false, sizeof(repl_repl));

		repl_repl[Anum_pg_class_relowner - 1] = true;
		repl_val[Anum_pg_class_relowner - 1] = ObjectIdGetDatum(newOwnerId);

		/*
		 * Determine the modified ACL for the new owner.  This is only
		 * necessary when the ACL is non-null.
		 */
		aclDatum = SysCacheGetAttr(RELOID, tuple,
								   Anum_pg_class_relacl,
								   &isNull);
		if (!isNull)
		{
			newAcl = aclnewowner(DatumGetAclP(aclDatum),
								 tuple_class->relowner, newOwnerId);
			repl_repl[Anum_pg_class_relacl - 1] = true;
			repl_val[Anum_pg_class_relacl - 1] = PointerGetDatum(newAcl);
		}

		newtuple = heap_modify_tuple(tuple, RelationGetDescr(class_rel), repl_val, repl_null, repl_repl);

		simple_heap_update(class_rel, &newtuple->t_self, newtuple);
		CatalogUpdateIndexes(class_rel, newtuple);

		heap_freetuple(newtuple);

		/*
		 * Update owner dependency reference, if any.  A composite type has
		 * none, because it's tracked for the pg_type entry instead of here;
		 * indexes and TOAST tables don't have their own entries either.
		 */
		if (tuple_class->relkind != RELKIND_COMPOSITE_TYPE &&
			tuple_class->relkind != RELKIND_INDEX &&
			tuple_class->relkind != RELKIND_TOASTVALUE)
			changeDependencyOnOwner(RelationRelationId, relationOid,
									newOwnerId);

		/*
		 * Also change the ownership of the table's rowtype, if it has one
		 */
		if (tuple_class->relkind != RELKIND_INDEX)
			AlterTypeOwnerInternal(tuple_class->reltype, newOwnerId,
							 tuple_class->relkind == RELKIND_COMPOSITE_TYPE);

		/*
		 * If we are operating on a table, also change the ownership of any
		 * indexes and sequences that belong to the table, as well as the
		 * table's toast table (if it has one)
		 */
		if (tuple_class->relkind == RELKIND_RELATION ||
			tuple_class->relkind == RELKIND_TOASTVALUE ||
			tuple_class->relkind == RELKIND_AOSEGMENTS ||
			tuple_class->relkind == RELKIND_AOBLOCKDIR ||
			tuple_class->relkind == RELKIND_AOVISIMAP)
		{
			List	   *index_oid_list;
			ListCell   *i;

			/* Find all the indexes belonging to this relation */
			index_oid_list = RelationGetIndexList(target_rel);

			/* For each index, recursively change its ownership */
			foreach(i, index_oid_list)
				ATExecChangeOwner(lfirst_oid(i), newOwnerId, true);

			list_free(index_oid_list);
		}

		if (tuple_class->relkind == RELKIND_RELATION)
		{
			/* If it has a toast table, recurse to change its ownership */
			if (tuple_class->reltoastrelid != InvalidOid)
				ATExecChangeOwner(tuple_class->reltoastrelid, newOwnerId,
								  true);

			if(RelationIsAoRows(target_rel) || RelationIsAoCols(target_rel))
			{
				Oid segrelid, blkdirrelid;
				Oid visimap_relid;
				GetAppendOnlyEntryAuxOids(relationOid, SnapshotNow,
										  &segrelid,
										  &blkdirrelid, NULL,
										  &visimap_relid, NULL);
				
				/* If it has an AO segment table, recurse to change its
				 * ownership */
				if (segrelid != InvalidOid)
					ATExecChangeOwner(segrelid, newOwnerId, true);

				/* If it has an AO block directory table, recurse to change its
				 * ownership */
				if (blkdirrelid != InvalidOid)
					ATExecChangeOwner(blkdirrelid, newOwnerId, true);

				/* If it has an AO visimap table, recurse to change its 
				 * ownership */
				if (visimap_relid != InvalidOid)
				{
					ATExecChangeOwner(visimap_relid, newOwnerId, true);
				}
			}
			
			/* If it has dependent sequences, recurse to change them too */
			change_owner_recurse_to_sequences(relationOid, newOwnerId);
		}
	}

	ReleaseSysCache(tuple);
	heap_close(class_rel, RowExclusiveLock);
	relation_close(target_rel, NoLock);

	/* MPP-6929: metadata tracking */
	if ((Gp_role == GP_ROLE_DISPATCH)
		&& MetaTrackValidKindNsp(tuple_class)
			)
		MetaTrackUpdObject(RelationRelationId,
						   relationOid,
						   GetUserId(),
						   "ALTER", "OWNER"
				);
}

/*
 * change_owner_recurse_to_sequences
 *
 * Helper function for ATExecChangeOwner.  Examines pg_depend searching
 * for sequences that are dependent on serial columns, and changes their
 * ownership.
 */
static void
change_owner_recurse_to_sequences(Oid relationOid, Oid newOwnerId)
{
	Relation	depRel;
	SysScanDesc scan;
	ScanKeyData key[2];
	HeapTuple	tup;

	/*
	 * SERIAL sequences are those having an auto dependency on one of the
	 * table's columns (we don't care *which* column, exactly).
	 */
	depRel = heap_open(DependRelationId, AccessShareLock);

	ScanKeyInit(&key[0],
				Anum_pg_depend_refclassid,
				BTEqualStrategyNumber, F_OIDEQ,
				ObjectIdGetDatum(RelationRelationId));
	ScanKeyInit(&key[1],
				Anum_pg_depend_refobjid,
				BTEqualStrategyNumber, F_OIDEQ,
				ObjectIdGetDatum(relationOid));
	/* we leave refobjsubid unspecified */

	scan = systable_beginscan(depRel, DependReferenceIndexId, true,
							  SnapshotNow, 2, key);

	while (HeapTupleIsValid(tup = systable_getnext(scan)))
	{
		Form_pg_depend depForm = (Form_pg_depend) GETSTRUCT(tup);
		Relation	seqRel;

		/* skip dependencies other than auto dependencies on columns */
		if (depForm->refobjsubid == 0 ||
			depForm->classid != RelationRelationId ||
			depForm->objsubid != 0 ||
			depForm->deptype != DEPENDENCY_AUTO)
			continue;

		/* Use relation_open just in case it's an index */
		seqRel = relation_open(depForm->objid, AccessExclusiveLock);

		/* skip non-sequence relations */
		if (RelationGetForm(seqRel)->relkind != RELKIND_SEQUENCE)
		{
			/* No need to keep the lock */
			relation_close(seqRel, AccessExclusiveLock);
			continue;
		}

		/* We don't need to close the sequence while we alter it. */
		ATExecChangeOwner(depForm->objid, newOwnerId, true);

		/* Now we can close it.  Keep the lock till end of transaction. */
		relation_close(seqRel, NoLock);
	}

	systable_endscan(scan);

	relation_close(depRel, AccessShareLock);
}

/*
 * ALTER TABLE CLUSTER ON
 *
 * The only thing we have to do is to change the indisclustered bits.
 */
static void
ATExecClusterOn(Relation rel, const char *indexName)
{
	Oid			indexOid;

	if (RelationIsAoRows(rel) || RelationIsAoCols(rel))
	{
		ereport(ERROR,
				(errcode(ERRCODE_FEATURE_NOT_SUPPORTED),
				 errmsg("cannot cluster append-only table \"%s\": not supported",
						RelationGetRelationName(rel))));
		return;
	}

	indexOid = get_relname_relid(indexName, rel->rd_rel->relnamespace);

	if (!OidIsValid(indexOid))
		ereport(ERROR,
				(errcode(ERRCODE_UNDEFINED_OBJECT),
				 errmsg("index \"%s\" for table \"%s\" does not exist",
						indexName, RelationGetRelationName(rel))));

	/* Check index is valid to cluster on */
	check_index_is_clusterable(rel, indexOid, false);

	/* And do the work */
	mark_index_clustered(rel, indexOid);

	/* MPP-6929: metadata tracking */
	if ((Gp_role == GP_ROLE_DISPATCH)
		&& MetaTrackValidKindNsp(rel->rd_rel))
		MetaTrackUpdObject(RelationRelationId,
						   RelationGetRelid(rel),
						   GetUserId(),
						   "ALTER", "CLUSTER ON"
				);
}

/*
 * ALTER TABLE SET WITHOUT CLUSTER
 *
 * We have to find any indexes on the table that have indisclustered bit
 * set and turn it off.
 */
static void
ATExecDropCluster(Relation rel)
{
	mark_index_clustered(rel, InvalidOid);

	/* MPP-6929: metadata tracking */
	if ((Gp_role == GP_ROLE_DISPATCH)
		&& MetaTrackValidKindNsp(rel->rd_rel))
		MetaTrackUpdObject(RelationRelationId,
						   RelationGetRelid(rel),
						   GetUserId(),
						   "ALTER", "SET WITHOUT CLUSTER"
				);

}

/*
 * ALTER TABLE SET TABLESPACE
 */

/* 
 * Convert tablespace name to pg_tablespace Oid.  Error out if not valid and
 * settable by the current user.
 */
Oid
get_settable_tablespace_oid(char *tablespacename)
{
	Oid			tablespaceId;
	AclResult	aclresult;

	/* Check that the tablespace exists */
	tablespaceId = get_tablespace_oid(tablespacename, false);
	/* Check its permissions */
	aclresult = pg_tablespace_aclcheck(tablespaceId, GetUserId(), ACL_CREATE);
	if (aclresult != ACLCHECK_OK)
		aclcheck_error(aclresult, ACL_KIND_TABLESPACE, tablespacename);

	return tablespaceId;
}

static void
ATPrepSetTableSpace(AlteredTableInfo *tab, Relation rel, char *tablespacename)
{
	Oid			tablespaceId;

	tablespaceId = get_settable_tablespace_oid(tablespacename);

	/* Save info for Phase 3 to do the real work */
	if (OidIsValid(tab->newTableSpace))
		ereport(ERROR,
				(errcode(ERRCODE_SYNTAX_ERROR),
				 errmsg("cannot have multiple SET TABLESPACE subcommands")));
	tab->newTableSpace = tablespaceId;
}

/* 
 * ATPartsPrepSetTableSpace is like ATPrepSetTableSpace except that it generates work queue
 * entries for the command (an ALTER TABLE ... SET TABLESPACE ...)  for each part within the 
 * sub-hierarchy indicated by the oid list. 
 *
 * Designed to be called from the AT_PartAlter case of ATPrepCmd.
 */
static void
ATPartsPrepSetTableSpace(List **wqueue, Relation rel, AlterTableCmd *cmd, List *oids)
{
	ListCell *lc;
	Oid tablespaceId;
	int pass = AT_PASS_MISC;
	
	Assert( cmd && cmd->subtype == AT_SetTableSpace );
	Assert( oids );
	
	tablespaceId = get_settable_tablespace_oid(cmd->name);
	Assert(tablespaceId);
	
	ereport(DEBUG1,
			(errmsg("Expanding ALTER TABLE %s SET TABLESPACE...", 
					RelationGetRelationName(rel))
			 ));
	
	foreach(lc, oids)
	{
		Oid partrelid = lfirst_oid(lc);
		Relation partrel = relation_open(partrelid, NoLock); 
		/* NoLock because we should be holding AccessExclusiveLock on parent */
		AlterTableCmd *partcmd = copyObject(cmd);
		AlteredTableInfo *parttab = ATGetQueueEntry(wqueue, partrel);
		if( OidIsValid(parttab->newTableSpace) )
			ereport(ERROR,
					(errcode(ERRCODE_SYNTAX_ERROR),
					 errmsg("conflicting SET TABLESPACE subcommands for \"%s\"",
							RelationGetRelationName(partrel))));
		
		parttab->newTableSpace = tablespaceId;
		parttab->subcmds[pass] = lappend(parttab->subcmds[pass], partcmd);
		
		ereport(DEBUG1,
				(errmsg("Will SET TABLESPACE on \"%s\"", 
						RelationGetRelationName(partrel))));
		
		relation_close(partrel, NoLock);
	}
}

/*
 * ALTER TABLE/INDEX SET (...) or RESET (...)
 */
static void
ATExecSetRelOptions(Relation rel, List *defList, bool isReset)
{
	Oid			relid;
	Relation	pgclass;
	HeapTuple	tuple;
	HeapTuple	newtuple;
	Datum		datum;
	bool		isnull;
	Datum		newOptions;
	Datum		repl_val[Natts_pg_class];
	bool		repl_null[Natts_pg_class];
	bool		repl_repl[Natts_pg_class];

	if (defList == NIL)
		return;					/* nothing to do */

	pgclass = heap_open(RelationRelationId, RowExclusiveLock);

	/* Get the old reloptions */
	relid = RelationGetRelid(rel);
	tuple = SearchSysCache(RELOID,
						   ObjectIdGetDatum(relid),
						   0, 0, 0);
	if (!HeapTupleIsValid(tuple))
		elog(ERROR, "cache lookup failed for relation %u", relid);

	datum = SysCacheGetAttr(RELOID, tuple, Anum_pg_class_reloptions, &isnull);

	/* MPP-5777: disallow all options except fillfactor.
	 * Future work: could convert from SET to SET WITH codepath which
	 * can support additional reloption types
	 */
	if ((defList != NIL)
/*		&& ((rel->rd_rel->relkind == RELKIND_RELATION)
		|| (rel->rd_rel->relkind == RELKIND_TOASTVALUE)) */
			)
	{
		ListCell   *cell;

		foreach(cell, defList)
		{
			DefElem    *def = lfirst(cell);
			int			kw_len = strlen(def->defname);
			char	   *text_str = "fillfactor";
			int			text_len = strlen(text_str);

			if ((text_len != kw_len) ||
				(pg_strncasecmp(text_str, def->defname, kw_len) != 0))
				ereport(ERROR,
						(errcode(ERRCODE_WRONG_OBJECT_TYPE),
						 errmsg("cannot SET reloption \"%s\"",
								def->defname)));

		}
	}


	/* Generate new proposed reloptions (text array) */
	newOptions = transformRelOptions(isnull ? (Datum) 0 : datum,
									 defList, false, isReset);

	/* Validate */
	switch (rel->rd_rel->relkind)
	{
		case RELKIND_RELATION:
		case RELKIND_TOASTVALUE:
		case RELKIND_AOSEGMENTS:
		case RELKIND_AOBLOCKDIR:
		case RELKIND_AOVISIMAP:
			if(RelationIsAoRows(rel) || RelationIsAoCols(rel))
				ereport(ERROR,
						(errcode(ERRCODE_WRONG_OBJECT_TYPE),
						 errmsg("altering reloptions for append only tables"
								" is not permitted")));

			(void) heap_reloptions(rel->rd_rel->relkind, newOptions, true);
			break;
		case RELKIND_INDEX:
			(void) index_reloptions(rel->rd_am->amoptions, newOptions, true);
			break;
		default:
			ereport(ERROR,
					(errcode(ERRCODE_WRONG_OBJECT_TYPE),
					 errmsg("\"%s\" is not a table, index, or TOAST table",
							RelationGetRelationName(rel))));
			break;
	}

	/*
	 * All we need do here is update the pg_class row; the new options will be
	 * propagated into relcaches during post-commit cache inval.
	 */
	memset(repl_val, 0, sizeof(repl_val));
	memset(repl_null, false, sizeof(repl_null));
	memset(repl_repl, false, sizeof(repl_repl));

	if (newOptions != (Datum) 0)
		repl_val[Anum_pg_class_reloptions - 1] = newOptions;
	else
		repl_null[Anum_pg_class_reloptions - 1] = true;

	repl_repl[Anum_pg_class_reloptions - 1] = true;

	newtuple = heap_modify_tuple(tuple, RelationGetDescr(pgclass),
								repl_val, repl_null, repl_repl);

	simple_heap_update(pgclass, &newtuple->t_self, newtuple);

	CatalogUpdateIndexes(pgclass, newtuple);

	heap_freetuple(newtuple);

	ReleaseSysCache(tuple);

	heap_close(pgclass, RowExclusiveLock);

	/* MPP-6929: metadata tracking */
	if ((Gp_role == GP_ROLE_DISPATCH)
		&& MetaTrackValidKindNsp(rel->rd_rel))
		MetaTrackUpdObject(RelationRelationId,
						   RelationGetRelid(rel),
						   GetUserId(),
						   "ALTER", isReset ? "RESET" : "SET" 
				);
}

static void 
copy_append_only_data(
	RelFileNode		*oldRelFileNode,
	RelFileNode		*newRelFileNode,
	int32			segmentFileNum,
	char			*relationName,
	int64			eof,
	ItemPointer		persistentTid,
	int64			persistentSerialNum,
	char			*buffer)
{
	MIRRORED_LOCK_DECLARE;

	char		   *basepath;
	char srcFileName[MAXPGPATH];
	char dstFileName[MAXPGPATH];

	File		srcFile;

	MirroredAppendOnlyOpen mirroredDstOpen;

	int64	endOffset;
	int64	readOffset;
	int32	bufferLen;
	int 	retval;

	int 		primaryError;

	bool mirrorDataLossOccurred;

	bool mirrorCatchupRequired;

	MirrorDataLossTrackingState 	originalMirrorDataLossTrackingState;
	int64 							originalMirrorDataLossTrackingSessionNum;

	/*
	 * Open the files
	 */
	basepath = relpath(*oldRelFileNode, MAIN_FORKNUM);
	if (segmentFileNum > 0)
		snprintf(srcFileName, sizeof(srcFileName), "%s.%u", basepath, segmentFileNum);
	else
		snprintf(srcFileName, sizeof(srcFileName), "%s", basepath);
	pfree(basepath);

	srcFile = PathNameOpenFile(srcFileName, O_RDONLY | PG_BINARY, 0);
	if (srcFile < 0)
		ereport(ERROR,
				(errcode_for_file_access(),
				 errmsg("could not open file \"%s\": %m", srcFileName)));

	basepath = relpath(*newRelFileNode, MAIN_FORKNUM);
	if (segmentFileNum > 0)
		snprintf(dstFileName, sizeof(srcFileName), "%s.%u", basepath, segmentFileNum);
	else
		snprintf(dstFileName, sizeof(srcFileName), "%s", basepath);
	pfree(basepath);

	MirroredAppendOnly_OpenReadWrite(
								&mirroredDstOpen,
								newRelFileNode,
								segmentFileNum,
								relationName,
								/* logicalEof */ 0, // NOTE: This is the START EOF.  Since we are copying, we start at 0.
								/* traceOpenFlags */ false,
								persistentTid,
								persistentSerialNum,
								&primaryError);
	if (primaryError != 0)
		ereport(ERROR,
				(errcode_for_file_access(),
				 errmsg("could not open file \"%s\" for relation '%s': %s",
						dstFileName,
						relationName,
						strerror(primaryError))));
	
	/*
	 * Do the data copying.
	 */
	endOffset = eof;
	readOffset = 0;
	bufferLen = (Size) Min(2*BLCKSZ, endOffset);
	while (readOffset < endOffset)
	{
		CHECK_FOR_INTERRUPTS();
		
		retval = FileRead(srcFile, buffer, bufferLen);
		if (retval != bufferLen) 
		{
			ereport(ERROR,
					(errcode_for_file_access(),
					 errmsg("could not read from position: " INT64_FORMAT " in file '%s' : %m",
							readOffset, 
							srcFileName)));
			
			break;
		}						
		
		MirroredAppendOnly_Append(
							  &mirroredDstOpen,
							  buffer,
							  bufferLen,
							  &primaryError,
							  &mirrorDataLossOccurred);
		if (primaryError != 0)
			ereport(ERROR,
					(errcode_for_file_access(),
					 errmsg("could not write file \"%s\": %s",
							dstFileName,
							strerror(primaryError))));
		
		readOffset += bufferLen;
		
		bufferLen = (Size) Min(2*BLCKSZ, endOffset - readOffset); 					
	}
	
	/*
	 * Use the MirroredLock here to cover the flush (and close) and evaluation below whether
	 * we must catchup the mirror.
	 */
	MIRRORED_LOCK;

	MirroredAppendOnly_FlushAndClose(
							&mirroredDstOpen,
							&primaryError,
							&mirrorDataLossOccurred,
							&mirrorCatchupRequired,
							&originalMirrorDataLossTrackingState,
							&originalMirrorDataLossTrackingSessionNum);
	if (primaryError != 0)
		ereport(ERROR,
				(errcode_for_file_access(),
				 errmsg("could not flush (fsync) file \"%s\" for relation '%s': %s",
						dstFileName,
						relationName,
						strerror(primaryError))));

	FileClose(srcFile);

	if (eof > 0)
	{
		/* 
		 * This routine will handle both updating the persistent information about the
		 * new EOFs and copy data to the mirror if we are now in synchronized state.
		 */
		if (Debug_persistent_print)
			elog(Persistent_DebugPrintLevel(),
				 "copy_append_only_data: %u/%u/%u, segment file #%d, serial number " INT64_FORMAT ", TID %s, mirror catchup required %s, "
				 "mirror data loss tracking (state '%s', session num " INT64_FORMAT "), mirror new EOF " INT64_FORMAT,
				 newRelFileNode->spcNode,
				 newRelFileNode->dbNode,
				 newRelFileNode->relNode,
				 segmentFileNum,
				 persistentSerialNum,
				 ItemPointerToString(persistentTid),
				 (mirrorCatchupRequired ? "true" : "false"),
				 MirrorDataLossTrackingState_Name(originalMirrorDataLossTrackingState),
				 originalMirrorDataLossTrackingSessionNum,
				 eof);
		MirroredAppendOnly_AddMirrorResyncEofs(
										newRelFileNode,
										segmentFileNum,
										relationName,
										persistentTid,
										persistentSerialNum,
										&mirroredLockLocalVars,
										mirrorCatchupRequired,
										originalMirrorDataLossTrackingState,
										originalMirrorDataLossTrackingSessionNum,
										eof);

	}
	
	MIRRORED_UNLOCK;

	if (Debug_persistent_print)
		elog(Persistent_DebugPrintLevel(), 
			 "ALTER TABLE SET TABLESPACE: Copied Append-Only segment file #%d EOF " INT64_FORMAT,
			 segmentFileNum,
			 eof);
}

static void
ATExecSetTableSpace_AppendOnly(
	Oid				tableOid,
	Relation		rel,
	Relation		gp_relation_node,
	RelFileNode		*newRelFileNode)
{
	char *buffer;

	GpRelationNodeScan 	gpRelationNodeScan;

	HeapTuple tuple;

	int32 segmentFileNum;

	ItemPointerData oldPersistentTid;
	int64 oldPersistentSerialNum;

	ItemPointerData newPersistentTid;
	int64 newPersistentSerialNum;

	HeapTuple tupleCopy;

	Snapshot	appendOnlyMetaDataSnapshot = SnapshotNow;
				/*
				 * We can use SnapshotNow since we have an exclusive lock on the source.
				 */
					
	int segmentCount;

	if (Debug_persistent_print)
		elog(Persistent_DebugPrintLevel(), 
			 "ALTER TABLE SET TABLESPACE: Append-Only "
			 "relation id %u, old path %u/%u/%u, new path %u/%u/%u",
			 RelationGetRelid(rel),
			 rel->rd_node.spcNode,
			 rel->rd_node.dbNode,
			 rel->rd_node.relNode,
			 newRelFileNode->spcNode,
			 newRelFileNode->dbNode,
			 newRelFileNode->relNode);

	/* Use palloc to ensure we get a maxaligned buffer */		
	buffer = palloc(2*BLCKSZ);

	if (Debug_persistent_print)
		elog(Persistent_DebugPrintLevel(), 
			 "ALTER TABLE SET TABLESPACE: pg_appendonly entry for Append-Only %u/%u/%u, "
			 "segrelid %u, "
			 "persistent TID %s",
			 rel->rd_node.spcNode,
			 rel->rd_node.dbNode,
			 rel->rd_node.relNode,
			 rel->rd_appendonly->segrelid,
			 ItemPointerToString(&oldPersistentTid));

	/*
	 * Loop through segment files
	 *    Create segment file in new tablespace under transaction,
	 *    Copy Append-Only segment file data and fsync,
	 *    Update old gp_relation_node with new relfilenode and persistent information,
	 *    Schedule old segment file for drop under transaction,
	 */
	GpRelationNodeBeginScan(
					SnapshotNow,
					gp_relation_node,
					tableOid,
					rel->rd_rel->reltablespace,
					rel->rd_rel->relfilenode,
					&gpRelationNodeScan);
	segmentCount = 0;
	while ((tuple = GpRelationNodeGetNext(
							&gpRelationNodeScan,
							&segmentFileNum,
							&oldPersistentTid,
							&oldPersistentSerialNum)))
	{
		int64 eof = 0;

		/*
		 * Create segment file in new tablespace under transaction.
		 */
		MirroredFileSysObj_TransactionCreateAppendOnlyFile(
											newRelFileNode,
											segmentFileNum,
											rel->rd_rel->relname.data,
											/* doJustInTimeDirCreate */ true,
											&newPersistentTid,
											&newPersistentSerialNum);

		if (Debug_persistent_print)
			elog(Persistent_DebugPrintLevel(), 
				 "ALTER TABLE SET TABLESPACE: Create for Append-Only %u/%u/%u, segment file #%d "
				 "persistent TID %s and serial number " INT64_FORMAT,
				 newRelFileNode->spcNode,
				 newRelFileNode->dbNode,
				 newRelFileNode->relNode,
				 segmentFileNum,
				 ItemPointerToString(&newPersistentTid),
				 newPersistentSerialNum);


		/*
		 * Update gp_relation_node with new persistent information.
		 */
		tupleCopy = heap_copytuple(tuple);

		UpdateGpRelationNodeTuple(
							gp_relation_node,
							tupleCopy,
							(newRelFileNode->spcNode == MyDatabaseTableSpace) ? 0:newRelFileNode->spcNode,
							newRelFileNode->relNode,
							segmentFileNum,
							&newPersistentTid,
							newPersistentSerialNum);

		/*
		 * Schedule old segment file for drop under transaction.
		 */
		MirroredFileSysObj_ScheduleDropAppendOnlyFile(
											&rel->rd_node,
											segmentFileNum,
											rel->rd_rel->relname.data,
											&oldPersistentTid,
											oldPersistentSerialNum);

		if (Debug_persistent_print)
			elog(Persistent_DebugPrintLevel(), 
				 "ALTER TABLE SET TABLESPACE: Drop for Append-Only %u/%u/%u, segment file #%d "
				 "persistent TID %s and serial number " INT64_FORMAT,
				 rel->rd_node.spcNode,
				 rel->rd_node.dbNode,
				 rel->rd_node.relNode,
				 segmentFileNum,
				 ItemPointerToString(&oldPersistentTid),
				 oldPersistentSerialNum);

		/*
		 * Copy Append-Only segment file data and fsync.
		 */
		if (RelationIsAoRows(rel))
		{
			FileSegInfo *fileSegInfo;

			fileSegInfo = GetFileSegInfo(rel, appendOnlyMetaDataSnapshot, segmentFileNum);
			if (fileSegInfo == NULL)
			{
				/*
				 * Segment file #0 is special and can exist without an entry.
				 */
				if (segmentFileNum == 0)
					eof = 0;
				else
					ereport(ERROR,
							(errmsg("Append-only %u/%u/%u row segment file #%d information missing",
									rel->rd_node.spcNode,
									rel->rd_node.dbNode,
									rel->rd_node.relNode,
									segmentFileNum)));

			}
			else
			{
				eof = fileSegInfo->eof;

				pfree(fileSegInfo);
			}
		}
		else 
		{
			int32 actualSegmentNum;
			int columnNum;

			AOCSFileSegInfo *aocsFileSegInfo;

			Assert(RelationIsAoCols(rel));

			// UNDONE: This is inefficient.

			columnNum = segmentFileNum / AOTupleId_MultiplierSegmentFileNum;

			actualSegmentNum = segmentFileNum % AOTupleId_MultiplierSegmentFileNum;
			
			aocsFileSegInfo = GetAOCSFileSegInfo(rel, appendOnlyMetaDataSnapshot, actualSegmentNum);
			if (aocsFileSegInfo == NULL)
			{
				/*
				 * Segment file #0 is special and can exist without an entry.
				 */
				if (segmentFileNum == 0)
					eof = 0;
				else
					ereport(ERROR,
							(errmsg("Append-only %u/%u/%u column logical segment file #%d information for missing (physical segment #%d, column %d)",
									rel->rd_node.spcNode,
									rel->rd_node.dbNode,
									rel->rd_node.relNode,
									actualSegmentNum,
									segmentFileNum,
									columnNum)));

			}
			else
			{
				eof = aocsFileSegInfo->vpinfo.entry[columnNum].eof;
			
				pfree(aocsFileSegInfo);
			}
		}

		if (Debug_persistent_print)
			elog(Persistent_DebugPrintLevel(), 
				 "ALTER TABLE SET TABLESPACE: Going to copy Append-Only %u/%u/%u to %u/%u/%u, segment file #%d, EOF " INT64_FORMAT ", "
				 "persistent TID %s and serial number " INT64_FORMAT,
				 rel->rd_node.spcNode,
				 rel->rd_node.dbNode,
				 rel->rd_node.relNode,
				 newRelFileNode->spcNode,
				 newRelFileNode->dbNode,
				 newRelFileNode->relNode,
				 segmentFileNum,
				 eof,
				 ItemPointerToString(&newPersistentTid),
				 newPersistentSerialNum);
		
		copy_append_only_data(
						&rel->rd_node,
						newRelFileNode,
						segmentFileNum,
						rel->rd_rel->relname.data,
						eof,
						&newPersistentTid,
						newPersistentSerialNum,
						buffer);

		segmentCount++;
	}

	GpRelationNodeEndScan(&gpRelationNodeScan);

	if (Debug_persistent_print)
		elog(Persistent_DebugPrintLevel(), 
			 "ALTER TABLE SET TABLESPACE: Copied %d Append-Only segments from %u/%u/%u to %u/%u/%u, "
			 "persistent TID %s and serial number " INT64_FORMAT,
			 segmentCount,
			 rel->rd_node.spcNode,
			 rel->rd_node.dbNode,
			 rel->rd_node.relNode,
			 newRelFileNode->spcNode,
			 newRelFileNode->dbNode,
			 newRelFileNode->relNode,
			 ItemPointerToString(&newPersistentTid),
			 newPersistentSerialNum);

	pfree(buffer);
}

static void
ATExecSetTableSpace_BufferPool(
	Oid				tableOid,
	Relation		rel,
	Relation		gp_relation_node,
	RelFileNode		*newRelFileNode)
{
	Oid			oldTablespace;
	HeapTuple	nodeTuple;
	ItemPointerData newPersistentTid;
	int64 newPersistentSerialNum;
	SMgrRelation dstrel;
	ForkNumber forkNum;
	bool useWal;
	ItemPointerData oldPersistentTid;
	int64 oldPersistentSerialNum;

	PersistentFileSysRelStorageMgr localRelStorageMgr;
	PersistentFileSysRelBufpoolKind relBufpoolKind;
	
	oldTablespace = rel->rd_rel->reltablespace ? rel->rd_rel->reltablespace : MyDatabaseTableSpace;

	/*
	 * We need to log the copied data in WAL enabled AND it's not a temp rel.
	 */
	useWal = XLogIsNeeded() && !rel->rd_istemp;

	if (Debug_persistent_print)
		elog(Persistent_DebugPrintLevel(), 
			 "ALTER TABLE SET TABLESPACE: Buffer Pool managed "
			 "relation id %u, old path '%s', old relfilenode %u, old reltablespace %u, "
			 "new path '%s', new relfilenode %u, new reltablespace %u, "
			 "bulk load %s",
			 RelationGetRelid(rel),
			 relpath(rel->rd_node, MAIN_FORKNUM),
			 rel->rd_rel->relfilenode,
			 oldTablespace,
			 relpath(*newRelFileNode, MAIN_FORKNUM),
			 newRelFileNode->relNode,
			 newRelFileNode->spcNode,
			 (!useWal ? "true" : "false"));
	
	/* Fetch relation's gp_relation_node row */
	nodeTuple = FetchGpRelationNodeTuple(
					gp_relation_node,
					rel->rd_rel->reltablespace,
					rel->rd_rel->relfilenode,
					/* segmentFileNum */ 0,
					&oldPersistentTid,
					&oldPersistentSerialNum);

	if (!HeapTupleIsValid(nodeTuple))
		elog(ERROR, "cache lookup failed for relation %u, tablespace %u, relation file node %u", 
		     tableOid,
		     oldTablespace,
		     rel->rd_rel->relfilenode);

	GpPersistentRelationNode_GetRelationInfo(
										rel->rd_rel->relkind,
										rel->rd_rel->relstorage,
										rel->rd_rel->relam,
										&localRelStorageMgr,
										&relBufpoolKind);
	Assert(localRelStorageMgr == PersistentFileSysRelStorageMgr_BufferPool);

	MirroredFileSysObj_TransactionCreateBufferPoolFile(
		newRelFileNode,
		relBufpoolKind,
		rel->rd_isLocalBuf,
		rel->rd_rel->relname.data,
		/* doJustInTimeDirCreate */ true,
		/* bufferPoolBulkLoad */ !useWal,
		&newPersistentTid,
		&newPersistentSerialNum);

	if (Debug_persistent_print)
		elog(Persistent_DebugPrintLevel(), 
		     "ALTER TABLE SET TABLESPACE: Create for Buffer Pool managed '%s' "
			 "persistent TID %s and serial number " INT64_FORMAT,
			 relpath(*newRelFileNode, MAIN_FORKNUM),
			 ItemPointerToString(&newPersistentTid),
			 newPersistentSerialNum);

	/* copy main fork */
	dstrel = smgropen(*newRelFileNode);
	copy_buffer_pool_data(rel, dstrel, MAIN_FORKNUM, rel->rd_istemp,
						  &newPersistentTid,
						  newPersistentSerialNum,
						  useWal);

	/* copy those extra forks that exist */
	for (forkNum = MAIN_FORKNUM + 1; forkNum <= MAX_FORKNUM; forkNum++)
	{
		if (smgrexists(rel->rd_smgr, forkNum))
		{
			smgrcreate(dstrel, forkNum, false);
			/* GPDB_84_MERGE_FIXME: What would be the correct persistenttid/serialnum
			 * values for the extra forks? And what about the WAL-logging?
			 */
			copy_buffer_pool_data(rel, dstrel, forkNum, rel->rd_istemp,
								  &newPersistentTid,
								  newPersistentSerialNum,
								  useWal);
		}
	}
	smgrclose(dstrel);

	if (Debug_persistent_print)
		elog(Persistent_DebugPrintLevel(), 
			 "ALTER TABLE SET TABLESPACE: Scheduling drop for '%s' "
			 "persistent TID %s and serial number " INT64_FORMAT,
			 relpath(*newRelFileNode, MAIN_FORKNUM),
			 ItemPointerToString(&rel->rd_segfile0_relationnodeinfo.persistentTid),
			 rel->rd_segfile0_relationnodeinfo.persistentSerialNum);


	/* schedule unlinking old physical file */
	MirroredFileSysObj_ScheduleDropBufferPoolRel(rel);

	/* Update gp_relation_node row. */
	UpdateGpRelationNodeTuple(
						gp_relation_node,
						nodeTuple,
						(newRelFileNode->spcNode == MyDatabaseTableSpace) ? 0 : newRelFileNode->spcNode,
						newRelFileNode->relNode,
						/* segmentFileNum */ 0,
						&newPersistentTid,
						newPersistentSerialNum);
}

static bool
ATExecSetTableSpace_Relation(Oid tableOid, Oid newTableSpace)
{
	Relation    rel;
	Relation	pg_class;
	Oid			oldTableSpace;
	Oid			newrelfilenode;
	HeapTuple	tuple;
	Form_pg_class rd_rel;
	Relation	gp_relation_node;
	RelFileNode newrnode;

	rel = relation_open(tableOid, AccessExclusiveLock);

	/*
	 * We can never allow moving of shared or nailed-in-cache relations,
	 * because we can't support changing their reltablespace values.
	 */
	if (rel->rd_rel->relisshared || rel->rd_isnailed)
		ereport(ERROR,
				(errcode(ERRCODE_FEATURE_NOT_SUPPORTED),
				 errmsg("cannot move system relation \"%s\"",
						RelationGetRelationName(rel))));

	/* Can't move a non-shared relation into pg_global */
	if (newTableSpace == GLOBALTABLESPACE_OID)
		ereport(ERROR,
				(errcode(ERRCODE_INVALID_PARAMETER_VALUE),
				 errmsg("only shared relations can be placed in pg_global tablespace")));

	/*
	 * Don't allow moving temp tables of other backends ... their local buffer
	 * manager is not going to cope.
	 */
	if (isOtherTempNamespace(RelationGetNamespace(rel)))
		ereport(ERROR,
				(errcode(ERRCODE_FEATURE_NOT_SUPPORTED),
				 errmsg("cannot move temporary tables of other sessions")));

	/*
	 * No work if no change in tablespace.
	 */
	oldTableSpace = rel->rd_rel->reltablespace;
	if (newTableSpace == oldTableSpace ||
		(newTableSpace == MyDatabaseTableSpace && oldTableSpace == 0))
	{
		relation_close(rel, NoLock);
		return false;
	}

	/* Get a modifiable copy of the relation's pg_class row */
	pg_class = heap_open(RelationRelationId, RowExclusiveLock);

	tuple = SearchSysCacheCopy(RELOID,
							   ObjectIdGetDatum(tableOid),
							   0, 0, 0);
	if (!HeapTupleIsValid(tuple))
		elog(ERROR, "cache lookup failed for relation %u", tableOid);
	rd_rel = (Form_pg_class) GETSTRUCT(tuple);

	/*
	 * Since we copy the file directly without looking at the shared buffers,
	 * we'd better first flush out any pages of the source relation that are
	 * in shared buffers.  We assume no new changes will be made while we are
	 * holding exclusive lock on the rel.
	 */
	FlushRelationBuffers(rel);

	/*
	 * Relfilenodes are not unique across tablespaces, so we need to allocate
	 * a new one in the new tablespace.
	 */
	newrelfilenode = GetNewRelFileNode(newTableSpace,
									   rel->rd_rel->relisshared);

	gp_relation_node = heap_open(GpRelationNodeRelationId, RowExclusiveLock);

	/* Open old and new relation */
	newrnode = rel->rd_node;
	newrnode.relNode = newrelfilenode;
	newrnode.spcNode = newTableSpace;

	/* update the pg_class row */
	rd_rel->reltablespace = (newTableSpace == MyDatabaseTableSpace) ? InvalidOid : newTableSpace;
	rd_rel->relfilenode = newrelfilenode;
	
	if (Debug_persistent_print)
		elog(Persistent_DebugPrintLevel(), 
			 "ALTER TABLE SET TABLESPACE: Update pg_class for relation id %u --> relfilenode to %u, reltablespace to %u",
			 tableOid,
			 rd_rel->relfilenode,
			 rd_rel->reltablespace);

	simple_heap_update(pg_class, &tuple->t_self, tuple);
	CatalogUpdateIndexes(pg_class, tuple);

	heap_freetuple(tuple);

	if (RelationIsAoRows(rel) || RelationIsAoCols(rel))
		ATExecSetTableSpace_AppendOnly(
								tableOid,
								rel, 
								gp_relation_node, 
								&newrnode);
	else
		ATExecSetTableSpace_BufferPool(
								tableOid,
								rel, 
								gp_relation_node, 
								&newrnode);


	heap_close(pg_class, RowExclusiveLock);

	heap_close(gp_relation_node, RowExclusiveLock);

	/* Make sure the reltablespace change is visible */
	CommandCounterIncrement();

	/* Hold the lock until commit */
	relation_close(rel, NoLock);

	return true;
}

/*
 * Execute ALTER TABLE SET TABLESPACE for cases where there is no tuple
 * rewriting to be done, so we just want to copy the data as fast as possible.
 */
static void
ATExecSetTableSpace(Oid tableOid, Oid newTableSpace)
{
	Relation	rel;
	Oid			reltoastrelid = InvalidOid;
	Oid			reltoastidxid = InvalidOid;
	Oid			relaosegrelid = InvalidOid;
	Oid			relaoblkdirrelid = InvalidOid;
	Oid			relaoblkdiridxid = InvalidOid;
	Oid         relaovisimaprelid = InvalidOid;
	Oid         relaovisimapidxid = InvalidOid;
	Oid			relbmrelid = InvalidOid;
	Oid			relbmidxid = InvalidOid;

	/* Ensure valid input */
	Assert(OidIsValid(tableOid));
	Assert(OidIsValid(newTableSpace));

	/*
	 * Need lock here in case we are recursing to toast table or index
	 */
	rel = relation_open(tableOid, AccessExclusiveLock);

	reltoastrelid = rel->rd_rel->reltoastrelid;

	/* Find the toast relation index */
	if (reltoastrelid)
	{
		Relation toastrel;

		toastrel = relation_open(reltoastrelid, NoLock);
		reltoastidxid = toastrel->rd_rel->reltoastidxid;
		relation_close(toastrel, NoLock);
	}

	/* Get the ao sub objects */
	if (RelationIsAoRows(rel) || RelationIsAoCols(rel))
		GetAppendOnlyEntryAuxOids(tableOid, SnapshotNow,
								  &relaosegrelid,
								  &relaoblkdirrelid, &relaoblkdiridxid,
								  &relaovisimaprelid, &relaovisimapidxid);

	/* Get the bitmap sub objects */
	if (RelationIsBitmapIndex(rel))
		GetBitmapIndexAuxOids(rel, &relbmrelid, &relbmidxid);

	/* Move the main table */
	if (!ATExecSetTableSpace_Relation(tableOid, newTableSpace))
	{
		relation_close(rel, NoLock);
		return;
	}

	/* Move associated toast/toast_index/ao subobjects */
	if (OidIsValid(reltoastrelid))
		ATExecSetTableSpace_Relation(reltoastrelid, newTableSpace);
	if (OidIsValid(reltoastidxid))
		ATExecSetTableSpace_Relation(reltoastidxid, newTableSpace);
	if (OidIsValid(relaosegrelid))
		ATExecSetTableSpace_Relation(relaosegrelid, newTableSpace);
	if (OidIsValid(relaoblkdirrelid))
		ATExecSetTableSpace_Relation(relaoblkdirrelid, newTableSpace);
	if (OidIsValid(relaoblkdiridxid))
		ATExecSetTableSpace_Relation(relaoblkdiridxid, newTableSpace);
	if (OidIsValid(relaovisimaprelid))
		ATExecSetTableSpace_Relation(relaovisimaprelid, newTableSpace);
	if (OidIsValid(relaovisimapidxid))
		ATExecSetTableSpace_Relation(relaovisimapidxid, newTableSpace);

	/* 
	 * MPP-7996 - bitmap index subobjects w/Alter Table Set tablespace
	 */
	if (OidIsValid(relbmrelid))
	{
		Assert(!relaosegrelid);
		ATExecSetTableSpace_Relation(relbmrelid, newTableSpace);
	}

	/* MPP-6929: metadata tracking */
	if ((Gp_role == GP_ROLE_DISPATCH) && MetaTrackValidKindNsp(rel->rd_rel))
		MetaTrackUpdObject(RelationRelationId,
						   RelationGetRelid(rel),
						   GetUserId(),
						   "ALTER", "SET TABLESPACE");

	/* Hold the lock until commit */
	relation_close(rel, NoLock);
}

/*
 * Copy data, block by block
 */
static void
copy_buffer_pool_data(Relation rel, SMgrRelation dst,
					  ForkNumber forkNum, bool istemp,
					  ItemPointer persistentTid, int64 persistentSerialNum,
					  bool useWal)
{
	SMgrRelation src;
	char	   *buf;
	Page		page;
	BlockNumber nblocks;
	BlockNumber blkno;

	MirroredBufferPoolBulkLoadInfo bulkLoadInfo;

	/*
	 * palloc the buffer so that it's MAXALIGN'd.  If it were just a local
	 * char[] array, the compiler might align it on any byte boundary, which
	 * can seriously hurt transfer speed to and from the kernel; not to
	 * mention possibly making log_newpage's accesses to the page header fail.
	 */
	buf = (char *) palloc(BLCKSZ);
	page = (Page) buf;

	nblocks = RelationGetNumberOfBlocks(rel);

	/* RelationGetNumberOfBlocks will certainly have opened rd_smgr */
	src = rel->rd_smgr;

	if (!useWal && forkNum == MAIN_FORKNUM)
	{
		MirroredBufferPool_BeginBulkLoad(
								&rel->rd_node,
								persistentTid,
								persistentSerialNum,
								&bulkLoadInfo);
	}
	else
	{
		if (Debug_persistent_print)
		{
			elog(Persistent_DebugPrintLevel(),
				 "copy_buffer_pool_data %u/%u/%u: not bypassing the WAL -- not using bulk load, persistent serial num " INT64_FORMAT ", TID %s",
				 rel->rd_node.spcNode,
				 rel->rd_node.dbNode,
				 rel->rd_node.relNode,
				 persistentSerialNum,
				 ItemPointerToString(persistentTid));
		}
		MemSet(&bulkLoadInfo, 0, sizeof(MirroredBufferPoolBulkLoadInfo));
	}
	
	for (blkno = 0; blkno < nblocks; blkno++)
	{
		/* If we got a cancel signal during the copy of the data, quit */
		CHECK_FOR_INTERRUPTS();

		smgrread(src, forkNum, blkno, buf);

		if (!PageIsVerified(page, blkno))
			ereport(ERROR,
					(errcode(ERRCODE_DATA_CORRUPTED),
					 errmsg("invalid page in block %u of relation %s",
							blkno, relpath(src->smgr_rnode, forkNum))));

		/* XLOG stuff */
		if (useWal)
		{
			log_newpage_relFileNode(&dst->smgr_rnode, forkNum, blkno, page, persistentTid,
						persistentSerialNum);
		}

		PageSetChecksumInplace(page, blkno);

		// -------- MirroredLock ----------
		LWLockAcquire(MirroredLock, LW_SHARED);
		
		/*
		 * Now write the page.	We say isTemp = true even if it's not a temp
		 * rel, because there's no need for smgr to schedule an fsync for this
		 * write; we'll do it ourselves below.
		 */
		smgrextend(dst, forkNum, blkno, buf, true);

		LWLockRelease(MirroredLock);
		// -------- MirroredLock ----------
	}

	pfree(buf);

	/*
	 * If the rel isn't temp, we must fsync it down to disk before it's safe
	 * to commit the transaction.  (For a temp rel we don't care since the rel
	 * will be uninteresting after a crash anyway.)
	 *
	 * It's obvious that we must do this when not WAL-logging the copy. It's
	 * less obvious that we have to do it even if we did WAL-log the copied
	 * pages. The reason is that since we're copying outside shared buffers, a
	 * CHECKPOINT occurring during the copy has no way to flush the previously
	 * written data to disk (indeed it won't know the new rel even exists).  A
	 * crash later on would replay WAL from the checkpoint, therefore it
	 * wouldn't replay our earlier WAL entries. If we do not fsync those pages
	 * here, they might still not be on disk when the crash occurs.
	 */
	
	// -------- MirroredLock ----------
	LWLockAcquire(MirroredLock, LW_SHARED);
	
	if (!istemp)
		smgrimmedsync(dst, forkNum);
	
	LWLockRelease(MirroredLock);
	// -------- MirroredLock ----------

	if (!useWal && forkNum == MAIN_FORKNUM)
	{
		bool mirrorDataLossOccurred;
	
		/*
		 * We may have to catch-up the mirror since bulk loading of data is
		 * ignored by resynchronize.
		 */
		while (true)
		{
			bool bulkLoadFinished;
	
			bulkLoadFinished = 
				MirroredBufferPool_EvaluateBulkLoadFinish(
												&bulkLoadInfo);
	
			if (bulkLoadFinished)
			{
				/*
				 * The flush was successful to the mirror (or the mirror is
				 * not configured).
				 *
				 * We have done a state-change from 'Bulk Load Create Pending'
				 * to 'Create Pending'.
				 */
				break;
			}
	
			/*
			 * Copy primary data to mirror and flush.
			 */
			MirroredBufferPool_CopyToMirror(
									&rel->rd_node,
									rel->rd_rel->relname.data,
									persistentTid,
									persistentSerialNum,
									bulkLoadInfo.mirrorDataLossTrackingState,
									bulkLoadInfo.mirrorDataLossTrackingSessionNum,
									nblocks,
									&mirrorDataLossOccurred);
		}
	}
	else
	{
		if (Debug_persistent_print)
		{
			elog(Persistent_DebugPrintLevel(),
				 "copy_buffer_pool_data %u/%u/%u: did not bypass the WAL -- did not use bulk load, persistent serial num " INT64_FORMAT ", TID %s",
				 rel->rd_node.spcNode,
				 rel->rd_node.dbNode,
				 rel->rd_node.relNode,
				 persistentSerialNum,
				 ItemPointerToString(persistentTid));
		}
	}
}

/*
 * ALTER TABLE ENABLE/DISABLE TRIGGER
 *
 * We just pass this off to trigger.c.
 */
static void
ATExecEnableDisableTrigger(Relation rel, char *trigname,
						   char fires_when, bool skip_system)
{
	EnableDisableTrigger(rel, trigname, fires_when, skip_system);

	/* MPP-6929: metadata tracking */
	if (Gp_role == GP_ROLE_DISPATCH && MetaTrackValidKindNsp(rel->rd_rel))
	{
		char	   *subtype;
		switch (fires_when)
		{
			case TRIGGER_FIRES_ON_ORIGIN:
				subtype = "ENABLE TRIGGER";
				break;
			case TRIGGER_FIRES_ALWAYS:
				subtype = "ENABLE ALWAYS TRIGGER";
				break;
			case TRIGGER_FIRES_ON_REPLICA:
				subtype = "ENABLE REPLICA TRIGGER";
				break;
			case TRIGGER_DISABLED:
				subtype = "DISBLE TRIGGER";
				break;
			default:
				subtype = "unknown trigger mode";
				break;
		}
		MetaTrackUpdObject(RelationRelationId,
						   RelationGetRelid(rel),
						   GetUserId(),
						   "ALTER", 
						   subtype);
	}
}

/*
 * ALTER TABLE ENABLE/DISABLE RULE
 *
 * We just pass this off to rewriteDefine.c.
 */
static void
ATExecEnableDisableRule(Relation rel, char *trigname,
						char fires_when)
{
	EnableDisableRule(rel, trigname, fires_when);
}

static void
inherit_parent(Relation parent_rel, Relation child_rel, bool is_partition, List *inhAttrNameList)
{
	Relation	catalogRelation;
	SysScanDesc scan;
	ScanKeyData key;
	HeapTuple	inheritsTuple;
	int32		inhseqno;
	List	   *children;

	/*
	 * Check for duplicates in the list of parents, and determine the highest
	 * inhseqno already present; we'll use the next one for the new parent.
	 * (Note: get RowExclusiveLock because we will write pg_inherits below.)
	 *
	 * Note: we do not reject the case where the child already inherits from
	 * the parent indirectly; CREATE TABLE doesn't reject comparable cases.
	 */
	catalogRelation = heap_open(InheritsRelationId, RowExclusiveLock);
	ScanKeyInit(&key,
				Anum_pg_inherits_inhrelid,
				BTEqualStrategyNumber, F_OIDEQ,
				ObjectIdGetDatum(RelationGetRelid(child_rel)));
	scan = systable_beginscan(catalogRelation, InheritsRelidSeqnoIndexId,
							  true, SnapshotNow, 1, &key);

	/* inhseqno sequences start at 1 */
	inhseqno = 0;
	while (HeapTupleIsValid(inheritsTuple = systable_getnext(scan)))
	{
		Form_pg_inherits inh = (Form_pg_inherits) GETSTRUCT(inheritsTuple);
		if (inh->inhparent == RelationGetRelid(parent_rel))
			ereport(ERROR,
					(errcode(ERRCODE_DUPLICATE_TABLE),
			 errmsg("relation \"%s\" would be inherited from more than once",
					RelationGetRelationName(parent_rel))));
		if (inh->inhseqno > inhseqno)
			inhseqno = inh->inhseqno;
	}
	systable_endscan(scan);

	/*
	 * Prevent circularity by seeing if proposed parent inherits from child.
	 * (In particular, this disallows making a rel inherit from itself.)
	 *
	 * This is not completely bulletproof because of race conditions: in
	 * multi-level inheritance trees, someone else could concurrently be
	 * making another inheritance link that closes the loop but does not join
	 * either of the rels we have locked.  Preventing that seems to require
	 * exclusive locks on the entire inheritance tree, which is a cure worse
	 * than the disease.  find_all_inheritors() will cope with circularity
	 * anyway, so don't sweat it too much.
	 */
	children = find_all_inheritors(RelationGetRelid(child_rel));

	if (list_member_oid(children, RelationGetRelid(parent_rel)))
		ereport(ERROR,
				(errcode(ERRCODE_DUPLICATE_TABLE),
				 errmsg("circular inheritance not allowed"),
				 errdetail("\"%s\" is already a child of \"%s\".",
						   RelationGetRelationName(parent_rel),
						   RelationGetRelationName(child_rel))));

	/* If parent has OIDs then child must have OIDs */
	if (parent_rel->rd_rel->relhasoids && !child_rel->rd_rel->relhasoids)
		ereport(ERROR,
				(errcode(ERRCODE_WRONG_OBJECT_TYPE),
				 errmsg("table \"%s\" without OIDs cannot inherit from table \"%s\" with OIDs",
						RelationGetRelationName(child_rel),
						RelationGetRelationName(parent_rel))));

	/* Match up the columns and bump attinhcount and attislocal */
	MergeAttributesIntoExisting(child_rel, parent_rel, inhAttrNameList, is_partition);

	/* Match up the constraints and bump coninhcount as needed */
	MergeConstraintsIntoExisting(child_rel, parent_rel);

	/*
	 * OK, it looks valid.	Make the catalog entries that show inheritance.
	 */
	StoreCatalogInheritance1(RelationGetRelid(child_rel),
							 RelationGetRelid(parent_rel),
							 inhseqno + 1,
							 catalogRelation, is_partition);

	/* Now we're done with pg_inherits */
	heap_close(catalogRelation, RowExclusiveLock);

}

/*
 * ALTER TABLE INHERIT
 *
 * Add a parent to the child's parents. This verifies that all the columns and
 * check constraints of the parent appear in the child and that they have the
 * same data types and expressions.
 */
static void
ATExecAddInherit(Relation child_rel, Node *node)
{
	Relation	parent_rel;
	bool		is_partition;
	RangeVar   *parent;
	List	   *inhAttrNameList = NIL;

	Assert(PointerIsValid(node));

	if (IsA(node, InheritPartitionCmd))
	{
		parent = ((InheritPartitionCmd *) node)->parent;
		is_partition = true;
	}
	else
	{
		parent = (RangeVar *) node;
		is_partition = false;
	}

	/*
	 * AccessShareLock on the parent is what's obtained during normal CREATE
	 * TABLE ... INHERITS ..., so should be enough here.
	 */
	parent_rel = heap_openrv(parent, AccessShareLock);

	/*
	 * Must be owner of both parent and child -- child was checked by
	 * ATSimplePermissions call in ATPrepCmd
	 */
	ATSimplePermissions(parent_rel, false);

	/* Permanent rels cannot inherit from temporary ones */
	if (!isTempNamespace(RelationGetNamespace(child_rel)) &&
		isTempNamespace(RelationGetNamespace(parent_rel)))
		ereport(ERROR,
				(errcode(ERRCODE_WRONG_OBJECT_TYPE),
				 errmsg("cannot inherit from temporary relation \"%s\"",
						RelationGetRelationName(parent_rel))));

	if (is_partition)
	{
		/* lookup all attrs */
		int attno;

		for (attno = 0; attno < parent_rel->rd_att->natts; attno++)
		{
			Form_pg_attribute	 attribute = parent_rel->rd_att->attrs[attno];
			char				*attributeName = NameStr(attribute->attname);

			/* MPP-5397: ignore dropped cols */
			if (!attribute->attisdropped)
				inhAttrNameList =
						lappend(inhAttrNameList,
								makeString(attributeName));
		}

	}
	inherit_parent(parent_rel, child_rel, is_partition, inhAttrNameList);

	/*
	 * Keep our lock on the parent relation until commit, unless we're
	 * doing partitioning, in which case the parent is sufficiently locked.
	 * We want to unlock here in case we're doing deep sub partitioning. We do
	 * not want to acquire too many locks since we're overflow the lock buffer.
	 * An exclusive lock on the parent table is sufficient to guard against
	 * concurrency issues.
	 */
	if (is_partition)
		heap_close(parent_rel, AccessShareLock);
	else
		heap_close(parent_rel, NoLock);

	/* MPP-6929: metadata tracking */
	if ((Gp_role == GP_ROLE_DISPATCH)
		&& MetaTrackValidKindNsp(child_rel->rd_rel))
		MetaTrackUpdObject(RelationRelationId,
						   RelationGetRelid(child_rel),
						   GetUserId(),
						   "ALTER", "INHERIT"
				);
}

/*
 * Obtain the source-text form of the constraint expression for a check
 * constraint, given its pg_constraint tuple
 */
static char *
decompile_conbin(HeapTuple contup, TupleDesc tupdesc)
{
	Form_pg_constraint con;
	bool		isnull;
	Datum		attr;
	Datum		expr;

	con = (Form_pg_constraint) GETSTRUCT(contup);
	attr = heap_getattr(contup, Anum_pg_constraint_conbin, tupdesc, &isnull);
	if (isnull)
		elog(ERROR, "null conbin for constraint %u", HeapTupleGetOid(contup));

	expr = DirectFunctionCall2(pg_get_expr, attr,
							   ObjectIdGetDatum(con->conrelid));
	return TextDatumGetCString(expr);
}

/*
 * Determine whether two check constraints are functionally equivalent
 *
 * The test we apply is to see whether they reverse-compile to the same
 * source string.  This insulates us from issues like whether attributes
 * have the same physical column numbers in parent and child relations.
 */
static bool
constraints_equivalent(HeapTuple a, HeapTuple b, TupleDesc tupleDesc)
{
	Form_pg_constraint acon = (Form_pg_constraint) GETSTRUCT(a);
	Form_pg_constraint bcon = (Form_pg_constraint) GETSTRUCT(b);

	if (acon->condeferrable != bcon->condeferrable ||
		acon->condeferred != bcon->condeferred ||
		strcmp(decompile_conbin(a, tupleDesc),
			   decompile_conbin(b, tupleDesc)) != 0)
		return false;
	else
		return true;
}

/*
 * Check columns in child table match up with columns in parent, and increment
 * their attinhcount.
 *
 * Called by ATExecAddInherit
 *
 * Currently all parent columns must be found in child. Missing columns are an
 * error.  One day we might consider creating new columns like CREATE TABLE
 * does.  However, that is widely unpopular --- in the common use case of
 * partitioned tables it's a foot-gun.
 *
 * The data type must match exactly. If the parent column is NOT NULL then
 * the child must be as well. Defaults are not compared, however.
 */
static void
MergeAttributesIntoExisting(Relation child_rel, Relation parent_rel, List *inhAttrNameList,
							bool is_partition)
{
	Relation	attrrel;
	AttrNumber	parent_attno;
	int			parent_natts;
	TupleDesc	tupleDesc;
	TupleConstr *constr;
	HeapTuple	tuple;
	ListCell	*attNameCell;

	attrrel = heap_open(AttributeRelationId, RowExclusiveLock);

	tupleDesc = RelationGetDescr(parent_rel);
	parent_natts = tupleDesc->natts;
	constr = tupleDesc->constr;

	/*
	 * If we have an inherited column list, ensure all named columns exist in
	 * parent and that the list excludes system columns.
	 */
	foreach( attNameCell, inhAttrNameList )
	{
		bool	columnDefined = false;
		char   *inhAttrName = strVal((Value *) lfirst(attNameCell));

		for (parent_attno = 1; parent_attno <= parent_natts && !columnDefined; parent_attno++)
		{
			char	*attributeName;
			Form_pg_attribute attribute = tupleDesc->attrs[parent_attno - 1];
			if (attribute->attisdropped)
				continue;
			attributeName = NameStr(attribute->attname);
			columnDefined = (strcmp(inhAttrName, attributeName) == 0);
		}

		if (!columnDefined)
			ereport(ERROR,
					(errcode(ERRCODE_UNDEFINED_COLUMN),
					errmsg("column \"%s\" does not exist in parent table \"%s\"",
							inhAttrName,
							RelationGetRelationName(parent_rel))));
	}

	for (parent_attno = 1; parent_attno <= parent_natts; parent_attno++)
	{
		Form_pg_attribute attribute = tupleDesc->attrs[parent_attno - 1];
		char	   *attributeName = NameStr(attribute->attname);

		/* Ignore dropped columns in the parent. */
		if (attribute->attisdropped)
			continue;

		/* Find same column in child (matching on column name). */
		tuple = SearchSysCacheCopyAttName(RelationGetRelid(child_rel),
										  attributeName);
		if (HeapTupleIsValid(tuple))
		{
			/* Check they are same type and typmod */
			Form_pg_attribute childatt = (Form_pg_attribute) GETSTRUCT(tuple);

			if (attribute->atttypid != childatt->atttypid ||
				attribute->atttypmod != childatt->atttypmod)
				ereport(ERROR,
						(errcode(ERRCODE_DATATYPE_MISMATCH),
						 errmsg("child table \"%s\" has different type for column \"%s\"",
								RelationGetRelationName(child_rel),
								attributeName)));

			if (attribute->attnotnull && !childatt->attnotnull)
				ereport(ERROR,
						(errcode(ERRCODE_DATATYPE_MISMATCH),
				errmsg("column \"%s\" in child table must be marked NOT NULL",
					   attributeName)));

			/*
			 * OK, bump the child column's inheritance count.  (If we fail
			 * later on, this change will just roll back.)
			 */
			childatt->attinhcount++;

			/*
			 * For locally-defined attributes, check to see if the attribute is
			 * named in the "fully-inherited" list.  If so, mark the child
			 * attribute as not locally defined.  (Default/standard behaviour
			 * is to leave the attribute locally defined.)
			 */
			if (childatt->attislocal)
			{
				/* never local when we're doing partitioning */
				if (is_partition)
					childatt->attislocal = false;
				else
				{
					foreach(attNameCell, inhAttrNameList)
					{
						char	*inhAttrName;
						
						inhAttrName = strVal((Value *) lfirst(attNameCell));
						if (strcmp(attributeName, inhAttrName) == 0)
						{
							childatt->attislocal = false;
							break;
						}
					}
				}
			}

			simple_heap_update(attrrel, &tuple->t_self, tuple);
			CatalogUpdateIndexes(attrrel, tuple);
			heap_freetuple(tuple);
		}
		else
		{
			ereport(ERROR,
					(errcode(ERRCODE_DATATYPE_MISMATCH),
					 errmsg("child table is missing column \"%s\"",
							attributeName)));
		}
	}

	heap_close(attrrel, RowExclusiveLock);
}

/*
 * Check constraints in child table match up with constraints in parent,
 * and increment their coninhcount.
 *
 * Called by ATExecAddInherit and exchange_part_inheritance
 *
 * Currently all constraints in parent must be present in the child. One day we
 * may consider adding new constraints like CREATE TABLE does. We may also want
 * to allow an optional flag on parent table constraints indicating they are
 * intended to ONLY apply to the master table, not to the children. That would
 * make it possible to ensure no records are mistakenly inserted into the
 * master in partitioned tables rather than the appropriate child.
 *
 * XXX This is O(N^2) which may be an issue with tables with hundreds of
 * constraints. As long as tables have more like 10 constraints it shouldn't be
 * a problem though. Even 100 constraints ought not be the end of the world.
 */
static void
MergeConstraintsIntoExisting(Relation child_rel, Relation parent_rel)
{
	Relation	catalog_relation;
	TupleDesc	tuple_desc;
	SysScanDesc parent_scan;
	ScanKeyData parent_key;
	HeapTuple	parent_tuple;

	catalog_relation = heap_open(ConstraintRelationId, RowExclusiveLock);
	tuple_desc = RelationGetDescr(catalog_relation);

	/* Outer loop scans through the parent's constraint definitions */
	ScanKeyInit(&parent_key,
				Anum_pg_constraint_conrelid,
				BTEqualStrategyNumber, F_OIDEQ,
				ObjectIdGetDatum(RelationGetRelid(parent_rel)));
	parent_scan = systable_beginscan(catalog_relation, ConstraintRelidIndexId,
									 true, SnapshotNow, 1, &parent_key);

	while (HeapTupleIsValid(parent_tuple = systable_getnext(parent_scan)))
	{
		Form_pg_constraint	parent_con = (Form_pg_constraint) GETSTRUCT(parent_tuple);
		SysScanDesc			child_scan;
		ScanKeyData			child_key;
		HeapTuple			child_tuple;
		bool				found = false;

		if (parent_con->contype != CONSTRAINT_CHECK)
			continue;

		/* Search for a child constraint matching this one */
		ScanKeyInit(&child_key,
					Anum_pg_constraint_conrelid,
					BTEqualStrategyNumber, F_OIDEQ,
					ObjectIdGetDatum(RelationGetRelid(child_rel)));
		child_scan = systable_beginscan(catalog_relation, ConstraintRelidIndexId,
										true, SnapshotNow, 1, &child_key);

		while (HeapTupleIsValid(child_tuple = systable_getnext(child_scan)))
		{
			Form_pg_constraint	child_con = (Form_pg_constraint) GETSTRUCT(child_tuple);
			HeapTuple child_copy;

			if (child_con->contype != CONSTRAINT_CHECK)
				continue;

			if (strcmp(NameStr(parent_con->conname),
					   NameStr(child_con->conname)) != 0)
				continue;

			if (!constraints_equivalent(parent_tuple, child_tuple, tuple_desc))
				ereport(ERROR,
						(errcode(ERRCODE_DATATYPE_MISMATCH),
						 errmsg("child table \"%s\" has different definition for check constraint \"%s\"",
								RelationGetRelationName(child_rel),
								NameStr(parent_con->conname))));

			/*
			 * OK, bump the child constraint's inheritance count.  (If we fail
			 * later on, this change will just roll back.)
			 */
			child_copy = heap_copytuple(child_tuple);
			child_con = (Form_pg_constraint) GETSTRUCT(child_copy);
			child_con->coninhcount++;
			simple_heap_update(catalog_relation, &child_copy->t_self, child_copy);
			CatalogUpdateIndexes(catalog_relation, child_copy);
			heap_freetuple(child_copy);

			found = true;
			break;
		}

		systable_endscan(child_scan);

		if (!found)
			ereport(ERROR,
					(errcode(ERRCODE_DATATYPE_MISMATCH),
					 errmsg("child table is missing constraint \"%s\"",
							NameStr(parent_con->conname))));
	}

	systable_endscan(parent_scan);
	heap_close(catalog_relation, RowExclusiveLock);
}

/*
 * ALTER TABLE NO INHERIT
 *
 * Drop a parent from the child's parents. This just adjusts the attinhcount
 * and attislocal of the columns and removes the pg_inherit and pg_depend
 * entries.
 *
 * If attinhcount goes to 0 then attislocal gets set to true. If it goes back
 * up attislocal stays true, which means if a child is ever removed from a
 * parent then its columns will never be automatically dropped which may
 * surprise. But at least we'll never surprise by dropping columns someone
 * isn't expecting to be dropped which would actually mean data loss.
 *
 * coninhcount and conislocal for inherited constraints are adjusted in
 * exactly the same way.
 */
static void
ATExecDropInherit(Relation rel, RangeVar *parent, bool is_partition)
{
	Relation	parent_rel;
	Relation	catalogRelation;
	SysScanDesc scan;
	ScanKeyData key[3];
	HeapTuple	inheritsTuple,
				attributeTuple,
				constraintTuple,
				depTuple;
	List	   *connames;
	bool		found = false;

	/*
	 * AccessShareLock on the parent is probably enough, seeing that DROP
	 * TABLE doesn't lock parent tables at all.  We need some lock since we'll
	 * be inspecting the parent's schema.
	 */
	parent_rel = heap_openrv(parent, AccessShareLock);

	/*
	 * We don't bother to check ownership of the parent table --- ownership of
	 * the child is presumed enough rights.
	 */

	/*
	 * Find and destroy the pg_inherits entry linking the two, or error out if
	 * there is none.
	 */
	catalogRelation = heap_open(InheritsRelationId, RowExclusiveLock);
	ScanKeyInit(&key[0],
				Anum_pg_inherits_inhrelid,
				BTEqualStrategyNumber, F_OIDEQ,
				ObjectIdGetDatum(RelationGetRelid(rel)));
	scan = systable_beginscan(catalogRelation, InheritsRelidSeqnoIndexId,
							  true, SnapshotNow, 1, key);

	while (HeapTupleIsValid(inheritsTuple = systable_getnext(scan)))
	{
		Oid			inhparent;

		inhparent = ((Form_pg_inherits) GETSTRUCT(inheritsTuple))->inhparent;
		if (inhparent == RelationGetRelid(parent_rel))
		{
			simple_heap_delete(catalogRelation, &inheritsTuple->t_self);
			found = true;
			break;
		}
	}

	systable_endscan(scan);
	heap_close(catalogRelation, RowExclusiveLock);

	if (!found)
		ereport(ERROR,
				(errcode(ERRCODE_UNDEFINED_TABLE),
				 errmsg("relation \"%s\" is not a parent of relation \"%s\"",
						RelationGetRelationName(parent_rel),
						RelationGetRelationName(rel))));

	/*
	 * Search through child columns looking for ones matching parent rel
	 */
	catalogRelation = heap_open(AttributeRelationId, RowExclusiveLock);
	ScanKeyInit(&key[0],
				Anum_pg_attribute_attrelid,
				BTEqualStrategyNumber, F_OIDEQ,
				ObjectIdGetDatum(RelationGetRelid(rel)));
	scan = systable_beginscan(catalogRelation, AttributeRelidNumIndexId,
							  true, SnapshotNow, 1, key);
	while (HeapTupleIsValid(attributeTuple = systable_getnext(scan)))
	{
		Form_pg_attribute att = (Form_pg_attribute) GETSTRUCT(attributeTuple);

		/* Ignore if dropped or not inherited */
		if (att->attisdropped)
			continue;
		if (att->attinhcount <= 0)
			continue;

		if (SearchSysCacheExistsAttName(RelationGetRelid(parent_rel),
										NameStr(att->attname)))
		{
			/* Decrement inhcount and possibly set islocal to true */
			HeapTuple	copyTuple = heap_copytuple(attributeTuple);
			Form_pg_attribute copy_att = (Form_pg_attribute) GETSTRUCT(copyTuple);

			copy_att->attinhcount--;
			if (copy_att->attinhcount == 0)
				copy_att->attislocal = true;

			simple_heap_update(catalogRelation, &copyTuple->t_self, copyTuple);
			CatalogUpdateIndexes(catalogRelation, copyTuple);
			heap_freetuple(copyTuple);
		}
	}
	systable_endscan(scan);
	heap_close(catalogRelation, RowExclusiveLock);

	/*
	 * Likewise, find inherited check constraints and disinherit them.
	 * To do this, we first need a list of the names of the parent's check
	 * constraints.  (We cheat a bit by only checking for name matches,
	 * assuming that the expressions will match.)
	 */
	catalogRelation = heap_open(ConstraintRelationId, RowExclusiveLock);
	ScanKeyInit(&key[0],
				Anum_pg_constraint_conrelid,
				BTEqualStrategyNumber, F_OIDEQ,
				ObjectIdGetDatum(RelationGetRelid(parent_rel)));
	scan = systable_beginscan(catalogRelation, ConstraintRelidIndexId,
							  true, SnapshotNow, 1, key);

	connames = NIL;

	while (HeapTupleIsValid(constraintTuple = systable_getnext(scan)))
	{
		Form_pg_constraint con = (Form_pg_constraint) GETSTRUCT(constraintTuple);

		if (con->contype == CONSTRAINT_CHECK)
			connames = lappend(connames, pstrdup(NameStr(con->conname)));
	}

	systable_endscan(scan);

	/* Now scan the child's constraints */
	ScanKeyInit(&key[0],
				Anum_pg_constraint_conrelid,
				BTEqualStrategyNumber, F_OIDEQ,
				ObjectIdGetDatum(RelationGetRelid(rel)));
	scan = systable_beginscan(catalogRelation, ConstraintRelidIndexId,
							  true, SnapshotNow, 1, key);

	while (HeapTupleIsValid(constraintTuple = systable_getnext(scan)))
	{
		Form_pg_constraint con = (Form_pg_constraint) GETSTRUCT(constraintTuple);
		bool	match;
		ListCell *lc;

		if (con->contype != CONSTRAINT_CHECK)
			continue;

		match = false;
		foreach (lc, connames)
		{
			if (strcmp(NameStr(con->conname), (char *) lfirst(lc)) == 0)
			{
				match = true;
				break;
			}
		}

		if (match)
		{
			/* Decrement inhcount and possibly set islocal to true */
			HeapTuple	copyTuple = heap_copytuple(constraintTuple);
			Form_pg_constraint copy_con = (Form_pg_constraint) GETSTRUCT(copyTuple);
			if (copy_con->coninhcount <= 0)		/* shouldn't happen */
				elog(ERROR, "relation %u has non-inherited constraint \"%s\"",
					 RelationGetRelid(rel), NameStr(copy_con->conname));

			copy_con->coninhcount--;
			if (copy_con->coninhcount == 0)
				copy_con->conislocal = true;

			simple_heap_update(catalogRelation, &copyTuple->t_self, copyTuple);
			CatalogUpdateIndexes(catalogRelation, copyTuple);
			heap_freetuple(copyTuple);
		}
	}

	systable_endscan(scan);
	heap_close(catalogRelation, RowExclusiveLock);

	/*
	 * Drop the dependency
	 *
	 * There's no convenient way to do this, so go trawling through pg_depend
	 */
	catalogRelation = heap_open(DependRelationId, RowExclusiveLock);

	ScanKeyInit(&key[0],
				Anum_pg_depend_classid,
				BTEqualStrategyNumber, F_OIDEQ,
				ObjectIdGetDatum(RelationRelationId));
	ScanKeyInit(&key[1],
				Anum_pg_depend_objid,
				BTEqualStrategyNumber, F_OIDEQ,
				ObjectIdGetDatum(RelationGetRelid(rel)));
	ScanKeyInit(&key[2],
				Anum_pg_depend_objsubid,
				BTEqualStrategyNumber, F_INT4EQ,
				Int32GetDatum(0));

	scan = systable_beginscan(catalogRelation, DependDependerIndexId, true,
							  SnapshotNow, 3, key);

	while (HeapTupleIsValid(depTuple = systable_getnext(scan)))
	{
		Form_pg_depend dep = (Form_pg_depend) GETSTRUCT(depTuple);

		if (dep->refclassid == RelationRelationId &&
			dep->refobjid == RelationGetRelid(parent_rel) &&
			dep->refobjsubid == 0 &&
			((dep->deptype == DEPENDENCY_NORMAL && !is_partition) ||
			 (dep->deptype == DEPENDENCY_AUTO && is_partition)))
		{
			simple_heap_delete(catalogRelation, &depTuple->t_self);
		}
	}

	systable_endscan(scan);
	heap_close(catalogRelation, RowExclusiveLock);

	/* keep our lock on the parent relation until commit */
	heap_close(parent_rel, NoLock);

	/* MPP-6929: metadata tracking */
	if ((Gp_role == GP_ROLE_DISPATCH)
		&& MetaTrackValidKindNsp(rel->rd_rel))
		MetaTrackUpdObject(RelationRelationId,
						   RelationGetRelid(rel),
						   GetUserId(),
						   "ALTER", "NO INHERIT"
				);
}

/*
 * deparse pg_class.reloptions into a list.
 */
static List *
reloptions_list(Oid relid)
{
	Datum		reloptions;
	HeapTuple	tuple;
	bool		isNull = true;
	List	   *opts = NIL;

	tuple = SearchSysCache1(RELOID,
							ObjectIdGetDatum(relid));
	if (!HeapTupleIsValid(tuple))
        elog(ERROR, "cache lookup failed for relation %u", relid);

    reloptions = SysCacheGetAttr(RELOID, tuple,
								 Anum_pg_class_reloptions,
								 &isNull);
    if (!isNull)
		opts = untransformRelOptions(reloptions);

	ReleaseSysCache(tuple);

	return opts;
}

/*
 * Update the pg_attribute entries of dropped columns in given relation,
 * as if they were of type int4.
 *
 * This is used by ALTER TABLE SET DISTRIBUTED BY, which swaps the
 * relation file with a newly constructed temp table. The temp table is
 * constructed with int4 columns standing in for the dropped columns,
 * and this function is used to update the original table's definition
 * to match that.
 */
static void
change_dropped_col_datatypes(Relation rel)
{
	Relation	catalogRelation;
	SysScanDesc scan;
	ScanKeyData key;
	HeapTuple	tuple;

	/*
	 * Loop through all dropped columns.
	 */
	catalogRelation = heap_open(AttributeRelationId, RowExclusiveLock);
	ScanKeyInit(&key,
				Anum_pg_attribute_attrelid,
				BTEqualStrategyNumber, F_OIDEQ,
				ObjectIdGetDatum(RelationGetRelid(rel)));
	scan = systable_beginscan(catalogRelation, AttributeRelidNumIndexId,
							  true, SnapshotNow, 1, &key);
	while (HeapTupleIsValid(tuple = systable_getnext(scan)))
	{
		Form_pg_attribute att = (Form_pg_attribute) GETSTRUCT(tuple);
		HeapTuple copyTuple;

		if (att->attisdropped)
		{
			Assert(att->attnum > 0 && att->attnum <= RelationGetNumberOfAttributes(rel));

			copyTuple = heap_copytuple(tuple);
			att = (Form_pg_attribute) GETSTRUCT(copyTuple);

			att->attlen = sizeof(int32);
			att->attndims = 0;
			att->atttypmod = -1;
			att->attbyval = true;
			att->attstorage = 'p';
			att->attalign = 'i';

			simple_heap_update(catalogRelation, &tuple->t_self, copyTuple);
			CatalogUpdateIndexes(catalogRelation, copyTuple);
		}
	}
	systable_endscan(scan);

	heap_close(catalogRelation, RowExclusiveLock);
}

/*
 * Build:
 *
 * CREATE TABLE pg_temp_<NNNN> AS SELECT * FROM rel
 *   DISTRIBUTED BY dist_clause
 */
static QueryDesc *
build_ctas_with_dist(Relation rel, List *dist_clause,
					 List *storage_opts, RangeVar **tmprv,
					 bool useExistingColumnAttributes)
{
	Query *q;
	SelectStmt *s = makeNode(SelectStmt);
	Node *n;
	RangeVar *from_tbl;
	List *rewritten;
	PlannedStmt *stmt;
	DestReceiver *dest;
	QueryDesc *queryDesc;
	RangeVar *tmprel = make_temp_table_name(rel, MyBackendId);
	TupleDesc	tupdesc;
	int			attno;
	bool		pre_built;

	tupdesc = RelationGetDescr(rel);

	for (attno = 0; attno < tupdesc->natts; attno++)
	{
		Form_pg_attribute att = tupdesc->attrs[attno];
		ResTarget  *t;

		t = makeNode(ResTarget);

		if (!att->attisdropped)
		{
			ColumnRef 		   *c;

			c = makeNode(ColumnRef);
			c->location = -1;
			c->fields = lappend(c->fields, makeString(pstrdup(get_namespace_name(RelationGetNamespace(rel)))));
			c->fields = lappend(c->fields, makeString(pstrdup(RelationGetRelationName(rel))));
			c->fields = lappend(c->fields, makeString(pstrdup(NameStr(att->attname))));
			t->val = (Node *) c;
		}
		else
		{
			/* Use a dummy NULL::int4 column to stand in for any dropped columns. */
			t->val = (Node *) makeConst(INT4OID, -1, sizeof(int32), (Datum) 0, true, true);
		}
		t->location = -1;

		s->targetList = lappend(s->targetList, t);
	}

	from_tbl = makeRangeVar(get_namespace_name(RelationGetNamespace(rel)),
							pstrdup(RelationGetRelationName(rel)), -1);
	from_tbl->inhOpt = INH_NO; /* MPP-5300: turn off inheritance -
								* Otherwise, the data from the child
								* tables is added to the parent!
								*/
	s->fromClause = list_make1(from_tbl);

	/* Handle tables with OIDS */
	if (rel->rd_rel->relhasoids)
		storage_opts = lappend(storage_opts, defWithOids(true));

	pre_built = prebuild_temp_table(rel, tmprel, dist_clause,
									storage_opts,
									(RelationIsAoRows(rel) ||
									 RelationIsAoCols(rel)),
									useExistingColumnAttributes);
	if (pre_built)
	{
		InsertStmt *i = makeNode(InsertStmt);

		i->relation = tmprel;
		i->selectStmt = (Node *)s;
		n = (Node *)i;
	}
	else
	{
		Oid tblspc = rel->rd_rel->reltablespace;

		s->intoClause = makeNode(IntoClause);
		s->intoClause->rel = tmprel;
		s->intoClause->options = storage_opts;
		s->intoClause->tableSpaceName = get_tablespace_name(tblspc);
		s->distributedBy = dist_clause;
		n = (Node *)s;
	}
	*tmprv = tmprel;

	q = parse_analyze((Node *) n, synthetic_sql, NULL, 0);

	AcquireRewriteLocks(q);

	/* Rewrite through rule system */
	rewritten = QueryRewrite(q);

	/* We don't expect more or less than one result query */
	Assert(list_length(rewritten) == 1);

	q = (Query *) linitial(rewritten);
	Assert(q->commandType == CMD_SELECT || q->commandType == CMD_INSERT);

	/* plan the query */
	stmt = planner(q, 0, NULL);

	/*
	 * Update snapshot command ID to ensure this query sees results of any
	 * previously executed queries.
	 */
	PushUpdatedSnapshot(GetActiveSnapshot());

	/* Create dest receiver for COPY OUT */
	dest = CreateDestReceiver(DestIntoRel);

	/* Create a QueryDesc requesting no output */
	queryDesc = CreateQueryDesc(stmt, pstrdup("(internal SELECT INTO query)"),
								GetActiveSnapshot(), InvalidSnapshot,
								dest, NULL, false);

	PopActiveSnapshot();

	return queryDesc;
}

static Datum
new_rel_opts(Relation rel, List *lwith)
{
	Datum newOptions = PointerGetDatum(NULL);
	bool make_heap = false;
	if (lwith && list_length(lwith))
	{
		ListCell *lc;

		/*
		 * See if user has specified appendonly = false. If so, we
		 * have no use for the existing reloptions
		 */
		foreach(lc, lwith)
		{
			DefElem *e = lfirst(lc);
			if (pg_strcasecmp(e->defname, "appendonly") == 0 &&
				pg_strcasecmp(defGetString(e), "false") == 0)
			{
				make_heap = true;
				break;
			}
		}
	}

	if (!make_heap)
	{
		/* Get the old reloptions */
		bool isnull;
		Oid relid = RelationGetRelid(rel);
		HeapTuple optsTuple;

		optsTuple = SearchSysCache1(RELOID,
									ObjectIdGetDatum(relid));
		if (!HeapTupleIsValid(optsTuple))
				elog(ERROR, "cache lookup failed for relation %u", relid);

		newOptions = SysCacheGetAttr(RELOID, optsTuple,
									 Anum_pg_class_reloptions, &isnull);

		/* take a copy since we're using it after ReleaseSysCache() */
		if (!isnull)
			newOptions = datumCopy(newOptions, false, -1);

		ReleaseSysCache(optsTuple);
	}

	/* Generate new proposed reloptions (text array) */
	newOptions = transformRelOptions(newOptions, lwith, false, false);

	return newOptions;
}

static RangeVar *
make_temp_table_name(Relation rel, BackendId id)
{
	char	   *nspname;
	char		tmpname[NAMEDATALEN];

	/* temporary enough */
	snprintf(tmpname, NAMEDATALEN, "pg_temp_%u_%i", RelationGetRelid(rel), id);
	nspname = get_namespace_name(RelationGetNamespace(rel));

	return makeRangeVar(nspname, pstrdup(tmpname), -1);
}

/*
 * If the table has dropped columns, we must create the table and
 * drop the columns before we can dispatch the select statement.
 * Return true if we do it, false if we do not. If we return false,
 * there are no dropped columns and we can do a SELECT INTO later.
 * If we need to do it, but fail, issue an error. (See make_type.)
 *
 * Specifically for build_ctas_with_dist.
 *
 * Note that the caller should guarantee that isTmpTableAo has
 * a value that matches 'opts'.
 */
static bool
prebuild_temp_table(Relation rel, RangeVar *tmpname, List *distro, List *opts,
					bool isTmpTableAo, bool useExistingColumnAttributes)
{
	bool need_rebuild = false;
	int attno = 0;
	TupleDesc tupdesc = RelationGetDescr(rel);

	/* 
	 * We cannot CTAS and do per column compression for AOCO tables so we need
	 * to CREATE and then INSERT.
	 */
	if (RelationIsAoCols(rel))
		need_rebuild = true;

	if (!need_rebuild)
	{
		for (attno = 0; attno < tupdesc->natts; attno++)
		{
			if (tupdesc->attrs[attno]->attisdropped)
			{
				need_rebuild = true;
				break;
			}
		}
	}

	/*
	 * If the new table is an AO table with indexes, always use
	 * Create Table + Insert Into. During Create Table phase,
	 * we determine whether to create the block directory
	 * depending on whether the original table has indexes. It is
	 * important to create the block directory to support the reindex
	 * later. See MPP-9545 for more info.
	 */
	if (isTmpTableAo &&
		rel->rd_rel->relhasindex)
		need_rebuild = true;

	if (need_rebuild)
	{
		CreateStmt *cs = makeNode(CreateStmt);
		Query *q;
		DestReceiver *dest = None_Receiver;
		List **col_encs = NULL;

		cs->relKind = RELKIND_RELATION;
		cs->distributedBy = distro;
		cs->relation = tmpname;
		cs->ownerid = rel->rd_rel->relowner;
		cs->tablespacename = get_tablespace_name(rel->rd_rel->reltablespace);
		cs->buildAoBlkdir = false;

		if (isTmpTableAo &&
			rel->rd_rel->relhasindex)
			cs->buildAoBlkdir = true;

		if (RelationIsAoCols(rel))
		{
			if (useExistingColumnAttributes)
			{
				/* 
				 * Need to remove table level compression settings for the
				 * AOCO case since they're set at the column level.
				 */
				ListCell *lc;

				foreach(lc, opts)
				{
					DefElem *de = lfirst(lc);

					if (de->defname &&
						(strcmp("compresstype", de->defname) == 0 ||
						 strcmp("compresslevel", de->defname) == 0 ||
						 strcmp("blocksize", de->defname) == 0))
						continue;
					else
						cs->options = lappend(cs->options, de);
				}
				col_encs = RelationGetUntransformedAttributeOptions(rel);
			}
			else
			{
				ListCell *lc;

				foreach(lc, opts)
				{
					DefElem *de = lfirst(lc);
					cs->options = lappend(cs->options, de);
				}
			}
		}
		else
			cs->options = opts;

		for (attno = 0; attno < tupdesc->natts; attno++)
		{
			ColumnDef *cd = makeNode(ColumnDef);
			TypeName *tname = NULL;
			Form_pg_attribute att = tupdesc->attrs[attno];

			cd->is_local = true;

			if (att->attisdropped)
			{
				/*
				 * Use dummy int4 columns to stand in for dropped columns.
				 * We cannot easily reconstruct the original layout, because
				 * we don't know what the original datatype was, and it might
				 * not even exist anymore. This means that the temp table is
				 * not binary-compatible with the old table. We will fix that
				 * by updating the catalogs of the original table, to match
				 * the temp table we build here, before swapping the relation
				 * files.
				 */
				tname = makeTypeNameFromOid(INT4OID, -1);
				cd->colname = pstrdup(NameStr(att->attname));
			}
			else
			{
				Type typ = typeidType(att->atttypid);
				Oid typnamespace = ((Form_pg_type) GETSTRUCT(typ))->typnamespace;
				char *nspname = get_namespace_name(typnamespace);
				int arno;
				char *typstr;
				int4 ndims = att->attndims;

				tname = makeNode(TypeName);

				if (!PointerIsValid(nspname))
					elog(ERROR, "could not lookup namespace %d", typnamespace);
				cd->colname = pstrdup(NameStr(att->attname));
				typstr = typeTypeName(typ);
				tname->names = list_make2(makeString(nspname),
										  makeString(typstr));
				ReleaseSysCache(typ);
				tname->typemod = att->atttypmod;

				/*
				 * If this is a built in array type, like _int4, then reduce
				 * the array dimensions by 1. This is an annoying postgres
				 * hack which I wish would go away.
				 */
				if (typstr && typstr[0] == '_' && ndims > 0)
					ndims--;

				for (arno = 0; arno < ndims; arno++)
					/* bound of -1 are fine because this has no effect on data */
					tname->arrayBounds = lappend(tname->arrayBounds,
												 makeInteger(-1));

				/* Per column encoding settings */
				if (col_encs)
					cd->encoding = col_encs[attno];
			}

			tname->location = -1;
			cd->typeName = tname;
			cs->tableElts = lappend(cs->tableElts, cd);
		}
		q = parse_analyze((Node *) cs, synthetic_sql, NULL, 0);
		ProcessUtility((Node *)q->utilityStmt,
					   synthetic_sql,
					   NULL,
					   false, /* not top level */
					   dest,
					   NULL);
		CommandCounterIncrement();
	}
	return need_rebuild;
}

/* Build a human readable tag for what we're doing */
static char *
make_distro_str(List *lwith, List *ldistro)
{
    char       *distro_str = "SET WITH DISTRIBUTED BY";

	if (lwith && ldistro)
		distro_str = "SET WITH DISTRIBUTED BY";
	else
	{
		if (lwith)
			distro_str = "SET WITH";
		else if (ldistro)
			distro_str = "SET DISTRIBUTED BY";
	}
	return pstrdup(distro_str); /* don't return a stack address */
}

/*
 * Check if distribution key compatible with unique index
 */
static void checkUniqueIndexCompatible(Relation rel, GpPolicy *pol)
{
	List *indexoidlist = RelationGetIndexList(rel);
	ListCell *indexoidscan = NULL;
	Bitmapset *polbm = NULL;
	int i = 0;

	if(pol == NULL || pol->nattrs == 0)
		return;

	for (i = 0; i < pol->nattrs; i++)
		polbm = bms_add_member(polbm, pol->attrs[i]);

	/* Loop over all indexes on the relation */
	foreach(indexoidscan, indexoidlist)
	{
		Oid			indexoid = lfirst_oid(indexoidscan);
		HeapTuple	indexTuple;
		Form_pg_index indexStruct;
		int			i;
		Bitmapset  *indbm = NULL;

		indexTuple = SearchSysCache1(INDEXRELID,
									 ObjectIdGetDatum(indexoid));
		if (!HeapTupleIsValid(indexTuple))
			elog(ERROR, "cache lookup failed for index %u", indexoid);
		indexStruct = (Form_pg_index) GETSTRUCT(indexTuple);

		/* If the index is not a unique key, skip the check */
		if (indexStruct->indisunique)
		{
			for (i = 0; i < indexStruct->indnatts; i++)
			{
				indbm = bms_add_member(indbm, indexStruct->indkey.values[i]);
			}

			if (!bms_is_subset(polbm, indbm))
			{
				ereport(ERROR,
						(errcode(ERRCODE_INVALID_PARAMETER_VALUE),
						 errmsg("UNIQUE INDEX and DISTRIBUTED BY definitions incompatible"),
						 errhint("the DISTRIBUTED BY columns must be equal to "
								 "or a left-subset of the UNIQUE INDEX columns.")));
			}

			bms_free(indbm);
		}

		ReleaseSysCache(indexTuple);
	}

	list_free(indexoidlist);
	bms_free(polbm);
}

/*
 * ALTER TABLE SET DISTRIBUTED BY
 *
 * set distribution policy for rel
 */
static void
ATExecSetDistributedBy(Relation rel, Node *node, AlterTableCmd *cmd)
{
	List 	   *lprime;
	List 	   *lwith, *ldistro;
	List	   *cols = NIL;
	ListCell   *lc;
	GpPolicy   *policy = NULL;
	QueryDesc  *queryDesc;
	RangeVar   *tmprv;
	Oid			tmprelid;
	Oid			tarrelid = RelationGetRelid(rel);
	List	   *oid_map = NIL;
	bool        rand_pol = false;
	bool        force_reorg = false;
	Datum		newOptions = PointerGetDatum(NULL);
	bool		change_policy = false;
	bool		is_ao = false;
	bool        is_aocs = false;
	char        relstorage = RELSTORAGE_HEAP;
	int         nattr; /* number of attributes */
	bool useExistingColumnAttributes = true;
	SetDistributionCmd *qe_data = NULL; 

	/* Permissions checks */
	if (!pg_class_ownercheck(RelationGetRelid(rel), GetUserId()))
		aclcheck_error(ACLCHECK_NOT_OWNER, ACL_KIND_CLASS,
					   RelationGetRelationName(rel));

	/* Can't ALTER TABLE SET system catalogs */
	if (IsSystemRelation(rel))
		ereport(ERROR,
			(errcode(ERRCODE_INSUFFICIENT_PRIVILEGE),
			errmsg("permission denied: \"%s\" is a system catalog", RelationGetRelationName(rel))));

	Assert(PointerIsValid(node));
	Assert(IsA(node, List));

	lprime = (List *)node;

	/* 
	 * First element is the WITH clause, second element is the actual
	 * distribution clause.
	 */
	lwith   = (List *)linitial(lprime);
	ldistro = (List *)lsecond(lprime);

	if (Gp_role == GP_ROLE_UTILITY)
		ereport(ERROR,
			(errcode(ERRCODE_FEATURE_NOT_SUPPORTED),
			 errmsg("SET DISTRIBUTED BY not supported in utility mode")));

	/* we only support fully distributed tables */
	if (Gp_role == GP_ROLE_DISPATCH)
	{
		if (rel->rd_cdbpolicy->ptype != POLICYTYPE_PARTITIONED)
			ereport(ERROR,
				(errcode(ERRCODE_FEATURE_NOT_SUPPORTED),
				 errmsg("%s not supported on non-distributed tables",
						ldistro ? "SET DISTRIBUTED BY" : "SET WITH")));
	}

	if (Gp_role == GP_ROLE_DISPATCH)
	{
		if (lwith)
		{
			bool		 seen_reorg = false;
			ListCell	*lc;
			char		*reorg_str = "reorganize";
			List		*nlist = NIL;

			/* remove the "REORGANIZE=true/false" from the WITH clause */
			foreach(lc, lwith)
			{
				DefElem	*def = lfirst(lc);

				if (pg_strcasecmp(reorg_str, def->defname) != 0)
				{
					/* MPP-7770: disable changing storage options for now */
					if (!gp_setwith_alter_storage)
						ereport(ERROR,
								(errcode(ERRCODE_FEATURE_NOT_SUPPORTED),
								 errmsg("option \"%s\" not supported",
								 		def->defname)));

					if (pg_strcasecmp(def->defname, "appendonly") == 0)
					{
						if (IsA(def->arg, String) && pg_strcasecmp(strVal(def->arg), "true") == 0)
						{
							is_ao = true;
							relstorage = RELSTORAGE_AOROWS;
						}
						else
							is_ao = false;
					}
					else if (pg_strcasecmp(def->defname, "orientation") == 0)
					{
						if (IsA(def->arg, String) && pg_strcasecmp(strVal(def->arg), "column") == 0)
						{
							is_aocs = true;
							relstorage = RELSTORAGE_AOCOLS;
						}
						else
						{
							if (!IsA(def->arg, String) || pg_strcasecmp(strVal(def->arg), "row") != 0)
								ereport(ERROR,
										(errcode(ERRCODE_INVALID_PARAMETER_VALUE),
										 errmsg("invalid orientation option"),
										 errhint("Valid orientation options are \"column\" or \"row\".")));
						}
					}
					else
					{
						useExistingColumnAttributes=false;
					}

					nlist = lappend(nlist, def);
				}
				else
				{
					/* have we been here before ? */
					if (seen_reorg)
						ereport(ERROR,
								(errcode(ERRCODE_INVALID_PARAMETER_VALUE),
								 errmsg("\"%s\" specified more than once",
								 		reorg_str)));

					seen_reorg = true;
					if (!def->arg)
						force_reorg = true;
					else
					{
						if (IsA(def->arg, String) && pg_strcasecmp("TRUE", strVal(def->arg)) == 0)
							force_reorg = true;
						else if (IsA(def->arg, String) && pg_strcasecmp("FALSE", strVal(def->arg)) == 0)
							force_reorg = false;
						else
							ereport(ERROR,
									(errcode(ERRCODE_INVALID_PARAMETER_VALUE),
									 errmsg("Invalid REORGANIZE option"),
									 errhint("Valid REORGANIZE options are \"true\" or \"false\".")));
					}
				}
			}

			if (is_aocs && !is_ao)
			{
				ereport(ERROR,
						(errcode(ERRCODE_INVALID_PARAMETER_VALUE),
						 errmsg("specified orientation requires appendonly")));
			}

			lwith = nlist;

			/*
			 * If there are other storage options, but REORGANIZE is not
			 * specified, then the storage must be re-org'd.  But if REORGANIZE
			 * was specified use that setting.
			 *
			 * If the user specified we not force a reorg but there are other
			 * WITH clause items, then we cannot honour what the user has
			 * requested.
			 */
			if (!seen_reorg && list_length(lwith))
				force_reorg = true;
			else if (seen_reorg && force_reorg == false && list_length(lwith))
				ereport(ERROR,
						(errcode(ERRCODE_INVALID_PARAMETER_VALUE),
						 errmsg("%s must be set to true when changing storage type",
						 		reorg_str)));

			newOptions = new_rel_opts(rel, lwith);

			/* ensure that the options parse */
			if (newOptions)
				(void) heap_reloptions(rel->rd_rel->relkind, newOptions, true);
		}
		else
		{
			newOptions = new_rel_opts(rel, NIL);
		}

		if (ldistro)
			change_policy = true;

		if (ldistro && linitial(ldistro) == NULL)
		{
			Insist(list_length(ldistro) == 1);

			rand_pol = true;

			if (!force_reorg)
			{
				if (rel->rd_cdbpolicy->nattrs == 0)
					ereport(WARNING,
							(errcode(ERRCODE_DUPLICATE_OBJECT),
							 errmsg("distribution policy of relation \"%s\" already set to DISTRIBUTED RANDOMLY",
									RelationGetRelationName(rel)),
							 errhint("Use ALTER TABLE \"%s\" SET WITH (REORGANIZE=TRUE) DISTRIBUTED RANDOMLY to force a random redistribution.",
									 RelationGetRelationName(rel))));
			}

			policy = createRandomDistribution();
			rel->rd_cdbpolicy = GpPolicyCopy(GetMemoryChunkContext(rel), policy);
			GpPolicyReplace(RelationGetRelid(rel), policy);

			/* only need to rebuild if have new storage options */
			if (!(DatumGetPointer(newOptions) || force_reorg))
			{
				/*
				 * caller expects ATExecSetDistributedBy() to close rel
				 * (see the non-random distribution case below for why.
				 */
				heap_close(rel, NoLock);
				lsecond(lprime) = makeNode(SetDistributionCmd); 
				goto l_distro_fini;
			}
		}
	}

	/*--
	 * Changing a table from random distribution to a specific distribution
	 * policy is the hard bit. For that, we must do the following:
	 *
	 * a) Ensure that the proposed policy is sensible
	 * b) Create a temporary table and reorganise data according to our desired
	 *    distribution policy. To do this, we build a Query node which express
	 *    the query:
	 *    CREATE TABLE tmp_tab_nam AS SELECT * FROM cur_table DISTRIBUTED BY (policy)
	 * c) Execute the query across all nodes
	 * d) Update our parse tree to include the details of the newly created
	 *    table
	 * e) Update the ownership of the temporary table
	 * f) Swap the relfilenodes of the existing table and the temporary table
	 * g) Update the policy on the QD to reflect the underlying data
	 * h) Drop the temporary table -- and with it, the old copy of the data
	 *--
	 */
	if (Gp_role == GP_ROLE_DISPATCH)
	{
		if (change_policy)
		{
			policy = palloc(sizeof(GpPolicy) + sizeof(policy->attrs[0]) * list_length(ldistro));
			policy->ptype = POLICYTYPE_PARTITIONED;
			policy->nattrs = 0;

			/* Step (a) */
			if (!rand_pol)
			{
				foreach(lc, ldistro)
				{
					char	   *colName = strVal((Value *)lfirst(lc));
					HeapTuple	tuple;
					AttrNumber	attnum;

					tuple = SearchSysCacheAttName(RelationGetRelid(rel), colName);

					if (!HeapTupleIsValid(tuple))
						ereport(ERROR,
								(errcode(ERRCODE_UNDEFINED_COLUMN),
								 errmsg("column \"%s\" of relation \"%s\" does not exist",
										colName,
										RelationGetRelationName(rel))));

					attnum = ((Form_pg_attribute) GETSTRUCT(tuple))->attnum;

					/* Prevent them from altering a system attribute */
					if (attnum <= 0)
						ereport(ERROR,
								(errcode(ERRCODE_FEATURE_NOT_SUPPORTED),
								 errmsg("cannot distribute by system column \"%s\"",
										colName)));

					policy->attrs[policy->nattrs++] = attnum;

					ReleaseSysCache(tuple);
					cols = lappend(cols, lfirst(lc));
				} /* end foreach */

				Assert(policy->nattrs > 0);

				/*
				 * See if the the old policy is the same as the new one but
				 * remember, we still might have to rebuild if there are new
				 * storage options.
				 */
				if (!DatumGetPointer(newOptions) && !force_reorg &&
					(policy->nattrs == rel->rd_cdbpolicy->nattrs))
				{
					int i;
					bool diff = false;

					for (i = 0; i < policy->nattrs; i++)
					{
						if (policy->attrs[i] != rel->rd_cdbpolicy->attrs[i])
						{
							diff = true;
							break;
						}
					}
					if (!diff)
					{
						/*
						 * This string length calculation relies on that we add
						 * a comma after each column entry except the last one,
						 * at which point the string should be NULL terminated
						 * instead.
						 */
						char *dist = palloc(list_length(ldistro) * (NAMEDATALEN + 1));

						dist[0] = '\0';

						foreach(lc, ldistro)
						{
							if (lc != list_head(ldistro))
								strcat(dist, ",");
							strcat(dist, strVal(lfirst(lc)));
						}
						ereport(WARNING,
							(errcode(ERRCODE_DUPLICATE_OBJECT),
							 errmsg("distribution policy of relation \"%s\" "
								"already set to (%s)",
								RelationGetRelationName(rel),
								dist),
							 errhint("Use ALTER TABLE \"%s\" "
								"SET WITH (REORGANIZE=TRUE) "
								"DISTRIBUTED BY (%s) "
								"to force redistribution",
								RelationGetRelationName(rel),
								dist)));
						heap_close(rel, NoLock);
						/* Tell QEs to do nothing */
						linitial(lprime) = NULL;
						lsecond(lprime) = makeNode(SetDistributionCmd); 

						return;
						/* don't goto l_distro_fini -- didn't do anything! */
					}
				}
			}

			checkUniqueIndexCompatible(rel, policy);
		}

		if (!ldistro)
			ldistro = make_dist_clause(rel);

		/*
		 * Force the use of legacy query optimizer, since PQO will not
		 * redistribute the tuples if the current and required distributions
		 * are both RANDOM even when reorganize is set to "true"
		 */
		bool saveOptimizerGucValue = optimizer;
		optimizer = false;

		if (saveOptimizerGucValue)
			ereport(LOG,
					(errmsg("ALTER SET DISTRIBUTED BY: falling back to legacy query optimizer to ensure re-distribution of tuples.")));

		GpPolicy *original_policy = NULL;

		if (force_reorg && !rand_pol)
		{
			/*
			 * since we force the reorg, we don't care about the original
			 * distribution policy of the source table hence, we can set the
			 * policy to random, which will force it to redistribute if the new
			 * distribution policy is partitioned, even the new partition policy
			 * is same as the original one, the query optimizer will generate
			 * redistribute plan.
			 */
			GpPolicy *random_policy = createRandomDistribution();

			original_policy = rel->rd_cdbpolicy;
			rel->rd_cdbpolicy = GpPolicyCopy(GetMemoryChunkContext(rel),
											 random_policy);
			GpPolicyReplace(RelationGetRelid(rel), random_policy);
		}

		/* Step (b) - build CTAS */
		queryDesc = build_ctas_with_dist(rel, ldistro,
						untransformRelOptions(newOptions),
						&tmprv,
						useExistingColumnAttributes);

		/* 
		 * We need to update our snapshot here to make sure we see all
		 * committed work. We have an exclusive lock on the table so no one
		 * will be able to access the table now.
		 */
		PushActiveSnapshot(GetLatestSnapshot());
	
		/* Step (c) - run on all nodes */
		ExecutorStart(queryDesc, 0);
		ExecutorRun(queryDesc, ForwardScanDirection, 0L);
		ExecutorEnd(queryDesc);
		FreeQueryDesc(queryDesc);

		/* Restore the old snapshot */
		PopActiveSnapshot();
		optimizer = saveOptimizerGucValue;

		CommandCounterIncrement(); /* see the effects of the command */

		if (original_policy)
		{
			rel->rd_cdbpolicy = original_policy;
			GpPolicyReplace(RelationGetRelid(rel), original_policy);
		}

		/*
		 * Step (d) - tell the seg nodes about the temporary relation. This
		 * involves stomping on the node we've been given
		 */
		qe_data = makeNode(SetDistributionCmd);
		qe_data->backendId = MyBackendId;
		qe_data->relids = list_make1_oid(tarrelid); 
	}
	else
	{
		int			backend_id;
		bool		reorg = false;
		ListCell   *lc;
		DefElem    *def;

		Assert(list_length(lprime) >= 2);

		lwith = linitial(lprime);
		qe_data = lsecond(lprime);

		/* Remove "reorganize" since we don't want it in reloptions of pg_class */	
		foreach(lc, lwith)
		{
			def = lfirst(lc);
			if (pg_strcasecmp(def->defname, "reorganize") == 0)
			{
				if (pg_strcasecmp(strVal(def->arg), "true") == 0)
					reorg = true;
				lwith = list_delete(lwith, def);
				break;
			}
		}

		/* Set to random distribution on master with no reorganisation */
		if (!reorg && qe_data->backendId == 0)
		{
			/* caller expects rel to be closed for this AT type */
			heap_close(rel, NoLock);
			goto l_distro_fini;			
		}

		if (!list_member_oid(qe_data->relids, tarrelid))
		{
			heap_close(rel, NoLock);
			goto l_distro_fini;			
		}

		backend_id = qe_data->backendId;
		tmprv = make_temp_table_name(rel, backend_id);
		oid_map = qe_data->indexOidMap;

		if (list_length(lprime) == 3)
		{
			Value *v = lthird(lprime);
			if (intVal(v) == 1)
			{
				is_ao = true;
				relstorage = RELSTORAGE_AOROWS;
			}
			else if (intVal(v) == 2)
			{
				is_ao = true;
				is_aocs = true;
				relstorage = RELSTORAGE_AOCOLS;
			}
			else
			{
				is_ao = false;
				relstorage = RELSTORAGE_HEAP;
			}
		}

		newOptions = new_rel_opts(rel, lwith);
	}

	/*
	 * Step (e) - Correct ownership on temporary table:
	 *   necessary so that the toast tables/indices have the correct
	 *   owner after we swap them.
	 *
	 * Note: ATExecChangeOwner does NOT dispatch, so this does not
	 * belong in the dispatch block above (MPP-9663).
	 */
	ATExecChangeOwner(RangeVarGetRelid(tmprv, false),
					  rel->rd_rel->relowner, true);
	CommandCounterIncrement(); /* see the effects of the command */

	/*
	 * Update pg_attribute for dropped columns. The temp table we built
	 * uses int4 to stand in for any dropped columns, so we need to update
	 * the original table's definition to match the new contents.
	 */
	change_dropped_col_datatypes(rel);

	/*
	 * Step (f) - swap relfilenodes and MORE !!!
	 *
	 * Just lookup the Oid and pass it to swap_relation_files(). To do
	 * this we must close the rel, since it needs to be forgotten by
	 * the cache, we keep the lock though. ATRewriteCatalogs() knows
	 * that we've closed the relation here.
	 */
	nattr = RelationGetNumberOfAttributes(rel);
	heap_close(rel, NoLock);
	rel = NULL;
	tmprelid = RangeVarGetRelid(tmprv, false);
	swap_relation_files(tarrelid, tmprelid, RecentXmin, false);

	if (DatumGetPointer(newOptions))
	{
		Datum		repl_val[Natts_pg_class];
		bool		repl_null[Natts_pg_class];
		bool		repl_repl[Natts_pg_class];
		HeapTuple	newOptsTuple;
		HeapTuple	tuple;
		Relation	relationRelation;

		/*
		 * All we need do here is update the pg_class row; the new
		 * options will be propagated into relcaches during
		 * post-commit cache inval.
		 */
		MemSet(repl_val, 0, sizeof(repl_val));
		MemSet(repl_null, false, sizeof(repl_null));
		MemSet(repl_repl, false, sizeof(repl_repl));

		if (newOptions != (Datum) 0)
			repl_val[Anum_pg_class_reloptions - 1] = newOptions;
		else
			repl_null[Anum_pg_class_reloptions - 1] = true;

		repl_repl[Anum_pg_class_reloptions - 1] = true;

		relationRelation = heap_open(RelationRelationId, RowExclusiveLock);
		tuple = SearchSysCache(RELOID,
							   ObjectIdGetDatum(tarrelid),
							   0, 0, 0);

		Insist(HeapTupleIsValid(tuple));
		newOptsTuple = heap_modify_tuple(tuple, RelationGetDescr(relationRelation),
										 repl_val, repl_null, repl_repl);

		simple_heap_update(relationRelation, &tuple->t_self, newOptsTuple);
		CatalogUpdateIndexes(relationRelation, newOptsTuple);

		heap_freetuple(newOptsTuple);

		ReleaseSysCache(tuple);

		heap_close(relationRelation, RowExclusiveLock);

		/*
		 * Increment cmd counter to make updates visible; this is
		 * needed because the same tuple has to be updated again
		 */
		CommandCounterIncrement();
	}

	if (gp_setwith_alter_storage)
	{
		RemoveAttributeEncodingsByRelid(tarrelid);
		cloneAttributeEncoding(tmprelid, tarrelid, nattr);
	}

	/* now, reindex */
	reindex_relation(tarrelid, false);

	/* Step (g) */
	if (Gp_role == GP_ROLE_DISPATCH)
	{
		if (change_policy)
			GpPolicyReplace(tarrelid, policy);

		qe_data->indexOidMap = oid_map;

		linitial(lprime) = lwith;
		lsecond(lprime) = qe_data;
		lprime = lappend(lprime, makeInteger(is_ao ? (is_aocs ? 2 : 1) : 0));
	}

	/* Step (h) Drop the table */
	{
		ObjectAddress object;
		object.classId = RelationRelationId;
		object.objectId = tmprelid;
		object.objectSubId = 0;

		performDeletion(&object, DROP_RESTRICT);
	}

l_distro_fini:

	/* MPP-6929: metadata tracking */
	if (Gp_role == GP_ROLE_DISPATCH)
	{
		char *distro_str = make_distro_str(lwith, ldistro);
		/* don't check relkind - must be a table */
		MetaTrackUpdObject(RelationRelationId, tarrelid, GetUserId(), "ALTER",
						   distro_str);
	}
}


/*
 * rel could be a toast table, toast table index or index on a
 * table. Get that table's OID.
 */
static Oid
rel_get_table_oid(Relation rel)
{
	Oid toid = RelationGetRelid(rel);
	Relation thisrel = NULL;

	if (rel->rd_rel->relkind == RELKIND_INDEX)
	{
		HeapTuple	indexTuple;
		Form_pg_index indexStruct;

		indexTuple = SearchSysCache1(INDEXRELID,
									 ObjectIdGetDatum(toid));
		if (!HeapTupleIsValid(indexTuple))
			elog(ERROR, "cache lookup failure: cannot find pg_index entry for OID %u",
				 toid);
		indexStruct = (Form_pg_index) GETSTRUCT(indexTuple);

		toid = indexStruct->indrelid;

		ReleaseSysCache(indexTuple);

		thisrel = relation_open(toid, NoLock);
		toid = rel_get_table_oid(thisrel); /* **RECURSIVE** */
		relation_close(thisrel, NoLock);

		return toid;
	}
	else if (rel->rd_rel->relkind == RELKIND_AOSEGMENTS ||
			 rel->rd_rel->relkind == RELKIND_AOBLOCKDIR ||
			 rel->rd_rel->relkind == RELKIND_AOVISIMAP ||
			 rel->rd_rel->relkind == RELKIND_TOASTVALUE)
	{
		/* use pg_depend to find parent */
		Relation	deprel;
		HeapTuple	tup;
		ScanKeyData scankey[2];
		SysScanDesc sscan;

		deprel = heap_open(DependRelationId, AccessShareLock);

		/* SELECT * FROM pg_depend WHERE classid = :1 AND objid = :2 */
		ScanKeyInit(&scankey[0],
					Anum_pg_depend_classid,
					BTEqualStrategyNumber, F_OIDEQ,
					ObjectIdGetDatum(RelationRelationId));
		ScanKeyInit(&scankey[1],
					Anum_pg_depend_objid,
					BTEqualStrategyNumber, F_OIDEQ,
					ObjectIdGetDatum(toid));

		sscan = systable_beginscan(deprel, DependDependerIndexId, true,
								   SnapshotNow, 2, scankey);

		while (HeapTupleIsValid(tup = systable_getnext(sscan)))
		{
			Form_pg_depend foundDep = (Form_pg_depend) GETSTRUCT(tup);

			if (foundDep->deptype == DEPENDENCY_INTERNAL)
			{
				toid = foundDep->refobjid;
				break;
			}
		}
		systable_endscan(sscan);
		heap_close(deprel, AccessShareLock);
	}
	return toid;
}

/*
 * partition children, toast tables and indexes, and indexes on partition
 * children do not long lived locks because the lock on the partition master
 * protects us.
 */
bool
rel_needs_long_lock(Oid relid)
{
	bool needs_lock = true;
	Relation rel = relation_open(relid, NoLock);

	relid = rel_get_table_oid(rel);

	relation_close(rel, NoLock);

	if (Gp_role == GP_ROLE_DISPATCH)
		needs_lock = !rel_is_child_partition(relid);
	else
	{
		Relation inhrel;
		ScanKeyData scankey[2];
		SysScanDesc sscan;

		ScanKeyInit(&scankey[0],
					Anum_pg_inherits_inhrelid,
					BTEqualStrategyNumber, F_OIDEQ,
					ObjectIdGetDatum(relid));
		ScanKeyInit(&scankey[1],
					Anum_pg_inherits_inhseqno,
					BTEqualStrategyNumber, F_INT4EQ,
					Int32GetDatum(1));

		inhrel = heap_open(InheritsRelationId, AccessShareLock);

		sscan = systable_beginscan(inhrel, InheritsRelidSeqnoIndexId,
								   true, SnapshotNow, 2, scankey);

		if (systable_getnext(sscan))
			needs_lock = false;

		systable_endscan(sscan);
		heap_close(inhrel, AccessShareLock);
	}
	return needs_lock;
}


/*
 * ALTER TABLE ... ADD PARTITION
 *
 */

static 	AlterPartitionId *
wack_pid_relname(AlterPartitionId 		 *pid,
				 PartitionNode  		**ppNode,
				 Relation 				  rel,
				 PgPartRule 			**ppar_prule,
				 char 					**plrelname,
				 char 					 *lRelNameBuf)
{
	AlterPartitionId 	*locPid = pid;	/* local pid if IDRule */

	if (!pid)
		return NULL;

	if (AT_AP_IDRule == locPid->idtype)
	{
		List 		*l1		   = (List *)pid->partiddef;
		ListCell 	*lc;
		PgPartRule 	*par_prule = NULL;

		lc = list_head(l1);
		*ppar_prule = (PgPartRule*) lfirst(lc);

		par_prule = *ppar_prule;

		*plrelname = par_prule->relname;

		if (par_prule && par_prule->topRule && par_prule->topRule->children)
			*ppNode = par_prule->topRule->children;

		lc = lnext(lc);

		locPid = (AlterPartitionId *)lfirst(lc);

		Assert(locPid);
	}
	else
	{
		*ppNode = RelationBuildPartitionDesc(rel, false);

		snprintf(lRelNameBuf, (NAMEDATALEN*2),
					 "relation \"%s\"",
					 RelationGetRelationName(rel));
		*plrelname = lRelNameBuf;
	}

	return locPid;
}

static void
ATPExecPartAdd(AlteredTableInfo *tab,
			   Relation rel,
               AlterPartitionCmd *pc,
			   AlterTableType att)
{
	AlterPartitionId 	*pid 		= (AlterPartitionId *)pc->partid;
	PgPartRule   		*prule 		= NULL;
	PartitionNode  		*pNode 		= NULL;
	char           		*parTypName = NULL;
	char			 	 namBuf[NAMEDATALEN];
	AlterPartitionId 	*locPid 	= NULL;	/* local pid if IDRule */
	PgPartRule* 		 par_prule 	= NULL;	/* prule for parent if IDRule */
	char 		 		 lRelNameBuf[(NAMEDATALEN*2)];
	char 				*lrelname   = NULL;
	Node 				*pSubSpec 	= NULL;
	bool				 is_split = false;
	bool				 bSetTemplate = (att == AT_PartSetTemplate);
	PartitionElem *pelem;
	List	   *colencs = NIL;

	/* This whole function is QD only. */
	if (Gp_role != GP_ROLE_DISPATCH)
		return;

	if (att == AT_PartAddForSplit)
	{
		is_split = true;
		colencs = (List *) pc->arg2;
	}
	pelem = (PartitionElem *) pc->arg1;

	locPid =
			wack_pid_relname(pid,
							 &pNode,
							 rel,
							 &par_prule,
							 &lrelname,
							 lRelNameBuf);

	if (!pNode)
		ereport(ERROR,
				(errcode(ERRCODE_UNDEFINED_OBJECT),
				 errmsg("%s is not partitioned", lrelname)));

	switch (pNode->part->parkind)
	{
		case 'r': /* range */
			parTypName = "RANGE";
			break;
		case 'l': /* list */
			parTypName = "LIST";
			break;
		default:
			elog(ERROR, "unrecognized partitioning kind '%c'",
				 pNode->part->parkind);
			Assert(false);
			break;
	} /* end switch */


	if (locPid->idtype == AT_AP_IDName)
		snprintf(namBuf, sizeof(namBuf), " \"%s\"", strVal(locPid->partiddef));
	else
		namBuf[0] = '\0';

	/* partition must have a valid name */
	if ((locPid->idtype != AT_AP_IDName)
		&& (locPid->idtype != AT_AP_IDNone))
		ereport(ERROR,
				(errcode(ERRCODE_INVALID_TABLE_DEFINITION),
				 errmsg("cannot ADD partition%s to %s by rank or value",
						namBuf,
						lrelname),
					 errhint("use a named partition")));

	/* don't check if splitting or setting a subpartition template */
	if (!is_split && !bSetTemplate)
	{
		/* We complain if partition already exists, so prule should be NULL */
		prule = get_part_rule(rel, pid, true, false, NULL, false);
	}

	if (!prule)
	{
		bool isDefault = pelem->isDefault;

		/* DEFAULT checks */
		if (!isDefault && (pNode->default_part) &&
			!is_split && !bSetTemplate) /* MPP-6093: ok to reset template */
			ereport(ERROR,
				(errcode(ERRCODE_INVALID_TABLE_DEFINITION),
				 errmsg("cannot add %s partition%s to "
						"%s with DEFAULT partition \"%s\"",
						parTypName,
						namBuf,
						lrelname,
						pNode->default_part->parname),
				 errhint("need to SPLIT partition \"%s\"",
						 pNode->default_part->parname)));

		if (isDefault && !is_split)
		{
			/* MPP-6093: ok to reset template */
			if (pNode->default_part && !bSetTemplate)
				ereport(ERROR,
						(errcode(ERRCODE_DUPLICATE_OBJECT),
						 errmsg("DEFAULT partition \"%s\" for "
								"%s already exists",
								pNode->default_part->parname,
								lrelname)));

			/* XXX XXX: move this check to gram.y ? */
			if (pelem && pelem->boundSpec)
				ereport(ERROR,
						(errcode(ERRCODE_INVALID_TABLE_DEFINITION),
						 errmsg("invalid use of boundary specification "
								"for DEFAULT partition%s of %s",
								namBuf,
								lrelname)));
		}

		/* Do the real work for add ... */

		if ('r' == pNode->part->parkind)
		{
			pSubSpec =
			atpxPartAddList(rel, is_split, colencs, pNode,
							(locPid->idtype == AT_AP_IDName) ?
							strVal(locPid->partiddef) : NULL, /* partition name */
							isDefault, pelem,
							PARTTYP_RANGE,
							par_prule,
							lrelname,
							bSetTemplate,
							rel->rd_rel->relowner);
		}
		else if ('l' == pNode->part->parkind)
		{
			pSubSpec =
			atpxPartAddList(rel, is_split, colencs, pNode,
							(locPid->idtype == AT_AP_IDName) ?
							strVal(locPid->partiddef) : NULL, /* partition name */
							isDefault, pelem,
							PARTTYP_LIST,
							par_prule,
							lrelname,
							bSetTemplate,
							rel->rd_rel->relowner);
		}

	}

	/* MPP-6929: metadata tracking */
	if (!is_split && !bSetTemplate)
		MetaTrackUpdObject(RelationRelationId,
						   RelationGetRelid(rel),
						   GetUserId(),
						   "PARTITION", "ADD"
				);

} /* end ATPExecPartAdd */


/*
 * Add partition hierarchy to catalogs.
 *
 * parts is a list, with a partitioning rule and potentially sub-partitions.
 */
static void
ATExecPartAddInternal(Relation rel, Node *def)
{
	PartitionBy *part = (PartitionBy *)def;
	add_part_to_catalog(RelationGetRelid(rel), part, false);
}


/* ALTER TABLE ... ALTER PARTITION */
static void
ATPExecPartAlter(List **wqueue, AlteredTableInfo *tab, Relation rel,
                 AlterPartitionCmd *pc)
{
	AlterPartitionId 	*pid		   = (AlterPartitionId *)pc->partid;
	AlterTableCmd 		*atc		   = (AlterTableCmd *)pc->arg1;
	PgPartRule   		*prule		   = NULL;
	List 				*pidlst		   = NIL;
	AlterPartitionId 	*pid2		   = makeNode(AlterPartitionId);
	AlterPartitionCmd 	*pc2		   = NULL;
	bool				 bPartitionCmd = true;	/* true if a "partition" cmd */
	Relation			 rel2		   = rel;
	bool				prepCmd		= false;	/* true if the sub command of ALTER PARTITION is a SPLIT PARTITION */

	while (1)
	{
		pidlst = lappend(pidlst, pid);

		if (atc->subtype != AT_PartAlter)
			break;
		pc2 = (AlterPartitionCmd *)atc->def;
		pid = (AlterPartitionId *)pc2->partid;
		atc = (AlterTableCmd *)pc2->arg1;
	}

	/* let split, exchange through */
	if (!(atc->subtype == AT_PartExchange ||
		  atc->subtype == AT_PartSplit ||
		  atc->subtype == AT_SetDistributedBy) &&
		Gp_role != GP_ROLE_DISPATCH)
		return;

	switch (atc->subtype)
	{
		case AT_PartSplit:				/* Split */
		{
			prepCmd = true; /* if sub-command is split partition then it will require some preprocessing */
		}
		case AT_PartAdd:				/* Add */
		case AT_PartAddForSplit:		/* Add, as part of a split */
		case AT_PartDrop:				/* Drop */
		case AT_PartSetTemplate:		/* Set Subpartition Template */
				if (!gp_allow_non_uniform_partitioning_ddl)
				{
					ereport(ERROR,
						   (errcode(ERRCODE_FEATURE_NOT_SUPPORTED),
							errmsg("Cannot modify multi-level partitioned table to have non-uniform partitioning hierarchy.")));
				}
				break;
				/* XXX XXX: treat set subpartition template special:

				need to pass the pNode to ATPExecPartSetTemplate and bypass
				ATExecCmd ...

				*/
		case AT_PartRename:	 			/* Rename */
		case AT_PartExchange:			/* Exchange */
		case AT_PartTruncate:			/* Truncate */
				break;

		/* Next, list of ALTER TABLE commands applicable to a child table */
		case AT_SetTableSpace:			/* Set Tablespace */
		case AT_SetDistributedBy:	/* SET DISTRIBUTED BY */
				bPartitionCmd = false;
				break;
		default:
			ereport(ERROR,
					(errcode(ERRCODE_FEATURE_NOT_SUPPORTED),
					 errmsg("cannot ALTER PARTITION for relation \"%s\"",
							RelationGetRelationName(rel))));
	}

	if (Gp_role == GP_ROLE_DISPATCH)
	{
		pid2->idtype = AT_AP_IDList;
		pid2->partiddef = (Node *)pidlst;
		pid2->location  = -1;

		prule = get_part_rule(rel, pid2, true, true, NULL, false);

		if (!prule)
			ereport(ERROR,
					(errcode(ERRCODE_FEATURE_NOT_SUPPORTED),
					 errmsg("cannot ALTER PARTITION for relation \"%s\"",
							RelationGetRelationName(rel))));
		if (bPartitionCmd)
		{
			/* build the IDRule for the nested ALTER PARTITION cmd ... */
			Assert(IsA(atc->def, AlterPartitionCmd));

			pc2 = (AlterPartitionCmd *)atc->def;
			pid = (AlterPartitionId *)pc2->partid;

			pid2->idtype = AT_AP_IDRule;
			pid2->partiddef = (Node *)list_make2((Node *)prule, pid);
			pid2->location  = -1;

			pc2->partid = (Node *)pid2;

			if (prepCmd) /* Prep the split partition sub-command */
			{
				PgPartRule			*prule1	= NULL;
				bool is_at = true;
				prule1 = get_part_rule(rel, pid2, true, true, NULL, false);

				if (linitial((List *)pc2->arg1)) /* Check if the SPLIT PARTITION command has an AT clause */
					is_at = false;

				prepSplitCmd(rel, prule1, is_at);
			}
		}
		else /* treat as a table */
		{
			/* Update PID for use on QEs */
			pid2->idtype = AT_AP_IDRule;
			pid2->partiddef = (Node *)list_make2((Node *)prule, pid);
			pid2->location  = -1;
			pc->partid = (Node *)pid2;

			/* get the child table relid */
			rel2 = heap_open(prule->topRule->parchildrelid,
							 AccessExclusiveLock);

			/* MPP-5524: check if can change distribution policy */
			if (atc->subtype == AT_SetDistributedBy)
			{
				List *dist_cnames = NIL;
				Assert(IsA(atc->def, List));

				dist_cnames = lsecond((List*)atc->def);

				/*	might be null if no policy set, e.g. just a change
				 *	of storage options...
				 */
				if (dist_cnames)
				{
					Assert(IsA(dist_cnames, List));

					if (! can_implement_dist_on_part(rel, dist_cnames) )
						ereport(ERROR,
								(errcode(ERRCODE_FEATURE_NOT_SUPPORTED),
								 errmsg("cannot ALTER PARTITION ... SET "
										"DISTRIBUTED BY for %s",
										prule->relname),
										errhint("distribution policy of "
												"partition must match parent")
										));
				}

			}

			/*
			 * Give the notice first, because it looks weird if it
			 * comes after a failure message
			 */
			ereport(NOTICE,
					(errmsg("altering table \"%s\" "
							"(%s)",
							RelationGetRelationName(rel2),
							prule->relname)));
		}
	}
	else if (Gp_role == GP_ROLE_EXECUTE && atc->subtype == AT_SetDistributedBy)
	{
		pid = (AlterPartitionId *)pc->partid;
		Assert(IsA(pid->partiddef, List));
		prule = (PgPartRule *)linitial((List *)pid->partiddef);
		/* get the child table relid */
		rel2 = heap_open(prule->topRule->parchildrelid,
						 AccessExclusiveLock);
		bPartitionCmd = false;
	}

	/* execute the command */
	ATExecCmd(wqueue, tab, rel2, atc);

	if (!bPartitionCmd)
	{
		/* NOTE: for the case of Set Distro,
		 * ATExecSetDistributedBy rebuilds the relation, so rel2
		 * is already gone!
		 */
		if (atc->subtype != AT_SetDistributedBy)
			heap_close(rel2, NoLock);
	}

	/* MPP-6929: metadata tracking - don't track this! */

} /* end ATPExecPartAlter */


/* ALTER TABLE ... DROP PARTITION */

static void
ATPExecPartDrop(Relation rel,
                AlterPartitionCmd *pc)
{
	AlterPartitionId 	*pid 		 = (AlterPartitionId *)pc->partid;
	PgPartRule   		*prule 		 = NULL;
	PartitionNode  		*pNode  	 = NULL;
	DropStmt 			*ds 		 = (DropStmt *)pc->arg1;
	bool 				 bCheckMaybe = !(ds->missing_ok);
	AlterPartitionId 	*locPid 	 = pid;  /* local pid if IDRule */
	PgPartRule* 		 par_prule 	 = NULL; /* prule for parent if IDRule */
	char 		 		 lRelNameBuf[(NAMEDATALEN*2)];
	char 				*lrelname	= NULL;
	bool 				 bForceDrop	= false;

	if (Gp_role != GP_ROLE_DISPATCH)
		return;

	if (pc->arg2 &&
		IsA(pc->arg2, AlterPartitionCmd))
	{
		/* NOTE: Ugh, I hate this hack.  Normally, PartDrop has a null
		 * pc->arg2 (the DropStmt is on arg1).  However, for SPLIT, we
		 * have the case where we may need to DROP that last partition
		 * of a table, which in only ok because we will re-ADD two
		 * partitions to replace it.  So allow bForceDrop only for
		 * this case.  We need a better way to decorate the ALTER cmd
		 * structs to annotate these special cases.
		 */
		bForceDrop = true;
	}

	/* missing partition id only ok for range partitions -- just get
	 * first one */

	locPid =
			wack_pid_relname(pid,
							 &pNode,
							 rel,
							 &par_prule,
							 &lrelname,
							 lRelNameBuf);

	if (AT_AP_IDNone == locPid->idtype)
	{
		if (pNode && pNode->part && (pNode->part->parkind != 'r'))
		{
			if (strlen(lrelname))
				ereport(ERROR,
						(errcode(ERRCODE_SYNTAX_ERROR),
						 errmsg("missing name or value for DROP for %s",
								lrelname)));
			else
				ereport(ERROR,
						(errcode(ERRCODE_SYNTAX_ERROR),
						 errmsg("missing name or value for DROP")));
		}

		/* if a range partition, and not specified, just get the first one */
		locPid->idtype = AT_AP_IDRank;
		locPid->partiddef = (Node *)makeInteger(1);
	}

	prule = get_part_rule(rel, pid, bCheckMaybe, true, NULL, false);

	/* MPP-3722: complain if for(value) matches the default partition */
	if ((locPid->idtype == AT_AP_IDValue)
		&& prule &&
		(prule->topRule == prule->pNode->default_part))
			ereport(ERROR,
					(errcode(ERRCODE_WRONG_OBJECT_TYPE),
					 errmsg("FOR expression matches "
							"DEFAULT partition%s of %s",
							prule->partIdStr,
							prule->relname),
					 errhint("FOR expression may only specify "
							 "a non-default partition in this context.")));

	if (!prule)
	{
		Assert(ds->missing_ok);
		switch (locPid->idtype)
		{
			case AT_AP_IDNone:				/* no ID */
				/* should never happen */
				Assert(false);
				break;
			case AT_AP_IDName:				/* IDentify by Name */
				ereport(NOTICE,
					(errcode(ERRCODE_UNDEFINED_OBJECT),
					 errmsg("partition \"%s\" of %s does not "
							"exist, skipping",
							strVal(locPid->partiddef),
							lrelname
							)));

				break;
			case AT_AP_IDValue:				/* IDentifier FOR Value */
				ereport(NOTICE,
					(errcode(ERRCODE_UNDEFINED_OBJECT),
					 errmsg("partition for specified value of "
							"%s does not exist, skipping",
							lrelname
							 )));

				break;
			case AT_AP_IDRank:				/* IDentifier FOR Rank */
				ereport(NOTICE,
					(errcode(ERRCODE_UNDEFINED_OBJECT),
					 errmsg("partition for specified rank of "
							"%s does not exist, skipping",
							lrelname
							 )));

				break;
			case AT_AP_ID_oid:				/* IDentifier by oid */
				ereport(NOTICE,
					(errcode(ERRCODE_UNDEFINED_OBJECT),
					 errmsg("partition for specified oid of "
							"%s does not exist, skipping",
							lrelname
							 )));
				break;
			case AT_AP_IDDefault:			/* IDentify DEFAULT partition */
				ereport(NOTICE,
					(errcode(ERRCODE_UNDEFINED_OBJECT),
					 errmsg("DEFAULT partition for "
							"%s does not exist, skipping",
							lrelname
							 )));
				break;
			default: /* XXX XXX */
				Assert(false);
		}
		return;
	}
	else
	{
		char* prelname;
		int   numParts = list_length(prule->pNode->rules);
		DestReceiver 	*dest = None_Receiver;
		Relation rel2;
		RangeVar *relation;
		char *namespace_name;

		/* add the default partition to the count of partitions */
		if (prule->pNode->default_part)
			numParts++;

		/* maybe ERRCODE_INVALID_TABLE_DEFINITION ? */

		/* cannot drop last partition of table */
		if (!bForceDrop && (numParts <= 1))
		{
			if (AT_AP_IDRule != pid->idtype)
				ereport(ERROR,
						(errcode(ERRCODE_DEPENDENT_OBJECTS_STILL_EXIST),
						 errmsg("cannot drop partition%s of "
								"%s -- only one remains",
								prule->partIdStr,
								prule->relname),
						 errhint("Use DROP TABLE \"%s\" to remove the "
								 "table and the final partition ",
								 RelationGetRelationName(rel))));
			else
				ereport(ERROR,
						(errcode(ERRCODE_DEPENDENT_OBJECTS_STILL_EXIST),
						 errmsg("cannot drop partition%s of "
								"%s -- only one remains",
								prule->partIdStr,
								prule->relname),
						 errhint("DROP the parent partition to remove the "
								 "final partition ")));

		}
		rel2 = heap_open(prule->topRule->parchildrelid, NoLock);

		elog(DEBUG5, "dropping partition oid %u", prule->topRule->parchildrelid);
		prelname = pstrdup(RelationGetRelationName(rel2));
		namespace_name = get_namespace_name(rel2->rd_rel->relnamespace);

		/* XXX XXX : don't need "relation" unless fix to use removerelation */
		relation = makeRangeVar(namespace_name, prelname, -1);
		relation->location = pc->location;

		heap_close(rel2, NoLock);

		ds->removeType = OBJECT_TABLE;
		ds->bAllowPartn = true; /* allow drop of partitions */

		if (prule->topRule->children)
		{
			List *l1 = atpxDropList(rel2, prule->topRule->children);

			ds->objects = lappend(l1,
								  list_make2(makeString(namespace_name),
											 makeString(prelname)));
		}
		else
			ds->objects = list_make1(list_make2(makeString(namespace_name),
												makeString(prelname)));

		ProcessUtility((Node *) ds,
					   synthetic_sql,
					   NULL,
					   false, /* not top level */
					   dest,
					   NULL);

		/* Notify of name if did not use name for partition id spec */
		if (prule && prule->topRule && prule->topRule->children
			&& (ds->behavior != DROP_CASCADE ))
		{
			ereport(NOTICE,
					(errmsg("dropped partition%s for %s and its children",
							prule->partIdStr,
							prule->relname)));
		}
		else if ((pid->idtype != AT_AP_IDName)
				 && prule->isName)
				ereport(NOTICE,
						(errmsg("dropped partition%s for %s",
								prule->partIdStr,
								prule->relname)));


		/* MPP-6929: metadata tracking */
		MetaTrackUpdObject(RelationRelationId,
						   RelationGetRelid(rel),
						   GetUserId(),
						   "PARTITION", "DROP"
				);
	}

} /* end ATPExecPartDrop */

static void
exchange_part_inheritance(Oid oldrelid, Oid newrelid)
{
	Oid			parentid;
	Relation	oldrel;
	Relation	newrel;
	Relation	parent;
	Relation	catalogRelation;
	ScanKeyData scankey;
	SysScanDesc scan;
	HeapTuple	tuple;

	oldrel = heap_open(oldrelid, AccessExclusiveLock);
	newrel = heap_open(newrelid, AccessExclusiveLock);

	/* SELECT inhparent FROM pg_inherits WHERE inhrelid = :1 */
	catalogRelation = heap_open(InheritsRelationId, AccessShareLock);
	ScanKeyInit(&scankey,
				Anum_pg_inherits_inhrelid,
				BTEqualStrategyNumber, F_OIDEQ,
				ObjectIdGetDatum(oldrelid));
	scan = systable_beginscan(catalogRelation, InheritsRelidSeqnoIndexId,
							  true, SnapshotNow, 1, &scankey);

	/* should be one and only one parent when it comes to inheritance */
	tuple = systable_getnext(scan);
	if (!tuple)
		elog(ERROR, "could not find pg_inherits row for rel %u", oldrelid);

	parentid = ((Form_pg_inherits) GETSTRUCT(tuple))->inhparent;

	Assert(systable_getnext(scan) == NULL);

	systable_endscan(scan);
	heap_close(catalogRelation, AccessShareLock);

	parent = heap_open(parentid, AccessShareLock); /* should be enough */
	ATExecDropInherit(oldrel,
			makeRangeVar(get_namespace_name(parent->rd_rel->relnamespace),
					     RelationGetRelationName(parent), -1),
			true);

	inherit_parent(parent, newrel, true /* it's a partition */, NIL);
	heap_close(parent, NoLock);
	heap_close(oldrel, NoLock);
	heap_close(newrel, NoLock);
}

/* ALTER TABLE ... EXCHANGE PARTITION 
 * 
 * Do the exchange that was validated earlier (in ATPrepExchange).
 */
static void
ATPExecPartExchange(AlteredTableInfo *tab, Relation rel, AlterPartitionCmd *pc)
{
	Oid					 oldrelid 	= InvalidOid;
	Oid					 newrelid 	= InvalidOid;
	PgPartRule   	    *orig_prule = NULL;
	AlterPartitionCmd	*pc2 = NULL;
	bool is_split = false;
	List				*pcols = NIL; /* partitioned attributes of rel */
	AlterPartitionIdType orig_pid_type = AT_AP_IDNone;	/* save for NOTICE msg at end... */

	if (Gp_role == GP_ROLE_UTILITY)
		return;
	
	/* Exchange for SPLIT is different from user-requested EXCHANGE.  The special
	 * coding to indicate SPLIT is obscure. */
	is_split = ((AlterPartitionCmd *)pc->arg2)->arg2 != NULL;

	if (Gp_role == GP_ROLE_DISPATCH)
	{
		AlterPartitionId   *pid   = (AlterPartitionId *)pc->partid;
		PgPartRule   	   *prule = NULL;
		RangeVar       	   *newrelrv  = (RangeVar *)pc->arg1;
		RangeVar		   *oldrelrv;
		PartitionNode 	   *pn;
		Relation			oldrel;

		pn = RelationBuildPartitionDesc(rel, false);
		pcols = get_partition_attrs(pn);

		prule = get_part_rule(rel, pid, true, true, NULL, false);

		if (!prule)
			return;

		if (prule && prule->topRule && prule->topRule->children)
			ereport(ERROR,
					(errcode(ERRCODE_FEATURE_NOT_SUPPORTED),
					 errmsg("cannot EXCHANGE PARTITION for "
							"%s -- partition has children",
							prule->relname
							 )));

		newrelid = RangeVarGetRelid(newrelrv, false);
		Assert(OidIsValid(newrelid));

		orig_pid_type = pid->idtype;
		orig_prule = prule;
		oldrelid = prule->topRule->parchildrelid;

		/*
		 * We are here because we are either doing an EXCHANGE PARTITION, or SPLIT PARTITION.
		 * We do not allow EXCHANGE PARTITION for the default partition, so let's check for that
		 * and error out.
		 */
		bool fExchangeDefaultPart = !is_split && rel_is_default_partition(oldrelid);

		if (fExchangeDefaultPart && !gp_enable_exchange_default_partition)
		{
			ereport(ERROR,
					(errcode(ERRCODE_SYNTAX_ERROR),
							errmsg("cannot exchange DEFAULT partition")));
		}

		pfree(pc->partid);

		oldrel = heap_open(oldrelid, NoLock);
		oldrelrv =
			makeRangeVar(get_namespace_name(RelationGetNamespace(oldrel)),
						 get_rel_name(oldrelid), -1);
		heap_close(oldrel, NoLock);

		pc->partid = (Node *)oldrelrv;
		pc2 = (AlterPartitionCmd *)pc->arg2;
		pc2->arg2 = (Node *)pcols; /* for execute nodes */

		if (fExchangeDefaultPart)
		{
			elog(WARNING, "Exchanging default partition may result in unexpected query results if "
					"the data being exchanged should have been inserted into a different partition");
		}

		/* MPP-6929: metadata tracking */
		MetaTrackUpdObject(RelationRelationId,
						   RelationGetRelid(rel),
						   GetUserId(),
						   "PARTITION", "EXCHANGE"
				);
	}
	else if (Gp_role == GP_ROLE_EXECUTE)
	{
		RangeVar *oldrelrv;
		RangeVar *newrelrv;

		Assert(IsA(pc->partid, RangeVar));
		Assert(IsA(pc->arg1, RangeVar));
		oldrelrv = (RangeVar *)pc->partid;
		newrelrv = (RangeVar *)pc->arg1;
		oldrelid = RangeVarGetRelid(oldrelrv, false);
		newrelid = RangeVarGetRelid(newrelrv, false);
		pc2 = (AlterPartitionCmd *)pc->arg2;
		pcols = (List *)pc2->arg2;
	}

	Assert(OidIsValid(oldrelid));
	Assert(OidIsValid(newrelid));

#if IF_ONLY_IT_WAS_THAT_SIMPLE
	swap_relation_files(oldrelid, newrelid, false);
	CommandCounterIncrement();
#else
	/*
	 * It would be nice to just swap the relfilenodes. In fact, we could
	 * do that in most cases, the exceptions being tables with dropped 
	 * columns and append only tables.
	 *
	 * So instead, we swap the names of the tables, the type names, the 
	 * constraints, inheritance. We do not swap indexes, ao information
	 * or statistics.
	 *
	 * Note that the state, whether QD or QE, at this point is
	 * - rel -- relid of partitioned table
	 * - oldrelid -- relid of part currently in place
	 * - newrelid -- relid of candidate part to exchange in
	 * - orig_pid_type -- what kind of AlterTablePartitionId id'd the part
	 * - orig_prule -- Used in issuing notice in occasional case.
	 * - pc2->arg1 -- integer Value node: 1 validate, else 0.
	 * - pcols -- integer list of master partitioning columns
	 */
	{
		char			 tmpname1[NAMEDATALEN];
		char			 tmpname2[NAMEDATALEN];
		char			*newname;
		char			*oldname;
		Relation		 newrel;
		Relation		 oldrel;
		AttrMap			*newmap; /* used for compatability check below only */
		AttrMap			*oldmap; /* used for compatability check below only */
		List			*newcons;
		bool			 ok;
		bool			 validate	= intVal(pc2->arg1) ? true : false;
		Oid				 oldnspid	= InvalidOid;
		Oid				 newnspid	= InvalidOid;
		char			*newNspName = NULL;
		char			*oldNspName = NULL;

		newrel = heap_open(newrelid, AccessExclusiveLock);
		if (RelationIsExternal(newrel) && validate)
			ereport(ERROR,
					(errcode(ERRCODE_FEATURE_NOT_SUPPORTED),
					 errmsg("validation of external tables not supported"),
					 errhint("Use WITHOUT VALIDATION.")));

		oldrel = heap_open(oldrelid, AccessExclusiveLock);

		oldnspid = RelationGetNamespace(oldrel);
		newnspid = RelationGetNamespace(newrel);

		if (oldnspid != newnspid)
		{
			newNspName = pstrdup(get_namespace_name(newnspid));
			oldNspName = pstrdup(get_namespace_name(oldnspid));
		}

		newname = pstrdup(RelationGetRelationName(newrel));
		oldname = pstrdup(RelationGetRelationName(oldrel));
		
		ok = map_part_attrs(rel, newrel, &newmap, TRUE);
		Assert(ok);
		ok = map_part_attrs(rel, oldrel, &oldmap, TRUE);
		Assert(ok);

		newcons = cdb_exchange_part_constraints(
				rel, oldrel, newrel, validate, is_split, pc);
		tab->constraints = list_concat(tab->constraints, newcons);
		CommandCounterIncrement();

		exchange_part_inheritance(RelationGetRelid(oldrel), RelationGetRelid(newrel));
		CommandCounterIncrement();

		snprintf(tmpname1, sizeof(tmpname1), "pg_temp_%u", oldrelid);
		snprintf(tmpname2, sizeof(tmpname2), "pg_temp_%u", newrelid);

		exchange_permissions(RelationGetRelid(oldrel),
							 RelationGetRelid(newrel));
		CommandCounterIncrement();

		heap_close(newrel, NoLock);
		heap_close(oldrel, NoLock);

		/* RenameRelation renames the type too */
		RenameRelation(oldrelid, tmpname1, OBJECT_TABLE, NULL);
		CommandCounterIncrement();
		RelationForgetRelation(oldrelid);

		/* MPP-6979: if the namespaces are different, switch them */
		if (newNspName)
		{
			ObjectAddresses *objsMoved = new_object_addresses();

			/* move the old partition (which has a temporary name) to
			 * the new namespace 
			 */
			oldrel = heap_open(oldrelid, AccessExclusiveLock);
			AlterTableNamespaceInternal(oldrel, oldnspid, newnspid, objsMoved);
			heap_close(oldrel, NoLock);
			CommandCounterIncrement();
			RelationForgetRelation(oldrelid);

			/* before we move the new table to the old namespace,
			 * rename it to a temporary name to avoid a name
			 * collision.  It would be nice to have an atomic
			 * operation to rename and renamespace a relation... 
			 */
			RenameRelation(newrelid, tmpname2, OBJECT_TABLE, NULL);
			CommandCounterIncrement();
			RelationForgetRelation(newrelid);

			newrel = heap_open(newrelid, AccessExclusiveLock);
			AlterTableNamespaceInternal(newrel, newnspid, oldnspid, objsMoved);
			heap_close(newrel, NoLock);
			CommandCounterIncrement();
			RelationForgetRelation(newrelid);

			free_object_addresses(objsMoved);
		}

		RenameRelation(newrelid, oldname, OBJECT_TABLE, NULL);
		CommandCounterIncrement();
		RelationForgetRelation(newrelid);

		RenameRelation(oldrelid, newname, OBJECT_TABLE, NULL);
		CommandCounterIncrement();
		RelationForgetRelation(oldrelid);

		CommandCounterIncrement();

		/* fix up partitioning rule if we're on the QD*/
		if (Gp_role == GP_ROLE_DISPATCH)
		{
			exchange_part_rule(oldrelid, newrelid);
			CommandCounterIncrement();

			/* Notify of name if did not use name for partition id spec */
			if ( orig_pid_type != AT_AP_IDName && orig_prule->isName )
				ereport(NOTICE,
						(errmsg("exchanged partition%s of "
								"%s with relation \"%s\"",
								orig_prule->partIdStr,
								orig_prule->relname,
								newname)));
		}
	}
	tab->exchange_relid = newrelid;
#endif
}

/* ALTER TABLE ... RENAME PARTITION */

static void
ATPExecPartRename(Relation rel,
                  AlterPartitionCmd *pc)
{
	AlterPartitionId 	*pid 	   = (AlterPartitionId *)pc->partid;
	PgPartRule   		*prule 	   = NULL;
	PartitionNode  		*pNode     = NULL;
	AlterPartitionId 	*locPid    = pid;	/* local pid if IDRule */
	PgPartRule* 		 par_prule = NULL;	/* prule for parent if IDRule */
	char 		 		 lRelNameBuf[(NAMEDATALEN*2)];
	char 				*lrelname=NULL;

	if (Gp_role != GP_ROLE_DISPATCH)
		return;

	locPid =
			wack_pid_relname(pid,
							 &pNode,
							 rel,
							 &par_prule,
							 &lrelname,
							 lRelNameBuf);

	prule = get_part_rule(rel, pid, true, true, NULL, false);

	if (prule)
	{
		AlterPartitionId		 newpid;
		PgPartRule   		   	*prule2 	 = NULL;
		Relation			 	 targetrelation;
		char        		 	 targetrelname[NAMEDATALEN];
		Relation			 	 parentrelation;
		Oid						 namespaceId;
		char	   			   	*newpartname = strVal(pc->arg1);
		char	   			   	*relname;
		char	  			 	 parentname[NAMEDATALEN];
		int 				 	 partDepth 	 = prule->pNode->part->parlevel;
		RenameStmt 			   	*renStmt 	 = makeNode(RenameStmt);
		DestReceiver 		   	*dest  		 = None_Receiver;
		Relation				 part_rel;
		HeapTuple				 tuple;
		Form_pg_partition_rule	 pgrule;
		List 					*renList 	 = NIL;
		int 					 skipped 	 = 0;
		int 					 renamed 	 = 0;

		newpid.idtype = AT_AP_IDName;
		newpid.partiddef = pc->arg1;
		newpid.location = -1;

		/* ERROR if exists */
		prule2 = get_part_rule1(rel, &newpid, true, false,
								NULL,
								pNode,
								lrelname,
								NULL);

		targetrelation = relation_open(prule->topRule->parchildrelid,
									   AccessExclusiveLock);

		StrNCpy(targetrelname, RelationGetRelationName(targetrelation),
				NAMEDATALEN);

		namespaceId = RelationGetNamespace(targetrelation);

		relation_close(targetrelation, AccessExclusiveLock);

		if (0 == prule->topRule->parparentoid)
		{
			StrNCpy(parentname,
					RelationGetRelationName(rel), NAMEDATALEN);
		}
		else
		{
			Assert(par_prule);
			if (par_prule)
			{
				/* look in the parent prule */
				parentrelation =
					RelationIdGetRelation(par_prule->topRule->parchildrelid);
				StrNCpy(parentname,
						RelationGetRelationName(parentrelation), NAMEDATALEN);
				RelationClose(parentrelation);
			}
		}

		/* MPP-3523: the "label" portion of the new relation is
		 * prt_`newpartname', and makeObjectName won't truncate this
		 * portion of the partition name -- it will assert instead.
		 */
		if (strlen(newpartname) > (NAMEDATALEN - 8))
			ereport(ERROR,
					(errcode(ERRCODE_INVALID_TABLE_DEFINITION),
					 errmsg("name \"%s\" for child partition "
							"is too long",
							newpartname)));

		relname = ChoosePartitionName(parentname,
									  partDepth,
									  newpartname,
									  namespaceId);
		/* does CommandCounterIncrement */

		renStmt->renameType = OBJECT_TABLE;
		renStmt->relation = makeRangeVar(get_namespace_name(namespaceId),
										 pstrdup(targetrelname), -1);

		renStmt->subname = NULL;
		renStmt->newname = relname;
		renStmt->bAllowPartn = true; /* allow rename of partitions */

		if (prule && prule->topRule && prule->topRule->children)
				pNode = prule->topRule->children;
		else
				pNode = NULL;

		/* rename the children as well */
		renList = atpxRenameList(pNode, targetrelname, relname, &skipped);

		part_rel = heap_open(PartitionRuleRelationId, RowExclusiveLock);

		tuple = SearchSysCacheCopy1(PARTRULEOID,
									ObjectIdGetDatum(prule->topRule->parruleid));
		Insist(HeapTupleIsValid(tuple));

		pgrule = (Form_pg_partition_rule)GETSTRUCT(tuple);
		namestrcpy(&(pgrule->parname), newpartname);

		simple_heap_update(part_rel, &tuple->t_self, tuple);
		CatalogUpdateIndexes(part_rel, tuple);

		heap_freetuple(tuple);
		heap_close(part_rel, NoLock);

		CommandCounterIncrement();

		ProcessUtility((Node *) renStmt,
					   synthetic_sql,
					   NULL,
					   false, /* not top level */
					   dest,
					   NULL);

		/* process children if there are any */
		if (renList)
		{
			ListCell 		*lc;

			foreach(lc, renList)
			{
				ListCell 		*lc2;
				List  			*lpair = lfirst(lc);

				lc2 = list_head(lpair);

				renStmt->relation = (RangeVar *)lfirst(lc2);
				lc2 = lnext(lc2);
				renStmt->newname = (char *)lfirst(lc2);

				ProcessUtility((Node *) renStmt,
							   synthetic_sql,
							   NULL,
							   false, /* not top level */
							   dest,
							   NULL);
				renamed++;
			}
		}

		/* MPP-6929: metadata tracking */
		MetaTrackUpdObject(RelationRelationId,
						   RelationGetRelid(rel),
						   GetUserId(),
						   "PARTITION", "RENAME"
				);

		/* Notify of name if did not use name for partition id spec */
		if ((pid->idtype != AT_AP_IDName)
			&& prule->isName)
			ereport(NOTICE,
					(errmsg("renamed partition%s to \"%s\" for %s",
							prule->partIdStr,
							newpartname,
							prule->relname)));

		/* MPP-3542: warn when skip child partitions */
		if (skipped)
		{
			ereport(WARNING,
					(errcode(ERRCODE_INVALID_PARAMETER_VALUE),
					 errmsg("renamed %d partitions, skipped %d child partitions due to name truncation",
							renamed, skipped)));
		}

	}

} /* end ATPExecPartRename */


/* ALTER TABLE ... SET SUBPARTITION TEMPLATE  */
static void
ATPExecPartSetTemplate(AlteredTableInfo *tab,
					   Relation rel,
                       AlterPartitionCmd *pc)
{
	AlterPartitionId	*pid   = (AlterPartitionId *)pc->partid;
	PgPartRule			*prule = NULL;
	int					 lvl   = 1;

	if (Gp_role != GP_ROLE_DISPATCH)
		return;

	/* set template for top level table */
    if (pid && (pid->idtype != AT_AP_IDName))
    {
		Assert((pid->idtype == AT_AP_IDRule) && IsA(pid->partiddef, List));

		/* MPP-5941: work correctly with many levels of templates */
		/* wah! the idrule is invalid, so can't use get_part_rule.
		 * So pull the pgpartrule directly from the idrule (yuck!)
		 */
		prule = (PgPartRule *)linitial((List*)pid->partiddef);

		Assert(prule);

		/* current pnode level is one below current (our parent), and
		 * we want the one above us (our subpartition), so add 2
		 */
		lvl = prule->pNode->part->parlevel + 2;

		Assert (lvl > 1);
	}

	{
		/* relid, level, no parent */
		switch (del_part_template(RelationGetRelid(rel), lvl, 0))
		{
			case 0:
				if (pc->arg1)
				{
					/* no prior template - just add new one */
					ereport(NOTICE,
							(errmsg("%s level %d "
									"subpartition template specification "
									"for relation \"%s\"",
									"adding",
									lvl,
									RelationGetRelationName(rel))));
				}
				else
				{
					/* tried to drop non-existent template */
					ereport(ERROR,
							(errcode(ERRCODE_UNDEFINED_OBJECT),
							 errmsg("relation \"%s\" does not have a "
									"level %d "
									"subpartition template specification",
									RelationGetRelationName(rel),
									lvl)));
				}
				break;
			case 1:
					/* if have new spec,
					 * note old spec is being replaced,
					 * else just note it is dropped
					 */
					ereport(NOTICE,
							(errmsg("%s level %d "
									"subpartition template specification "
									"for relation \"%s\"",
									(pc->arg1) ? "replacing" : "dropped",
									lvl,
									RelationGetRelationName(rel))));
				break;
			default:
					elog(ERROR,
						 "could not drop "
						 "level %d "
						 "subpartition template specification "
						 "for relation \"%s\"",
						 lvl,
						 RelationGetRelationName(rel));
					break;
		}

	}

	if (pc->arg1)
		ATPExecPartAdd(tab, rel, pc, AT_PartSetTemplate);

	/* MPP-6929: metadata tracking */
	MetaTrackUpdObject(RelationRelationId,
					   RelationGetRelid(rel),
					   GetUserId(),
					   "ALTER", "SET SUBPARTITION TEMPLATE"
			);


} /* end ATPExecPartSetTemplate */


/* part rule update */
typedef struct part_rule_cxt
{
	Oid			old_oid;
	Oid			new_oid;
} part_rule_cxt;

static bool
partrule_walker(Node *node, void *context)
{
	part_rule_cxt *p = (part_rule_cxt *)context;

	if (node == NULL)
		return false;
	if (IsA(node, PgPartRule))
	{
		PgPartRule *pg = (PgPartRule *)node;

		partrule_walker((Node *)pg->topRule, p);
		partrule_walker((Node *)pg->pNode, p);
		return false;
	}
	else if (IsA(node, Partition))
	{
		return false;
	}
	else if (IsA(node, PartitionRule))
	{
		PartitionRule *pr = (PartitionRule *)node;

		if (pr->parchildrelid == p->old_oid)
			pr->parchildrelid = p->new_oid;

		return partrule_walker((Node *)pr->children, p);

	}
	else if (IsA(node, PartitionNode))
	{
		PartitionNode *pn = (PartitionNode *)node;
		ListCell *lc;

		partrule_walker((Node *)pn->default_part, p);
		foreach(lc, pn->rules)
		{
			PartitionRule *r = lfirst(lc);
			partrule_walker((Node *)r, p);
		}
		return false;
	}

	return expression_tree_walker(node, partrule_walker, p);
}

/* 
 * Build a basic ResultRelInfo for executing split. We only need
 * the relation descriptor and index information.
 */
static ResultRelInfo *
make_split_resultrel(Relation rel)
{
	ResultRelInfo *rri;

	rri = palloc0(sizeof(ResultRelInfo));
	rri->type = T_ResultRelInfo;
	rri->ri_RelationDesc = rel;
	rri->ri_NumIndices = 0;

	ExecOpenIndices(rri);
	return rri;
}

/*
 * Close indexes and free memory
 */
static void
destroy_split_resultrel(ResultRelInfo *rri)
{
	ExecCloseIndices(rri);

	/* 
	 * Don't do anything with the relation descriptor, that's our caller's job
	 */
	pfree(rri);

}

/*
 * Scan tuples from the temprel (origin, T) and route them to split parts (A, B)
 * based on the constraints.  It is important that the origin may have dropped
 * columns while the new relations will not.
 *
 * This also covers index tuple population.  Note this doesn't handle row OID
 * as it's not allowed in partition.
 */
static void
split_rows(Relation intoa, Relation intob, Relation temprel)
{
	ResultRelInfo *rria = make_split_resultrel(intoa);
	ResultRelInfo *rrib = make_split_resultrel(intob);
	EState *estate = CreateExecutorState();
	TupleDesc		tupdescT = temprel->rd_att;
	TupleTableSlot *slotT = MakeSingleTupleTableSlot(tupdescT);
	HeapScanDesc heapscan = NULL;
	AppendOnlyScanDesc aoscan = NULL;
    AOCSScanDesc aocsscan = NULL;
    bool *aocsproj = NULL;
	MemoryContext oldCxt;
	AppendOnlyInsertDesc aoinsertdesc_a = NULL;
	AppendOnlyInsertDesc aoinsertdesc_b = NULL;
    AOCSInsertDesc aocsinsertdesc_a = NULL;
    AOCSInsertDesc aocsinsertdesc_b = NULL;
	ExprState *achk = NULL;
	ExprState *bchk = NULL;

	/*
	 * Set up for reconstructMatchingTupleSlot.  In split operation,
	 * slot/tupdesc should look same between A and B, but here we don't
	 * assume so just in case, to be safe.
	 */
	rria->ri_partSlot = MakeSingleTupleTableSlot(RelationGetDescr(intoa));
	rrib->ri_partSlot = MakeSingleTupleTableSlot(RelationGetDescr(intob));
	map_part_attrs(temprel, intoa, &rria->ri_partInsertMap, true);
	map_part_attrs(temprel, intob, &rrib->ri_partInsertMap, true);
	Assert(NULL != rria->ri_RelationDesc);
	rria->ri_resultSlot = MakeSingleTupleTableSlot(rria->ri_RelationDesc->rd_att);
	Assert(NULL != rrib->ri_RelationDesc);
	rrib->ri_resultSlot = MakeSingleTupleTableSlot(rrib->ri_RelationDesc->rd_att);

	/* constr might not be defined if this is a default partition */
	if (intoa->rd_att->constr && intoa->rd_att->constr->num_check)
	{
		Node *bin = (Node *)make_ands_implicit(
				(Expr *)stringToNode(intoa->rd_att->constr->check[0].ccbin));
		achk = ExecPrepareExpr((Expr *)bin, estate);
	}

	if (intob->rd_att->constr && intob->rd_att->constr->num_check)
	{
		Node *bin = (Node *)make_ands_implicit(
				(Expr *)stringToNode(intob->rd_att->constr->check[0].ccbin));
		bchk = ExecPrepareExpr((Expr *)bin, estate);
	}

	/* be careful about AO vs. normal heap tables */
	if (RelationIsHeap(temprel))
		heapscan = heap_beginscan(temprel, SnapshotNow, 0, NULL);
	else if (RelationIsAoRows(temprel))
		aoscan = appendonly_beginscan(temprel, SnapshotNow, SnapshotNow, 0, NULL);
	else if (RelationIsAoCols(temprel))
	{
		int nvp = temprel->rd_att->natts;
		int i;

		aocsproj = (bool *) palloc(sizeof(bool) * nvp);
		for(i=0; i<nvp; ++i)
			aocsproj[i] = true;

		aocsscan = aocs_beginscan(temprel, SnapshotNow, SnapshotNow, NULL /* relationTupleDesc */, aocsproj);
	}
	else
	{
		Assert(false);
	}

	oldCxt = MemoryContextSwitchTo(GetPerTupleMemoryContext(estate));

	while (true)
	{
		ExprContext *econtext = GetPerTupleExprContext(estate);
		bool targetIsA;
		Relation targetRelation;
		AppendOnlyInsertDesc *targetAODescPtr;
		AOCSInsertDesc *targetAOCSDescPtr;
		TupleTableSlot	   *targetSlot;
		ItemPointer			tid = NULL;
		ResultRelInfo	   *targetRelInfo = NULL;
		AOTupleId			aoTupleId;

		/* read next tuple from temprel */
		if (RelationIsHeap(temprel))
		{
			HeapTuple tuple;

			tuple = heap_getnext(heapscan, ForwardScanDirection);
			if (!HeapTupleIsValid(tuple))
				break;

			tuple = heap_copytuple(tuple);
			ExecStoreHeapTuple(tuple, slotT, InvalidBuffer, false);
		}
		else if (RelationIsAoRows(temprel))
		{
			MemTuple mtuple;

			mtuple = appendonly_getnext(aoscan, ForwardScanDirection, slotT);
			if (!PointerIsValid(mtuple))
				break;

			TupClearShouldFree(slotT);
		}
		else if (RelationIsAoCols(temprel))
		{
			aocs_getnext(aocsscan, ForwardScanDirection, slotT);
			if (TupIsNull(slotT))
				break;
		}

		/* prepare for ExecQual */
		econtext->ecxt_scantuple = slotT;

		/* determine if we are inserting into a or b */
		if (achk)
		{
			targetIsA = ExecQual((List *)achk, econtext, false);
		}
		else
		{
			Assert(PointerIsValid(bchk));

			targetIsA = !ExecQual((List *)bchk, econtext, false);
		}

		/* load variables for the specific target */
		if (targetIsA)
		{
			targetRelation = intoa;
			targetAODescPtr = &aoinsertdesc_a;
			targetAOCSDescPtr = &aocsinsertdesc_a;
			targetRelInfo = rria;
		}
		else
		{
			targetRelation = intob;
			targetAODescPtr = &aoinsertdesc_b;
			targetAOCSDescPtr = &aocsinsertdesc_b;
			targetRelInfo = rrib;
		}

		/*
		 * Map attributes from origin to target.  We should consider dropped
		 * columns in the origin.
		 */
		targetSlot = reconstructMatchingTupleSlot(slotT, targetRelInfo);

		/* insert into the target table */
		if (RelationIsHeap(targetRelation))
		{
			HeapTuple tuple;

			tuple = ExecFetchSlotHeapTuple(targetSlot);
			simple_heap_insert(targetRelation, tuple);

			/* cache TID for later updating of indexes */
			tid = &(((HeapTuple) tuple)->t_self);
		}
		else if (RelationIsAoRows(targetRelation))
		{
			MemTuple	mtuple;

			if (!(*targetAODescPtr))
			{
				MemoryContextSwitchTo(oldCxt);
				*targetAODescPtr = appendonly_insert_init(targetRelation,
														  RESERVED_SEGNO, false);
				MemoryContextSwitchTo(GetPerTupleMemoryContext(estate));
			}

			mtuple = ExecFetchSlotMemTuple(targetSlot, false);
			appendonly_insert(*targetAODescPtr, mtuple, InvalidOid, &aoTupleId);

			/* cache TID for later updating of indexes */
			tid = (ItemPointer) &aoTupleId;
		}
		else if (RelationIsAoCols(targetRelation))
		{
			if (!*targetAOCSDescPtr)
			{
				MemoryContextSwitchTo(oldCxt);
				*targetAOCSDescPtr = aocs_insert_init(targetRelation,
													  RESERVED_SEGNO, false);
				MemoryContextSwitchTo(GetPerTupleMemoryContext(estate));
			}

			aocs_insert(*targetAOCSDescPtr, targetSlot);

			/* cache TID for later updating of indexes */
			tid = slot_get_ctid(targetSlot);
		}
		else
		{
			Assert(false);
		}

		/*
		 * Insert index for this tuple.
		 * TODO: for performance reason, should we call index_build() instead?
		 */
		if (targetRelInfo->ri_NumIndices > 0)
		{
			estate->es_result_relation_info = targetRelInfo;
			ExecInsertIndexTuples(targetSlot, tid, estate, false);
			estate->es_result_relation_info = NULL;
		}

		/* done, clean up context for this pass */
		ResetExprContext(econtext);
	}

	if (aoinsertdesc_a)
		appendonly_insert_finish(aoinsertdesc_a);
	if (aoinsertdesc_b)
		appendonly_insert_finish(aoinsertdesc_b);
	if (aocsinsertdesc_a)
		aocs_insert_finish(aocsinsertdesc_a);
	if (aocsinsertdesc_b)
		aocs_insert_finish(aocsinsertdesc_b);

	MemoryContextSwitchTo(oldCxt);
	ExecDropSingleTupleTableSlot(slotT);
	ExecDropSingleTupleTableSlot(rria->ri_partSlot);
	ExecDropSingleTupleTableSlot(rrib->ri_partSlot);

	/*
	 * We created our target result tuple table slots upfront.
	 * We can drop them now.
	 */
	Assert(NULL != rria->ri_resultSlot);
	Assert(NULL != rria->ri_resultSlot->tts_tupleDescriptor);
	ExecDropSingleTupleTableSlot(rria->ri_resultSlot);
	rria->ri_resultSlot = NULL;

	Assert(NULL != rrib->ri_resultSlot);
	Assert(NULL != rrib->ri_resultSlot->tts_tupleDescriptor);
	ExecDropSingleTupleTableSlot(rrib->ri_resultSlot);
	rrib->ri_resultSlot = NULL;

	if (rria->ri_partInsertMap)
		pfree(rria->ri_partInsertMap);
	if (rrib->ri_partInsertMap)
		pfree(rrib->ri_partInsertMap);

	if (RelationIsHeap(temprel))
		heap_endscan(heapscan);
	else if (RelationIsAoRows(temprel))
		appendonly_endscan(aoscan);
	else if (RelationIsAoCols(temprel))
	{
		pfree(aocsproj);
		aocs_endscan(aocsscan);
	}

	destroy_split_resultrel(rria);
	destroy_split_resultrel(rrib);
}

/* ALTER TABLE ... SPLIT PARTITION */

/* Given a Relation, make a distributed by () clause for parser consumption. */
List *
make_dist_clause(Relation rel)
{
	int i;
	List *distro = NIL;

	for (i = 0; i < rel->rd_cdbpolicy->nattrs; i++)
	{
		AttrNumber attno = rel->rd_cdbpolicy->attrs[i];
		TupleDesc tupdesc = RelationGetDescr(rel);
		Value *attstr;
		NameData attname;

		attname = tupdesc->attrs[attno - 1]->attname;
		attstr = makeString(pstrdup(NameStr(attname)));

		distro = lappend(distro, attstr);
	}

	if (!distro)
	{
		/* must be random distribution */
		distro = list_make1(NULL);
	}
	return distro;
}

/*
 * Given a relation, get all column encodings for that relation as a list of
 * ColumnReferenceStorageDirective structures.
 */
static List *
rel_get_column_encodings(Relation rel)
{
	List **colencs = RelationGetUntransformedAttributeOptions(rel);
	List *out = NIL;

	if (colencs)
	{
		AttrNumber attno;

		for (attno = 0; attno < RelationGetNumberOfAttributes(rel); attno++)
		{
			if (colencs[attno] && !rel->rd_att->attrs[attno]->attisdropped)
			{
				ColumnReferenceStorageDirective *d =
					makeNode(ColumnReferenceStorageDirective);
				d->column = pstrdup(NameStr(rel->rd_att->attrs[attno]->attname));
				d->encoding = colencs[attno];
		
				out = lappend(out, d);
			}
		}
	}
	return out;
}

/*
 * Depending on whether a table is heap, append only or append only column
 * oriented, return NIL, (appendonly=true) or (appendonly=true,
 * orientation=column) respectively.
 */
static List *
make_orientation_options(Relation rel)
{
	List *l = NIL;

	if (RelationIsAoRows(rel) ||
		RelationIsAoCols(rel))
	{
		l = lappend(l, makeDefElem("appendonly", (Node *)makeString("true")));

		if (RelationIsAoCols(rel))
		{
			l = lappend(l, makeDefElem("orientation",
									   (Node *)makeString("column")));
		}
	}
	return l;
}

static void
ATPExecPartSplit(Relation *rel,
                 AlterPartitionCmd *pc)
{
	Relation temprel = NULL;
	Relation intoa = NULL;
	Relation intob = NULL;
	Oid temprelid;

	if (Gp_role == GP_ROLE_DISPATCH)
	{
		CreateStmt *ct = makeNode(CreateStmt);
		char tmpname[NAMEDATALEN];
		InhRelation *inh = makeNode(InhRelation);
		DestReceiver *dest = None_Receiver;
		Node *at = lsecond((List *)pc->arg1);
		AlterPartitionCmd *pc2 = (AlterPartitionCmd *)pc->arg2;
		AlterPartitionId *pid = (AlterPartitionId *)pc->partid;
		AlterTableStmt *ats = makeNode(AlterTableStmt);
		RangeVar *rv;
		AlterTableCmd *cmd = makeNode(AlterTableCmd);
		AlterPartitionCmd *mypc = makeNode(AlterPartitionCmd);
		AlterPartitionCmd *mypc2 = makeNode(AlterPartitionCmd);
		AlterPartitionId *idpid;
		RangeVar *tmprv;
		PgPartRule *prule;
		DropStmt *ds = makeNode(DropStmt);
		Query *q;
		char *nspname = get_namespace_name(RelationGetNamespace(*rel));
		char *relname = get_rel_name(RelationGetRelid(*rel));
		Oid relid = RelationGetRelid(*rel);
		RangeVar *rva = NULL;
		RangeVar *rvb = NULL;
		int into_exists = 0; /* which into partition exists? */
		int i;
		AlterPartitionId *intopid1 = NULL;
		AlterPartitionId *intopid2 = NULL;
		int default_pos = 0;
		Oid rel_to_drop = InvalidOid;
		AlterPartitionId *aapid = NULL; /* just for alter partition pids */
		Relation existrel;
		List *existstorage_opts;
		char *defparname = NULL; /* name of default partition (if specified) */
		List *distro = NIL;
		List *colencs = NIL;
		List *orient = NIL;

		/* Get target meta data */
		prule = get_part_rule(*rel, pid, true, true, NULL, false);

		/* Error out on external partition */
		existrel = heap_open(prule->topRule->parchildrelid, NoLock);
		if (RelationIsExternal(existrel))
		{
			heap_close(existrel, NoLock);
			elog(ERROR, "Cannot split external partition");
		}
		heap_close(existrel, NoLock);

		/*
		 * In order to implement SPLIT, we do the following:
		 *
		 * 1) Build a temporary table T on all nodes.
		 * 2) Exchange that table with the target partition P
		 *    Now, T has all the data or P
		 * 3) Drop partition P
		 * 4) Create two new partitions in the place of the old one
		 */

		/* look up INTO clause info, if the user supplied it */
		if (!pc2) /* no INTO */
		{
			if (prule->topRule->parisdefault)
			{
				defparname = pstrdup(prule->topRule->parname);
				into_exists = 2;
			}
		}
		else /* has INTO clause */
		{
			bool isdef = false;
			bool exists = false;
			char *parname = NULL;

			/*
			 * If we're working on a subpartition, the INTO partition is
			 * actually a child partition of the parent identified by
			 * prule. So, we cannot just use get_part_rule() to determine
			 * if one of them is a default.
			 */

			/* first item */
			if (pid->idtype == AT_AP_IDRule)
			{
				if (prule->pNode->default_part &&
					((AlterPartitionId *)pc2->partid)->idtype == AT_AP_IDDefault)
				{
					isdef = true;
					exists = true;
					parname = prule->pNode->default_part->parname;
					if (!defparname && isdef) 
						defparname = pstrdup(parname);
				}
				else
				{
					ListCell *rc;
					AlterPartitionId *id = (AlterPartitionId *)pc2->partid;

					if (id->idtype == AT_AP_IDDefault)
						ereport(ERROR,
								(errcode(ERRCODE_UNDEFINED_OBJECT),
								 errmsg("relation \"%s\" does not have a "
										"default partition",
										RelationGetRelationName(*rel))));

					foreach(rc, prule->pNode->rules)
					{
						PartitionRule *r = lfirst(rc);

						if (strcmp(r->parname, strVal((Value *)id->partiddef)) == 0)
						{
							isdef = false;
							exists = true;
							parname = r->parname;
						}
					}

					if (prule->pNode->default_part &&
						strcmp(prule->pNode->default_part->parname,
							   strVal((Value *)id->partiddef)) == 0)
					{
						isdef = true;
						exists = true;
						parname = prule->pNode->default_part->parname;
						if (!defparname && isdef) 
							defparname = pstrdup(parname);
					}
				}
			}
			else /* not a AT_AP_IDRule */
			{
				PgPartRule *tmprule;
				tmprule = get_part_rule(*rel, (AlterPartitionId *)pc2->partid,
										false, false, NULL, false);
				if (tmprule)
				{
					isdef = tmprule->topRule->parisdefault;
					exists = true;
					parname = tmprule->topRule->parname;
					if (!defparname && isdef) 
						defparname = pstrdup(parname);
				}
			}

			if (exists && isdef)
			{
				default_pos = 1;
				intopid2 = (AlterPartitionId *)pc2->partid;
				intopid1 = (AlterPartitionId *)pc2->arg1;
				into_exists = 2;

				if (intopid2->idtype == AT_AP_IDDefault)
					 intopid2->partiddef = (Node *)makeString(pstrdup(parname));
			}
			else
			{
				if (exists)
					into_exists = 1;

				intopid1 = (AlterPartitionId *)pc2->partid;
				intopid2 = (AlterPartitionId *)pc2->arg1;
			}

			/* second item */
			exists = false;
			isdef = false;
			parname = NULL;
			if (pid->idtype == AT_AP_IDRule)
			{
				if (prule->pNode->default_part &&
					((AlterPartitionId *)pc2->arg1)->idtype == AT_AP_IDDefault)
				{
					isdef = true;
					exists = true;
					parname = prule->pNode->default_part->parname;
					if (!defparname && isdef) 
						defparname = pstrdup(parname);
				}
				else
				{
					ListCell *rc;
					AlterPartitionId *id = (AlterPartitionId *)pc2->arg1;

					if (id->idtype == AT_AP_IDDefault)
						ereport(ERROR,
								(errcode(ERRCODE_UNDEFINED_OBJECT),
								 errmsg("relation \"%s\" does not have a "
										"default partition",
										RelationGetRelationName(*rel))));

					foreach(rc, prule->pNode->rules)
					{
						PartitionRule *r = lfirst(rc);

						if (strcmp(r->parname, strVal((Value *)id->partiddef)) == 0)
						{
							isdef = false;
							exists = true;
							parname = r->parname;
						}
					}

					if (prule->pNode->default_part &&
						strcmp(prule->pNode->default_part->parname,
							   strVal((Value *)id->partiddef)) == 0)
					{
						isdef = true;
						exists = true;
						parname = prule->pNode->default_part->parname;
						if (!defparname && isdef) 
							defparname = pstrdup(parname);
					}

				}
			}
			else
			{
				PgPartRule *tmprule;
				tmprule = get_part_rule(*rel, (AlterPartitionId *)pc2->arg1,
										false, false, NULL, false);
				if (tmprule)
				{
					isdef = tmprule->topRule->parisdefault;
					exists = true;
					parname = tmprule->topRule->parname;
					if (!defparname && isdef) 
						defparname = pstrdup(parname);
				}
			}

			if (exists)
			{
				if (into_exists != 0)
					ereport(ERROR,
							(errcode(ERRCODE_DUPLICATE_OBJECT),
							 errmsg("both INTO partitions "
									"already exist")));

				into_exists = 2;
				intopid1 = (AlterPartitionId *)pc2->partid;
				intopid2 = (AlterPartitionId *)pc2->arg1;

				if (isdef)
				{
					default_pos = 2;

					if (intopid2->idtype == AT_AP_IDDefault)
						 intopid2->partiddef = (Node *)makeString(parname);
				}
			}
		}

		existrel = heap_open(prule->topRule->parchildrelid, NoLock);
		existstorage_opts = reloptions_list(RelationGetRelid(existrel));
		distro = make_dist_clause(existrel);
		colencs = rel_get_column_encodings(existrel);
		orient = make_orientation_options(existrel);

		heap_close(existrel, NoLock);

		/* 1) Create temp table */
		rv = makeRangeVar(nspname, relname, -1);
		inh->relation = copyObject(rv);
        inh->options = list_make3_int(CREATE_TABLE_LIKE_INCLUDING_DEFAULTS,
									  CREATE_TABLE_LIKE_INCLUDING_CONSTRAINTS,
									  CREATE_TABLE_LIKE_INCLUDING_INDEXES);
		ct->tableElts = list_make1(inh);
		ct->distributedBy = list_copy(distro); /* must preserve the list for later */

		/* should be unique enough */
		snprintf(tmpname, NAMEDATALEN, "pg_temp_%u", relid);
		tmprv = makeRangeVar(nspname, tmpname, -1);
		ct->relation = tmprv;
		ct->relKind = RELKIND_RELATION;
		ct->ownerid = (*rel)->rd_rel->relowner;
		ct->is_split_part = true;
		/* No transformation happens for this stmt in parse_analyze() */
		q = parse_analyze((Node *) ct, synthetic_sql, NULL, 0);
		ProcessUtility((Node *)q->utilityStmt,
					   synthetic_sql,
					   NULL,
					   false, /* not top level */
					   dest,
					   NULL);
		CommandCounterIncrement();

		/* get the oid of the temporary table */
		temprelid = get_relname_relid(tmpname,
									  RelationGetNamespace(*rel));

		if (pid->idtype == AT_AP_IDRule)
		{
			idpid = copyObject(pid);
		}
		else
		{
			idpid = makeNode(AlterPartitionId);
			idpid->idtype = AT_AP_IDRule;
			idpid->partiddef = (Node *)list_make2((Node *)prule, pid);
			idpid->location  = -1;
		}

		/* 2) EXCHANGE temp with target */
		rel_to_drop = prule->topRule->parchildrelid;

		ats->relation = copyObject(rv);
		ats->relkind = OBJECT_TABLE;

		cmd->subtype = AT_PartExchange;

		mypc->partid = (Node *)idpid;
		mypc->arg1 = (Node *)tmprv;
		mypc->arg2 = (Node *)mypc2;

		mypc2->arg1 = (Node *)makeInteger(0);
		mypc2->arg2 = (Node *)makeInteger(1); /* tell them we're SPLIT */
		mypc2->location = -1;
		cmd->def = (Node *)mypc;
		ats->cmds = list_make1(cmd);
		/* No transformation happens for this stmt in parse_analyze() */
		q = parse_analyze((Node *) ats, synthetic_sql, NULL, 0);

		heap_close(*rel, NoLock);
		ProcessUtility((Node *)q->utilityStmt,
					   synthetic_sql,
					   NULL,
					   false, /* not top level */
					   dest,
					   NULL);
		*rel = heap_open(relid, AccessExclusiveLock);
		CommandCounterIncrement();

		/* 3) drop the old partition */
		if (pid->idtype == AT_AP_IDRule)
		{
			PgPartRule *pr;
			part_rule_cxt cxt;

			idpid = copyObject(pid);


			/* need to update the OID reference */
			pr = linitial((List *)idpid->partiddef);
			cxt.old_oid = rel_to_drop;
			cxt.new_oid = temprelid;
			partrule_walker((Node *)pr, (void *)&cxt);
			elog(DEBUG5, "dropping OID %u", temprelid);
		}
		else
		{
			/* refresh prule, out of date due to EXCHANGE */
			prule = get_part_rule(*rel, pid, true, true, NULL, false);
			idpid = makeNode(AlterPartitionId);
			idpid->idtype = AT_AP_IDRule;
			idpid->partiddef = (Node *)list_make2((Node *)prule, pid);
			idpid->location  = -1;
		}

		cmd->subtype = AT_PartDrop;

		ds->missing_ok = false;
		ds->behavior = DROP_RESTRICT;
		ds->removeType = OBJECT_TABLE;

		mypc->partid = (Node *)idpid;
		mypc->arg1 = (Node *)ds;
		/* MPP-6589: make DROP work, even if last one
		 * NOTE: hateful hackery.  Normally, the arg2 for the PartDrop
		 * cmd is null.  But since SPLIT may need to DROP the last
		 * partition before it re-ADDs two new ones, we pass a non-null
		 * arg2 as a flag to enable ForceDrop in ATPExecPartDrop().  
		*/
		mypc->arg2 = (Node *)makeNode(AlterPartitionCmd);

		cmd->def = (Node *)mypc;
		/* No transformation happens for this stmt in parse_analyze() */
		q = parse_analyze((Node *) ats, synthetic_sql, NULL, 0);
		heap_close(*rel, NoLock);

		ProcessUtility((Node *)q->utilityStmt,
					   synthetic_sql,
					   NULL,
					   false, /* not top level */
					   dest,
					   NULL);

		*rel = heap_open(relid, AccessExclusiveLock);
		CommandCounterIncrement();

		elog(DEBUG5, "Split partition: adding two new partitions");

		/* 4) add two new partitions, via a loop to reduce code duplication */
		for (i = 1; i <= 2; i++)
		{
			/*
			 * Now that we've dropped the partition, we need to handle updating
			 * the PgPartRule pid for the case where it is a pid representing
			 * ALTER PARTITION ... ALTER PARTITION ...
			 *
			 * For the normal case, we'll just run get_part_rule() again deeper
			 * in the code.
			 */
			if (pid->idtype == AT_AP_IDRule)
			{
				/*
				 * MPP-10223: pid contains a "stale" pgPartRule with a
				 * partition rule for the partition we just dropped.
				 * Refresh partition rule from the catalog.
				 */
				AlterPartitionId *tmppid = copyObject(pid);

				/*
				 * Save the pointer value before we modify the partition rule
				 * tree.
				 */
				aapid = tmppid;


				while (tmppid->idtype == AT_AP_IDRule)
				{
					PgPartRule	*tmprule = NULL;
					PgPartRule	*newRule = NULL;

					List *l = (List *) tmppid->partiddef;

					/*
					 * We need to update the PgPartNode under
					 * our AlterPartitionId because it still
					 * contains the partition that we just
					 * dropped. If we do not remove it here
					 * PartAdd will find it and refuse to
					 * add the new partition.
					 */
					tmprule = (PgPartRule *) linitial(l);
					Assert(nodeTag(tmprule) == T_PgPartRule);

					AlterPartitionId *apidByName = makeNode(AlterPartitionId);

					apidByName->partiddef = (Node *)makeString(tmprule->topRule->parname);
					apidByName->idtype = AT_AP_IDName;

					newRule = get_part_rule(*rel, apidByName, true, true, NULL, false);
					list_nth_replace(l, 0, newRule);
					pfree(tmprule);

					tmppid = lsecond(l);
				}
			}

			/* build up commands for adding two. */
			AlterPartitionId *mypid = makeNode(AlterPartitionId);
			char *parname = NULL;
			AlterPartitionId *intopid = NULL;
			PartitionElem *pelem = makeNode(PartitionElem);
			Oid newchildrelid = InvalidOid;
			AlterPartitionCmd *storenode = NULL;

			/* use storage options for existing rel */
			if (existstorage_opts)
			{
				storenode = makeNode(AlterPartitionCmd);
				storenode->arg1 = (Node *)existstorage_opts;
				storenode->location = -1;
			}
			pelem->storeAttr = (Node *)storenode;

			if (pc2)
			{
				if (i == 1)
					intopid = intopid1;
				else
					intopid = intopid2;
			}
			else
			{
				if (into_exists == i && prule->topRule->parname)
					parname = pstrdup(prule->topRule->parname);
			}

			mypid->idtype = AT_AP_IDNone;
			mypid->location = -1;
			mypid->partiddef = NULL;

			mypc->partid = (Node *)mypid;

			if (intopid)
				parname = strVal(intopid->partiddef);

			if (prule->topRule->parisdefault && i == into_exists)
			{
				/* nothing to do */
			}
			else
			{
				if (prule->pNode->part->parkind == 'r')
				{
					PartitionBoundSpec *a = makeNode(PartitionBoundSpec);

					if (prule->topRule->parisdefault)
					{
						a->partStart = linitial((List *)pc->arg1);
						a->partEnd = lsecond((List *)pc->arg1);
					}
					else if (i == 1)
					{
						PartitionRangeItem *ri;

						/* MPP-6589: if the partition has an "open"
						 * START, pass a NULL partStart 
						 */
						if (prule->topRule &&
							prule->topRule->parrangestart)
						{
							ri = makeNode(PartitionRangeItem);
							ri->location = -1;
							ri->everycount = 0;
							ri->partRangeVal = 
									copyObject(prule->topRule->parrangestart);
							ri->partedge =
									prule->topRule->parrangestartincl ? 
									PART_EDGE_INCLUSIVE : PART_EDGE_EXCLUSIVE;

							a->partStart = (Node *)ri;
						}
						else
							a->partStart = NULL;

						ri = makeNode(PartitionRangeItem);
						ri->location = -1;
						ri->everycount = 0;
						ri->partRangeVal = copyObject(at);
						ri->partedge = PART_EDGE_EXCLUSIVE;

						a->partEnd = (Node *)ri;
					}
					else if (i == 2)
					{
						PartitionRangeItem *ri;
						ri = makeNode(PartitionRangeItem);
						ri->location = -1;
						ri->everycount = 0;
						ri->partRangeVal = copyObject(at);
						ri->partedge = PART_EDGE_INCLUSIVE;

						a->partStart = (Node *)ri;

						/* MPP-6589: if the partition has an "open"
						 * END, pass a NULL partEnd 
						 */
						if (prule->topRule &&
							prule->topRule->parrangeend)
						{
							ri = makeNode(PartitionRangeItem);
							ri->location = -1;
							ri->everycount = 0;
							ri->partRangeVal =
									copyObject(prule->topRule->parrangeend);
							ri->partedge = prule->topRule->parrangeendincl ? 
									PART_EDGE_INCLUSIVE : PART_EDGE_EXCLUSIVE;

							a->partEnd = (Node *)ri;
						}
						else
							a->partEnd = NULL;

					}
					pelem->boundSpec = (Node *)a;
				}
				else
				{
					if ((into_exists && into_exists != i &&
						 prule->topRule->parisdefault) ||
						(i == 2 && !prule->topRule->parisdefault))
					{
						PartitionValuesSpec *valuesspec =
							makeNode(PartitionValuesSpec);

						valuesspec->partValues = copyObject(at);
						valuesspec->location = -1;
						pelem->boundSpec = (Node *)valuesspec;
					}
					else
					{
						PartitionValuesSpec *valuesspec =
							makeNode(PartitionValuesSpec);
						List *lv = prule->topRule->parlistvalues;
						List *newvals = NIL;
						ListCell *lc;
						List *atlist = (List *)at;

						/* must be LIST */
						Assert(prule->pNode->part->parkind == 'l');

						/*
						 * Iterate through list of existing constraints and
						 * pick out those not in AT() clause
						 */
						foreach(lc, lv)
						{
							List *cols = lfirst(lc);
							ListCell *parvals = list_head(atlist);
							int16 nkeys = prule->pNode->part->parnatts;
							bool found = false;

							while (parvals)
							{
								/*
								 * In multilevel partitioning with
								 * lowest level as list, we don't find
								 * AlterPartitionCmd->arg1 to be what
								 * we expect.  We expect it as a list
								 * of lists of A_Const, where the
								 * A_Const is the value in AT()
								 * clause.  Instead, what we get as
								 * arg1 is a list whose member is
								 * A_Const.  In order to prevent a
								 * segfault and PANIC down the line,
								 * we abort here.  It should be
								 * removed after the issue is fixed.
								 */
								if (!IsA(lfirst(parvals), List))
								{
									ereport(ERROR,
											(errcode(ERRCODE_GP_FEATURE_NOT_SUPPORTED),
											 errmsg("split partition is not "
													"currently supported when the "
													"lowest level is list partitioned")));
								}
								List *vals = lfirst(parvals);
								ListCell *lcv = list_head(vals);
								ListCell *lcc = list_head(cols);
								int parcol;
								bool matched = true;

								for (parcol = 0; parcol < nkeys; parcol++)
								{
									Oid			opclass;
									Oid			opfam;
									Oid			intype;
									Oid			funcid;
									Const *v = lfirst(lcv);
									Const *c = lfirst(lcc);
									Datum d;

									opclass =  prule->pNode->part->parclass[parcol];
									intype = get_opclass_input_type(opclass);
									opfam = get_opclass_family(opclass);
									funcid = get_opfamily_proc(opfam, intype, intype,
															   BTORDER_PROC);

									if (v->constisnull && c->constisnull)
										continue;
									else if (v->constisnull || c->constisnull)
									{
										matched = false;
										break;
									}

									d = OidFunctionCall2(funcid, c->constvalue,
														 v->constvalue);

									if (DatumGetInt32(d) != 0)
									{
										matched = false;
										break;
									}

									lcv = lnext(lcv);
									lcc = lnext(lcc);
								}

								if (matched)
								{
									found = true;
									break;
								}

								parvals = lnext(parvals);
							}
							if (!found)
							{
								/* Not in AT() clause, so keep it */
								newvals = lappend(newvals,
										copyObject((Node *)cols));
							}
						}
						valuesspec->partValues = newvals;
						valuesspec->location = -1;
						pelem->boundSpec = (Node *)valuesspec;
					}
				}
			}

			/*
			 * We always want to create a partition name because we
			 * need to recall the partition details below.
			 */
			if (!parname)
			{
				char n[NAMEDATALEN];

				snprintf(n, NAMEDATALEN, "r%lu", random());
				parname = pstrdup(n);

			}

			pelem->partName = parname;
			mypid->partiddef = (Node *)makeString(parname);
			mypid->idtype = AT_AP_IDName;

			pelem->location  = -1;
			/* MPP-10421: determine if new partition, re-use of old
			 * partition, and/or is default partition 
			 */
			pelem->isDefault = (defparname && 
								parname &&
								(0 == strcmp(parname, defparname)));

			mypc->arg1 = (Node *) pelem;
			/*
			 * Pass the set of column encodings to the ADD PARTITION command
			 * (if any).
			 */
			mypc->arg2 = (Node *) colencs;
			mypc->location = -1;

			cmd->subtype = AT_PartAddForSplit;
			cmd->def = (Node *) mypc;

			/* turn this into ALTER PARTITION if need be */
			if (pid->idtype == AT_AP_IDRule)
			{
				AlterTableCmd *ac = makeNode(AlterTableCmd);
				AlterPartitionCmd *ap = makeNode(AlterPartitionCmd);

				ac->subtype = AT_PartAlter;
				ac->def = (Node *)ap;
				ap->partid = (Node *)aapid;
				ap->arg1 = (Node *)cmd; /* embed the real command */
				ap->location = -1;

				cmd = ac;
			}

			ats->cmds = list_make1(cmd);
			/* No transformation happens for this stmt in parse_analyze() */
			q = parse_analyze((Node *) ats, synthetic_sql, NULL, 0);

			heap_close(*rel, NoLock);
			ProcessUtility((Node *)q->utilityStmt,
						   synthetic_sql,
						   NULL,
						   false, /* not top level */
						   dest,
						   NULL);
			*rel = heap_open(relid, AccessExclusiveLock);

			/* make our change visible */
			CommandCounterIncrement();

			/* get the rule back which ADD PARTITION just created */
			if (pid->idtype == AT_AP_IDRule)
			{
				ScanKeyData scankey[3];
				SysScanDesc scan;
				Relation	rulerel;
				HeapTuple	tuple;

				rulerel = heap_open(PartitionRuleRelationId, AccessShareLock);

				/*
				 * SELECT parchildrelid FROM pg_partition_rule
				 * WHERE paroid = :1
				 * AND parparentrule = :2
				 * AND parname = :3
				 */
				ScanKeyInit(&scankey[0], Anum_pg_partition_rule_paroid,
							BTEqualStrategyNumber, F_OIDEQ,
							ObjectIdGetDatum(prule->topRule->paroid));
				ScanKeyInit(&scankey[1], Anum_pg_partition_rule_parparentrule,
							BTEqualStrategyNumber, F_OIDEQ,
							ObjectIdGetDatum(prule->topRule->parparentoid));
				ScanKeyInit(&scankey[2], Anum_pg_partition_rule_parname,
							BTEqualStrategyNumber, F_NAMEEQ,
							CStringGetDatum(pelem->partName));

				/* XXX XXX: SnapshotSelf - but we just did a
				 * CommandCounterIncrement()
				 *
				 * XXX: No suitable index
				 */
				scan = systable_beginscan(rulerel, InvalidOid, false,
										  SnapshotSelf, 3, scankey);

				tuple = systable_getnext(scan);
				Insist(tuple);
				newchildrelid = ((Form_pg_partition_rule) GETSTRUCT(tuple))->parchildrelid;

				systable_endscan(scan);

				heap_close(rulerel, NoLock);
			}
			else
			{
				PgPartRule *tmprule;
				tmprule = get_part_rule(*rel, mypid, true, true, NULL, false);
				newchildrelid = tmprule->topRule->parchildrelid;
			}

			Assert(OidIsValid(newchildrelid));

			if (i == 1)
			{
				intoa = heap_open(newchildrelid,
								  AccessExclusiveLock);

				rva = makeRangeVar(
							get_namespace_name(RelationGetNamespace(intoa)),
						    get_rel_name(RelationGetRelid(intoa)), -1);
			}
			else
			{
				intob = heap_open(newchildrelid,
								  AccessExclusiveLock);

				rvb = makeRangeVar(
							get_namespace_name(RelationGetNamespace(intob)),
						    get_rel_name(RelationGetRelid(intob)), -1);

			}
		}

		temprel = heap_open(rel_to_drop, AccessExclusiveLock);

		/* update parse tree with info for the QEs */
		Assert(PointerIsValid(rva));
		Assert(PointerIsValid(rvb));

		/* update for consumption by QEs */
		pc->partid = (Node *)makeInteger(RelationGetRelid(temprel));
		pc->arg1 = (Node *)copyObject(rva);
		pc->arg2 = (Node *)copyObject(rvb);

		/* MPP-6929: metadata tracking */
		MetaTrackUpdObject(RelationRelationId,
						   RelationGetRelid(*rel),
						   GetUserId(),
						   "PARTITION", "SPLIT"
				);

	} /* end if dispatch */
	else if (Gp_role == GP_ROLE_EXECUTE)
	{
		Oid temprelid;
		RangeVar *rva;
		RangeVar *rvb;

		temprelid = (Oid)intVal((Value *)pc->partid);
		temprel = heap_open(temprelid, AccessExclusiveLock);
		rva = (RangeVar *)pc->arg1;
		intoa = heap_openrv(rva, AccessExclusiveLock);
		rvb = (RangeVar *)pc->arg2;
		intob = heap_openrv(rvb, AccessExclusiveLock);
	}
	else
		return;

	/*
	 * Now, on every node, scan the exchanged out table, splitting data
	 * between two new partitions.
	 *
	 * To do this, we use the CHECK constraints we just created on the
	 * tables via ADD PARTITION.
	 */
	split_rows(intoa, intob, temprel);

	elog(DEBUG5, "dropping temp rel %s", RelationGetRelationName(temprel));
	temprelid = RelationGetRelid(temprel);
	heap_close(temprel, NoLock);

	/* drop temp table */
	{
		ObjectAddress addr;
		addr.classId = RelationRelationId;
		addr.objectId = temprelid;
		addr.objectSubId = 0;

		performDeletion(&addr, DROP_RESTRICT);
	}

	heap_close(intoa, NoLock);
	heap_close(intob, NoLock);
}

/* ALTER TABLE ... TRUNCATE PARTITION */
static List *
atpxTruncateList(Relation rel, PartitionNode *pNode)
{
	List *l1 = NIL;
	ListCell *lc;

	if (!pNode)
		return l1;

	/* add the child lists first */
	foreach(lc, pNode->rules)
	{
		PartitionRule *rule = lfirst(lc);
		List *l2 = NIL;

		if (rule->children)
			l2 = atpxTruncateList(rel, rule->children);
		else
			l2 = NIL;

		if (l2)
		{
			if (l1)
				l1 = list_concat(l1, l2);
			else
				l1 = l2;
		}
	}

	/* and the default partition */
	if (pNode->default_part)
	{
		PartitionRule *rule = pNode->default_part;
		List *l2 = NIL;

		if (rule->children)
			l2 = atpxTruncateList(rel, rule->children);
		else
			l2 = NIL;

		if (l2)
		{
			if (l1)
				l1 = list_concat(l1, l2);
			else
				l1 = l2;
		}
	}

	/* add entries for rules at current level */
	foreach(lc, pNode->rules)
	{
		PartitionRule 	*rule = lfirst(lc);
		RangeVar 		*rv;
		Relation		 rel;

		rel = heap_open(rule->parchildrelid, AccessShareLock);

		rv = makeRangeVar(get_namespace_name(RelationGetNamespace(rel)),
						  pstrdup(RelationGetRelationName(rel)), -1);

		heap_close(rel, NoLock);

		if (l1)
			l1 = lappend(l1, rv);
		else
			l1 = list_make1(rv);
	}

	/* and the default partition */
	if (pNode->default_part)
	{
		PartitionRule 	*rule = pNode->default_part;
		RangeVar 		*rv;
		Relation		 rel;

		rel = heap_open(rule->parchildrelid, AccessShareLock);
		rv = makeRangeVar(get_namespace_name(RelationGetNamespace(rel)),
						  pstrdup(RelationGetRelationName(rel)), -1);

		heap_close(rel, NoLock);

		if (l1)
			l1 = lappend(l1, rv);
		else
			l1 = list_make1(rv);
	}

	return l1;
} /* end atpxTruncateList */

static void
ATPExecPartTruncate(Relation rel,
                    AlterPartitionCmd *pc)
{
	AlterPartitionId *pid = (AlterPartitionId *)pc->partid;
	PgPartRule   *prule = NULL;

	if (Gp_role != GP_ROLE_DISPATCH)
		return;

	prule = get_part_rule(rel, pid, true, true, NULL, false);

	if (prule)
	{
		RangeVar 		*rv;
		TruncateStmt 	*ts   = (TruncateStmt *)pc->arg1;
		DestReceiver 	*dest = None_Receiver;
		Relation	  	 rel2;

		rel2 = heap_open(prule->topRule->parchildrelid, AccessShareLock);
		if (RelationIsExternal(rel2))
			ereport(ERROR,
					(errcode(ERRCODE_FEATURE_NOT_SUPPORTED),
					 errmsg("cannot truncate external partition")));

		rv = makeRangeVar(get_namespace_name(RelationGetNamespace(rel2)),
						  pstrdup(RelationGetRelationName(rel2)), -1);

		rv->location = pc->location;

		if (prule->topRule->children)
		{
			List *l1 = atpxTruncateList(rel2, prule->topRule->children);

			ts->relations = lappend(l1, rv);
		}
		else
			ts->relations = list_make1(rv);

		heap_close(rel2, NoLock);

		ProcessUtility( (Node *) ts,
					   synthetic_sql,
					   NULL,
					   false, /* not top level */
					   dest,
					   NULL);

		/* Notify of name if did not use name for partition id spec */
		if (prule && prule->topRule && prule->topRule->children
			&& (ts->behavior != DROP_CASCADE ))
		{
			ereport(NOTICE,
					(errmsg("truncated partition%s for %s and its children",
							prule->partIdStr,
							prule->relname)));
		}
		else if ((pid->idtype != AT_AP_IDName)
				 && prule->isName)
				ereport(NOTICE,
						(errmsg("truncated partition%s for %s",
								prule->partIdStr,
								prule->relname)));
	}

} /* end ATPExecPartTruncate */

/*
 * Execute ALTER TABLE SET SCHEMA
 *
 * Note: caller must have checked ownership of the relation already
 */
void
AlterTableNamespace(RangeVar *relation, const char *newschema,
					ObjectType stmttype)
{
	Relation	rel;
	Oid			relid;
	Oid			oldNspOid;
	Oid			nspOid;
	ObjectAddresses *objsMoved;

	rel = relation_openrv(relation, AccessExclusiveLock);

	relid = RelationGetRelid(rel);
	oldNspOid = RelationGetNamespace(rel);

	/* Check relation type against type specified in the ALTER command */
	switch (stmttype)
	{
		case OBJECT_TABLE:
			/*
			 * For mostly-historical reasons, we allow ALTER TABLE to apply
			 * to all relation types.
			 */
			break;

		case OBJECT_SEQUENCE:
			if (rel->rd_rel->relkind != RELKIND_SEQUENCE)
				ereport(ERROR,
						(errcode(ERRCODE_WRONG_OBJECT_TYPE),
						 errmsg("\"%s\" is not a sequence",
								RelationGetRelationName(rel))));
			break;

		case OBJECT_VIEW:
			if (rel->rd_rel->relkind != RELKIND_VIEW)
				ereport(ERROR,
						(errcode(ERRCODE_WRONG_OBJECT_TYPE),
						 errmsg("\"%s\" is not a view",
								RelationGetRelationName(rel))));
			break;

		default:
			elog(ERROR, "unrecognized object type: %d", (int) stmttype);
	}

	/* Can we change the schema of this tuple? */
	switch (rel->rd_rel->relkind)
	{
		case RELKIND_RELATION:
		case RELKIND_VIEW:
			/* ok to change schema */
			break;
		case RELKIND_SEQUENCE:
			{
				/* if it's an owned sequence, disallow moving it by itself */
				Oid			tableId;
				int32		colId;

				if (sequenceIsOwned(relid, &tableId, &colId))
					ereport(ERROR,
							(errcode(ERRCODE_FEATURE_NOT_SUPPORTED),
							 errmsg("cannot move an owned sequence into another schema"),
					  errdetail("Sequence \"%s\" is linked to table \"%s\".",
								RelationGetRelationName(rel),
								get_rel_name(tableId))));
			}
			break;
		case RELKIND_COMPOSITE_TYPE:
			ereport(ERROR,
					(errcode(ERRCODE_WRONG_OBJECT_TYPE),
					 errmsg("\"%s\" is a composite type",
							RelationGetRelationName(rel)),
					 errhint("Use ALTER TYPE instead.")));
			break;
		case RELKIND_INDEX:
		case RELKIND_TOASTVALUE:
		case RELKIND_AOSEGMENTS:
		case RELKIND_AOBLOCKDIR:
		case RELKIND_AOVISIMAP:
			/* FALL THRU */
		default:
			ereport(ERROR,
					(errcode(ERRCODE_WRONG_OBJECT_TYPE),
					 errmsg("\"%s\" is not a table, view, or sequence",
							RelationGetRelationName(rel))));
	}

	/* get schema OID and check its permissions */
	nspOid = LookupCreationNamespace(newschema);

	/* common checks on switching namespaces */
	CheckSetNamespace(oldNspOid, nspOid, RelationRelationId, relid);

	/* OK, modify the pg_class row and pg_depend entry */
	objsMoved = new_object_addresses();
	AlterTableNamespaceInternal(rel, oldNspOid, nspOid, objsMoved);
	free_object_addresses(objsMoved);

	/* MPP-7825, MPP-6929, MPP-7600: metadata tracking */
	if ((Gp_role == GP_ROLE_DISPATCH)
		&& MetaTrackValidKindNsp(rel->rd_rel))
		MetaTrackUpdObject(RelationRelationId,
						   RelationGetRelid(rel),
						   GetUserId(),
						   "ALTER", "SET SCHEMA"
				);

	/* close rel, but keep lock until commit */
	relation_close(rel, NoLock);
}

/*
 * The guts of relocating a table to another namespace: besides moving
 * the table itself, its dependent objects are relocated to the new schema.
 */
void
AlterTableNamespaceInternal(Relation rel, Oid oldNspOid, Oid nspOid,
							ObjectAddresses *objsMoved)
{
	Relation        classRel;

	Assert(objsMoved != NULL);

	/* OK, modify the pg_class row and pg_depend entry */
	classRel = heap_open(RelationRelationId, RowExclusiveLock);

	AlterRelationNamespaceInternal(classRel, RelationGetRelid(rel), oldNspOid,
								   nspOid, true, objsMoved);

	/* Fix the table's row type too */
	AlterTypeNamespaceInternal(rel->rd_rel->reltype,
							   nspOid, false, false, objsMoved);

	/* Fix other dependent stuff */
	if (rel->rd_rel->relkind == RELKIND_RELATION)
	{
		AlterIndexNamespaces(classRel, rel, oldNspOid, nspOid, objsMoved);
		AlterSeqNamespaces(classRel, rel, oldNspOid, nspOid,
						   objsMoved, AccessExclusiveLock);
		AlterConstraintNamespaces(RelationGetRelid(rel), oldNspOid, nspOid,
								  false, objsMoved);
	}

	heap_close(classRel, RowExclusiveLock);
}

/*
 * The guts of relocating a relation to another namespace: fix the pg_class
 * entry, and the pg_depend entry if any.  Caller must already have
 * opened and write-locked pg_class.
 */
void
AlterRelationNamespaceInternal(Relation classRel, Oid relOid,
							   Oid oldNspOid, Oid newNspOid,
							   bool hasDependEntry, ObjectAddresses *objsMoved)
{
	HeapTuple	classTup;
	Form_pg_class classForm;
	ObjectAddress	thisobj;

	classTup = SearchSysCacheCopy1(RELOID, ObjectIdGetDatum(relOid));
	if (!HeapTupleIsValid(classTup))
		elog(ERROR, "cache lookup failed for relation %u", relOid);
	classForm = (Form_pg_class) GETSTRUCT(classTup);

	Assert(classForm->relnamespace == oldNspOid);

	thisobj.classId = RelationRelationId;
	thisobj.objectId = relOid;
	thisobj.objectSubId = 0;

	/*
	 * Do nothing when there's nothing to do.
	 */
	if (!object_address_present(&thisobj, objsMoved))
	{
		/* check for duplicate name (more friendly than unique-index failure) */
		if (get_relname_relid(NameStr(classForm->relname),
							  newNspOid) != InvalidOid)
			ereport(ERROR,
					(errcode(ERRCODE_DUPLICATE_TABLE),
					 errmsg("relation \"%s\" already exists in schema \"%s\"",
							NameStr(classForm->relname),
							get_namespace_name(newNspOid))));

		/* classTup is a copy, so OK to scribble on */
		classForm->relnamespace = newNspOid;

		simple_heap_update(classRel, &classTup->t_self, classTup);
		CatalogUpdateIndexes(classRel, classTup);

		/* Update dependency on schema if caller said so */
		if (hasDependEntry &&
			changeDependencyFor(RelationRelationId, relOid,
								NamespaceRelationId, oldNspOid, newNspOid) != 1)
			elog(ERROR, "failed to change schema dependency for relation \"%s\"",
				 NameStr(classForm->relname));

		add_exact_object_address(&thisobj, objsMoved);
	}

	heap_freetuple(classTup);
}

/*
 * Move all indexes for the specified relation to another namespace.
 *
 * Note: we assume adequate permission checking was done by the caller,
 * and that the caller has a suitable lock on the owning relation.
 */
static void
AlterIndexNamespaces(Relation classRel, Relation rel,
					 Oid oldNspOid, Oid newNspOid, ObjectAddresses *objsMoved)
{
	List	   *indexList;
	ListCell   *l;

	indexList = RelationGetIndexList(rel);

	foreach(l, indexList)
	{
		Oid			indexOid = lfirst_oid(l);
		ObjectAddress thisobj;

		thisobj.classId = RelationRelationId;
		thisobj.objectId = indexOid;
		thisobj.objectSubId = 0;

		/*
		 * Note: currently, the index will not have its own dependency on the
		 * namespace, so we don't need to do changeDependencyFor(). There's no
		 * rowtype in pg_type, either.
		 *
		 * XXX this objsMoved test may be pointless -- surely we have a single
		 * dependency link from a relation to each index?
		 */
		if (!object_address_present(&thisobj, objsMoved))
		{
			AlterRelationNamespaceInternal(classRel, indexOid,
										   oldNspOid, newNspOid,
										   false, objsMoved);
			add_exact_object_address(&thisobj, objsMoved);
		}
	}

	list_free(indexList);
}

/*
 * Move all SERIAL-column sequences of the specified relation to another
 * namespace.
 *
 * Note: we assume adequate permission checking was done by the caller,
 * and that the caller has a suitable lock on the owning relation.
 */
static void
AlterSeqNamespaces(Relation classRel, Relation rel,
				   Oid oldNspOid, Oid newNspOid, ObjectAddresses *objsMoved,
				   LOCKMODE lockmode)
{
	Relation	depRel;
	SysScanDesc scan;
	ScanKeyData key[2];
	HeapTuple	tup;

	/*
	 * SERIAL sequences are those having an auto dependency on one of the
	 * table's columns (we don't care *which* column, exactly).
	 */
	depRel = heap_open(DependRelationId, AccessShareLock);

	ScanKeyInit(&key[0],
				Anum_pg_depend_refclassid,
				BTEqualStrategyNumber, F_OIDEQ,
				ObjectIdGetDatum(RelationRelationId));
	ScanKeyInit(&key[1],
				Anum_pg_depend_refobjid,
				BTEqualStrategyNumber, F_OIDEQ,
				ObjectIdGetDatum(RelationGetRelid(rel)));
	/* we leave refobjsubid unspecified */

	scan = systable_beginscan(depRel, DependReferenceIndexId, true,
							  SnapshotNow, 2, key);

	while (HeapTupleIsValid(tup = systable_getnext(scan)))
	{
		Form_pg_depend depForm = (Form_pg_depend) GETSTRUCT(tup);
		Relation	seqRel;

		/* skip dependencies other than auto dependencies on columns */
		if (depForm->refobjsubid == 0 ||
			depForm->classid != RelationRelationId ||
			depForm->objsubid != 0 ||
			depForm->deptype != DEPENDENCY_AUTO)
			continue;

		/* Use relation_open just in case it's an index */
		seqRel = relation_open(depForm->objid, lockmode);

		/* skip non-sequence relations */
		if (RelationGetForm(seqRel)->relkind != RELKIND_SEQUENCE)
		{
			/* No need to keep the lock */
			relation_close(seqRel, lockmode);
			continue;
		}

		/* Fix the pg_class and pg_depend entries */
		AlterRelationNamespaceInternal(classRel, depForm->objid,
									   oldNspOid, newNspOid,
									   true, objsMoved);

		/*
		 * Sequences have entries in pg_type. We need to be careful to move
		 * them to the new namespace, too.
		 */
		AlterTypeNamespaceInternal(RelationGetForm(seqRel)->reltype,
								   newNspOid, false, false, objsMoved);

		/* Now we can close it.  Keep the lock till end of transaction. */
		relation_close(seqRel, NoLock);
	}

	systable_endscan(scan);

	relation_close(depRel, AccessShareLock);
}


/*
 * This code supports
 *	CREATE TEMP TABLE ... ON COMMIT { DROP | PRESERVE ROWS | DELETE ROWS }
 *
 * Because we only support this for TEMP tables, it's sufficient to remember
 * the state in a backend-local data structure.
 */

/*
 * Register a newly-created relation's ON COMMIT action.
 */
void
register_on_commit_action(Oid relid, OnCommitAction action)
{
	OnCommitItem *oc;
	MemoryContext oldcxt;

	/*
	 * We needn't bother registering the relation unless there is an ON COMMIT
	 * action we need to take.
	 */
	if (action == ONCOMMIT_NOOP || action == ONCOMMIT_PRESERVE_ROWS)
		return;

	oldcxt = MemoryContextSwitchTo(CacheMemoryContext);

	oc = (OnCommitItem *) palloc(sizeof(OnCommitItem));
	oc->relid = relid;
	oc->oncommit = action;
	oc->creating_subid = GetCurrentSubTransactionId();
	oc->deleting_subid = InvalidSubTransactionId;

	on_commits = lcons(oc, on_commits);

	MemoryContextSwitchTo(oldcxt);
}

/*
 * Unregister any ON COMMIT action when a relation is deleted.
 *
 * Actually, we only mark the OnCommitItem entry as to be deleted after commit.
 */
void
remove_on_commit_action(Oid relid)
{
	ListCell   *l;

	foreach(l, on_commits)
	{
		OnCommitItem *oc = (OnCommitItem *) lfirst(l);

		if (oc->relid == relid)
		{
			oc->deleting_subid = GetCurrentSubTransactionId();
			break;
		}
	}
}

/*
 * Perform ON COMMIT actions.
 *
 * This is invoked just before actually committing, since it's possible
 * to encounter errors.
 */
void
PreCommit_on_commit_actions(void)
{
	ListCell   *l;
	List	   *oids_to_truncate = NIL;

	/*
	 * We skip this operation in the catchup handler, especially
	 * between prepare and commit state, as we may not see the heap
	 * that has just been created in the prepared transaction that
	 * is not visible yet.  Skipping this under the catchup handler
	 * should be ok in known cases.
	 */
	if (in_process_catchup_event)
		return;

	foreach(l, on_commits)
	{
		OnCommitItem *oc = (OnCommitItem *) lfirst(l);

		/* Ignore entry if already dropped in this xact */
		if (oc->deleting_subid != InvalidSubTransactionId)
			continue;

		switch (oc->oncommit)
		{
			case ONCOMMIT_NOOP:
			case ONCOMMIT_PRESERVE_ROWS:
				/* Do nothing (there shouldn't be such entries, actually) */
				break;
			case ONCOMMIT_DELETE_ROWS:
				oids_to_truncate = lappend_oid(oids_to_truncate, oc->relid);
				break;
			case ONCOMMIT_DROP:
				{
					ObjectAddress object;

					object.classId = RelationRelationId;
					object.objectId = oc->relid;
					object.objectSubId = 0;
					performDeletion(&object, DROP_CASCADE);

					/*
					 * Note that table deletion will call
					 * remove_on_commit_action, so the entry should get marked
					 * as deleted.
					 */
					Assert(oc->deleting_subid != InvalidSubTransactionId);
					break;
				}
		}
	}
	if (oids_to_truncate != NIL)
	{
		heap_truncate(oids_to_truncate);
		CommandCounterIncrement();		/* XXX needed? */
	}
}

/*
 * Post-commit or post-abort cleanup for ON COMMIT management.
 *
 * All we do here is remove no-longer-needed OnCommitItem entries.
 *
 * During commit, remove entries that were deleted during this transaction;
 * during abort, remove those created during this transaction.
 */
void
AtEOXact_on_commit_actions(bool isCommit)
{
	ListCell   *cur_item;
	ListCell   *prev_item;

	prev_item = NULL;
	cur_item = list_head(on_commits);

	while (cur_item != NULL)
	{
		OnCommitItem *oc = (OnCommitItem *) lfirst(cur_item);

		if (isCommit ? oc->deleting_subid != InvalidSubTransactionId :
			oc->creating_subid != InvalidSubTransactionId)
		{
			/* cur_item must be removed */
			on_commits = list_delete_cell(on_commits, cur_item, prev_item);
			pfree(oc);
			if (prev_item)
				cur_item = lnext(prev_item);
			else
				cur_item = list_head(on_commits);
		}
		else
		{
			/* cur_item must be preserved */
			oc->creating_subid = InvalidSubTransactionId;
			oc->deleting_subid = InvalidSubTransactionId;
			prev_item = cur_item;
			cur_item = lnext(prev_item);
		}
	}
}

/*
 * Post-subcommit or post-subabort cleanup for ON COMMIT management.
 *
 * During subabort, we can immediately remove entries created during this
 * subtransaction.	During subcommit, just relabel entries marked during
 * this subtransaction as being the parent's responsibility.
 */
void
AtEOSubXact_on_commit_actions(bool isCommit, SubTransactionId mySubid,
							  SubTransactionId parentSubid)
{
	ListCell   *cur_item;
	ListCell   *prev_item;

	prev_item = NULL;
	cur_item = list_head(on_commits);

	while (cur_item != NULL)
	{
		OnCommitItem *oc = (OnCommitItem *) lfirst(cur_item);

		if (!isCommit && oc->creating_subid == mySubid)
		{
			/* cur_item must be removed */
			on_commits = list_delete_cell(on_commits, cur_item, prev_item);
			pfree(oc);
			if (prev_item)
				cur_item = lnext(prev_item);
			else
				cur_item = list_head(on_commits);
		}
		else
		{
			/* cur_item must be preserved */
			if (oc->creating_subid == mySubid)
				oc->creating_subid = parentSubid;
			if (oc->deleting_subid == mySubid)
				oc->deleting_subid = isCommit ? parentSubid : InvalidSubTransactionId;
			prev_item = cur_item;
			cur_item = lnext(prev_item);
		}
	}
}

/* ALTER TABLE DROP CONSTRAINT */
static void
ATPrepDropConstraint(List **wqueue, Relation rel, AlterTableCmd *cmd, bool recurse, bool recursing)
{
	char	   *constrName = cmd->name;

	/*
	 * This command never recurses, but the offered relation may be partitioned,
	 * in which case, we need to act as if the command specified the top-level
	 * list of parts.
	 */
	if (cmd->subtype == AT_DropConstraintRecurse)
		recursing = true;

	/* (!recurse &&  !recursing) is supposed to detect the ONLY clause.
	 * We allow operations on the root of a partitioning hierarchy, but
	 * not ONLY the root.
	 */
	ATExternalPartitionCheck(cmd->subtype, rel, recursing);
	ATPartitionCheck(cmd->subtype, rel, (!recurse && !recursing), recursing);

	/*
	 * If it's a UNIQUE or PRIMARY key constraint, and the table is partitioned,
	 * also drop the constraint from the partitions. (CHECK constraints are handled
	 * differently, by the normal constraint inheritance mechanism.)
	 */
	if (Gp_role == GP_ROLE_DISPATCH && rel_is_partitioned(RelationGetRelid(rel)))
	{
		List		*children;
		ListCell	*lchild;
		DestReceiver *dest = None_Receiver;
		bool		is_unique_or_primary_key = false;
		Relation	conrel;
		Form_pg_constraint con;
		SysScanDesc scan;
		ScanKeyData key;
		HeapTuple	tuple;

		/* Is it UNIQUE or PRIMARY KEY constraint? */
		conrel = heap_open(ConstraintRelationId, RowExclusiveLock);

		/*
		 * Find the target constraint
		 */
		ScanKeyInit(&key,
					Anum_pg_constraint_conrelid,
					BTEqualStrategyNumber, F_OIDEQ,
					ObjectIdGetDatum(RelationGetRelid(rel)));
		scan = systable_beginscan(conrel, ConstraintRelidIndexId,
								  true, SnapshotNow, 1, &key);

		while (HeapTupleIsValid(tuple = systable_getnext(scan)))
		{
			con = (Form_pg_constraint) GETSTRUCT(tuple);

			if (strcmp(NameStr(con->conname), constrName) == 0)
			{
				if (con->contype == CONSTRAINT_PRIMARY ||
					con->contype == CONSTRAINT_UNIQUE)
					is_unique_or_primary_key = true;

				break;
			}
		}

		/*
		 * If we don't find the constraint, assume it's not a UNIQUE or
		 * PRIMARY KEY. We'll throw an error later, in the execution
		 * phase.
		 */
		systable_endscan(scan);
		heap_close(conrel, RowExclusiveLock);

		if (is_unique_or_primary_key)
		{
			children = find_inheritance_children(RelationGetRelid(rel));

			foreach(lchild, children)
			{
				Oid 			childrelid = lfirst_oid(lchild);
				Relation 		childrel;

				RangeVar 		*rv;
				AlterTableCmd 	*atc;
				AlterTableStmt 	*ats;

				if (childrelid == RelationGetRelid(rel))
					continue;

				childrel = heap_open(childrelid, AccessShareLock);
				CheckTableNotInUse(childrel, "ALTER TABLE");

				/* Recurse to child */
				atc = copyObject(cmd);
				atc->subtype = AT_DropConstraintRecurse;

				rv = makeRangeVar(get_namespace_name(RelationGetNamespace(childrel)),
								  get_rel_name(childrelid), -1);

				ats = makeNode(AlterTableStmt);
				ats->relation = rv;
				ats->cmds = list_make1(atc);
				ats->relkind = OBJECT_TABLE;

				heap_close(childrel, NoLock);

				ProcessUtility((Node *)ats,
							   synthetic_sql,
							   NULL,
							   false, /* not top level */
							   dest,
							   NULL);
			}
		}
	}
}


/* ALTER TABLE EXCHANGE
 *
 * NB different signature from non-partitioned table Prep functions.
 */
static void
ATPrepExchange(Relation rel, AlterPartitionCmd *pc)
{
	PgPartRule   	   	*prule 	= NULL;
	Relation			 oldrel = NULL;
	Relation			 newrel = NULL;
	
	if (Gp_role == GP_ROLE_DISPATCH)
	{
		AlterPartitionId *pid = (AlterPartitionId *) pc->partid;
		bool				is_split;
		
		is_split = ((AlterPartitionCmd *)pc->arg2)->arg2 != NULL;
		
		if (is_split)
			return;
		
		prule = get_part_rule(rel, pid, true, true, NULL, false);

		oldrel = heap_open(prule->topRule->parchildrelid, AccessExclusiveLock);
		newrel = heap_openrv((RangeVar *)pc->arg1, AccessExclusiveLock);
	}
	else
	{
		oldrel = heap_openrv((RangeVar *)pc->partid,
							 AccessExclusiveLock);
		newrel = heap_openrv((RangeVar *)pc->arg1,
							 AccessExclusiveLock);
		
	}
	ATSimplePermissions(rel, false);
	ATSimplePermissions(oldrel, false);
	ATSimplePermissions(newrel, false);
	
	/* Check that old and new look the same, error if not. */
	is_exchangeable(rel, oldrel, newrel, true);
	
	heap_close(oldrel, NoLock);
	heap_close(newrel, NoLock);
}

/*
 * Return a palloc'd string representing an AlterTableCmd type for use
 * in a message pattern like "can't %s a partitioned table".  The default
 * return string is "alter".
 *
 * This may pose a challenge for localization.  
 */
static
char *alterTableCmdString(AlterTableType subtype)
{
	char *cmdstring = NULL;
	
	switch (subtype)
	{
		case AT_AddColumn: /* add column */
		case AT_AddColumnRecurse: /* internal to command/tablecmds.c */
		case AT_AddColumnToView: /* implicitly via CREATE OR REPLACE VIEW */
			cmdstring = pstrdup("add a column to");
			break;

		case AT_ColumnDefault: /* alter column default */
		case AT_ColumnDefaultRecurse:
			cmdstring = pstrdup("alter a column default of");
			break;
			
		case AT_DropNotNull: /* alter column drop not null */
		case AT_SetNotNull: /* alter column set not null */
			cmdstring = pstrdup("alter a column null setting of");
			break;
			
		case AT_SetStatistics: /* alter column statistics */
		case AT_SetStorage: /* alter column storage */
			break;
			
		case AT_DropColumn: /* drop column */
		case AT_DropColumnRecurse: /* internal to commands/tablecmds.c */
			cmdstring = pstrdup("drop a column from");
			break;
			
		case AT_AddIndex: /* add index */
		case AT_ReAddIndex: /* internal to commands/tablecmds.c */
			cmdstring = pstrdup("add index or primary/unique key to");
			break;
			
		case AT_AddConstraint: /* add constraint */
		case AT_AddConstraintRecurse: /* internal to commands/tablecmds.c */
			cmdstring = pstrdup("add a constraint to");
			break;
			
		case AT_ProcessedConstraint: /* pre-processed add constraint (local in parser/analyze.c) */
			break;

		case AT_DropConstraintRecurse:
			break;

		case AT_DropConstraint: /* drop constraint */
			cmdstring = pstrdup("drop a constraint from");
			break;
			
		case AT_AlterColumnType: /* alter column type */
			cmdstring = pstrdup("alter a column datatype of");
			break;
			
		case AT_ChangeOwner: /* change owner */
			cmdstring = pstrdup("alter the owner of");
			break;
			
		case AT_ClusterOn: /* CLUSTER ON */
		case AT_DropCluster: /* SET WITHOUT CLUSTER */
			break;
			
		case AT_DropOids: /* SET WITHOUT OIDS */
			cmdstring = pstrdup("alter the oid setting of");
			break;
			
		case AT_SetTableSpace: /* SET TABLESPACE */
		case AT_SetRelOptions: /* SET (...) -- AM specific parameters */
		case AT_ResetRelOptions: /* RESET (...) -- AM specific parameters */
			break;
			
		case AT_EnableTrig: /* ENABLE TRIGGER name */
		case AT_EnableAlwaysTrig: /* ENABLE ALWAYS TRIGGER name */
		case AT_EnableReplicaTrig: /* ENABLE REPLICA TRIGGER name */
		case AT_DisableTrig: /* DISABLE TRIGGER name */
		case AT_EnableTrigAll: /* ENABLE TRIGGER ALL */
		case AT_DisableTrigAll: /* DISABLE TRIGGER ALL */
		case AT_EnableTrigUser: /* ENABLE TRIGGER USER */
		case AT_DisableTrigUser: /* DISABLE TRIGGER USER */
			cmdstring = pstrdup("enable or disable triggers on");
			break;

		case AT_EnableRule: /* ENABLE RULE name */
		case AT_EnableAlwaysRule: /* ENABLE ALWAYS RULE name */
		case AT_EnableReplicaRule: /* ENABLE REPLICA RULE  name */
		case AT_DisableRule: /* DISABLE TRIGGER name */
			cmdstring = pstrdup("enable or disable rules on");
			break;

		case AT_AddInherit: /* INHERIT parent */
		case AT_DropInherit: /* NO INHERIT parent */
			cmdstring = pstrdup("alter inheritance on");
			break;
			
		case AT_SetDistributedBy: /* SET DISTRIBUTED BY */
			cmdstring = pstrdup("set distributed on");
			break;
			
		case AT_PartAdd: /* Add */
		case AT_PartAddForSplit: /* Add */
		case AT_PartAlter: /* Alter */
		case AT_PartDrop: /* Drop */
			break;
			
		case AT_PartExchange: /* Exchange */
			cmdstring = pstrdup("exchange a part into");
			break;
			
		case AT_PartRename: /* Rename */
		case AT_PartSetTemplate: /* Set Subpartition Template */
			break;
			
		case AT_PartSplit: /* Split */
			cmdstring = pstrdup("split parts of");
			break;
			
		case AT_PartTruncate: /* Truncate */
		case AT_PartAddInternal: /* CREATE TABLE time partition addition */
			break;
	}
	
	if ( cmdstring == NULL )
	{
		cmdstring = pstrdup("alter");
	}
	
	return cmdstring;
}

/*
 * CheckDropRelStorage
 *
 * Catch a mismatch between the DROP object type requested and the
 * actual object in the catalog. For example, if DROP EXTERNAL TABLE t
 * was issued, verify that t is indeed an external table, error if not.
 */
static void
CheckDropRelStorage(RangeVar *rel, ObjectType removeType)
{
	Oid			relOid;
	HeapTuple	tuple;
	char		relstorage;

	relOid = RangeVarGetRelid(rel, true);

	if (!OidIsValid(relOid))
		elog(ERROR, "Oid %u is invalid", relOid);

	/* Find out the relstorage */
	tuple = SearchSysCache1(RELOID, ObjectIdGetDatum(relOid));
	if (!HeapTupleIsValid(tuple))
		elog(ERROR, "cache lookup failed for relation %u", relOid);
	relstorage = ((Form_pg_class) GETSTRUCT(tuple))->relstorage;
	ReleaseSysCache(tuple);

	/*
	 * Skip the check if it's external partition. Also, rel_is_child_partition
	 * is only performed on QD and since we do the check there, no need to do
	 * it again on QE.
	 */
	if (relstorage == RELSTORAGE_EXTERNAL &&
		(Gp_segment != -1 || rel_is_child_partition(relOid)))
		return;

	if ((removeType == OBJECT_EXTTABLE && relstorage != RELSTORAGE_EXTERNAL) ||
		(removeType == OBJECT_TABLE && (relstorage == RELSTORAGE_EXTERNAL ||
										relstorage == RELSTORAGE_FOREIGN)))
	{
		/* we have a mismatch. format an error string and shoot */

		char	*want_type;
		char	*hint;

		if (removeType == OBJECT_EXTTABLE)
			want_type = pstrdup("an external");
		else
			want_type = pstrdup("a base");

		if (relstorage == RELSTORAGE_EXTERNAL)
			hint = pstrdup("Use DROP EXTERNAL TABLE to remove an external table.");
		else if (relstorage == RELSTORAGE_FOREIGN)
			hint = pstrdup("Use DROP FOREIGN TABLE to remove a foreign table.");
		else
			hint = pstrdup("Use DROP TABLE to remove a base table.");

		ereport(ERROR,
				(errcode(ERRCODE_WRONG_OBJECT_TYPE),
				 errmsg("\"%s\" is not %s table", rel->relname, want_type),
				 errhint("%s", hint)));
	}
}<|MERGE_RESOLUTION|>--- conflicted
+++ resolved
@@ -6479,7 +6479,6 @@
 				elog(ERROR, "failed to coerce base type to domain");
 		}
 
-<<<<<<< HEAD
 		/*
 		 * Handling of default NULL for AO/CO tables.
 		 *
@@ -6496,24 +6495,6 @@
 		 */
 		if (!defval && (RelationIsAoRows(rel) || RelationIsAoCols(rel)))
 			defval = (Expr *) makeNullConst(typeOid, -1);
-=======
-	/*
-	 * Handling of default NULL for AO/CO tables.
-	 *
-	 * Currently memtuples cannot deal with the scenario where the number of
-	 * attributes in the tuple data don't match the attnum. We will generate an
-	 * explicit NULL default value and force a rewrite of the table below.
-	 *
-	 * At one point there were plans to restructure memtuples so that this
-	 * rewrite did not have to occur. An optimization was added to
-	 * column-oriented tables to avoid the rewrite, but it does not apply to
-	 * row-oriented tables. Eventually it would be nice to remove this
-	 * workaround; see GitHub issue
-	 *     https://github.com/greenplum-db/gpdb/issues/3756
-	 */
-	if (!defval && (RelationIsAoRows(rel) || RelationIsAoCols(rel)))
-		defval = (Expr *) makeNullConst(typeOid, -1);
->>>>>>> 9d0b7d17
 
 		if (defval)
 		{
