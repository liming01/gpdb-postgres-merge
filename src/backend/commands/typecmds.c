/*-------------------------------------------------------------------------
 *
 * typecmds.c
 *	  Routines for SQL commands that manipulate types (and domains).
 *
 * Portions Copyright (c) 1996-2010, PostgreSQL Global Development Group
 * Portions Copyright (c) 1994, Regents of the University of California
 *
 *
 * IDENTIFICATION
 *	  $PostgreSQL: pgsql/src/backend/commands/typecmds.c,v 1.148 2010/02/26 02:00:40 momjian Exp $
 *
 * DESCRIPTION
 *	  The "DefineFoo" routines take the parse tree and pick out the
 *	  appropriate arguments/flags, passing the results to the
 *	  corresponding "FooDefine" routines (in src/catalog) that do
 *	  the actual catalog-munging.  These routines also verify permission
 *	  of the user to execute the command.
 *
 * NOTES
 *	  These things must be defined and committed in the following order:
 *		"create function":
 *				input/output, recv/send functions
 *		"create type":
 *				type
 *		"create operator":
 *				operators
 *
 *
 *-------------------------------------------------------------------------
 */
#include "postgres.h"

#include "access/genam.h"
#include "access/heapam.h"
#include "access/reloptions.h"
#include "access/xact.h"
#include "catalog/catalog.h"
#include "catalog/catalog.h"
#include "catalog/dependency.h"
#include "catalog/heap.h"
#include "catalog/indexing.h"
#include "catalog/pg_compression.h"
#include "catalog/pg_constraint.h"
#include "catalog/pg_depend.h"
#include "catalog/pg_enum.h"
#include "catalog/pg_namespace.h"
#include "catalog/pg_type.h"
#include "catalog/pg_type_encoding.h"
#include "catalog/pg_type_fn.h"
#include "commands/defrem.h"
#include "commands/tablecmds.h"
#include "commands/typecmds.h"
#include "executor/executor.h"
#include "miscadmin.h"
#include "nodes/makefuncs.h"
#include "optimizer/planner.h"
#include "optimizer/var.h"
#include "parser/analyze.h"
#include "parser/parse_coerce.h"
#include "parser/parse_expr.h"
#include "parser/parse_func.h"
#include "parser/parse_type.h"
#include "utils/acl.h"
#include "utils/builtins.h"
#include "utils/fmgroids.h"
#include "utils/lsyscache.h"
#include "utils/memutils.h"
#include "utils/syscache.h"
#include "utils/tqual.h"

#include "cdb/cdbvars.h"
#include "cdb/cdbdisp_query.h"


/* result structure for get_rels_with_domain() */
typedef struct
{
	Relation	rel;			/* opened and locked relation */
	int			natts;			/* number of attributes of interest */
	int		   *atts;			/* attribute numbers */
	/* atts[] is of allocated length RelationGetNumberOfAttributes(rel) */
} RelToCheck;

Oid			binary_upgrade_next_pg_type_array_oid = InvalidOid;

static Oid	findTypeInputFunction(List *procname, Oid typeOid);
static Oid	findTypeOutputFunction(List *procname, Oid typeOid);
static Oid	findTypeReceiveFunction(List *procname, Oid typeOid);
static Oid	findTypeSendFunction(List *procname, Oid typeOid);
static Oid	findTypeTypmodinFunction(List *procname);
static Oid	findTypeTypmodoutFunction(List *procname);
static Oid	findTypeAnalyzeFunction(List *procname, Oid typeOid);
static List *get_rels_with_domain(Oid domainOid, LOCKMODE lockmode);
static void checkDomainOwner(HeapTuple tup, TypeName *typename);
static char *domainAddConstraint(Oid domainOid, Oid domainNamespace,
					Oid baseTypeOid,
					int typMod, Constraint *constr,
					char *domainName);
static void remove_type_encoding(Oid typid);


/*
 * DefineType
 *		Registers a new base type.
 */
void
DefineType(List *names, List *parameters)
{
	char	   *typeName;
	Oid			typeNamespace;
	int16		internalLength = -1;	/* default: variable-length */
	List	   *inputName = NIL;
	List	   *outputName = NIL;
	List	   *receiveName = NIL;
	List	   *sendName = NIL;
	List	   *typmodinName = NIL;
	List	   *typmodoutName = NIL;
	List	   *analyzeName = NIL;
	char		category = TYPCATEGORY_USER;
	bool		preferred = false;
	char		delimiter = DEFAULT_TYPDELIM;
	Oid			elemType = InvalidOid;
	char	   *defaultValue = NULL;
	bool		byValue = false;
	char		alignment = 'i';	/* default alignment */
	char		storage = 'p';	/* default TOAST storage method */
	DefElem    *likeTypeEl = NULL;
	DefElem    *internalLengthEl = NULL;
	DefElem    *inputNameEl = NULL;
	DefElem    *outputNameEl = NULL;
	DefElem    *receiveNameEl = NULL;
	DefElem    *sendNameEl = NULL;
	DefElem    *typmodinNameEl = NULL;
	DefElem    *typmodoutNameEl = NULL;
	DefElem    *analyzeNameEl = NULL;
	DefElem    *categoryEl = NULL;
	DefElem    *preferredEl = NULL;
	DefElem    *delimiterEl = NULL;
	DefElem    *elemTypeEl = NULL;
	DefElem    *defaultValueEl = NULL;
	DefElem    *byValueEl = NULL;
	DefElem    *alignmentEl = NULL;
	DefElem    *storageEl = NULL;
	Oid			inputOid;
	Oid			outputOid;
	Oid			receiveOid = InvalidOid;
	Oid			sendOid = InvalidOid;
	Oid			typmodinOid = InvalidOid;
	Oid			typmodoutOid = InvalidOid;
	Oid			analyzeOid = InvalidOid;
	char	   *array_type;
	Oid			array_oid;
	Oid			typoid;
	Oid			resulttype;
<<<<<<< HEAD
	Datum		typoptions = 0;
	List	   *encoding = NIL;
	Relation	pg_type;
=======
>>>>>>> 1084f317
	ListCell   *pl;

	/*
	 * As of Postgres 8.4, we require superuser privilege to create a base
	 * type.  This is simple paranoia: there are too many ways to mess up the
	 * system with an incorrect type definition (for instance, representation
	 * parameters that don't match what the C code expects).  In practice it
	 * takes superuser privilege to create the I/O functions, and so the
	 * former requirement that you own the I/O functions pretty much forced
	 * superuserness anyway.  We're just making doubly sure here.
	 *
	 * XXX re-enable NOT_USED code sections below if you remove this test.
	 */
	if (!superuser())
		ereport(ERROR,
				(errcode(ERRCODE_INSUFFICIENT_PRIVILEGE),
				 errmsg("must be superuser to create a base type")));

	/* Convert list of names to a name and namespace */
	typeNamespace = QualifiedNameGetCreationNamespace(names, &typeName);

#ifdef NOT_USED
	/* XXX this is unnecessary given the superuser check above */
	/* Check we have creation rights in target namespace */
	aclresult = pg_namespace_aclcheck(typeNamespace, GetUserId(), ACL_CREATE);
	if (aclresult != ACLCHECK_OK)
		aclcheck_error(aclresult, ACL_KIND_NAMESPACE,
					   get_namespace_name(typeNamespace));
#endif

	/*
	 * Look to see if type already exists (presumably as a shell; if not,
	 * TypeCreate will complain).
	 */
	typoid = GetSysCacheOid2(TYPENAMENSP,
							 CStringGetDatum(typeName),
							 ObjectIdGetDatum(typeNamespace));

	/*
	 * If it's not a shell, see if it's an autogenerated array type, and if so
	 * rename it out of the way.
	 */
	if (OidIsValid(typoid) && get_typisdefined(typoid))
	{
		if (moveArrayTypeName(typoid, typeName, typeNamespace))
			typoid = InvalidOid;
	}

	/*
	 * If it doesn't exist, create it as a shell, so that the OID is known for
	 * use in the I/O function definitions.
	 */
	if (!OidIsValid(typoid))
	{
		typoid = TypeShellMake(typeName, typeNamespace, GetUserId());
		/* Make new shell type visible for modification below */
		CommandCounterIncrement();

		/*
		 * If the command was a parameterless CREATE TYPE, we're done ---
		 * creating the shell type was all we're supposed to do.
		 */
		if (parameters == NIL)
		{
			/* Must dispatch shell type creation */
			if (Gp_role == GP_ROLE_DISPATCH)
			{
				DefineStmt * stmt = makeNode(DefineStmt);
				stmt->kind = OBJECT_TYPE;
				stmt->oldstyle = false; /*?*/
				stmt->defnames = names;
				stmt->args = NIL;
				stmt->definition = NIL;
				CdbDispatchUtilityStatement((Node *) stmt,
											DF_CANCEL_ON_ERROR|
											DF_WITH_SNAPSHOT|
											DF_NEED_TWO_PHASE,
											GetAssignedOidsForDispatch(),
											NULL);
			}
			return;
		}
	}
	else
	{
		/* Complain if dummy CREATE TYPE and entry already exists */
		if (parameters == NIL)
			ereport(ERROR,
					(errcode(ERRCODE_DUPLICATE_OBJECT),
					 errmsg("type \"%s\" already exists", typeName)));
	}

	/* Extract the parameters from the parameter list */
	foreach(pl, parameters)
	{
		DefElem    *defel = (DefElem *) lfirst(pl);
		DefElem   **defelp;

		if (pg_strcasecmp(defel->defname, "like") == 0)
			defelp = &likeTypeEl;
		else if (pg_strcasecmp(defel->defname, "internallength") == 0)
			defelp = &internalLengthEl;
		else if (pg_strcasecmp(defel->defname, "input") == 0)
			defelp = &inputNameEl;
		else if (pg_strcasecmp(defel->defname, "output") == 0)
			defelp = &outputNameEl;
		else if (pg_strcasecmp(defel->defname, "receive") == 0)
			defelp = &receiveNameEl;
		else if (pg_strcasecmp(defel->defname, "send") == 0)
			defelp = &sendNameEl;
		else if (pg_strcasecmp(defel->defname, "typmod_in") == 0)
			defelp = &typmodinNameEl;
		else if (pg_strcasecmp(defel->defname, "typmod_out") == 0)
			defelp = &typmodoutNameEl;
		else if (pg_strcasecmp(defel->defname, "analyze") == 0 ||
				 pg_strcasecmp(defel->defname, "analyse") == 0)
			defelp = &analyzeNameEl;
		else if (pg_strcasecmp(defel->defname, "category") == 0)
			defelp = &categoryEl;
		else if (pg_strcasecmp(defel->defname, "preferred") == 0)
			defelp = &preferredEl;
		else if (pg_strcasecmp(defel->defname, "delimiter") == 0)
			defelp = &delimiterEl;
		else if (pg_strcasecmp(defel->defname, "element") == 0)
			defelp = &elemTypeEl;
		else if (pg_strcasecmp(defel->defname, "default") == 0)
			defelp = &defaultValueEl;
		else if (pg_strcasecmp(defel->defname, "passedbyvalue") == 0)
			defelp = &byValueEl;
		else if (pg_strcasecmp(defel->defname, "alignment") == 0)
			defelp = &alignmentEl;
		else if (pg_strcasecmp(defel->defname, "storage") == 0)
			defelp = &storageEl;
		else if (is_storage_encoding_directive(defel->defname))
		{
			/* 
			 * GPDB_84_MERGE_FIXME: need to check to make sure that this is
			 * copied correctly when using CREATE TABLE LIKE. See new logic
			 * below.
			 */
			encoding = lappend(encoding, defel);
			continue;
		}
		else
		{
			/* WARNING, not ERROR, for historical backwards-compatibility */
			ereport(WARNING,
					(errcode(ERRCODE_SYNTAX_ERROR),
					 errmsg("type attribute \"%s\" not recognized",
							defel->defname)));
			continue;
		}
		if (*defelp != NULL)
			ereport(ERROR,
					(errcode(ERRCODE_SYNTAX_ERROR),
					 errmsg("conflicting or redundant options")));
		*defelp = defel;
	}

	/*
	 * Now interpret the options; we do this separately so that LIKE can be
	 * overridden by other options regardless of the ordering in the parameter
	 * list.
	 */
	if (likeTypeEl)
	{
		Type		likeType;
		Form_pg_type likeForm;

		likeType = typenameType(NULL, defGetTypeName(likeTypeEl), NULL);
		likeForm = (Form_pg_type) GETSTRUCT(likeType);
		internalLength = likeForm->typlen;
		byValue = likeForm->typbyval;
		alignment = likeForm->typalign;
		storage = likeForm->typstorage;
		ReleaseSysCache(likeType);
	}
	if (internalLengthEl)
		internalLength = defGetTypeLength(internalLengthEl);
	if (inputNameEl)
		inputName = defGetQualifiedName(inputNameEl);
	if (outputNameEl)
		outputName = defGetQualifiedName(outputNameEl);
	if (receiveNameEl)
		receiveName = defGetQualifiedName(receiveNameEl);
	if (sendNameEl)
		sendName = defGetQualifiedName(sendNameEl);
	if (typmodinNameEl)
		typmodinName = defGetQualifiedName(typmodinNameEl);
	if (typmodoutNameEl)
		typmodoutName = defGetQualifiedName(typmodoutNameEl);
	if (analyzeNameEl)
		analyzeName = defGetQualifiedName(analyzeNameEl);
	if (categoryEl)
	{
		char	   *p = defGetString(categoryEl);

		category = p[0];
		/* restrict to non-control ASCII */
		if (category < 32 || category > 126)
			ereport(ERROR,
					(errcode(ERRCODE_INVALID_PARAMETER_VALUE),
				 errmsg("invalid type category \"%s\": must be simple ASCII",
						p)));
	}
	if (preferredEl)
		preferred = defGetBoolean(preferredEl);
	if (delimiterEl)
	{
		char	   *p = defGetString(delimiterEl);

		delimiter = p[0];
		/* XXX shouldn't we restrict the delimiter? */
	}
	if (elemTypeEl)
	{
		elemType = typenameTypeId(NULL, defGetTypeName(elemTypeEl), NULL);
		/* disallow arrays of pseudotypes */
		if (get_typtype(elemType) == TYPTYPE_PSEUDO)
			ereport(ERROR,
					(errcode(ERRCODE_DATATYPE_MISMATCH),
					 errmsg("array element type cannot be %s",
							format_type_be(elemType))));
	}
	if (defaultValueEl)
		defaultValue = defGetString(defaultValueEl);
	if (byValueEl)
		byValue = defGetBoolean(byValueEl);
	if (alignmentEl)
	{
		char	   *a = defGetString(alignmentEl);

		/*
		 * Note: if argument was an unquoted identifier, parser will have
		 * applied translations to it, so be prepared to recognize translated
		 * type names as well as the nominal form.
		 */
		if (pg_strcasecmp(a, "double") == 0 ||
			pg_strcasecmp(a, "float8") == 0 ||
			pg_strcasecmp(a, "pg_catalog.float8") == 0)
			alignment = 'd';
		else if (pg_strcasecmp(a, "int4") == 0 ||
				 pg_strcasecmp(a, "pg_catalog.int4") == 0)
			alignment = 'i';
		else if (pg_strcasecmp(a, "int2") == 0 ||
				 pg_strcasecmp(a, "pg_catalog.int2") == 0)
			alignment = 's';
		else if (pg_strcasecmp(a, "char") == 0 ||
				 pg_strcasecmp(a, "pg_catalog.bpchar") == 0)
			alignment = 'c';
		else
			ereport(ERROR,
					(errcode(ERRCODE_INVALID_PARAMETER_VALUE),
					 errmsg("alignment \"%s\" not recognized", a)));
	}
	if (storageEl)
	{
		char	   *a = defGetString(storageEl);

		if (pg_strcasecmp(a, "plain") == 0)
			storage = 'p';
		else if (pg_strcasecmp(a, "external") == 0)
			storage = 'e';
		else if (pg_strcasecmp(a, "extended") == 0)
			storage = 'x';
		else if (pg_strcasecmp(a, "main") == 0)
			storage = 'm';
		else
			ereport(ERROR,
					(errcode(ERRCODE_INVALID_PARAMETER_VALUE),
					 errmsg("storage \"%s\" not recognized", a)));
	}

	if (encoding)
	{
		encoding = transformStorageEncodingClause(encoding);
		typoptions = transformRelOptions((Datum) 0, encoding, NULL, NULL, true, false);
	}

	/*
	 * make sure we have our required definitions
	 */
	if (inputName == NIL)
		ereport(ERROR,
				(errcode(ERRCODE_INVALID_OBJECT_DEFINITION),
				 errmsg("type input function must be specified")));
	if (outputName == NIL)
		ereport(ERROR,
				(errcode(ERRCODE_INVALID_OBJECT_DEFINITION),
				 errmsg("type output function must be specified")));

	if (typmodinName == NIL && typmodoutName != NIL)
		ereport(ERROR,
				(errcode(ERRCODE_INVALID_OBJECT_DEFINITION),
				 errmsg("type modifier output function is useless without a type modifier input function")));

	/*
	 * Convert I/O proc names to OIDs
	 */
	inputOid = findTypeInputFunction(inputName, typoid);
	outputOid = findTypeOutputFunction(outputName, typoid);
	if (receiveName)
		receiveOid = findTypeReceiveFunction(receiveName, typoid);
	if (sendName)
		sendOid = findTypeSendFunction(sendName, typoid);

	/*
	 * Verify that I/O procs return the expected thing.  If we see OPAQUE,
	 * complain and change it to the correct type-safe choice.
	 */
	resulttype = get_func_rettype(inputOid);
	if (resulttype != typoid)
	{
		if (resulttype == OPAQUEOID)
		{
			/* backwards-compatibility hack */
			ereport(WARNING,
					(errmsg("changing return type of function %s from \"opaque\" to %s",
							NameListToString(inputName), typeName)));
			SetFunctionReturnType(inputOid, typoid);
		}
		else
			ereport(ERROR,
					(errcode(ERRCODE_INVALID_OBJECT_DEFINITION),
					 errmsg("type input function %s must return type %s",
							NameListToString(inputName), typeName)));
	}
	resulttype = get_func_rettype(outputOid);
	if (resulttype != CSTRINGOID)
	{
		if (resulttype == OPAQUEOID)
		{
			/* backwards-compatibility hack */
			ereport(WARNING,
					(errmsg("changing return type of function %s from \"opaque\" to \"cstring\"",
							NameListToString(outputName))));
			SetFunctionReturnType(outputOid, CSTRINGOID);
		}
		else
			ereport(ERROR,
					(errcode(ERRCODE_INVALID_OBJECT_DEFINITION),
			   errmsg("type output function %s must return type \"cstring\"",
					  NameListToString(outputName))));
	}
	if (receiveOid)
	{
		resulttype = get_func_rettype(receiveOid);
		if (resulttype != typoid)
			ereport(ERROR,
					(errcode(ERRCODE_INVALID_OBJECT_DEFINITION),
					 errmsg("type receive function %s must return type %s",
							NameListToString(receiveName), typeName)));
	}
	if (sendOid)
	{
		resulttype = get_func_rettype(sendOid);
		if (resulttype != BYTEAOID)
			ereport(ERROR,
					(errcode(ERRCODE_INVALID_OBJECT_DEFINITION),
				   errmsg("type send function %s must return type \"bytea\"",
						  NameListToString(sendName))));
	}

	/*
	 * Convert typmodin/out function proc names to OIDs.
	 */
	if (typmodinName)
		typmodinOid = findTypeTypmodinFunction(typmodinName);
	if (typmodoutName)
		typmodoutOid = findTypeTypmodoutFunction(typmodoutName);

	/*
	 * Convert analysis function proc name to an OID. If no analysis function
	 * is specified, we'll use zero to select the built-in default algorithm.
	 */
	if (analyzeName)
		analyzeOid = findTypeAnalyzeFunction(analyzeName, typoid);

	/*
	 * Check permissions on functions.	We choose to require the creator/owner
	 * of a type to also own the underlying functions.	Since creating a type
	 * is tantamount to granting public execute access on the functions, the
	 * minimum sane check would be for execute-with-grant-option.  But we
	 * don't have a way to make the type go away if the grant option is
	 * revoked, so ownership seems better.
	 */
#ifdef NOT_USED
	/* XXX this is unnecessary given the superuser check above */
	if (inputOid && !pg_proc_ownercheck(inputOid, GetUserId()))
		aclcheck_error(ACLCHECK_NOT_OWNER, ACL_KIND_PROC,
					   NameListToString(inputName));
	if (outputOid && !pg_proc_ownercheck(outputOid, GetUserId()))
		aclcheck_error(ACLCHECK_NOT_OWNER, ACL_KIND_PROC,
					   NameListToString(outputName));
	if (receiveOid && !pg_proc_ownercheck(receiveOid, GetUserId()))
		aclcheck_error(ACLCHECK_NOT_OWNER, ACL_KIND_PROC,
					   NameListToString(receiveName));
	if (sendOid && !pg_proc_ownercheck(sendOid, GetUserId()))
		aclcheck_error(ACLCHECK_NOT_OWNER, ACL_KIND_PROC,
					   NameListToString(sendName));
	if (typmodinOid && !pg_proc_ownercheck(typmodinOid, GetUserId()))
		aclcheck_error(ACLCHECK_NOT_OWNER, ACL_KIND_PROC,
					   NameListToString(typmodinName));
	if (typmodoutOid && !pg_proc_ownercheck(typmodoutOid, GetUserId()))
		aclcheck_error(ACLCHECK_NOT_OWNER, ACL_KIND_PROC,
					   NameListToString(typmodoutName));
	if (analyzeOid && !pg_proc_ownercheck(analyzeOid, GetUserId()))
		aclcheck_error(ACLCHECK_NOT_OWNER, ACL_KIND_PROC,
					   NameListToString(analyzeName));
#endif

<<<<<<< HEAD
	array_type = makeArrayTypeName(typeName, typeNamespace);
	pg_type = heap_open(TypeRelationId, AccessShareLock);

	/* Preassign array type OID so we can insert it in pg_type.typarray */
	if (Gp_role == GP_ROLE_EXECUTE || IsBinaryUpgrade)
	{
		array_oid = GetPreassignedOidForType(typeNamespace, array_type);

		if (array_oid == InvalidOid && IsBinaryUpgrade)
			array_oid = GetNewOid(pg_type);
	}
	else
		array_oid = GetNewOid(pg_type);

	heap_close(pg_type, AccessShareLock);
=======
	array_oid = AssignTypeArrayOid();
>>>>>>> 1084f317

	/*
	 * now have TypeCreate do all the real work.
	 */
	typoid =
<<<<<<< HEAD
		/*
		 *	The pg_type.oid is stored in user tables as array elements
		 *	(base types) in ArrayType and in composite types in
		 *	DatumTupleFields.  This oid must be preserved by binary
		 *	upgrades.
		 */
		TypeCreateWithOptions(InvalidOid,	/* no predetermined type OID */
=======

	/*
	 * The pg_type.oid is stored in user tables as array elements (base types)
	 * in ArrayType and in composite types in DatumTupleFields.  This oid must
	 * be preserved by binary upgrades.
	 */
		TypeCreate(InvalidOid,	/* no predetermined type OID */
>>>>>>> 1084f317
				   typeName,	/* type name */
				   typeNamespace,		/* namespace */
				   InvalidOid,	/* relation oid (n/a here) */
				   0,			/* relation kind (ditto) */
				   GetUserId(), /* owner's ID */
				   internalLength,		/* internal size */
				   TYPTYPE_BASE,	/* type-type (base type) */
				   category,	/* type-category */
				   preferred,	/* is it a preferred type? */
				   delimiter,	/* array element delimiter */
				   inputOid,	/* input procedure */
				   outputOid,	/* output procedure */
				   receiveOid,	/* receive procedure */
				   sendOid,		/* send procedure */
				   typmodinOid, /* typmodin procedure */
				   typmodoutOid,	/* typmodout procedure */
				   analyzeOid,	/* analyze procedure */
				   elemType,	/* element type ID */
				   false,		/* this is not an array type */
				   array_oid,	/* array type we are about to create */
				   InvalidOid,	/* base type ID (only for domains) */
				   defaultValue,	/* default type value */
				   NULL,		/* no binary form available */
				   byValue,		/* passed by value */
				   alignment,	/* required alignment */
				   storage,		/* TOAST strategy */
				   -1,			/* typMod (Domains only) */
				   0,			/* Array Dimensions of typbasetype */
				   false,		/* Type NOT NULL */
				   typoptions);

	/*
	 * Create the array type that goes with it.
	 */

	/* alignment must be 'i' or 'd' for arrays */
	alignment = (alignment == 'd') ? 'd' : 'i';

	TypeCreateWithOptions(array_oid,		/* force assignment of this type OID */
			   array_type,		/* type name */
			   typeNamespace,	/* namespace */
			   InvalidOid,		/* relation oid (n/a here) */
			   0,				/* relation kind (ditto) */
			   GetUserId(),		/* owner's ID */
			   -1,				/* internal size (always varlena) */
			   TYPTYPE_BASE,	/* type-type (base type) */
			   TYPCATEGORY_ARRAY,		/* type-category (array) */
			   false,			/* array types are never preferred */
			   delimiter,		/* array element delimiter */
			   F_ARRAY_IN,		/* input procedure */
			   F_ARRAY_OUT,		/* output procedure */
			   F_ARRAY_RECV,	/* receive procedure */
			   F_ARRAY_SEND,	/* send procedure */
			   typmodinOid,		/* typmodin procedure */
			   typmodoutOid,	/* typmodout procedure */
			   InvalidOid,		/* analyze procedure - default */
			   typoid,			/* element type ID */
			   true,			/* yes this is an array type */
			   InvalidOid,		/* no further array type */
			   InvalidOid,		/* base type ID */
			   NULL,			/* never a default type value */
			   NULL,			/* binary default isn't sent either */
			   false,			/* never passed by value */
			   alignment,		/* see above */
			   'x',				/* ARRAY is always toastable */
			   -1,				/* typMod (Domains only) */
			   0,				/* Array dimensions of typbasetype */
			   false,			/* Type NOT NULL */
			   typoptions);

	pfree(array_type);

	if (Gp_role == GP_ROLE_DISPATCH)
	{
		DefineStmt * stmt = makeNode(DefineStmt);
		stmt->kind = OBJECT_TYPE;
		stmt->oldstyle = false; /*?*/
		stmt->defnames = names;
		stmt->args = NIL;
		stmt->definition = parameters;

		CdbDispatchUtilityStatement((Node *) stmt,
									DF_CANCEL_ON_ERROR|
									DF_WITH_SNAPSHOT|
									DF_NEED_TWO_PHASE,
									GetAssignedOidsForDispatch(),
									NULL);
	}
}


/*
 *	RemoveTypes
 *		Implements DROP TYPE and DROP DOMAIN
 *
 * Note: if DOMAIN is specified, we enforce that each type is a domain, but
 * we don't enforce the converse for DROP TYPE
 */
void
RemoveTypes(DropStmt *drop)
{
	ObjectAddresses *objects;
	ListCell   *cell;

	/*
	 * First we identify all the types, then we delete them in a single
	 * performMultipleDeletions() call.  This is to avoid unwanted DROP
	 * RESTRICT errors if one of the types depends on another.
	 */
	objects = new_object_addresses();

	foreach(cell, drop->objects)
	{
		List	   *names = (List *) lfirst(cell);
		TypeName   *typename;
		Oid			typeoid;
		HeapTuple	tup;
		ObjectAddress object;
		Form_pg_type typ;

		/* Make a TypeName so we can use standard type lookup machinery */
		typename = makeTypeNameFromNameList(names);

		/* Use LookupTypeName here so that shell types can be removed. */
		tup = LookupTypeName(NULL, typename, NULL);
		if (tup == NULL)
		{
			if (!drop->missing_ok)
			{
				ereport(ERROR,
						(errcode(ERRCODE_UNDEFINED_OBJECT),
						 errmsg("type \"%s\" does not exist",
								TypeNameToString(typename))));
			}
			else
			{
				if (Gp_role != GP_ROLE_EXECUTE)
					ereport(NOTICE,
							(errmsg("type \"%s\" does not exist, skipping",
									TypeNameToString(typename))));
			}
			continue;
		}

		typeoid = typeTypeId(tup);
		typ = (Form_pg_type) GETSTRUCT(tup);

		/* Permission check: must own type or its namespace */
		if (!pg_type_ownercheck(typeoid, GetUserId()) &&
			!pg_namespace_ownercheck(typ->typnamespace, GetUserId()))
			aclcheck_error(ACLCHECK_NOT_OWNER, ACL_KIND_TYPE,
						   format_type_be(typeoid));

		if (drop->removeType == OBJECT_DOMAIN)
		{
			/* Check that this is actually a domain */
			if (typ->typtype != TYPTYPE_DOMAIN)
				ereport(ERROR,
						(errcode(ERRCODE_WRONG_OBJECT_TYPE),
						 errmsg("\"%s\" is not a domain",
								TypeNameToString(typename))));
		}

		/*
		 * Remove any storage encoding
		 */
		remove_type_encoding(typeoid);

		/*
		 * Note: we need no special check for array types here, as the normal
		 * treatment of internal dependencies handles it just fine
		 */

		object.classId = TypeRelationId;
		object.objectId = typeoid;
		object.objectSubId = 0;

		add_exact_object_address(&object, objects);

		ReleaseSysCache(tup);
	}

	performMultipleDeletions(objects, drop->behavior);

	free_object_addresses(objects);
}


/*
 * Guts of type deletion.
 */
void
RemoveTypeById(Oid typeOid)
{
	Relation	relation;
	HeapTuple	tup;

	/* 
	 * It might look like the call in RemoveType() is enough for
	 * pg_type_encoding but it's not. This case catches array type derivations
	 * of base types.
	 */
	remove_type_encoding(typeOid);

	relation = heap_open(TypeRelationId, RowExclusiveLock);

	tup = SearchSysCache1(TYPEOID, ObjectIdGetDatum(typeOid));
	if (!HeapTupleIsValid(tup))
		elog(ERROR, "cache lookup failed for type %u", typeOid);

	simple_heap_delete(relation, &tup->t_self);

	/*
	 * If it is an enum, delete the pg_enum entries too; we don't bother with
	 * making dependency entries for those, so it has to be done "by hand"
	 * here.
	 */
	if (((Form_pg_type) GETSTRUCT(tup))->typtype == TYPTYPE_ENUM)
		EnumValuesDelete(typeOid);

	ReleaseSysCache(tup);

	heap_close(relation,  Gp_role == GP_ROLE_DISPATCH ? NoLock : RowExclusiveLock);
}


/*
 * DefineDomain
 *		Registers a new domain.
 */
void
DefineDomain(CreateDomainStmt *stmt)
{
	char	   *domainName;
	Oid			domainNamespace;
	AclResult	aclresult;
	int16		internalLength;
	Oid			inputProcedure;
	Oid			outputProcedure;
	Oid			receiveProcedure;
	Oid			sendProcedure;
	Oid			analyzeProcedure;
	bool		byValue;
	Oid			typelem;
	char		category;
	char		delimiter;
	char		alignment;
	char		storage;
	char		typtype;
	Datum		datum;
	bool		isnull;
	char	   *defaultValue = NULL;
	char	   *defaultValueBin = NULL;
	bool		saw_default = false;
	bool		typNotNull = false;
	bool		nullDefined = false;
	int32		typNDims = list_length(stmt->typeName->arrayBounds);
	HeapTuple	typeTup;
	List	   *schema = stmt->constraints;
	ListCell   *listptr;
	Oid			basetypeoid;
	Oid			domainoid;
	Oid			old_type_oid;
	Form_pg_type baseType;
	int32		basetypeMod;

	/* Convert list of names to a name and namespace */
	domainNamespace = QualifiedNameGetCreationNamespace(stmt->domainname,
														&domainName);

	/* Check we have creation rights in target namespace */
	aclresult = pg_namespace_aclcheck(domainNamespace, GetUserId(),
									  ACL_CREATE);
	if (aclresult != ACLCHECK_OK)
		aclcheck_error(aclresult, ACL_KIND_NAMESPACE,
					   get_namespace_name(domainNamespace));

	/*
	 * Check for collision with an existing type name.	If there is one and
	 * it's an autogenerated array, we can rename it out of the way.
	 */
	old_type_oid = GetSysCacheOid2(TYPENAMENSP,
								   CStringGetDatum(domainName),
								   ObjectIdGetDatum(domainNamespace));
	if (OidIsValid(old_type_oid))
	{
		if (!moveArrayTypeName(old_type_oid, domainName, domainNamespace))
			ereport(ERROR,
					(errcode(ERRCODE_DUPLICATE_OBJECT),
					 errmsg("type \"%s\" already exists", domainName)));
	}

	/*
	 * Look up the base type.
	 */
	typeTup = typenameType(NULL, stmt->typeName, &basetypeMod);
	baseType = (Form_pg_type) GETSTRUCT(typeTup);
	basetypeoid = HeapTupleGetOid(typeTup);

	/*
	 * Base type must be a plain base type, another domain or an enum. Domains
	 * over pseudotypes would create a security hole.  Domains over composite
	 * types might be made to work in the future, but not today.
	 */
	typtype = baseType->typtype;
	if (typtype != TYPTYPE_BASE &&
		typtype != TYPTYPE_DOMAIN &&
		typtype != TYPTYPE_ENUM)
		ereport(ERROR,
				(errcode(ERRCODE_DATATYPE_MISMATCH),
				 errmsg("\"%s\" is not a valid base type for a domain",
						TypeNameToString(stmt->typeName))));

	/* passed by value */
	byValue = baseType->typbyval;

	/* Required Alignment */
	alignment = baseType->typalign;

	/* TOAST Strategy */
	storage = baseType->typstorage;

	/* Storage Length */
	internalLength = baseType->typlen;

	/* Type Category */
	category = baseType->typcategory;

	/* Array element type (in case base type is an array) */
	typelem = baseType->typelem;

	/* Array element Delimiter */
	delimiter = baseType->typdelim;

	/* I/O Functions */
	inputProcedure = F_DOMAIN_IN;
	outputProcedure = baseType->typoutput;
	receiveProcedure = F_DOMAIN_RECV;
	sendProcedure = baseType->typsend;

	/* Domains never accept typmods, so no typmodin/typmodout needed */

	/* Analysis function */
	analyzeProcedure = baseType->typanalyze;

	/* Inherited default value */
	datum = SysCacheGetAttr(TYPEOID, typeTup,
							Anum_pg_type_typdefault, &isnull);
	if (!isnull)
		defaultValue = TextDatumGetCString(datum);

	/* Inherited default binary value */
	datum = SysCacheGetAttr(TYPEOID, typeTup,
							Anum_pg_type_typdefaultbin, &isnull);
	if (!isnull)
		defaultValueBin = TextDatumGetCString(datum);

	/*
	 * Run through constraints manually to avoid the additional processing
	 * conducted by DefineRelation() and friends.
	 */
	foreach(listptr, schema)
	{
		Constraint *constr = lfirst(listptr);

		if (!IsA(constr, Constraint))
			elog(ERROR, "unrecognized node type: %d",
				 (int) nodeTag(constr));
		switch (constr->contype)
		{
			case CONSTR_DEFAULT:

				/*
				 * The inherited default value may be overridden by the user
				 * with the DEFAULT <expr> clause ... but only once.
				 */
				if (saw_default)
					ereport(ERROR,
							(errcode(ERRCODE_SYNTAX_ERROR),
							 errmsg("multiple default expressions")));
				saw_default = true;

				if (constr->raw_expr)
				{
					ParseState *pstate;
					Node	   *defaultExpr;

					/* Create a dummy ParseState for transformExpr */
					pstate = make_parsestate(NULL);

					/*
					 * Cook the constr->raw_expr into an expression. Note:
					 * name is strictly for error message
					 */
					defaultExpr = cookDefault(pstate, constr->raw_expr,
											  basetypeoid,
											  basetypeMod,
											  domainName);

					/*
					 * If the expression is just a NULL constant, we treat it
					 * like not having a default.
					 *
					 * Note that if the basetype is another domain, we'll see
					 * a CoerceToDomain expr here and not discard the default.
					 * This is critical because the domain default needs to be
					 * retained to override any default that the base domain
					 * might have.
					 */
					if (defaultExpr == NULL ||
						(IsA(defaultExpr, Const) &&
						 ((Const *) defaultExpr)->constisnull))
					{
						defaultValue = NULL;
						defaultValueBin = NULL;
					}
					else
					{
						/*
						 * Expression must be stored as a nodeToString result,
						 * but we also require a valid textual representation
						 * (mainly to make life easier for pg_dump).
						 */
						defaultValue =
							deparse_expression(defaultExpr,
											   deparse_context_for(domainName,
																 InvalidOid),
											   false, false);
						defaultValueBin = nodeToString(defaultExpr);
					}

					free_parsestate(pstate);
				}
				else
				{
					/* No default (can this still happen?) */
					defaultValue = NULL;
					defaultValueBin = NULL;
				}
				break;

			case CONSTR_NOTNULL:
				if (nullDefined && !typNotNull)
					ereport(ERROR,
							(errcode(ERRCODE_SYNTAX_ERROR),
						   errmsg("conflicting NULL/NOT NULL constraints")));
				typNotNull = true;
				nullDefined = true;
				break;

			case CONSTR_NULL:
				if (nullDefined && typNotNull)
					ereport(ERROR,
							(errcode(ERRCODE_SYNTAX_ERROR),
						   errmsg("conflicting NULL/NOT NULL constraints")));
				typNotNull = false;
				nullDefined = true;
				break;

			case CONSTR_CHECK:

				/*
				 * Check constraints are handled after domain creation, as
				 * they require the Oid of the domain
				 */
				break;

				/*
				 * All else are error cases
				 */
			case CONSTR_UNIQUE:
				ereport(ERROR,
						(errcode(ERRCODE_SYNTAX_ERROR),
					 errmsg("unique constraints not possible for domains")));
				break;

			case CONSTR_PRIMARY:
				ereport(ERROR,
						(errcode(ERRCODE_SYNTAX_ERROR),
				errmsg("primary key constraints not possible for domains")));
				break;

			case CONSTR_EXCLUSION:
				ereport(ERROR,
						(errcode(ERRCODE_SYNTAX_ERROR),
				  errmsg("exclusion constraints not possible for domains")));
				break;

			case CONSTR_FOREIGN:
				ereport(ERROR,
						(errcode(ERRCODE_SYNTAX_ERROR),
				errmsg("foreign key constraints not possible for domains")));
				break;

			case CONSTR_ATTR_DEFERRABLE:
			case CONSTR_ATTR_NOT_DEFERRABLE:
			case CONSTR_ATTR_DEFERRED:
			case CONSTR_ATTR_IMMEDIATE:
				ereport(ERROR,
						(errcode(ERRCODE_FEATURE_NOT_SUPPORTED),
						 errmsg("specifying constraint deferrability not supported for domains")));
				break;

			default:
				elog(ERROR, "unrecognized constraint subtype: %d",
					 (int) constr->contype);
				break;
		}
	}

	/*
	 * Have TypeCreate do all the real work.
	 */
	domainoid =
		TypeCreate(InvalidOid,	/* no predetermined type OID */
				   domainName,	/* type name */
				   domainNamespace,		/* namespace */
				   InvalidOid,	/* relation oid (n/a here) */
				   0,			/* relation kind (ditto) */
				   GetUserId(), /* owner's ID */
				   internalLength,		/* internal size */
				   TYPTYPE_DOMAIN,		/* type-type (domain type) */
				   category,	/* type-category */
				   false,		/* domain types are never preferred */
				   delimiter,	/* array element delimiter */
				   inputProcedure,		/* input procedure */
				   outputProcedure,		/* output procedure */
				   receiveProcedure,	/* receive procedure */
				   sendProcedure,		/* send procedure */
				   InvalidOid,	/* typmodin procedure - none */
				   InvalidOid,	/* typmodout procedure - none */
				   analyzeProcedure,	/* analyze procedure */
				   typelem,		/* element type ID */
				   false,		/* this isn't an array */
				   InvalidOid,	/* no arrays for domains (yet) */
				   basetypeoid, /* base type ID */
				   defaultValue,	/* default type value (text) */
				   defaultValueBin,		/* default type value (binary) */
				   byValue,		/* passed by value */
				   alignment,	/* required alignment */
				   storage,		/* TOAST strategy */
				   basetypeMod, /* typeMod value */
				   typNDims,	/* Array dimensions for base type */
				   typNotNull	/* Type NOT NULL */);

	/*
	 * Process constraints which refer to the domain ID returned by TypeCreate
	 */
	foreach(listptr, schema)
	{
		Constraint *constr = lfirst(listptr);

		/* it must be a Constraint, per check above */

		switch (constr->contype)
		{
			case CONSTR_CHECK:
				domainAddConstraint(domainoid, domainNamespace,
									basetypeoid, basetypeMod,
									constr, domainName);
				break;

				/* Other constraint types were fully processed above */

			default:
				break;
		}

		/* CCI so we can detect duplicate constraint names */
		CommandCounterIncrement();
	}

	/*
	 * Now we can clean up.
	 */
	ReleaseSysCache(typeTup);

	if (Gp_role == GP_ROLE_DISPATCH)
	{
		CdbDispatchUtilityStatement((Node *) stmt,
									DF_CANCEL_ON_ERROR|
									DF_WITH_SNAPSHOT|
									DF_NEED_TWO_PHASE,
									GetAssignedOidsForDispatch(),
									NULL);
	}
}


/*
 * DefineEnum
 *		Registers a new enum.
 */
void
DefineEnum(CreateEnumStmt *stmt)
{
	char	   *enumName;
	char	   *enumArrayName;
	Oid			enumNamespace;
	Oid			enumTypeOid;
	AclResult	aclresult;
	Oid			old_type_oid;
	Oid			enumArrayOid;

	/* Convert list of names to a name and namespace */
	enumNamespace = QualifiedNameGetCreationNamespace(stmt->typeName,
													  &enumName);

	/* Check we have creation rights in target namespace */
	aclresult = pg_namespace_aclcheck(enumNamespace, GetUserId(), ACL_CREATE);
	if (aclresult != ACLCHECK_OK)
		aclcheck_error(aclresult, ACL_KIND_NAMESPACE,
					   get_namespace_name(enumNamespace));

	/*
	 * Check for collision with an existing type name.	If there is one and
	 * it's an autogenerated array, we can rename it out of the way.
	 */
	old_type_oid = GetSysCacheOid2(TYPENAMENSP,
								   CStringGetDatum(enumName),
								   ObjectIdGetDatum(enumNamespace));
	if (OidIsValid(old_type_oid))
	{
		if (!moveArrayTypeName(old_type_oid, enumName, enumNamespace))
			ereport(ERROR,
					(errcode(ERRCODE_DUPLICATE_OBJECT),
					 errmsg("type \"%s\" already exists", enumName)));
	}

<<<<<<< HEAD
	enumArrayName = makeArrayTypeName(enumName, enumNamespace);

	/* Preassign array type OID so we can insert it in pg_type.typarray */
	pg_type = heap_open(TypeRelationId, AccessShareLock);

	if (Gp_role == GP_ROLE_EXECUTE || IsBinaryUpgrade)
	{
		enumTypeOid = GetPreassignedOidForType(enumNamespace, enumName);
		enumArrayOid = GetPreassignedOidForType(enumNamespace, enumArrayName);
	}
	else
	{
		enumTypeOid = InvalidOid;
		enumArrayOid = GetNewOid(pg_type);
	}
	heap_close(pg_type, AccessShareLock);
=======
	enumArrayOid = AssignTypeArrayOid();
>>>>>>> 1084f317

	/* Create the pg_type entry */
	enumTypeOid =
		TypeCreate(enumTypeOid,
				   enumName,	/* type name */
				   enumNamespace,		/* namespace */
				   InvalidOid,	/* relation oid (n/a here) */
				   0,			/* relation kind (ditto) */
				   GetUserId(), /* owner's ID */
				   sizeof(Oid), /* internal size */
				   TYPTYPE_ENUM,	/* type-type (enum type) */
				   TYPCATEGORY_ENUM,	/* type-category (enum type) */
				   false,		/* enum types are never preferred */
				   DEFAULT_TYPDELIM,	/* array element delimiter */
				   F_ENUM_IN,	/* input procedure */
				   F_ENUM_OUT,	/* output procedure */
				   F_ENUM_RECV, /* receive procedure */
				   F_ENUM_SEND, /* send procedure */
				   InvalidOid,	/* typmodin procedure - none */
				   InvalidOid,	/* typmodout procedure - none */
				   InvalidOid,	/* analyze procedure - default */
				   InvalidOid,	/* element type ID */
				   false,		/* this is not an array type */
				   enumArrayOid,	/* array type we are about to create */
				   InvalidOid,	/* base type ID (only for domains) */
				   NULL,		/* never a default type value */
				   NULL,		/* binary default isn't sent either */
				   true,		/* always passed by value */
				   'i',			/* int alignment */
				   'p',			/* TOAST strategy always plain */
				   -1,			/* typMod (Domains only) */
				   0,			/* Array dimensions of typbasetype */
				   false);		/* Type NOT NULL */

	/* Enter the enum's values into pg_enum */
	EnumValuesCreate(enumTypeOid, stmt->vals, InvalidOid);

	/*
	 * Create the array type that goes with it.
	 */
	TypeCreate(enumArrayOid,	/* force assignment of this type OID */
			   enumArrayName,	/* type name */
			   enumNamespace,	/* namespace */
			   InvalidOid,		/* relation oid (n/a here) */
			   0,				/* relation kind (ditto) */
			   GetUserId(),		/* owner's ID */
			   -1,				/* internal size (always varlena) */
			   TYPTYPE_BASE,	/* type-type (base type) */
			   TYPCATEGORY_ARRAY,		/* type-category (array) */
			   false,			/* array types are never preferred */
			   DEFAULT_TYPDELIM,	/* array element delimiter */
			   F_ARRAY_IN,		/* input procedure */
			   F_ARRAY_OUT,		/* output procedure */
			   F_ARRAY_RECV,	/* receive procedure */
			   F_ARRAY_SEND,	/* send procedure */
			   InvalidOid,		/* typmodin procedure - none */
			   InvalidOid,		/* typmodout procedure - none */
			   InvalidOid,		/* analyze procedure - default */
			   enumTypeOid,		/* element type ID */
			   true,			/* yes this is an array type */
			   InvalidOid,		/* no further array type */
			   InvalidOid,		/* base type ID */
			   NULL,			/* never a default type value */
			   NULL,			/* binary default isn't sent either */
			   false,			/* never passed by value */
			   'i',				/* enums have align i, so do their arrays */
			   'x',				/* ARRAY is always toastable */
			   -1,				/* typMod (Domains only) */
			   0,				/* Array dimensions of typbasetype */
			   false);			/* Type NOT NULL */

	pfree(enumArrayName);

	if (Gp_role == GP_ROLE_DISPATCH)
		CdbDispatchUtilityStatement((Node *) stmt,
									DF_CANCEL_ON_ERROR|
									DF_WITH_SNAPSHOT|
									DF_NEED_TWO_PHASE,
									GetAssignedOidsForDispatch(),
									NULL);
}


/*
 * Find suitable I/O functions for a type.
 *
 * typeOid is the type's OID (which will already exist, if only as a shell
 * type).
 */

static Oid
findTypeInputFunction(List *procname, Oid typeOid)
{
	Oid			argList[3];
	Oid			procOid;

	/*
	 * Input functions can take a single argument of type CSTRING, or three
	 * arguments (string, typioparam OID, typmod).
	 *
	 * For backwards compatibility we allow OPAQUE in place of CSTRING; if we
	 * see this, we issue a warning and fix up the pg_proc entry.
	 */
	argList[0] = CSTRINGOID;

	procOid = LookupFuncName(procname, 1, argList, true);
	if (OidIsValid(procOid))
		return procOid;

	argList[1] = OIDOID;
	argList[2] = INT4OID;

	procOid = LookupFuncName(procname, 3, argList, true);
	if (OidIsValid(procOid))
		return procOid;

	/* No luck, try it with OPAQUE */
	argList[0] = OPAQUEOID;

	procOid = LookupFuncName(procname, 1, argList, true);

	if (!OidIsValid(procOid))
	{
		argList[1] = OIDOID;
		argList[2] = INT4OID;

		procOid = LookupFuncName(procname, 3, argList, true);
	}

	if (OidIsValid(procOid))
	{
		/* Found, but must complain and fix the pg_proc entry */
		ereport(WARNING,
				(errmsg("changing argument type of function %s from \"opaque\" to \"cstring\"",
						NameListToString(procname))));
		SetFunctionArgType(procOid, 0, CSTRINGOID);

		/*
		 * Need CommandCounterIncrement since DefineType will likely try to
		 * alter the pg_proc tuple again.
		 */
		CommandCounterIncrement();

		return procOid;
	}

	/* Use CSTRING (preferred) in the error message */
	argList[0] = CSTRINGOID;

	ereport(ERROR,
			(errcode(ERRCODE_UNDEFINED_FUNCTION),
			 errmsg("function %s does not exist",
					func_signature_string(procname, 1, NIL, argList))));

	return InvalidOid;			/* keep compiler quiet */
}

static Oid
findTypeOutputFunction(List *procname, Oid typeOid)
{
	Oid			argList[1];
	Oid			procOid;

	/*
	 * Output functions can take a single argument of the type.
	 *
	 * For backwards compatibility we allow OPAQUE in place of the actual type
	 * name; if we see this, we issue a warning and fix up the pg_proc entry.
	 */
	argList[0] = typeOid;

	procOid = LookupFuncName(procname, 1, argList, true);
	if (OidIsValid(procOid))
		return procOid;

	/* No luck, try it with OPAQUE */
	argList[0] = OPAQUEOID;

	procOid = LookupFuncName(procname, 1, argList, true);

	if (OidIsValid(procOid))
	{
		/* Found, but must complain and fix the pg_proc entry */
		ereport(WARNING,
		(errmsg("changing argument type of function %s from \"opaque\" to %s",
				NameListToString(procname), format_type_be(typeOid))));
		SetFunctionArgType(procOid, 0, typeOid);

		/*
		 * Need CommandCounterIncrement since DefineType will likely try to
		 * alter the pg_proc tuple again.
		 */
		CommandCounterIncrement();

		return procOid;
	}

	/* Use type name, not OPAQUE, in the failure message. */
	argList[0] = typeOid;

	ereport(ERROR,
			(errcode(ERRCODE_UNDEFINED_FUNCTION),
			 errmsg("function %s does not exist",
					func_signature_string(procname, 1, NIL, argList))));

	return InvalidOid;			/* keep compiler quiet */
}

static Oid
findTypeReceiveFunction(List *procname, Oid typeOid)
{
	Oid			argList[3];
	Oid			procOid;

	/*
	 * Receive functions can take a single argument of type INTERNAL, or three
	 * arguments (internal, typioparam OID, typmod).
	 */
	argList[0] = INTERNALOID;

	procOid = LookupFuncName(procname, 1, argList, true);
	if (OidIsValid(procOid))
		return procOid;

	argList[1] = OIDOID;
	argList[2] = INT4OID;

	procOid = LookupFuncName(procname, 3, argList, true);
	if (OidIsValid(procOid))
		return procOid;

	ereport(ERROR,
			(errcode(ERRCODE_UNDEFINED_FUNCTION),
			 errmsg("function %s does not exist",
					func_signature_string(procname, 1, NIL, argList))));

	return InvalidOid;			/* keep compiler quiet */
}

static Oid
findTypeSendFunction(List *procname, Oid typeOid)
{
	Oid			argList[1];
	Oid			procOid;

	/*
	 * Send functions can take a single argument of the type.
	 */
	argList[0] = typeOid;

	procOid = LookupFuncName(procname, 1, argList, true);
	if (OidIsValid(procOid))
		return procOid;

	ereport(ERROR,
			(errcode(ERRCODE_UNDEFINED_FUNCTION),
			 errmsg("function %s does not exist",
					func_signature_string(procname, 1, NIL, argList))));

	return InvalidOid;			/* keep compiler quiet */
}

static Oid
findTypeTypmodinFunction(List *procname)
{
	Oid			argList[1];
	Oid			procOid;

	/*
	 * typmodin functions always take one cstring[] argument and return int4.
	 */
	argList[0] = CSTRINGARRAYOID;

	procOid = LookupFuncName(procname, 1, argList, true);
	if (!OidIsValid(procOid))
		ereport(ERROR,
				(errcode(ERRCODE_UNDEFINED_FUNCTION),
				 errmsg("function %s does not exist",
						func_signature_string(procname, 1, NIL, argList))));

	if (get_func_rettype(procOid) != INT4OID)
		ereport(ERROR,
				(errcode(ERRCODE_INVALID_OBJECT_DEFINITION),
				 errmsg("typmod_in function %s must return type \"integer\"",
						NameListToString(procname))));

	return procOid;
}

static Oid
findTypeTypmodoutFunction(List *procname)
{
	Oid			argList[1];
	Oid			procOid;

	/*
	 * typmodout functions always take one int4 argument and return cstring.
	 */
	argList[0] = INT4OID;

	procOid = LookupFuncName(procname, 1, argList, true);
	if (!OidIsValid(procOid))
		ereport(ERROR,
				(errcode(ERRCODE_UNDEFINED_FUNCTION),
				 errmsg("function %s does not exist",
						func_signature_string(procname, 1, NIL, argList))));

	if (get_func_rettype(procOid) != CSTRINGOID)
		ereport(ERROR,
				(errcode(ERRCODE_INVALID_OBJECT_DEFINITION),
				 errmsg("typmod_out function %s must return type \"cstring\"",
						NameListToString(procname))));

	return procOid;
}

static Oid
findTypeAnalyzeFunction(List *procname, Oid typeOid)
{
	Oid			argList[1];
	Oid			procOid;

	/*
	 * Analyze functions always take one INTERNAL argument and return bool.
	 */
	argList[0] = INTERNALOID;

	procOid = LookupFuncName(procname, 1, argList, true);
	if (!OidIsValid(procOid))
		ereport(ERROR,
				(errcode(ERRCODE_UNDEFINED_FUNCTION),
				 errmsg("function %s does not exist",
						func_signature_string(procname, 1, NIL, argList))));

	if (get_func_rettype(procOid) != BOOLOID)
		ereport(ERROR,
				(errcode(ERRCODE_INVALID_OBJECT_DEFINITION),
			  errmsg("type analyze function %s must return type \"boolean\"",
					 NameListToString(procname))));

	return procOid;
}

/*
 *	AssignTypeArrayOid
 *
 *	Pre-assign the type's array OID for use in pg_type.typarray
 */
Oid
AssignTypeArrayOid(void)
{
	Oid			type_array_oid;

	/* Pre-assign the type's array OID for use in pg_type.typarray */
	if (OidIsValid(binary_upgrade_next_pg_type_array_oid))
	{
		type_array_oid = binary_upgrade_next_pg_type_array_oid;
		binary_upgrade_next_pg_type_array_oid = InvalidOid;
	}
	else
	{
		Relation	pg_type = heap_open(TypeRelationId, AccessShareLock);

		type_array_oid = GetNewOid(pg_type);
		heap_close(pg_type, AccessShareLock);
	}

	return type_array_oid;
}


/*-------------------------------------------------------------------
 * DefineCompositeType
 *
 * Create a Composite Type relation.
 * `DefineRelation' does all the work, we just provide the correct
 * arguments!
 *
 * If the relation already exists, then 'DefineRelation' will abort
 * the xact...
 *
 * DefineCompositeType returns relid for use when creating
 * an implicit composite type during function creation
 *-------------------------------------------------------------------
 */
Oid
DefineCompositeType(const RangeVar *typevar, List *coldeflist)
{
	CreateStmt *createStmt = makeNode(CreateStmt);
	Oid			old_type_oid;
	Oid			typeNamespace;

	createStmt->ownerid = GetUserId();

	if (coldeflist == NIL)
		ereport(ERROR,
				(errcode(ERRCODE_INVALID_OBJECT_DEFINITION),
				 errmsg("composite type must have at least one attribute")));

	/*
	 * now set the parameters for keys/inheritance etc. All of these are
	 * uninteresting for composite types...
	 */
	createStmt->relation = (RangeVar *) typevar;
	createStmt->tableElts = coldeflist;
	createStmt->inhRelations = NIL;
	createStmt->constraints = NIL;
	createStmt->options = list_make1(defWithOids(false));
	createStmt->oncommit = ONCOMMIT_NOOP;
	createStmt->tablespacename = NULL;

	/*
	 * Check for collision with an existing type name. If there is one and
	 * it's an autogenerated array, we can rename it out of the way.  This
	 * check is here mainly to get a better error message about a "type"
	 * instead of below about a "relation".
	 */
	typeNamespace = RangeVarGetCreationNamespace(createStmt->relation);
	old_type_oid =
		GetSysCacheOid2(TYPENAMENSP,
						CStringGetDatum(createStmt->relation->relname),
						ObjectIdGetDatum(typeNamespace));
	if (OidIsValid(old_type_oid))
	{
		if (!moveArrayTypeName(old_type_oid, createStmt->relation->relname, typeNamespace))
			ereport(ERROR,
					(errcode(ERRCODE_DUPLICATE_OBJECT),
					 errmsg("type \"%s\" already exists", createStmt->relation->relname)));
	}

	/*
	 * Finally create the relation.  This also creates the type.
	 */
	return  DefineRelation(createStmt, RELKIND_COMPOSITE_TYPE, RELSTORAGE_VIRTUAL, true);

	/*
	 * DefineRelation already dispatches this.
	 *
	if (Gp_role == GP_ROLE_DISPATCH)
	{
		CompositeTypeStmt *stmt = makeNode(CompositeTypeStmt);
		stmt->typevar = (RangeVar *)typevar;
		stmt->coldeflist = coldeflist;

		CdbDispatchUtilityStatement((Node *) stmt);
	}*/

}

/*
 * AlterDomainDefault
 *
 * Routine implementing ALTER DOMAIN SET/DROP DEFAULT statements.
 */
void
AlterDomainDefault(List *names, Node *defaultRaw)
{
	TypeName   *typename;
	Oid			domainoid;
	HeapTuple	tup;
	ParseState *pstate;
	Relation	rel;
	char	   *defaultValue;
	Node	   *defaultExpr = NULL;		/* NULL if no default specified */
	Datum		new_record[Natts_pg_type];
	bool		new_record_nulls[Natts_pg_type];
	bool		new_record_repl[Natts_pg_type];
	HeapTuple	newtuple;
	Form_pg_type typTup;

	/* Make a TypeName so we can use standard type lookup machinery */
	typename = makeTypeNameFromNameList(names);
	domainoid = typenameTypeId(NULL, typename, NULL);

	/* Look up the domain in the type table */
	rel = heap_open(TypeRelationId, RowExclusiveLock);

	tup = SearchSysCacheCopy1(TYPEOID, ObjectIdGetDatum(domainoid));
	if (!HeapTupleIsValid(tup))
		elog(ERROR, "cache lookup failed for type %u", domainoid);
	typTup = (Form_pg_type) GETSTRUCT(tup);

	/* Check it's a domain and check user has permission for ALTER DOMAIN */
	checkDomainOwner(tup, typename);

	/* Setup new tuple */
	MemSet(new_record, (Datum) 0, sizeof(new_record));
	MemSet(new_record_nulls, false, sizeof(new_record_nulls));
	MemSet(new_record_repl, false, sizeof(new_record_repl));

	/* Store the new default into the tuple */
	if (defaultRaw)
	{
		/* Create a dummy ParseState for transformExpr */
		pstate = make_parsestate(NULL);

		/*
		 * Cook the colDef->raw_expr into an expression. Note: Name is
		 * strictly for error message
		 */
		defaultExpr = cookDefault(pstate, defaultRaw,
								  typTup->typbasetype,
								  typTup->typtypmod,
								  NameStr(typTup->typname));

		free_parsestate(pstate);

		/*
		 * If the expression is just a NULL constant, we treat the command
		 * like ALTER ... DROP DEFAULT.  (But see note for same test in
		 * DefineDomain.)
		 */
		if (defaultExpr == NULL ||
			(IsA(defaultExpr, Const) &&((Const *) defaultExpr)->constisnull))
		{
			/* Default is NULL, drop it */
			new_record_nulls[Anum_pg_type_typdefaultbin - 1] = true;
			new_record_repl[Anum_pg_type_typdefaultbin - 1] = true;
			new_record_nulls[Anum_pg_type_typdefault - 1] = true;
			new_record_repl[Anum_pg_type_typdefault - 1] = true;
		}
		else
		{
			/*
			 * Expression must be stored as a nodeToString result, but we also
			 * require a valid textual representation (mainly to make life
			 * easier for pg_dump).
			 */
			defaultValue = deparse_expression(defaultExpr,
								deparse_context_for(NameStr(typTup->typname),
													InvalidOid),
											  false, false);

			/*
			 * Form an updated tuple with the new default and write it back.
			 */
			new_record[Anum_pg_type_typdefaultbin - 1] = CStringGetTextDatum(nodeToString(defaultExpr));

			new_record_repl[Anum_pg_type_typdefaultbin - 1] = true;
			new_record[Anum_pg_type_typdefault - 1] = CStringGetTextDatum(defaultValue);
			new_record_repl[Anum_pg_type_typdefault - 1] = true;
		}
	}
	else
	{
		/* ALTER ... DROP DEFAULT */
		new_record_nulls[Anum_pg_type_typdefaultbin - 1] = true;
		new_record_repl[Anum_pg_type_typdefaultbin - 1] = true;
		new_record_nulls[Anum_pg_type_typdefault - 1] = true;
		new_record_repl[Anum_pg_type_typdefault - 1] = true;
	}

	newtuple = heap_modify_tuple(tup, RelationGetDescr(rel),
								 new_record, new_record_nulls,
								 new_record_repl);

	simple_heap_update(rel, &tup->t_self, newtuple);

	CatalogUpdateIndexes(rel, newtuple);

	/* Rebuild dependencies */
	GenerateTypeDependencies(typTup->typnamespace,
							 domainoid,
							 InvalidOid,		/* typrelid is n/a */
							 0, /* relation kind is n/a */
							 typTup->typowner,
							 typTup->typinput,
							 typTup->typoutput,
							 typTup->typreceive,
							 typTup->typsend,
							 typTup->typmodin,
							 typTup->typmodout,
							 typTup->typanalyze,
							 typTup->typelem,
							 false,		/* a domain isn't an implicit array */
							 typTup->typbasetype,
							 defaultExpr,
							 true);		/* Rebuild is true */

	/* Clean up */
	heap_close(rel, NoLock);
	heap_freetuple(newtuple);
}

/*
 * AlterDomainNotNull
 *
 * Routine implementing ALTER DOMAIN SET/DROP NOT NULL statements.
 */
void
AlterDomainNotNull(List *names, bool notNull)
{
	TypeName   *typename;
	Oid			domainoid;
	Relation	typrel;
	HeapTuple	tup;
	Form_pg_type typTup;

	/* Make a TypeName so we can use standard type lookup machinery */
	typename = makeTypeNameFromNameList(names);
	domainoid = typenameTypeId(NULL, typename, NULL);

	/* Look up the domain in the type table */
	typrel = heap_open(TypeRelationId, RowExclusiveLock);

	tup = SearchSysCacheCopy1(TYPEOID, ObjectIdGetDatum(domainoid));
	if (!HeapTupleIsValid(tup))
		elog(ERROR, "cache lookup failed for type %u", domainoid);
	typTup = (Form_pg_type) GETSTRUCT(tup);

	/* Check it's a domain and check user has permission for ALTER DOMAIN */
	checkDomainOwner(tup, typename);

	/* Is the domain already set to the desired constraint? */
	if (typTup->typnotnull == notNull)
	{
		heap_close(typrel, RowExclusiveLock);
		return;
	}

	/* Adding a NOT NULL constraint requires checking existing columns */
	if (notNull)
	{
		List	   *rels;
		ListCell   *rt;

		/* Fetch relation list with attributes based on this domain */
		/* ShareLock is sufficient to prevent concurrent data changes */

		rels = get_rels_with_domain(domainoid, ShareLock);

		foreach(rt, rels)
		{
			RelToCheck *rtc = (RelToCheck *) lfirst(rt);
			Relation	testrel = rtc->rel;
			TupleDesc	tupdesc = RelationGetDescr(testrel);
			HeapScanDesc scan;
			HeapTuple	tuple;

			/* Scan all tuples in this relation */
			scan = heap_beginscan(testrel, SnapshotNow, 0, NULL);
			while ((tuple = heap_getnext(scan, ForwardScanDirection)) != NULL)
			{
				int			i;

				/* Test attributes that are of the domain */
				for (i = 0; i < rtc->natts; i++)
				{
					int			attnum = rtc->atts[i];

					if (heap_attisnull(tuple, attnum))
						ereport(ERROR,
								(errcode(ERRCODE_NOT_NULL_VIOLATION),
								 errmsg("column \"%s\" of table \"%s\" contains null values",
								NameStr(tupdesc->attrs[attnum - 1]->attname),
										RelationGetRelationName(testrel))));
				}
			}
			heap_endscan(scan);

			/* Close each rel after processing, but keep lock */
			heap_close(testrel, NoLock);
		}
	}

	/*
	 * Okay to update pg_type row.	We can scribble on typTup because it's a
	 * copy.
	 */
	typTup->typnotnull = notNull;

	simple_heap_update(typrel, &tup->t_self, tup);

	CatalogUpdateIndexes(typrel, tup);

	/* Clean up */
	heap_freetuple(tup);
	heap_close(typrel, RowExclusiveLock);
}

/*
 * AlterDomainDropConstraint
 *
 * Implements the ALTER DOMAIN DROP CONSTRAINT statement
 */
void
AlterDomainDropConstraint(List *names, const char *constrName,
						  DropBehavior behavior)
{
	TypeName   *typename;
	Oid			domainoid;
	HeapTuple	tup;
	Relation	rel;
	Relation	conrel;
	SysScanDesc conscan;
	ScanKeyData key[1];
	HeapTuple	contup;

	/* Make a TypeName so we can use standard type lookup machinery */
	typename = makeTypeNameFromNameList(names);
	domainoid = typenameTypeId(NULL, typename, NULL);

	/* Look up the domain in the type table */
	rel = heap_open(TypeRelationId, RowExclusiveLock);

	tup = SearchSysCacheCopy1(TYPEOID, ObjectIdGetDatum(domainoid));
	if (!HeapTupleIsValid(tup))
		elog(ERROR, "cache lookup failed for type %u", domainoid);

	/* Check it's a domain and check user has permission for ALTER DOMAIN */
	checkDomainOwner(tup, typename);

	/* Grab an appropriate lock on the pg_constraint relation */
	conrel = heap_open(ConstraintRelationId, RowExclusiveLock);

	/* Use the index to scan only constraints of the target relation */
	ScanKeyInit(&key[0],
				Anum_pg_constraint_contypid,
				BTEqualStrategyNumber, F_OIDEQ,
				ObjectIdGetDatum(HeapTupleGetOid(tup)));

	conscan = systable_beginscan(conrel, ConstraintTypidIndexId, true,
								 SnapshotNow, 1, key);

	/*
	 * Scan over the result set, removing any matching entries.
	 */
	while ((contup = systable_getnext(conscan)) != NULL)
	{
		Form_pg_constraint con = (Form_pg_constraint) GETSTRUCT(contup);

		if (strcmp(NameStr(con->conname), constrName) == 0)
		{
			ObjectAddress conobj;

			conobj.classId = ConstraintRelationId;
			conobj.objectId = HeapTupleGetOid(contup);
			conobj.objectSubId = 0;

			performDeletion(&conobj, behavior);
		}
	}
	/* Clean up after the scan */
	systable_endscan(conscan);
	heap_close(conrel, RowExclusiveLock);

	heap_close(rel, NoLock);
}

/*
 * AlterDomainAddConstraint
 *
 * Implements the ALTER DOMAIN .. ADD CONSTRAINT statement.
 */
void
AlterDomainAddConstraint(List *names, Node *newConstraint)
{
	TypeName   *typename;
	Oid			domainoid;
	Relation	typrel;
	HeapTuple	tup;
	Form_pg_type typTup;
	List	   *rels;
	ListCell   *rt;
	EState	   *estate;
	ExprContext *econtext;
	char	   *ccbin;
	Expr	   *expr;
	ExprState  *exprstate;
	Constraint *constr;

	/* Make a TypeName so we can use standard type lookup machinery */
	typename = makeTypeNameFromNameList(names);
	domainoid = typenameTypeId(NULL, typename, NULL);

	/* Look up the domain in the type table */
	typrel = heap_open(TypeRelationId, RowExclusiveLock);

	tup = SearchSysCacheCopy1(TYPEOID, ObjectIdGetDatum(domainoid));
	if (!HeapTupleIsValid(tup))
		elog(ERROR, "cache lookup failed for type %u", domainoid);
	typTup = (Form_pg_type) GETSTRUCT(tup);

	/* Check it's a domain and check user has permission for ALTER DOMAIN */
	checkDomainOwner(tup, typename);

	if (!IsA(newConstraint, Constraint))
		elog(ERROR, "unrecognized node type: %d",
			 (int) nodeTag(newConstraint));

	constr = (Constraint *) newConstraint;

	switch (constr->contype)
	{
		case CONSTR_CHECK:
			/* processed below */
			break;

		case CONSTR_UNIQUE:
			ereport(ERROR,
					(errcode(ERRCODE_SYNTAX_ERROR),
					 errmsg("unique constraints not possible for domains")));
			break;

		case CONSTR_PRIMARY:
			ereport(ERROR,
					(errcode(ERRCODE_SYNTAX_ERROR),
				errmsg("primary key constraints not possible for domains")));
			break;

		case CONSTR_EXCLUSION:
			ereport(ERROR,
					(errcode(ERRCODE_SYNTAX_ERROR),
				  errmsg("exclusion constraints not possible for domains")));
			break;

		case CONSTR_FOREIGN:
			ereport(ERROR,
					(errcode(ERRCODE_SYNTAX_ERROR),
				errmsg("foreign key constraints not possible for domains")));
			break;

		case CONSTR_ATTR_DEFERRABLE:
		case CONSTR_ATTR_NOT_DEFERRABLE:
		case CONSTR_ATTR_DEFERRED:
		case CONSTR_ATTR_IMMEDIATE:
			ereport(ERROR,
					(errcode(ERRCODE_FEATURE_NOT_SUPPORTED),
					 errmsg("specifying constraint deferrability not supported for domains")));
			break;

		default:
			elog(ERROR, "unrecognized constraint subtype: %d",
				 (int) constr->contype);
			break;
	}

	/*
	 * Since all other constraint types throw errors, this must be a check
	 * constraint.	First, process the constraint expression and add an entry
	 * to pg_constraint.
	 */

	ccbin = domainAddConstraint(HeapTupleGetOid(tup), typTup->typnamespace,
								typTup->typbasetype, typTup->typtypmod,
								constr, NameStr(typTup->typname));

	/*
	 * Test all values stored in the attributes based on the domain the
	 * constraint is being added to.
	 */
	expr = (Expr *) stringToNode(ccbin);

	/* Need an EState to run ExecEvalExpr */
	estate = CreateExecutorState();
	econtext = GetPerTupleExprContext(estate);

	/* build execution state for expr */
	exprstate = ExecPrepareExpr(expr, estate);

	/* Fetch relation list with attributes based on this domain */
	/* ShareLock is sufficient to prevent concurrent data changes */

	rels = get_rels_with_domain(domainoid, ShareLock);

	foreach(rt, rels)
	{
		RelToCheck *rtc = (RelToCheck *) lfirst(rt);
		Relation	testrel = rtc->rel;
		TupleDesc	tupdesc = RelationGetDescr(testrel);
		HeapScanDesc scan;
		HeapTuple	tuple;

		/* Scan all tuples in this relation */
		scan = heap_beginscan(testrel, SnapshotNow, 0, NULL);
		while ((tuple = heap_getnext(scan, ForwardScanDirection)) != NULL)
		{
			int			i;

			/* Test attributes that are of the domain */
			for (i = 0; i < rtc->natts; i++)
			{
				int			attnum = rtc->atts[i];
				Datum		d;
				bool		isNull;
				Datum		conResult;

				d = heap_getattr(tuple, attnum, tupdesc, &isNull);

				econtext->domainValue_datum = d;
				econtext->domainValue_isNull = isNull;

				conResult = ExecEvalExprSwitchContext(exprstate,
													  econtext,
													  &isNull, NULL);

				if (!isNull && !DatumGetBool(conResult))
					ereport(ERROR,
							(errcode(ERRCODE_CHECK_VIOLATION),
							 errmsg("column \"%s\" of table \"%s\" contains values that violate the new constraint",
								NameStr(tupdesc->attrs[attnum - 1]->attname),
									RelationGetRelationName(testrel))));
			}

			ResetExprContext(econtext);
		}
		heap_endscan(scan);

		/* Hold relation lock till commit (XXX bad for concurrency) */
		heap_close(testrel, NoLock);
	}

	FreeExecutorState(estate);

	/* Clean up */
	heap_close(typrel, RowExclusiveLock);
}

/*
 * get_rels_with_domain
 *
 * Fetch all relations / attributes which are using the domain
 *
 * The result is a list of RelToCheck structs, one for each distinct
 * relation, each containing one or more attribute numbers that are of
 * the domain type.  We have opened each rel and acquired the specified lock
 * type on it.
 *
 * We support nested domains by including attributes that are of derived
 * domain types.  Current callers do not need to distinguish between attributes
 * that are of exactly the given domain and those that are of derived domains.
 *
 * XXX this is completely broken because there is no way to lock the domain
 * to prevent columns from being added or dropped while our command runs.
 * We can partially protect against column drops by locking relations as we
 * come across them, but there is still a race condition (the window between
 * seeing a pg_depend entry and acquiring lock on the relation it references).
 * Also, holding locks on all these relations simultaneously creates a non-
 * trivial risk of deadlock.  We can minimize but not eliminate the deadlock
 * risk by using the weakest suitable lock (ShareLock for most callers).
 *
 * XXX the API for this is not sufficient to support checking domain values
 * that are inside composite types or arrays.  Currently we just error out
 * if a composite type containing the target domain is stored anywhere.
 * There are not currently arrays of domains; if there were, we could take
 * the same approach, but it'd be nicer to fix it properly.
 *
 * Generally used for retrieving a list of tests when adding
 * new constraints to a domain.
 */
static List *
get_rels_with_domain(Oid domainOid, LOCKMODE lockmode)
{
	List	   *result = NIL;
	Relation	depRel;
	ScanKeyData key[2];
	SysScanDesc depScan;
	HeapTuple	depTup;

	Assert(lockmode != NoLock);

	/*
	 * We scan pg_depend to find those things that depend on the domain. (We
	 * assume we can ignore refobjsubid for a domain.)
	 */
	depRel = heap_open(DependRelationId, AccessShareLock);

	ScanKeyInit(&key[0],
				Anum_pg_depend_refclassid,
				BTEqualStrategyNumber, F_OIDEQ,
				ObjectIdGetDatum(TypeRelationId));
	ScanKeyInit(&key[1],
				Anum_pg_depend_refobjid,
				BTEqualStrategyNumber, F_OIDEQ,
				ObjectIdGetDatum(domainOid));

	depScan = systable_beginscan(depRel, DependReferenceIndexId, true,
								 SnapshotNow, 2, key);

	while (HeapTupleIsValid(depTup = systable_getnext(depScan)))
	{
		Form_pg_depend pg_depend = (Form_pg_depend) GETSTRUCT(depTup);
		RelToCheck *rtc = NULL;
		ListCell   *rellist;
		Form_pg_attribute pg_att;
		int			ptr;

		/* Check for directly dependent types --- must be domains */
		if (pg_depend->classid == TypeRelationId)
		{
			Assert(get_typtype(pg_depend->objid) == TYPTYPE_DOMAIN);

			/*
			 * Recursively add dependent columns to the output list.  This is
			 * a bit inefficient since we may fail to combine RelToCheck
			 * entries when attributes of the same rel have different derived
			 * domain types, but it's probably not worth improving.
			 */
			result = list_concat(result,
								 get_rels_with_domain(pg_depend->objid,
													  lockmode));
			continue;
		}

		/* Else, ignore dependees that aren't user columns of relations */
		/* (we assume system columns are never of domain types) */
		if (pg_depend->classid != RelationRelationId ||
			pg_depend->objsubid <= 0)
			continue;

		/* See if we already have an entry for this relation */
		foreach(rellist, result)
		{
			RelToCheck *rt = (RelToCheck *) lfirst(rellist);

			if (RelationGetRelid(rt->rel) == pg_depend->objid)
			{
				rtc = rt;
				break;
			}
		}

		if (rtc == NULL)
		{
			/* First attribute found for this relation */
			Relation	rel;

			/* Acquire requested lock on relation */
			rel = relation_open(pg_depend->objid, lockmode);

			/*
			 * Check to see if rowtype is stored anyplace as a composite-type
			 * column; if so we have to fail, for now anyway.
			 */
			if (OidIsValid(rel->rd_rel->reltype))
				find_composite_type_dependencies(rel->rd_rel->reltype,
												 NULL,
												 format_type_be(domainOid));

			/* Otherwise we can ignore views, composite types, etc */
			if (rel->rd_rel->relkind != RELKIND_RELATION)
			{
				relation_close(rel, lockmode);
				continue;
			}

			/* Build the RelToCheck entry with enough space for all atts */
			rtc = (RelToCheck *) palloc(sizeof(RelToCheck));
			rtc->rel = rel;
			rtc->natts = 0;
			rtc->atts = (int *) palloc(sizeof(int) * RelationGetNumberOfAttributes(rel));
			result = lcons(rtc, result);
		}

		/*
		 * Confirm column has not been dropped, and is of the expected type.
		 * This defends against an ALTER DROP COLUMN occuring just before we
		 * acquired lock ... but if the whole table were dropped, we'd still
		 * have a problem.
		 */
		if (pg_depend->objsubid > RelationGetNumberOfAttributes(rtc->rel))
			continue;
		pg_att = rtc->rel->rd_att->attrs[pg_depend->objsubid - 1];
		if (pg_att->attisdropped || pg_att->atttypid != domainOid)
			continue;

		/*
		 * Okay, add column to result.	We store the columns in column-number
		 * order; this is just a hack to improve predictability of regression
		 * test output ...
		 */
		Assert(rtc->natts < RelationGetNumberOfAttributes(rtc->rel));

		ptr = rtc->natts++;
		while (ptr > 0 && rtc->atts[ptr - 1] > pg_depend->objsubid)
		{
			rtc->atts[ptr] = rtc->atts[ptr - 1];
			ptr--;
		}
		rtc->atts[ptr] = pg_depend->objsubid;
	}

	systable_endscan(depScan);

	relation_close(depRel, AccessShareLock);

	return result;
}

/*
 * checkDomainOwner
 *
 * Check that the type is actually a domain and that the current user
 * has permission to do ALTER DOMAIN on it.  Throw an error if not.
 */
static void
checkDomainOwner(HeapTuple tup, TypeName *typename)
{
	Form_pg_type typTup = (Form_pg_type) GETSTRUCT(tup);

	/* Check that this is actually a domain */
	if (typTup->typtype != TYPTYPE_DOMAIN)
		ereport(ERROR,
				(errcode(ERRCODE_WRONG_OBJECT_TYPE),
				 errmsg("\"%s\" is not a domain",
						TypeNameToString(typename))));

	/* Permission check: must own type */
	if (!pg_type_ownercheck(HeapTupleGetOid(tup), GetUserId()))
		aclcheck_error(ACLCHECK_NOT_OWNER, ACL_KIND_TYPE,
					   format_type_be(HeapTupleGetOid(tup)));
}

/*
 * domainAddConstraint - code shared between CREATE and ALTER DOMAIN
 */
static char *
domainAddConstraint(Oid domainOid, Oid domainNamespace, Oid baseTypeOid,
					int typMod, Constraint *constr,
					char *domainName)
{
	Node	   *expr;
	char	   *ccsrc;
	char	   *ccbin;
	ParseState *pstate;
	CoerceToDomainValue *domVal;

	/*
	 * Assign or validate constraint name
	 */
	if (constr->conname)
	{
		if (ConstraintNameIsUsed(CONSTRAINT_DOMAIN,
								 domainOid,
								 domainNamespace,
								 constr->conname))
			ereport(ERROR,
					(errcode(ERRCODE_DUPLICATE_OBJECT),
				 errmsg("constraint \"%s\" for domain \"%s\" already exists",
						constr->conname, domainName)));
	}
	else
		constr->conname = ChooseConstraintName(domainName,
											   NULL,
											   "check",
											   domainNamespace,
											   NIL);

	/*
	 * Convert the A_EXPR in raw_expr into an EXPR
	 */
	pstate = make_parsestate(NULL);

	/*
	 * Set up a CoerceToDomainValue to represent the occurrence of VALUE in
	 * the expression.	Note that it will appear to have the type of the base
	 * type, not the domain.  This seems correct since within the check
	 * expression, we should not assume the input value can be considered a
	 * member of the domain.
	 */
	domVal = makeNode(CoerceToDomainValue);
	domVal->typeId = baseTypeOid;
	domVal->typeMod = typMod;
	domVal->location = -1;		/* will be set when/if used */

	pstate->p_value_substitute = (Node *) domVal;

	expr = transformExpr(pstate, constr->raw_expr, EXPR_KIND_DOMAIN_CHECK);

	/*
	 * Make sure it yields a boolean result.
	 */
	expr = coerce_to_boolean(pstate, expr, "CHECK");

	/*
	 * Make sure no outside relations are referred to.
	 */
	if (list_length(pstate->p_rtable) != 0 ||
		contain_var_clause(expr))
		ereport(ERROR,
				(errcode(ERRCODE_INVALID_COLUMN_REFERENCE),
		  errmsg("cannot use table references in domain check constraint")));

	free_parsestate(pstate);

	/*
	 * Convert to string form for storage.
	 */
	ccbin = nodeToString(expr);

	/*
	 * Deparse it to produce text for consrc.
	 *
	 * Since VARNOs aren't allowed in domain constraints, relation context
	 * isn't required as anything other than a shell.
	 */
	ccsrc = deparse_expression(expr,
							   deparse_context_for(domainName,
												   InvalidOid),
							   false, false);

	/*
	 * Store the constraint in pg_constraint
	 */
	CreateConstraintEntry(constr->conname,		/* Constraint Name */
						  domainNamespace,		/* namespace */
						  CONSTRAINT_CHECK,		/* Constraint Type */
						  false,	/* Is Deferrable */
						  false,	/* Is Deferred */
						  InvalidOid,	/* not a relation constraint */
						  NULL,
						  0,
						  domainOid,	/* domain constraint */
						  InvalidOid,	/* no associated index */
						  InvalidOid,	/* Foreign key fields */
						  NULL,
						  NULL,
						  NULL,
						  NULL,
						  0,
						  ' ',
						  ' ',
						  ' ',
						  NULL, /* not an exclusion constraint */
						  expr, /* Tree form of check constraint */
						  ccbin,	/* Binary form of check constraint */
						  ccsrc,	/* Source form of check constraint */
						  true, /* is local */
						  0);	/* inhcount */

	/*
	 * Return the compiled constraint expression so the calling routine can
	 * perform any additional required tests.
	 */
	return ccbin;
}

/*
 * GetDomainConstraints - get a list of the current constraints of domain
 *
 * Returns a possibly-empty list of DomainConstraintState nodes.
 *
 * This is called by the executor during plan startup for a CoerceToDomain
 * expression node.  The given constraints will be checked for each value
 * passed through the node.
 *
 * We allow this to be called for non-domain types, in which case the result
 * is always NIL.
 */
List *
GetDomainConstraints(Oid typeOid)
{
	List	   *result = NIL;
	bool		notNull = false;
	Relation	conRel;

	conRel = heap_open(ConstraintRelationId, AccessShareLock);

	for (;;)
	{
		HeapTuple	tup;
		HeapTuple	conTup;
		Form_pg_type typTup;
		ScanKeyData key[1];
		SysScanDesc scan;

		tup = SearchSysCache1(TYPEOID, ObjectIdGetDatum(typeOid));
		if (!HeapTupleIsValid(tup))
			elog(ERROR, "cache lookup failed for type %u", typeOid);
		typTup = (Form_pg_type) GETSTRUCT(tup);

		if (typTup->typtype != TYPTYPE_DOMAIN)
		{
			/* Not a domain, so done */
			ReleaseSysCache(tup);
			break;
		}

		/* Test for NOT NULL Constraint */
		if (typTup->typnotnull)
			notNull = true;

		/* Look for CHECK Constraints on this domain */
		ScanKeyInit(&key[0],
					Anum_pg_constraint_contypid,
					BTEqualStrategyNumber, F_OIDEQ,
					ObjectIdGetDatum(typeOid));

		scan = systable_beginscan(conRel, ConstraintTypidIndexId, true,
								  SnapshotNow, 1, key);

		while (HeapTupleIsValid(conTup = systable_getnext(scan)))
		{
			Form_pg_constraint c = (Form_pg_constraint) GETSTRUCT(conTup);
			Datum		val;
			bool		isNull;
			Expr	   *check_expr;
			DomainConstraintState *r;

			/* Ignore non-CHECK constraints (presently, shouldn't be any) */
			if (c->contype != CONSTRAINT_CHECK)
				continue;

			/*
			 * Not expecting conbin to be NULL, but we'll test for it anyway
			 */
			val = fastgetattr(conTup, Anum_pg_constraint_conbin,
							  conRel->rd_att, &isNull);
			if (isNull)
				elog(ERROR, "domain \"%s\" constraint \"%s\" has NULL conbin",
					 NameStr(typTup->typname), NameStr(c->conname));

			check_expr = (Expr *) stringToNode(TextDatumGetCString(val));

			/* ExecInitExpr assumes we've planned the expression */
			check_expr = expression_planner(check_expr);

			r = makeNode(DomainConstraintState);
			r->constrainttype = DOM_CONSTRAINT_CHECK;
			r->name = pstrdup(NameStr(c->conname));
			r->check_expr = ExecInitExpr(check_expr, NULL);

			/*
			 * use lcons() here because constraints of lower domains should be
			 * applied earlier.
			 */
			result = lcons(r, result);
		}

		systable_endscan(scan);

		/* loop to next domain in stack */
		typeOid = typTup->typbasetype;
		ReleaseSysCache(tup);
	}

	heap_close(conRel, AccessShareLock);

	/*
	 * Only need to add one NOT NULL check regardless of how many domains in
	 * the stack request it.
	 */
	if (notNull)
	{
		DomainConstraintState *r = makeNode(DomainConstraintState);

		r->constrainttype = DOM_CONSTRAINT_NOTNULL;
		r->name = pstrdup("NOT NULL");
		r->check_expr = NULL;

		/* lcons to apply the nullness check FIRST */
		result = lcons(r, result);
	}

	return result;
}


/*
 * Execute ALTER TYPE RENAME
 */
void
RenameType(List *names, const char *newTypeName)
{
	TypeName   *typename;
	Oid			typeOid;
	Relation	rel;
	HeapTuple	tup;
	Form_pg_type typTup;

	/* Make a TypeName so we can use standard type lookup machinery */
	typename = makeTypeNameFromNameList(names);
	typeOid = typenameTypeId(NULL, typename, NULL);

	/* Look up the type in the type table */
	rel = heap_open(TypeRelationId, RowExclusiveLock);

	tup = SearchSysCacheCopy1(TYPEOID, ObjectIdGetDatum(typeOid));
	if (!HeapTupleIsValid(tup))
		elog(ERROR, "cache lookup failed for type %u", typeOid);
	typTup = (Form_pg_type) GETSTRUCT(tup);

	/* check permissions on type */
	if (!pg_type_ownercheck(typeOid, GetUserId()))
		aclcheck_error(ACLCHECK_NOT_OWNER, ACL_KIND_TYPE,
					   format_type_be(typeOid));

	/*
	 * If it's a composite type, we need to check that it really is a
	 * free-standing composite type, and not a table's rowtype. We want people
	 * to use ALTER TABLE not ALTER TYPE for that case.
	 */
	if (typTup->typtype == TYPTYPE_COMPOSITE &&
		get_rel_relkind(typTup->typrelid) != RELKIND_COMPOSITE_TYPE)
		ereport(ERROR,
				(errcode(ERRCODE_WRONG_OBJECT_TYPE),
				 errmsg("%s is a table's row type",
						format_type_be(typeOid)),
				 errhint("Use ALTER TABLE instead.")));

	/* don't allow direct alteration of array types, either */
	if (OidIsValid(typTup->typelem) &&
		get_array_type(typTup->typelem) == typeOid)
		ereport(ERROR,
				(errcode(ERRCODE_WRONG_OBJECT_TYPE),
				 errmsg("cannot alter array type %s",
						format_type_be(typeOid)),
				 errhint("You can alter type %s, which will alter the array type as well.",
						 format_type_be(typTup->typelem))));

	/*
	 * If type is composite we need to rename associated pg_class entry too.
	 * RenameRelationInternal will call RenameTypeInternal automatically.
	 */
	if (typTup->typtype == TYPTYPE_COMPOSITE)
		RenameRelationInternal(typTup->typrelid, newTypeName,
							   typTup->typnamespace);
	else
		RenameTypeInternal(typeOid, newTypeName,
						   typTup->typnamespace);

	/* Clean up */
	heap_close(rel, RowExclusiveLock);
}

/*
 * Change the owner of a type.
 */
void
AlterTypeOwner(List *names, Oid newOwnerId)
{
	TypeName   *typename;
	Oid			typeOid;
	Relation	rel;
	HeapTuple	tup;
	HeapTuple	newtup;
	Form_pg_type typTup;
	AclResult	aclresult;

	rel = heap_open(TypeRelationId, RowExclusiveLock);

	/* Make a TypeName so we can use standard type lookup machinery */
	typename = makeTypeNameFromNameList(names);

	/* Use LookupTypeName here so that shell types can be processed */
	tup = LookupTypeName(NULL, typename, NULL);
	if (tup == NULL)
		ereport(ERROR,
				(errcode(ERRCODE_UNDEFINED_OBJECT),
				 errmsg("type \"%s\" does not exist",
						TypeNameToString(typename))));
	typeOid = typeTypeId(tup);

	/* Copy the syscache entry so we can scribble on it below */
	newtup = heap_copytuple(tup);
	ReleaseSysCache(tup);
	tup = newtup;
	typTup = (Form_pg_type) GETSTRUCT(tup);

	/*
	 * If it's a composite type, we need to check that it really is a
	 * free-standing composite type, and not a table's rowtype. We want people
	 * to use ALTER TABLE not ALTER TYPE for that case.
	 */
	if (typTup->typtype == TYPTYPE_COMPOSITE &&
		get_rel_relkind(typTup->typrelid) != RELKIND_COMPOSITE_TYPE)
		ereport(ERROR,
				(errcode(ERRCODE_WRONG_OBJECT_TYPE),
				 errmsg("%s is a table's row type",
						format_type_be(typeOid)),
				 errhint("Use ALTER TABLE instead.")));

	/* don't allow direct alteration of array types, either */
	if (OidIsValid(typTup->typelem) &&
		get_array_type(typTup->typelem) == typeOid)
		ereport(ERROR,
				(errcode(ERRCODE_WRONG_OBJECT_TYPE),
				 errmsg("cannot alter array type %s",
						format_type_be(typeOid)),
				 errhint("You can alter type %s, which will alter the array type as well.",
						 format_type_be(typTup->typelem))));

	/*
	 * If the new owner is the same as the existing owner, consider the
	 * command to have succeeded.  This is for dump restoration purposes.
	 */
	if (typTup->typowner != newOwnerId)
	{
		/* Superusers can always do it */
		if (!superuser())
		{
			/* Otherwise, must be owner of the existing object */
			if (!pg_type_ownercheck(HeapTupleGetOid(tup), GetUserId()))
				aclcheck_error(ACLCHECK_NOT_OWNER, ACL_KIND_TYPE,
							   format_type_be(HeapTupleGetOid(tup)));

			/* Must be able to become new owner */
			check_is_member_of_role(GetUserId(), newOwnerId);

			/* New owner must have CREATE privilege on namespace */
			aclresult = pg_namespace_aclcheck(typTup->typnamespace,
											  newOwnerId,
											  ACL_CREATE);
			if (aclresult != ACLCHECK_OK)
				aclcheck_error(aclresult, ACL_KIND_NAMESPACE,
							   get_namespace_name(typTup->typnamespace));
		}

		/*
		 * If it's a composite type, invoke ATExecChangeOwner so that we fix
		 * up the pg_class entry properly.	That will call back to
		 * AlterTypeOwnerInternal to take care of the pg_type entry(s).
		 */
		if (typTup->typtype == TYPTYPE_COMPOSITE)
			ATExecChangeOwner(typTup->typrelid, newOwnerId, true);
		else
		{
			/*
			 * We can just apply the modification directly.
			 *
			 * okay to scribble on typTup because it's a copy
			 */
			typTup->typowner = newOwnerId;

			simple_heap_update(rel, &tup->t_self, tup);

			CatalogUpdateIndexes(rel, tup);

			/* Update owner dependency reference */
			changeDependencyOnOwner(TypeRelationId, typeOid, newOwnerId);

			/* If it has an array type, update that too */
			if (OidIsValid(typTup->typarray))
				AlterTypeOwnerInternal(typTup->typarray, newOwnerId, false);
		}
	}

	/* Clean up */
	heap_close(rel, RowExclusiveLock);
}

/*
 * AlterTypeOwnerInternal - change type owner unconditionally
 *
 * This is currently only used to propagate ALTER TABLE/TYPE OWNER to a
 * table's rowtype or an array type, and to implement REASSIGN OWNED BY.
 * It assumes the caller has done all needed checks.  The function will
 * automatically recurse to an array type if the type has one.
 *
 * hasDependEntry should be TRUE if type is expected to have a pg_shdepend
 * entry (ie, it's not a table rowtype nor an array type).
 */
void
AlterTypeOwnerInternal(Oid typeOid, Oid newOwnerId,
					   bool hasDependEntry)
{
	Relation	rel;
	HeapTuple	tup;
	Form_pg_type typTup;

	rel = heap_open(TypeRelationId, RowExclusiveLock);

	tup = SearchSysCacheCopy1(TYPEOID, ObjectIdGetDatum(typeOid));
	if (!HeapTupleIsValid(tup))
		elog(ERROR, "cache lookup failed for type %u", typeOid);
	typTup = (Form_pg_type) GETSTRUCT(tup);

	/*
	 * Modify the owner --- okay to scribble on typTup because it's a copy
	 */
	typTup->typowner = newOwnerId;

	simple_heap_update(rel, &tup->t_self, tup);

	CatalogUpdateIndexes(rel, tup);

	/* Update owner dependency reference, if it has one */
	if (hasDependEntry)
		changeDependencyOnOwner(TypeRelationId, typeOid, newOwnerId);

	/* If it has an array type, update that too */
	if (OidIsValid(typTup->typarray))
		AlterTypeOwnerInternal(typTup->typarray, newOwnerId, false);

	/* Clean up */
	heap_close(rel, RowExclusiveLock);
}

/*
 * Execute ALTER TYPE SET SCHEMA
 */
void
AlterTypeNamespace(List *names, const char *newschema)
{
	TypeName   *typename;
	Oid			typeOid;
	Oid			nspOid;
	ObjectAddresses *objsMoved;

	/* Make a TypeName so we can use standard type lookup machinery */
	typename = makeTypeNameFromNameList(names);
	typeOid = typenameTypeId(NULL, typename, NULL);

	/* get schema OID and check its permissions */
	nspOid = LookupCreationNamespace(newschema);

	objsMoved = new_object_addresses();
	AlterTypeNamespace_oid(typeOid, nspOid, objsMoved);
	free_object_addresses(objsMoved);
}

Oid
AlterTypeNamespace_oid(Oid typeOid, Oid nspOid, ObjectAddresses *objsMoved)
{
	Oid			elemOid;

	/* check permissions on type */
	if (!pg_type_ownercheck(typeOid, GetUserId()))
		aclcheck_error(ACLCHECK_NOT_OWNER, ACL_KIND_TYPE,
					   format_type_be(typeOid));

	/* don't allow direct alteration of array types */
	elemOid = get_element_type(typeOid);
	if (OidIsValid(elemOid) && get_array_type(elemOid) == typeOid)
		ereport(ERROR,
				(errcode(ERRCODE_WRONG_OBJECT_TYPE),
				 errmsg("cannot alter array type %s",
						format_type_be(typeOid)),
				 errhint("You can alter type %s, which will alter the array type as well.",
						 format_type_be(elemOid))));

	/* and do the work */
	return AlterTypeNamespaceInternal(typeOid, nspOid, false, true, objsMoved);
}

/*
 * Move specified type to new namespace.
 *
 * Caller must have already checked privileges.
 *
 * The function automatically recurses to process the type's array type,
 * if any.	isImplicitArray should be TRUE only when doing this internal
 * recursion (outside callers must never try to move an array type directly).
 *
 * If errorOnTableType is TRUE, the function errors out if the type is
 * a table type.  ALTER TABLE has to be used to move a table to a new
 * namespace.
 *
 * Returns the type's old namespace OID.
 */
Oid
AlterTypeNamespaceInternal(Oid typeOid, Oid nspOid,
						   bool isImplicitArray,
						   bool errorOnTableType,
						   ObjectAddresses *objsMoved)
{
	Relation	rel;
	HeapTuple	tup;
	Form_pg_type typform;
	Oid			oldNspOid;
	Oid			arrayOid;
	bool		isCompositeType;
	ObjectAddress thisobj;

	thisobj.classId = TypeRelationId;
	thisobj.objectId = typeOid;
	thisobj.objectSubId = 0;

	if (object_address_present(&thisobj, objsMoved))
		return InvalidOid;

	rel = heap_open(TypeRelationId, RowExclusiveLock);

	tup = SearchSysCacheCopy1(TYPEOID, ObjectIdGetDatum(typeOid));
	if (!HeapTupleIsValid(tup))
		elog(ERROR, "cache lookup failed for type %u", typeOid);
	typform = (Form_pg_type) GETSTRUCT(tup);

	oldNspOid = typform->typnamespace;
	arrayOid = typform->typarray;

	/* common checks on switching namespaces */
	CheckSetNamespace(oldNspOid, nspOid, TypeRelationId, typeOid);

	/* check for duplicate name (more friendly than unique-index failure) */
	if (SearchSysCacheExists2(TYPENAMENSP,
							  CStringGetDatum(NameStr(typform->typname)),
							  ObjectIdGetDatum(nspOid)))
		ereport(ERROR,
				(errcode(ERRCODE_DUPLICATE_OBJECT),
				 errmsg("type \"%s\" already exists in schema \"%s\"",
						NameStr(typform->typname),
						get_namespace_name(nspOid))));

	/* Detect whether type is a composite type (but not a table rowtype) */
	isCompositeType =
		(typform->typtype == TYPTYPE_COMPOSITE &&
		 get_rel_relkind(typform->typrelid) == RELKIND_COMPOSITE_TYPE);

	/* Enforce not-table-type if requested */
	if (typform->typtype == TYPTYPE_COMPOSITE && !isCompositeType &&
		errorOnTableType)
		ereport(ERROR,
				(errcode(ERRCODE_WRONG_OBJECT_TYPE),
				 errmsg("%s is a table's row type",
						format_type_be(typeOid)),
				 errhint("Use ALTER TABLE instead.")));

	/* OK, modify the pg_type row */

	/* tup is a copy, so we can scribble directly on it */
	typform->typnamespace = nspOid;

	simple_heap_update(rel, &tup->t_self, tup);
	CatalogUpdateIndexes(rel, tup);

	/*
	 * Composite types have pg_class entries.
	 *
	 * We need to modify the pg_class tuple as well to reflect the change of
	 * schema.
	 */
	if (isCompositeType)
	{
		Relation	classRel;

		classRel = heap_open(RelationRelationId, RowExclusiveLock);

		AlterRelationNamespaceInternal(classRel, typform->typrelid,
									   oldNspOid, nspOid,
									   false, objsMoved);

		heap_close(classRel, RowExclusiveLock);

		/*
		 * Check for constraints associated with the composite type (we don't
		 * currently support this, but probably will someday).
		 */
		AlterConstraintNamespaces(typform->typrelid, oldNspOid,
								  nspOid, false, objsMoved);
	}
	else
	{
		/* If it's a domain, it might have constraints */
		if (typform->typtype == TYPTYPE_DOMAIN)
			AlterConstraintNamespaces(typeOid, oldNspOid, nspOid, true, objsMoved);
	}

	/*
	 * Update dependency on schema, if any --- a table rowtype has not got
	 * one, and neither does an implicit array.
	 */
	if ((isCompositeType || typform->typtype != TYPTYPE_COMPOSITE) &&
		!isImplicitArray)
		if (changeDependencyFor(TypeRelationId, typeOid,
								NamespaceRelationId, oldNspOid, nspOid) != 1)
			elog(ERROR, "failed to change schema dependency for type %s",
				 format_type_be(typeOid));

	heap_freetuple(tup);

	heap_close(rel, RowExclusiveLock);

	add_exact_object_address(&thisobj, objsMoved);

	/* Recursively alter the associated array type, if any */
	if (OidIsValid(arrayOid))
		AlterTypeNamespaceInternal(arrayOid, nspOid, true, true, objsMoved);

	return oldNspOid;
}

/*
 * Currently, we only land here if the user has issued:
 *
 * ALTER TYPE <typname> SET DEFAULT ENCODING (...)
 */
void
AlterType(AlterTypeStmt *stmt)
{
	TypeName   *typname;
	Oid			typid;
	HeapTuple	tup;
	Datum		typoptions;
	List	   *encoding;
	Relation 	pgtypeenc;
	ScanKeyData	scankey;
	SysScanDesc scan;

	/* Make a TypeName so we can use standard type lookup machinery */
	typname = makeTypeNameFromNameList(stmt->typeName);
	typid = typenameTypeId(NULL, typname, NULL);

	if (type_is_rowtype(typid))
		ereport(ERROR,
				(errcode(ERRCODE_INVALID_OBJECT_DEFINITION),
				 errmsg("type \"%s\" is not a base type",
						TypeNameToString(typname)),
				 errhint("The ENCODING clause cannot be used with row or "
						 "composite types.")));

	/* check permissions on type */
	if (!pg_type_ownercheck(typid, GetUserId()))
		aclcheck_error(ACLCHECK_NOT_OWNER, ACL_KIND_TYPE,
					   format_type_be(typid));

	encoding = transformStorageEncodingClause(stmt->encoding);

	typoptions = transformRelOptions(PointerGetDatum(NULL),
									 encoding, NULL, NULL,
									 false,
									 false);

	/* SELECT * FROM pg_type_encoding WHERE typid = :1 FOR UPDATE */
	pgtypeenc = heap_open(TypeEncodingRelationId, RowExclusiveLock);
	ScanKeyInit(&scankey, Anum_pg_type_encoding_typid,
				BTEqualStrategyNumber, F_OIDEQ,
				ObjectIdGetDatum(typid));
	scan = systable_beginscan(pgtypeenc, TypeEncodingTypidIndexId, true,
							  SnapshotNow, 1, &scankey);

	tup = systable_getnext(scan);
	if (HeapTupleIsValid(tup))
	{
		/* update case */
		Datum values[Natts_pg_type_encoding];
		bool nulls[Natts_pg_type_encoding];
		bool replaces[Natts_pg_type_encoding];
		HeapTuple newtuple;

		MemSet(values, 0, sizeof(values));
		MemSet(nulls, false, sizeof(nulls));
		MemSet(replaces, false, sizeof(replaces));

		replaces[Anum_pg_type_encoding_typoptions - 1] = true;
		values[Anum_pg_type_encoding_typoptions - 1] = typoptions;

		newtuple = heap_modify_tuple(tup, RelationGetDescr(pgtypeenc),
									 values, nulls, replaces);

		simple_heap_update(pgtypeenc, &tup->t_self, newtuple);
		CatalogUpdateIndexes(pgtypeenc, newtuple);
	}
	else
	{
		add_type_encoding(typid, typoptions);
	}	
	systable_endscan(scan);
	heap_close(pgtypeenc, NoLock);

	if (Gp_role == GP_ROLE_DISPATCH)
		CdbDispatchUtilityStatement((Node *) stmt,
									DF_CANCEL_ON_ERROR|
									DF_WITH_SNAPSHOT|
									DF_NEED_TWO_PHASE,
									NIL,
									NULL);
}

/*
 * Remove the default type encoding for typid.
 */
static void
remove_type_encoding(Oid typid)
{
	Relation rel;
	ScanKeyData scankey;
	SysScanDesc sscan;
	HeapTuple tuple;

	rel = heap_open(TypeEncodingRelationId, RowExclusiveLock);

	ScanKeyInit(&scankey,
				Anum_pg_type_encoding_typid,
				BTEqualStrategyNumber, F_OIDEQ,
				ObjectIdGetDatum(typid));

	sscan = systable_beginscan(rel, TypeEncodingTypidIndexId, true,
							   SnapshotNow, 1, &scankey);
	while((tuple = systable_getnext(sscan)) != NULL)
	{
		simple_heap_delete(rel, &tuple->t_self);
	}
	systable_endscan(sscan);

	heap_close(rel, RowExclusiveLock);
}<|MERGE_RESOLUTION|>--- conflicted
+++ resolved
@@ -153,12 +153,8 @@
 	Oid			array_oid;
 	Oid			typoid;
 	Oid			resulttype;
-<<<<<<< HEAD
 	Datum		typoptions = 0;
 	List	   *encoding = NIL;
-	Relation	pg_type;
-=======
->>>>>>> 1084f317
 	ListCell   *pl;
 
 	/*
@@ -570,9 +566,7 @@
 					   NameListToString(analyzeName));
 #endif
 
-<<<<<<< HEAD
 	array_type = makeArrayTypeName(typeName, typeNamespace);
-	pg_type = heap_open(TypeRelationId, AccessShareLock);
 
 	/* Preassign array type OID so we can insert it in pg_type.typarray */
 	if (Gp_role == GP_ROLE_EXECUTE || IsBinaryUpgrade)
@@ -580,37 +574,22 @@
 		array_oid = GetPreassignedOidForType(typeNamespace, array_type);
 
 		if (array_oid == InvalidOid && IsBinaryUpgrade)
-			array_oid = GetNewOid(pg_type);
+			array_oid = AssignTypeArrayOid();
 	}
 	else
-		array_oid = GetNewOid(pg_type);
-
-	heap_close(pg_type, AccessShareLock);
-=======
-	array_oid = AssignTypeArrayOid();
->>>>>>> 1084f317
+		array_oid = AssignTypeArrayOid();
 
 	/*
 	 * now have TypeCreate do all the real work.
 	 */
 	typoid =
-<<<<<<< HEAD
-		/*
-		 *	The pg_type.oid is stored in user tables as array elements
-		 *	(base types) in ArrayType and in composite types in
-		 *	DatumTupleFields.  This oid must be preserved by binary
-		 *	upgrades.
-		 */
-		TypeCreateWithOptions(InvalidOid,	/* no predetermined type OID */
-=======
 
 	/*
 	 * The pg_type.oid is stored in user tables as array elements (base types)
 	 * in ArrayType and in composite types in DatumTupleFields.  This oid must
 	 * be preserved by binary upgrades.
 	 */
-		TypeCreate(InvalidOid,	/* no predetermined type OID */
->>>>>>> 1084f317
+		TypeCreateWithOptions(InvalidOid,	/* no predetermined type OID */
 				   typeName,	/* type name */
 				   typeNamespace,		/* namespace */
 				   InvalidOid,	/* relation oid (n/a here) */
@@ -1240,12 +1219,9 @@
 					 errmsg("type \"%s\" already exists", enumName)));
 	}
 
-<<<<<<< HEAD
 	enumArrayName = makeArrayTypeName(enumName, enumNamespace);
 
 	/* Preassign array type OID so we can insert it in pg_type.typarray */
-	pg_type = heap_open(TypeRelationId, AccessShareLock);
-
 	if (Gp_role == GP_ROLE_EXECUTE || IsBinaryUpgrade)
 	{
 		enumTypeOid = GetPreassignedOidForType(enumNamespace, enumName);
@@ -1254,12 +1230,8 @@
 	else
 	{
 		enumTypeOid = InvalidOid;
-		enumArrayOid = GetNewOid(pg_type);
-	}
-	heap_close(pg_type, AccessShareLock);
-=======
-	enumArrayOid = AssignTypeArrayOid();
->>>>>>> 1084f317
+		enumArrayOid = AssignTypeArrayOid();
+	}
 
 	/* Create the pg_type entry */
 	enumTypeOid =
