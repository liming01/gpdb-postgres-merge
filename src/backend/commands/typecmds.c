/*-------------------------------------------------------------------------
 *
 * typecmds.c
 *	  Routines for SQL commands that manipulate types (and domains).
 *
 * Portions Copyright (c) 1996-2008, PostgreSQL Global Development Group
 * Portions Copyright (c) 1994, Regents of the University of California
 *
 *
 * IDENTIFICATION
 *	  $PostgreSQL: pgsql/src/backend/commands/typecmds.c,v 1.100 2007/02/14 01:58:57 tgl Exp $
 *
 * DESCRIPTION
 *	  The "DefineFoo" routines take the parse tree and pick out the
 *	  appropriate arguments/flags, passing the results to the
 *	  corresponding "FooDefine" routines (in src/catalog) that do
 *	  the actual catalog-munging.  These routines also verify permission
 *	  of the user to execute the command.
 *
 * NOTES
 *	  These things must be defined and committed in the following order:
 *		"create function":
 *				input/output, recv/send functions
 *		"create type":
 *				type
 *		"create operator":
 *				operators
 *
 *
 *-------------------------------------------------------------------------
 */
#include "postgres.h"

#include "access/genam.h"
#include "access/heapam.h"
#include "access/reloptions.h"
#include "access/xact.h"
#include "catalog/catquery.h"
#include "catalog/dependency.h"
#include "catalog/heap.h"
#include "catalog/indexing.h"
#include "catalog/pg_compression.h"
#include "catalog/pg_constraint.h"
#include "catalog/pg_depend.h"
#include "catalog/pg_namespace.h"
#include "catalog/pg_type.h"
#include "catalog/pg_type_encoding.h"
#include "commands/defrem.h"
#include "commands/tablecmds.h"
#include "commands/typecmds.h"
#include "executor/executor.h"
#include "miscadmin.h"
#include "nodes/makefuncs.h"
#include "optimizer/planmain.h"
#include "optimizer/var.h"
#include "parser/analyze.h"
#include "parser/parse_coerce.h"
#include "parser/parse_expr.h"
#include "parser/parse_func.h"
#include "parser/parse_type.h"
#include "utils/acl.h"
#include "utils/builtins.h"
#include "utils/fmgroids.h"
#include "utils/lsyscache.h"
#include "utils/memutils.h"
#include "utils/syscache.h"
#include "cdb/cdbvars.h"
#include "cdb/cdbdisp.h"


/* result structure for get_rels_with_domain() */
typedef struct
{
	Relation	rel;			/* opened and locked relation */
	int			natts;			/* number of attributes of interest */
	int		   *atts;			/* attribute numbers */
	/* atts[] is of allocated length RelationGetNumberOfAttributes(rel) */
} RelToCheck;


static Oid	findTypeInputFunction(List *procname, Oid typeOid);
static Oid	findTypeOutputFunction(List *procname, Oid typeOid);
static Oid	findTypeReceiveFunction(List *procname, Oid typeOid);
static Oid	findTypeSendFunction(List *procname, Oid typeOid);
static Oid	findTypeTypmodinFunction(List *procname);
static Oid	findTypeTypmodoutFunction(List *procname);
static Oid	findTypeAnalyzeFunction(List *procname, Oid typeOid);
static List *get_rels_with_domain(Oid domainOid, LOCKMODE lockmode);
static void checkDomainOwner(HeapTuple tup, TypeName *typename);
static char *domainAddConstraint(Oid domainOid, Oid domainNamespace,
					Oid baseTypeOid,
					int typMod, Constraint *constr,
					char *domainName);
static void remove_type_encoding(Oid typid);

/*
 * DefineType
 *		Registers a new type.
 */
void
DefineType(List *names, List *parameters, Oid newOid, Oid shadowOid)
{
	char	   *typeName;
	Oid			typeNamespace;
	AclResult	aclresult;
	int16		internalLength = -1;	/* default: variable-length */
	Oid			elemType = InvalidOid;
	List	   *inputName = NIL;
	List	   *outputName = NIL;
	List	   *receiveName = NIL;
	List	   *sendName = NIL;
	List	   *typmodinName = NIL;
	List	   *typmodoutName = NIL;
	List	   *analyzeName = NIL;
	char	   *defaultValue = NULL;
	bool		byValue = false;
	char		delimiter = DEFAULT_TYPDELIM;
	char		alignment = 'i';	/* default alignment */
	char		storage = 'p';	/* default TOAST storage method */
	char        typtype = TYPTYPE_BASE;
	Oid			inputOid;
	Oid			outputOid;
	Oid			receiveOid = InvalidOid;
	Oid			sendOid = InvalidOid;
	Oid			typmodinOid = InvalidOid;
	Oid			typmodoutOid = InvalidOid;
	Oid			analyzeOid = InvalidOid;
	char	   *shadow_type;
	ListCell   *pl;
	Oid			typoid;
	Oid			resulttype;
	Datum		typoptions = 0;
	List	   *encoding = NIL;
	bool        need_free_value = false;

	/* Convert list of names to a name and namespace */
	typeNamespace = QualifiedNameGetCreationNamespace(names, &typeName);

	/* Check we have creation rights in target namespace */
	aclresult = pg_namespace_aclcheck(typeNamespace, GetUserId(), ACL_CREATE);
	if (aclresult != ACLCHECK_OK)
		aclcheck_error(aclresult, ACL_KIND_NAMESPACE,
					   get_namespace_name(typeNamespace));

	/*
	 * Type names must be one character shorter than other names, allowing
	 * room to create the corresponding array type name with prepended "_".
	 */
	if (strlen(typeName) > (NAMEDATALEN - 2))
		ereport(ERROR,
				(errcode(ERRCODE_INVALID_NAME),
				 errmsg("type names must be %d characters or less",
						NAMEDATALEN - 2)));

	/*
	 * Look to see if type already exists (presumably as a shell; if not,
	 * TypeCreate will complain).  If it doesn't, create it as a shell, so
	 * that the OID is known for use in the I/O function definitions.
	 */
	typoid = caql_getoid(
			NULL,
			cql("SELECT oid FROM pg_type "
				" WHERE typname = :1 "
				" AND typnamespace = :2 ",
				CStringGetDatum(typeName),
				ObjectIdGetDatum(typeNamespace)));

	if (!OidIsValid(typoid))
	{
		/*
		 * See if oid is specified for the shell type during upgrade, if so use it
		 * to create shell type.
		 */
		bool createShellOnly = (parameters==NIL);
		typoid = TypeShellMake(typeName, typeNamespace, GetUserId(), newOid);

		/* Make new shell type visible for modification below */
		CommandCounterIncrement();

		/*
		 * If the command was a parameterless CREATE TYPE, we're done ---
		 * creating the shell type was all we're supposed to do.
		 */
		if (createShellOnly)
		{
			/* Must dispatch shell type creation */
			if (Gp_role == GP_ROLE_DISPATCH)
			{
				DefineStmt * stmt = makeNode(DefineStmt);
				stmt->kind = OBJECT_TYPE;
				stmt->oldstyle = false; /*?*/
				stmt->defnames = names;
				stmt->args = NIL;
				stmt->definition = NIL;
				stmt->newOid = typoid;
				stmt->shadowOid = shadowOid;
				CdbDispatchUtilityStatement((Node *) stmt, "DefineType");
			}
			return;
		}
	}
	else
	{
		/* Complain if dummy CREATE TYPE and entry already exists */
		if (parameters == NIL)
			ereport(ERROR,
					(errcode(ERRCODE_DUPLICATE_OBJECT),
					 errmsg("type \"%s\" already exists", typeName)));
	}

	foreach(pl, parameters)
	{
		DefElem    *defel = (DefElem *) lfirst(pl);

		if (pg_strcasecmp(defel->defname, "internallength") == 0)
			internalLength = defGetTypeLength(defel);
		else if (pg_strcasecmp(defel->defname, "externallength") == 0)
			;					/* ignored -- remove after 7.3 */
		else if (pg_strcasecmp(defel->defname, "input") == 0)
			inputName = defGetQualifiedName(defel);
		else if (pg_strcasecmp(defel->defname, "output") == 0)
			outputName = defGetQualifiedName(defel);
		else if (pg_strcasecmp(defel->defname, "receive") == 0)
			receiveName = defGetQualifiedName(defel);
		else if (pg_strcasecmp(defel->defname, "send") == 0)
			sendName = defGetQualifiedName(defel);
		else if (pg_strcasecmp(defel->defname, "typmod_in") == 0)
			typmodinName = defGetQualifiedName(defel);
		else if (pg_strcasecmp(defel->defname, "typmod_out") == 0)
			typmodoutName = defGetQualifiedName(defel);
		else if (pg_strcasecmp(defel->defname, "analyze") == 0 ||
				 pg_strcasecmp(defel->defname, "analyse") == 0)
			analyzeName = defGetQualifiedName(defel);
		else if (pg_strcasecmp(defel->defname, "delimiter") == 0)
		{
			char	   *p = defGetString(defel, &need_free_value);

			delimiter = p[0];
		}
		else if (pg_strcasecmp(defel->defname, "element") == 0)
		{
			elemType = typenameTypeId(NULL, defGetTypeName(defel));
			/* disallow arrays of pseudotypes */
			if (get_typtype(elemType) == TYPTYPE_PSEUDO)
				ereport(ERROR,
						(errcode(ERRCODE_DATATYPE_MISMATCH),
						 errmsg("array element type cannot be %s",
								format_type_be(elemType))));
		}
		else if (pg_strcasecmp(defel->defname, "default") == 0)
			defaultValue = defGetString(defel, &need_free_value);
		else if (pg_strcasecmp(defel->defname, "passedbyvalue") == 0)
			byValue = defGetBoolean(defel);
		else if (pg_strcasecmp(defel->defname, "alignment") == 0)
		{
			char	   *a = defGetString(defel, &need_free_value);

			/*
			 * Note: if argument was an unquoted identifier, parser will have
			 * applied translations to it, so be prepared to recognize
			 * translated type names as well as the nominal form.
			 */
			if (pg_strcasecmp(a, "double") == 0 ||
				pg_strcasecmp(a, "float8") == 0 ||
				pg_strcasecmp(a, "pg_catalog.float8") == 0)
				alignment = 'd';
			else if (pg_strcasecmp(a, "int4") == 0 ||
					 pg_strcasecmp(a, "pg_catalog.int4") == 0)
				alignment = 'i';
			else if (pg_strcasecmp(a, "int2") == 0 ||
					 pg_strcasecmp(a, "pg_catalog.int2") == 0)
				alignment = 's';
			else if (pg_strcasecmp(a, "char") == 0 ||
					 pg_strcasecmp(a, "pg_catalog.bpchar") == 0)
				alignment = 'c';
			else
				ereport(ERROR,
						(errcode(ERRCODE_INVALID_PARAMETER_VALUE),
						 errmsg("alignment \"%s\" not recognized", a)));
		}
		else if (pg_strcasecmp(defel->defname, "storage") == 0)
		{
			char	   *a = defGetString(defel, &need_free_value);

			if (pg_strcasecmp(a, "plain") == 0)
				storage = 'p';
			else if (pg_strcasecmp(a, "external") == 0)
				storage = 'e';
			else if (pg_strcasecmp(a, "extended") == 0)
				storage = 'x';
			else if (pg_strcasecmp(a, "main") == 0)
				storage = 'm';
			else
				ereport(ERROR,
						(errcode(ERRCODE_INVALID_PARAMETER_VALUE),
						 errmsg("storage \"%s\" not recognized", a)));
		}
		else if (is_storage_encoding_directive(defel->defname))
		{
			encoding = lappend(encoding, defel);
		}
		else
			ereport(WARNING,
					(errcode(ERRCODE_SYNTAX_ERROR),
					 errmsg("type attribute \"%s\" not recognized",
							defel->defname)));
	}

	if (encoding)
	{
		encoding = transformStorageEncodingClause(encoding);
		typoptions = transformRelOptions((Datum) 0, encoding, true, false);
	}

	/*
	 * make sure we have our required definitions
	 */
	if (inputName == NIL)
		ereport(ERROR,
				(errcode(ERRCODE_INVALID_OBJECT_DEFINITION),
				 errmsg("type input function must be specified")));
	if (outputName == NIL)
		ereport(ERROR,
				(errcode(ERRCODE_INVALID_OBJECT_DEFINITION),
				 errmsg("type output function must be specified")));

	if (typmodinName == NIL && typmodoutName != NIL)
		ereport(ERROR,
				(errcode(ERRCODE_INVALID_OBJECT_DEFINITION),
				 errmsg("type modifier output function is useless without a type modifier input function")));

	/*
	 * Convert I/O proc names to OIDs
	 */
	inputOid = findTypeInputFunction(inputName, typoid);
	outputOid = findTypeOutputFunction(outputName, typoid);
	if (receiveName)
		receiveOid = findTypeReceiveFunction(receiveName, typoid);
	if (sendName)
		sendOid = findTypeSendFunction(sendName, typoid);

	/*
	 * Verify that I/O procs return the expected thing.  If we see OPAQUE,
	 * complain and change it to the correct type-safe choice.
	 */
	resulttype = get_func_rettype(inputOid);
	if (resulttype != typoid)
	{
		if (resulttype == OPAQUEOID)
		{
			/* backwards-compatibility hack */
			ereport(WARNING,
					(errmsg("changing return type of function %s from \"opaque\" to %s",
							NameListToString(inputName), typeName)));
			SetFunctionReturnType(inputOid, typoid);
		}
		else
			ereport(ERROR,
					(errcode(ERRCODE_INVALID_OBJECT_DEFINITION),
					 errmsg("type input function %s must return type %s",
							NameListToString(inputName), typeName)));
	}
	resulttype = get_func_rettype(outputOid);
	if (resulttype != CSTRINGOID)
	{
		if (resulttype == OPAQUEOID)
		{
			/* backwards-compatibility hack */
			ereport(WARNING,
					(errmsg("changing return type of function %s from \"opaque\" to \"cstring\"",
							NameListToString(outputName))));
			SetFunctionReturnType(outputOid, CSTRINGOID);
		}
		else
			ereport(ERROR,
					(errcode(ERRCODE_INVALID_OBJECT_DEFINITION),
			   errmsg("type output function %s must return type \"cstring\"",
					  NameListToString(outputName))));
	}
	if (receiveOid)
	{
		resulttype = get_func_rettype(receiveOid);
		if (resulttype != typoid)
			ereport(ERROR,
					(errcode(ERRCODE_INVALID_OBJECT_DEFINITION),
					 errmsg("type receive function %s must return type %s",
							NameListToString(receiveName), typeName)));
	}
	if (sendOid)
	{
		resulttype = get_func_rettype(sendOid);
		if (resulttype != BYTEAOID)
			ereport(ERROR,
					(errcode(ERRCODE_INVALID_OBJECT_DEFINITION),
				   errmsg("type send function %s must return type \"bytea\"",
						  NameListToString(sendName))));
	}

	/*
	 * Convert typmodin/out function proc names to OIDs.
	 */
	if (typmodinName)
		typmodinOid = findTypeTypmodinFunction(typmodinName);
	if (typmodoutName)
		typmodoutOid = findTypeTypmodoutFunction(typmodoutName);

	/*
	 * Convert analysis function proc name to an OID. If no analysis function
	 * is specified, we'll use zero to select the built-in default algorithm.
	 */
	if (analyzeName)
		analyzeOid = findTypeAnalyzeFunction(analyzeName, typoid);

	/*
	 * Check permissions on functions.	We choose to require the creator/owner
	 * of a type to also own the underlying functions.	Since creating a type
	 * is tantamount to granting public execute access on the functions, the
	 * minimum sane check would be for execute-with-grant-option.  But we
	 * don't have a way to make the type go away if the grant option is
	 * revoked, so ownership seems better.
	 */
	if (inputOid && !pg_proc_ownercheck(inputOid, GetUserId()))
		aclcheck_error(ACLCHECK_NOT_OWNER, ACL_KIND_PROC,
					   NameListToString(inputName));
	if (outputOid && !pg_proc_ownercheck(outputOid, GetUserId()))
		aclcheck_error(ACLCHECK_NOT_OWNER, ACL_KIND_PROC,
					   NameListToString(outputName));
	if (receiveOid && !pg_proc_ownercheck(receiveOid, GetUserId()))
		aclcheck_error(ACLCHECK_NOT_OWNER, ACL_KIND_PROC,
					   NameListToString(receiveName));
	if (sendOid && !pg_proc_ownercheck(sendOid, GetUserId()))
		aclcheck_error(ACLCHECK_NOT_OWNER, ACL_KIND_PROC,
					   NameListToString(sendName));
	if (typmodinOid && !pg_proc_ownercheck(typmodinOid, GetUserId()))
		aclcheck_error(ACLCHECK_NOT_OWNER, ACL_KIND_PROC,
					   NameListToString(typmodinName));
	if (typmodoutOid && !pg_proc_ownercheck(typmodoutOid, GetUserId()))
		aclcheck_error(ACLCHECK_NOT_OWNER, ACL_KIND_PROC,
					   NameListToString(typmodoutName));
	if (analyzeOid && !pg_proc_ownercheck(analyzeOid, GetUserId()))
		aclcheck_error(ACLCHECK_NOT_OWNER, ACL_KIND_PROC,
					   NameListToString(analyzeName));

	/*
	 * now have TypeCreate do all the real work.
	 */
	typoid =
		TypeCreateWithOid(typeName,	/* type name */
				   typeNamespace,		/* namespace */
				   InvalidOid,	/* relation oid (n/a here) */
				   0,			/* relation kind (ditto) */
				   GetUserId(),	/* owner's ID */
				   internalLength,		/* internal size */
				   typtype,		/* type-type (base type) */
				   delimiter,	/* array element delimiter */
				   inputOid,	/* input procedure */
				   outputOid,	/* output procedure */
				   receiveOid,	/* receive procedure */
				   sendOid,		/* send procedure */
				   typmodinOid, /* typmodin procedure */
				   typmodoutOid,/* typmodout procedure */
				   analyzeOid,	/* analyze procedure */
				   elemType,	/* element type ID */
				   InvalidOid,	/* base type ID (only for domains) */
				   defaultValue,	/* default type value */
				   NULL,		/* no binary form available */
				   byValue,		/* passed by value */
				   alignment,	/* required alignment */
				   storage,		/* TOAST strategy */
				   -1,			/* typMod (Domains only) */
				   0,			/* Array Dimensions of typbasetype */
				   false,		/* Type NOT NULL */
				   newOid,
				   typoptions);

	/*
	 * When we create a base type (as opposed to a complex type) we need to
	 * have an array entry for it in pg_type as well.
	 *
	 * Create a array type only if we're not creating an internal type during upgrade.
	 */
	if (typtype == TYPTYPE_BASE)
	{
		shadow_type = makeArrayTypeName(typeName);

		/* alignment must be 'i' or 'd' for arrays */
		alignment = (alignment == 'd') ? 'd' : 'i';

		shadowOid = TypeCreateWithOid(shadow_type,		/* type name */
			   typeNamespace,	/* namespace */
			   InvalidOid,		/* relation oid (n/a here) */
			   0,				/* relation kind (ditto) */
			   GetUserId(),		/* owner's ID */
			   -1,				/* internal size */
			   TYPTYPE_BASE,	/* type-type (base type) */
			   delimiter,		/* array element delimiter */
			   F_ARRAY_IN,		/* input procedure */
			   F_ARRAY_OUT,		/* output procedure */
			   F_ARRAY_RECV,	/* receive procedure */
			   F_ARRAY_SEND,	/* send procedure */
			   typmodinOid,		/* typmodin procedure */
			   typmodoutOid,	/* typmodout procedure */
			   InvalidOid,		/* analyze procedure - default */
			   typoid,			/* element type ID */
			   InvalidOid,		/* base type ID */
			   NULL,			/* never a default type value */
			   NULL,			/* binary default isn't sent either */
			   false,			/* never passed by value */
			   alignment,		/* see above */
			   'x',				/* ARRAY is always toastable */
			   -1,				/* typMod (Domains only) */
			   0,				/* Array dimensions of typbasetype */
			   false,			/* Type NOT NULL */
			   shadowOid,
			   typoptions);

		pfree(shadow_type);
	}

	if (Gp_role == GP_ROLE_DISPATCH)
	{
		DefineStmt * stmt = makeNode(DefineStmt);
		stmt->kind = OBJECT_TYPE;
		stmt->oldstyle = false; /*?*/
		stmt->defnames = names;
		stmt->args = NIL;
		stmt->definition = parameters;
		stmt->newOid = typoid;
		stmt->shadowOid = shadowOid;
		CdbDispatchUtilityStatement((Node *) stmt, "DefineType");
	}
}


/*
 *	RemoveType
 *		Removes a datatype.
 */
void
RemoveType(List *names, DropBehavior behavior, bool missing_ok)
{
	TypeName   *typename;
	Oid			typeoid;
	Oid			typeNsp;
	ObjectAddress object;
	int			 fetchCount;

	/* Make a TypeName so we can use standard type lookup machinery */
	typename = makeTypeNameFromNameList(names);

	/* Use LookupTypeName here so that shell types can be removed. */
	typeoid = LookupTypeName(NULL, typename);
	if (!OidIsValid(typeoid))
	{
		if (!missing_ok)
		{
			ereport(ERROR,
					(errcode(ERRCODE_UNDEFINED_OBJECT),
					 errmsg("type \"%s\" does not exist",
							TypeNameToString(typename))));
		}
		else
		{
			if (Gp_role != GP_ROLE_EXECUTE)
			ereport(NOTICE,
					(errcode(ERRCODE_UNDEFINED_OBJECT),
					 errmsg("type \"%s\" does not exist, skipping",
							TypeNameToString(typename))));
		}

		return;
	}

	typeNsp = caql_getoid_plus(
			NULL,
			&fetchCount,
			NULL,
			cql("SELECT typnamespace FROM pg_type "
				" WHERE oid = :1 ",
				ObjectIdGetDatum(typeoid)));

	if (!fetchCount)
		elog(ERROR, "cache lookup failed for type %u", typeoid);

	/* Permission check: must own type or its namespace */
	if (!pg_type_ownercheck(typeoid, GetUserId()) &&
		!pg_namespace_ownercheck(typeNsp, GetUserId()))
		aclcheck_error(ACLCHECK_NOT_OWNER, ACL_KIND_TYPE,
					   TypeNameToString(typename));


	/*
	 * Remove any storage encoding
	 */
	remove_type_encoding(typeoid);

	/*
	 * Do the deletion
	 */
	object.classId = TypeRelationId;
	object.objectId = typeoid;
	object.objectSubId = 0;

	performDeletion(&object, behavior);
}


/*
 * Guts of type deletion.
 */
void
RemoveTypeById(Oid typeOid)
{
	Relation	relation;
	cqContext	cqc;

	/* 
	 * It might look like the call in RemoveType() is enough for
	 * pg_type_encoding but it's not. This case catches array type derivations
	 * of base types.
	 */
	remove_type_encoding(typeOid);

	relation = heap_open(TypeRelationId, RowExclusiveLock);

	if (0 ==
		caql_getcount(
			caql_addrel(cqclr(&cqc), relation),
			cql("DELETE FROM pg_type "
				" WHERE oid = :1 ",
				ObjectIdGetDatum(typeOid))))
	{
		elog(ERROR, "cache lookup failed for type %u", typeOid);
	}

	heap_close(relation,  Gp_role == GP_ROLE_DISPATCH ? NoLock : RowExclusiveLock);
}


/*
 * DefineDomain
 *		Registers a new domain.
 */
void
DefineDomain(CreateDomainStmt *stmt)
{
	char	   *domainName;
	Oid			domainNamespace;
	AclResult	aclresult;
	int16		internalLength;
	Oid			inputProcedure;
	Oid			outputProcedure;
	Oid			receiveProcedure;
	Oid			sendProcedure;
	Oid			analyzeProcedure;
	bool		byValue;
	Oid			typelem;
	char		delimiter;
	char		alignment;
	char		storage;
	char		typtype;
	Datum		datum;
	bool		isnull;
	char	   *defaultValue = NULL;
	char	   *defaultValueBin = NULL;
	bool		saw_default = false;
	bool		typNotNull = false;
	bool		nullDefined = false;
	int32		typNDims = list_length(stmt->typname->arrayBounds);
	HeapTuple	typeTup;
	List	   *schema = stmt->constraints;
	ListCell   *listptr;
	Oid			basetypeoid;
	Oid			domainoid;
	Form_pg_type baseType;
	int32		basetypeMod;

	/* Convert list of names to a name and namespace */
	domainNamespace = QualifiedNameGetCreationNamespace(stmt->domainname,
														&domainName);

	/* Check we have creation rights in target namespace */
	aclresult = pg_namespace_aclcheck(domainNamespace, GetUserId(),
									  ACL_CREATE);
	if (aclresult != ACLCHECK_OK)
		aclcheck_error(aclresult, ACL_KIND_NAMESPACE,
					   get_namespace_name(domainNamespace));

	/*
	 * Domainnames, unlike typenames don't need to account for the '_' prefix.
	 * So they can be one character longer.  (This test is presently useless
	 * since the parser will have truncated the name to fit.  But leave it
	 * here since we may someday support arrays of domains, in which case
	 * we'll be back to needing to enforce NAMEDATALEN-2.)
	 */
	if (strlen(domainName) > (NAMEDATALEN - 1))
		ereport(ERROR,
				(errcode(ERRCODE_INVALID_NAME),
				 errmsg("domain names must be %d characters or less",
						NAMEDATALEN - 1)));

	/*
	 * Look up the base type.
	 */
	typeTup = typenameType(NULL, stmt->typname);
	baseType = (Form_pg_type) GETSTRUCT(typeTup);
	basetypeoid = HeapTupleGetOid(typeTup);
	basetypeMod = typenameTypeMod(NULL, stmt->typname, basetypeoid);

	/*
	 * Base type must be a plain base type or another domain.  Domains over
	 * pseudotypes would create a security hole.  Domains over composite types
	 * might be made to work in the future, but not today.
	 */
	typtype = baseType->typtype;
	if (typtype != TYPTYPE_BASE && typtype != TYPTYPE_DOMAIN)
		ereport(ERROR,
				(errcode(ERRCODE_DATATYPE_MISMATCH),
				 errmsg("\"%s\" is not a valid base type for a domain",
						TypeNameToString(stmt->typname))));

	/* passed by value */
	byValue = baseType->typbyval;

	/* Required Alignment */
	alignment = baseType->typalign;

	/* TOAST Strategy */
	storage = baseType->typstorage;

	/* Storage Length */
	internalLength = baseType->typlen;

	/* Array element type (in case base type is an array) */
	typelem = baseType->typelem;

	/* Array element Delimiter */
	delimiter = baseType->typdelim;

	/* I/O Functions */
	inputProcedure = F_DOMAIN_IN;
	outputProcedure = baseType->typoutput;
	receiveProcedure = F_DOMAIN_RECV;
	sendProcedure = baseType->typsend;

	/* Domains never accept typmods, so no typmodin/typmodout needed */

	/* Analysis function */
	analyzeProcedure = baseType->typanalyze;

	/* Inherited default value */
	datum = SysCacheGetAttr(TYPEOID, typeTup,
							Anum_pg_type_typdefault, &isnull);
	if (!isnull)
		defaultValue = DatumGetCString(DirectFunctionCall1(textout, datum));

	/* Inherited default binary value */
	datum = SysCacheGetAttr(TYPEOID, typeTup,
							Anum_pg_type_typdefaultbin, &isnull);
	if (!isnull)
		defaultValueBin = DatumGetCString(DirectFunctionCall1(textout, datum));

	/*
	 * Run through constraints manually to avoid the additional processing
	 * conducted by DefineRelation() and friends.
	 */
	foreach(listptr, schema)
	{
		Node	   *newConstraint = lfirst(listptr);
		Constraint *constr;

		/* Check for unsupported constraint types */
		if (IsA(newConstraint, FkConstraint))
			ereport(ERROR,
					(errcode(ERRCODE_SYNTAX_ERROR),
				errmsg("foreign key constraints not possible for domains")));

		/* otherwise it should be a plain Constraint */
		if (!IsA(newConstraint, Constraint))
			elog(ERROR, "unrecognized node type: %d",
				 (int) nodeTag(newConstraint));

		constr = (Constraint *) newConstraint;

		switch (constr->contype)
		{
			case CONSTR_DEFAULT:

				/*
				 * The inherited default value may be overridden by the user
				 * with the DEFAULT <expr> clause ... but only once.
				 */
				if (saw_default)
					ereport(ERROR,
							(errcode(ERRCODE_SYNTAX_ERROR),
							 errmsg("multiple default expressions")));
				saw_default = true;

				if (constr->raw_expr)
				{
					ParseState *pstate;
					Node	   *defaultExpr;

					/* Create a dummy ParseState for transformExpr */
					pstate = make_parsestate(NULL);

					/*
					 * Cook the constr->raw_expr into an expression.
					 * Note: name is strictly for error message
					 */
					defaultExpr = cookDefault(pstate, constr->raw_expr,
											  basetypeoid,
											  basetypeMod,
											  domainName);

					free_parsestate(pstate);

					/*
					 * Expression must be stored as a nodeToString result, but
					 * we also require a valid textual representation (mainly
					 * to make life easier for pg_dump).
					 */
					defaultValue =
						deparse_expression(defaultExpr,
										   deparse_context_for(domainName,
															   InvalidOid),
										   false, false);
					defaultValueBin = nodeToString(defaultExpr);
				}
				else
				{
					/* DEFAULT NULL is same as not having a default */
					defaultValue = NULL;
					defaultValueBin = NULL;
				}
				break;

			case CONSTR_NOTNULL:
				if (nullDefined && !typNotNull)
					ereport(ERROR,
							(errcode(ERRCODE_SYNTAX_ERROR),
						   errmsg("conflicting NULL/NOT NULL constraints")));
				typNotNull = true;
				nullDefined = true;
				break;

			case CONSTR_NULL:
				if (nullDefined && typNotNull)
					ereport(ERROR,
							(errcode(ERRCODE_SYNTAX_ERROR),
						   errmsg("conflicting NULL/NOT NULL constraints")));
				typNotNull = false;
				nullDefined = true;
				break;

			case CONSTR_CHECK:

				/*
				 * Check constraints are handled after domain creation, as
				 * they require the Oid of the domain
				 */
				break;

				/*
				 * All else are error cases
				 */
			case CONSTR_UNIQUE:
				ereport(ERROR,
						(errcode(ERRCODE_SYNTAX_ERROR),
					 errmsg("unique constraints not possible for domains")));
				break;

			case CONSTR_PRIMARY:
				ereport(ERROR,
						(errcode(ERRCODE_SYNTAX_ERROR),
				errmsg("primary key constraints not possible for domains")));
				break;

			case CONSTR_ATTR_DEFERRABLE:
			case CONSTR_ATTR_NOT_DEFERRABLE:
			case CONSTR_ATTR_DEFERRED:
			case CONSTR_ATTR_IMMEDIATE:
				ereport(ERROR,
						(errcode(ERRCODE_FEATURE_NOT_SUPPORTED),
						 errmsg("specifying constraint deferrability not supported for domains")));
				break;

			default:
				elog(ERROR, "unrecognized constraint subtype: %d",
					 (int) constr->contype);
				break;
		}
	}

	/*
	 * Have TypeCreate do all the real work.
	 */
	domainoid =
		TypeCreateWithOid(domainName,	/* type name */
				   domainNamespace,		/* namespace */
				   InvalidOid,	/* relation oid (n/a here) */
				   0,			/* relation kind (ditto) */
				   GetUserId(),	/* owner's ID */
				   internalLength,		/* internal size */
				   TYPTYPE_DOMAIN,		/* type-type (domain type) */
				   delimiter,	/* array element delimiter */
				   inputProcedure,		/* input procedure */
				   outputProcedure,		/* output procedure */
				   receiveProcedure,	/* receive procedure */
				   sendProcedure,		/* send procedure */
				   InvalidOid,			/* typmodin procedure - none */
				   InvalidOid,			/* typmodout procedure - none */
				   analyzeProcedure,	/* analyze procedure */
				   typelem,		/* element type ID */
				   basetypeoid, /* base type ID */
				   defaultValue,	/* default type value (text) */
				   defaultValueBin,		/* default type value (binary) */
				   byValue,		/* passed by value */
				   alignment,	/* required alignment */
				   storage,		/* TOAST strategy */
				   basetypeMod, /* typeMod value */
				   typNDims,	/* Array dimensions for base type */
				   typNotNull,	/* Type NOT NULL */
				   stmt->domainOid,
				   0);

	stmt->domainOid = domainoid;
	/*
	 * Process constraints which refer to the domain ID returned by TypeCreate
	 */
	foreach(listptr, schema)
	{
		Constraint *constr = lfirst(listptr);

		/* it must be a Constraint, per check above */

		switch (constr->contype)
		{
			case CONSTR_CHECK:
				domainAddConstraint(domainoid, domainNamespace,
									basetypeoid, basetypeMod,
									constr, domainName);
				break;

				/* Other constraint types were fully processed above */

			default:
				break;
		}

		/* CCI so we can detect duplicate constraint names */
		CommandCounterIncrement();
	}

	/*
	 * Now we can clean up.
	 */
	ReleaseType(typeTup);

	if (Gp_role == GP_ROLE_DISPATCH)
	{
		CdbDispatchUtilityStatement((Node *) stmt, "DefineDomain");
	}
}


/*
 *	RemoveDomain
 *		Removes a domain.
 *
 * This is identical to RemoveType except we insist it be a domain.
 */
void
RemoveDomain(List *names, DropBehavior behavior, bool missing_ok)
{
	TypeName   *typename;
	Oid			typeoid;
	HeapTuple	tup;
	char		typtype;
	ObjectAddress object;
	cqContext  *pcqCtx;

	/* Make a TypeName so we can use standard type lookup machinery */
	typename = makeTypeNameFromNameList(names);

	/* Use LookupTypeName here so that shell types can be removed. */
	typeoid = LookupTypeName(NULL, typename);
	if (!OidIsValid(typeoid))
	{
		if (!missing_ok)
		{
			ereport(ERROR,
					(errcode(ERRCODE_UNDEFINED_OBJECT),
					 errmsg("type \"%s\" does not exist",
							TypeNameToString(typename))));
		}
		else
		{
			if (Gp_role != GP_ROLE_EXECUTE)
			ereport(NOTICE,
					(errcode(ERRCODE_UNDEFINED_OBJECT),
					 errmsg("type \"%s\" does not exist, skipping",
							TypeNameToString(typename))));
		}

		return;
	}

	pcqCtx = caql_beginscan(
			NULL,
			cql("SELECT * FROM pg_type "
				" WHERE oid = :1 ",
				ObjectIdGetDatum(typeoid)));

	tup = caql_getnext(pcqCtx);

	if (!HeapTupleIsValid(tup))
		elog(ERROR, "cache lookup failed for type %u", typeoid);

	/* Permission check: must own type or its namespace */
	if (!pg_type_ownercheck(typeoid, GetUserId()) &&
	  !pg_namespace_ownercheck(((Form_pg_type) GETSTRUCT(tup))->typnamespace,
							   GetUserId()))
		aclcheck_error(ACLCHECK_NOT_OWNER, ACL_KIND_TYPE,
					   TypeNameToString(typename));

	/* Check that this is actually a domain */
	typtype = ((Form_pg_type) GETSTRUCT(tup))->typtype;

	if (typtype != TYPTYPE_DOMAIN)
		ereport(ERROR,
				(errcode(ERRCODE_WRONG_OBJECT_TYPE),
				 errmsg("\"%s\" is not a domain",
						TypeNameToString(typename))));

	caql_endscan(pcqCtx);

	/*
	 * Do the deletion
	 */
	object.classId = TypeRelationId;
	object.objectId = typeoid;
	object.objectSubId = 0;

	performDeletion(&object, behavior);
}


/*
 * Find suitable I/O functions for a type.
 *
 * typeOid is the type's OID (which will already exist, if only as a shell
 * type).
 */

static Oid
findTypeInputFunction(List *procname, Oid typeOid)
{
	Oid			argList[3];
	Oid			procOid;

	/*
	 * Input functions can take a single argument of type CSTRING, or three
	 * arguments (string, typioparam OID, typmod).
	 *
	 * For backwards compatibility we allow OPAQUE in place of CSTRING; if we
	 * see this, we issue a warning and fix up the pg_proc entry.
	 */
	argList[0] = CSTRINGOID;

	procOid = LookupFuncName(procname, 1, argList, true);
	if (OidIsValid(procOid))
		return procOid;

	argList[1] = OIDOID;
	argList[2] = INT4OID;

	procOid = LookupFuncName(procname, 3, argList, true);
	if (OidIsValid(procOid))
		return procOid;

	/* No luck, try it with OPAQUE */
	argList[0] = OPAQUEOID;

	procOid = LookupFuncName(procname, 1, argList, true);

	if (!OidIsValid(procOid))
	{
		argList[1] = OIDOID;
		argList[2] = INT4OID;

		procOid = LookupFuncName(procname, 3, argList, true);
	}

	if (OidIsValid(procOid))
	{
		/* Found, but must complain and fix the pg_proc entry */
		ereport(WARNING,
				(errmsg("changing argument type of function %s from \"opaque\" to \"cstring\"",
						NameListToString(procname))));
		SetFunctionArgType(procOid, 0, CSTRINGOID);

		/*
		 * Need CommandCounterIncrement since DefineType will likely try to
		 * alter the pg_proc tuple again.
		 */
		CommandCounterIncrement();

		return procOid;
	}

	/* Use CSTRING (preferred) in the error message */
	argList[0] = CSTRINGOID;

	ereport(ERROR,
			(errcode(ERRCODE_UNDEFINED_FUNCTION),
			 errmsg("function %s does not exist",
					func_signature_string(procname, 1, argList))));

	return InvalidOid;			/* keep compiler quiet */
}

static Oid
findTypeOutputFunction(List *procname, Oid typeOid)
{
	Oid			argList[1];
	Oid			procOid;

	/*
	 * Output functions can take a single argument of the type.
	 *
	 * For backwards compatibility we allow OPAQUE in place of the actual type
	 * name; if we see this, we issue a warning and fix up the pg_proc entry.
	 */
	argList[0] = typeOid;

	procOid = LookupFuncName(procname, 1, argList, true);
	if (OidIsValid(procOid))
		return procOid;

	/* No luck, try it with OPAQUE */
	argList[0] = OPAQUEOID;

	procOid = LookupFuncName(procname, 1, argList, true);

	if (OidIsValid(procOid))
	{
		/* Found, but must complain and fix the pg_proc entry */
		ereport(WARNING,
		(errmsg("changing argument type of function %s from \"opaque\" to %s",
				NameListToString(procname), format_type_be(typeOid))));
		SetFunctionArgType(procOid, 0, typeOid);

		/*
		 * Need CommandCounterIncrement since DefineType will likely try to
		 * alter the pg_proc tuple again.
		 */
		CommandCounterIncrement();

		return procOid;
	}

	/* Use type name, not OPAQUE, in the failure message. */
	argList[0] = typeOid;

	ereport(ERROR,
			(errcode(ERRCODE_UNDEFINED_FUNCTION),
			 errmsg("function %s does not exist",
					func_signature_string(procname, 1, argList))));

	return InvalidOid;			/* keep compiler quiet */
}

static Oid
findTypeReceiveFunction(List *procname, Oid typeOid)
{
	Oid			argList[3];
	Oid			procOid;

	/*
	 * Receive functions can take a single argument of type INTERNAL, or three
	 * arguments (internal, typioparam OID, typmod).
	 */
	argList[0] = INTERNALOID;

	procOid = LookupFuncName(procname, 1, argList, true);
	if (OidIsValid(procOid))
		return procOid;

	argList[1] = OIDOID;
	argList[2] = INT4OID;

	procOid = LookupFuncName(procname, 3, argList, true);
	if (OidIsValid(procOid))
		return procOid;

	ereport(ERROR,
			(errcode(ERRCODE_UNDEFINED_FUNCTION),
			 errmsg("function %s does not exist",
					func_signature_string(procname, 1, argList))));

	return InvalidOid;			/* keep compiler quiet */
}

static Oid
findTypeSendFunction(List *procname, Oid typeOid)
{
	Oid			argList[1];
	Oid			procOid;

	/*
	 * Send functions can take a single argument of the type.
	 */
	argList[0] = typeOid;

	procOid = LookupFuncName(procname, 1, argList, true);
	if (OidIsValid(procOid))
		return procOid;

	ereport(ERROR,
			(errcode(ERRCODE_UNDEFINED_FUNCTION),
			 errmsg("function %s does not exist",
					func_signature_string(procname, 1, argList))));

	return InvalidOid;			/* keep compiler quiet */
}

static Oid
findTypeTypmodinFunction(List *procname)
{
	Oid			argList[1];
	Oid			procOid;

	/*
	 * typmodin functions always take one cstring[] argument and return int4.
	 */
	argList[0] = CSTRINGARRAYOID;

	procOid = LookupFuncName(procname, 1, argList, true);
	if (!OidIsValid(procOid))
		ereport(ERROR,
				(errcode(ERRCODE_UNDEFINED_FUNCTION),
				 errmsg("function %s does not exist",
						func_signature_string(procname, 1, argList))));

	if (get_func_rettype(procOid) != INT4OID)
		ereport(ERROR,
				(errcode(ERRCODE_INVALID_OBJECT_DEFINITION),
				 errmsg("typmod_in function %s must return type \"integer\"",
						NameListToString(procname))));

	return procOid;
}

static Oid
findTypeTypmodoutFunction(List *procname)
{
	Oid			argList[1];
	Oid			procOid;

	/*
	 * typmodout functions always take one int4 argument and return cstring.
	 */
	argList[0] = INT4OID;

	procOid = LookupFuncName(procname, 1, argList, true);
	if (!OidIsValid(procOid))
		ereport(ERROR,
				(errcode(ERRCODE_UNDEFINED_FUNCTION),
				 errmsg("function %s does not exist",
						func_signature_string(procname, 1, argList))));

	if (get_func_rettype(procOid) != CSTRINGOID)
		ereport(ERROR,
				(errcode(ERRCODE_INVALID_OBJECT_DEFINITION),
				 errmsg("typmod_out function %s must return type \"cstring\"",
						NameListToString(procname))));

	return procOid;
}

static Oid
findTypeAnalyzeFunction(List *procname, Oid typeOid)
{
	Oid			argList[1];
	Oid			procOid;

	/*
	 * Analyze functions always take one INTERNAL argument and return bool.
	 */
	argList[0] = INTERNALOID;

	procOid = LookupFuncName(procname, 1, argList, true);
	if (!OidIsValid(procOid))
		ereport(ERROR,
				(errcode(ERRCODE_UNDEFINED_FUNCTION),
				 errmsg("function %s does not exist",
						func_signature_string(procname, 1, argList))));

	if (get_func_rettype(procOid) != BOOLOID)
		ereport(ERROR,
				(errcode(ERRCODE_INVALID_OBJECT_DEFINITION),
			  errmsg("type analyze function %s must return type \"boolean\"",
					 NameListToString(procname))));

	return procOid;
}


/*-------------------------------------------------------------------
 * DefineCompositeType
 *
 * Create a Composite Type relation.
 * `DefineRelation' does all the work, we just provide the correct
 * arguments!
 *
 * If the relation already exists, then 'DefineRelation' will abort
 * the xact...
 *
 * DefineCompositeType returns relid for use when creating
 * an implicit composite type during function creation
 *-------------------------------------------------------------------
 */
Oid
DefineCompositeType(const RangeVar *typevar, List *coldeflist, Oid relOid, Oid comptypeOid)
{
	CreateStmt *createStmt = makeNode(CreateStmt);

	createStmt->oidInfo.relOid = relOid;
	createStmt->oidInfo.comptypeOid = comptypeOid;
	createStmt->oidInfo.toastOid = 0;
	createStmt->oidInfo.toastIndexOid = 0;
	createStmt->oidInfo.aosegOid = 0;
	createStmt->oidInfo.aosegIndexOid = 0;
	createStmt->oidInfo.aoblkdirOid = 0;
	createStmt->oidInfo.aoblkdirIndexOid = 0;
	createStmt->oidInfo.aovisimapOid = 0;
	createStmt->oidInfo.aovisimapIndexOid = 0;
	createStmt->ownerid = GetUserId();

	if (coldeflist == NIL)
		ereport(ERROR,
				(errcode(ERRCODE_INVALID_OBJECT_DEFINITION),
				 errmsg("composite type must have at least one attribute")));

	/*
	 * now set the parameters for keys/inheritance etc. All of these are
	 * uninteresting for composite types...
	 */
	createStmt->relation = (RangeVar *) typevar;
	createStmt->tableElts = coldeflist;
	createStmt->inhRelations = NIL;
	createStmt->constraints = NIL;
	createStmt->options = list_make1(defWithOids(false));
	createStmt->oncommit = ONCOMMIT_NOOP;
	createStmt->tablespacename = NULL;

	/*
	 * finally create the relation...
	 */
	return  DefineRelation(createStmt, RELKIND_COMPOSITE_TYPE, RELSTORAGE_VIRTUAL);

	/*
	 * DefineRelation already dispatches this.
	 *
	if (Gp_role == GP_ROLE_DISPATCH)
	{
		CompositeTypeStmt *stmt = makeNode(CompositeTypeStmt);
		stmt->typevar = (RangeVar *)typevar;
		stmt->coldeflist = coldeflist;
		stmt->relOid = newRelOid;
		stmt->comptypeOid = createStmt->comptypeOid;

		CdbDispatchUtilityStatement((Node *) stmt);
	}*/

}

/*
 * AlterDomainDefault
 *
 * Routine implementing ALTER DOMAIN SET/DROP DEFAULT statements.
 */
void
AlterDomainDefault(List *names, Node *defaultRaw)
{
	TypeName   *typename;
	Oid			domainoid;
	HeapTuple	tup;
	ParseState *pstate;
	Relation	rel;
	char	   *defaultValue;
	Node	   *defaultExpr = NULL;		/* NULL if no default specified */
	Datum		new_record[Natts_pg_type];
	bool		new_record_nulls[Natts_pg_type];
	bool		new_record_repl[Natts_pg_type];
	HeapTuple	newtuple;
	Form_pg_type typTup;
	cqContext	*pcqCtx;
	cqContext	 cqc;

	/* Make a TypeName so we can use standard type lookup machinery */
	typename = makeTypeNameFromNameList(names);
	domainoid = typenameTypeId(NULL, typename);

	/* Look up the domain in the type table */
	rel = heap_open(TypeRelationId, RowExclusiveLock);
	
	pcqCtx = caql_addrel(cqclr(&cqc), rel);

	tup = caql_getfirst(
			pcqCtx,
			cql("SELECT * FROM pg_type "
				" WHERE oid = :1 "
				" FOR UPDATE ",
				ObjectIdGetDatum(domainoid)));

	if (!HeapTupleIsValid(tup))
		elog(ERROR, "cache lookup failed for type %u", domainoid);
	typTup = (Form_pg_type) GETSTRUCT(tup);

	/* Check it's a domain and check user has permission for ALTER DOMAIN */
	checkDomainOwner(tup, typename);

	/* Setup new tuple */
	MemSet(new_record, (Datum) 0, sizeof(new_record));
	MemSet(new_record_nulls, false, sizeof(new_record_nulls));
	MemSet(new_record_repl, false, sizeof(new_record_repl));

	/* Store the new default, if null then skip this step */
	if (defaultRaw)
	{
		/* Create a dummy ParseState for transformExpr */
		pstate = make_parsestate(NULL);

		/*
		 * Cook the colDef->raw_expr into an expression. Note: Name is
		 * strictly for error message
		 */
		defaultExpr = cookDefault(pstate, defaultRaw,
								  typTup->typbasetype,
								  typTup->typtypmod,
								  NameStr(typTup->typname));

		free_parsestate(pstate);

		/*
		 * Expression must be stored as a nodeToString result, but we also
		 * require a valid textual representation (mainly to make life easier
		 * for pg_dump).
		 */
		defaultValue = deparse_expression(defaultExpr,
								deparse_context_for(NameStr(typTup->typname),
													InvalidOid),
										  false, false);

		/*
		 * Form an updated tuple with the new default and write it back.
		 */
		new_record[Anum_pg_type_typdefaultbin - 1] = DirectFunctionCall1(textin,
															 CStringGetDatum(
												 nodeToString(defaultExpr)));

		new_record_repl[Anum_pg_type_typdefaultbin - 1] = true;
		new_record[Anum_pg_type_typdefault - 1] = DirectFunctionCall1(textin,
											  CStringGetDatum(defaultValue));
		new_record_repl[Anum_pg_type_typdefault - 1] = true;
	}
	else
		/* Default is NULL, drop it */
	{
		new_record_nulls[Anum_pg_type_typdefaultbin - 1] = true;
		new_record_repl[Anum_pg_type_typdefaultbin - 1] = true;
		new_record_nulls[Anum_pg_type_typdefault - 1] = true;
		new_record_repl[Anum_pg_type_typdefault - 1] = true;
	}

	newtuple = heap_modify_tuple(tup, RelationGetDescr(rel),
								new_record, new_record_nulls,
								new_record_repl);

	caql_update_current(pcqCtx, newtuple);

	/* Rebuild dependencies */
	GenerateTypeDependencies(typTup->typnamespace,
							 domainoid,
							 typTup->typrelid,
							 0, /* relation kind is n/a */
							 typTup->typowner,
							 typTup->typinput,
							 typTup->typoutput,
							 typTup->typreceive,
							 typTup->typsend,
							 typTup->typmodin,
							 typTup->typmodout,
							 typTup->typanalyze,
							 typTup->typelem,
							 typTup->typbasetype,
							 defaultExpr,
							 true);		/* Rebuild is true */

	/* Clean up */
	heap_close(rel, NoLock);
	heap_freetuple(newtuple);
}

/*
 * AlterDomainNotNull
 *
 * Routine implementing ALTER DOMAIN SET/DROP NOT NULL statements.
 */
void
AlterDomainNotNull(List *names, bool notNull)
{
	TypeName   *typename;
	Oid			domainoid;
	Relation	typrel;
	HeapTuple	tup;
	Form_pg_type typTup;
	cqContext	*pcqCtx;
	cqContext	 cqc;

	/* Make a TypeName so we can use standard type lookup machinery */
	typename = makeTypeNameFromNameList(names);
	domainoid = typenameTypeId(NULL, typename);

	/* Look up the domain in the type table */
	typrel = heap_open(TypeRelationId, RowExclusiveLock);

	pcqCtx = caql_addrel(cqclr(&cqc), typrel);

	tup = caql_getfirst(
			pcqCtx,
			cql("SELECT * FROM pg_type "
				" WHERE oid = :1 "
				" FOR UPDATE ",
				ObjectIdGetDatum(domainoid)));

	if (!HeapTupleIsValid(tup))
		elog(ERROR, "cache lookup failed for type %u", domainoid);
	typTup = (Form_pg_type) GETSTRUCT(tup);

	/* Check it's a domain and check user has permission for ALTER DOMAIN */
	checkDomainOwner(tup, typename);

	/* Is the domain already set to the desired constraint? */
	if (typTup->typnotnull == notNull)
	{
		heap_close(typrel, RowExclusiveLock);
		return;
	}

	/* Adding a NOT NULL constraint requires checking existing columns */
	if (notNull)
	{
		List	   *rels;
		ListCell   *rt;

		/* Fetch relation list with attributes based on this domain */
		/* ShareLock is sufficient to prevent concurrent data changes */

		rels = get_rels_with_domain(domainoid, ShareLock);

		foreach(rt, rels)
		{
			RelToCheck *rtc = (RelToCheck *) lfirst(rt);
			Relation	testrel = rtc->rel;
			TupleDesc	tupdesc = RelationGetDescr(testrel);
			HeapScanDesc scan;
			HeapTuple	tuple;

			/* Scan all tuples in this relation */
			scan = heap_beginscan(testrel, SnapshotNow, 0, NULL);
			while ((tuple = heap_getnext(scan, ForwardScanDirection)) != NULL)
			{
				int			i;

				/* Test attributes that are of the domain */
				for (i = 0; i < rtc->natts; i++)
				{
					int			attnum = rtc->atts[i];

					if (heap_attisnull(tuple, attnum))
						ereport(ERROR,
								(errcode(ERRCODE_NOT_NULL_VIOLATION),
								 errmsg("column \"%s\" of table \"%s\" contains null values",
								NameStr(tupdesc->attrs[attnum - 1]->attname),
										RelationGetRelationName(testrel))));
				}
			}
			heap_endscan(scan);

			/* Close each rel after processing, but keep lock */
			heap_close(testrel, NoLock);
		}
	}

	/*
	 * Okay to update pg_type row.	We can scribble on typTup because it's a
	 * copy.
	 */
	typTup->typnotnull = notNull;

	caql_update_current(pcqCtx, tup);

	/* Clean up */
	heap_freetuple(tup);
	heap_close(typrel, RowExclusiveLock);
}

/*
 * AlterDomainDropConstraint
 *
 * Implements the ALTER DOMAIN DROP CONSTRAINT statement
 */
void
AlterDomainDropConstraint(List *names, const char *constrName,
						  DropBehavior behavior)
{
	TypeName   *typename;
	Oid			domainoid;
	HeapTuple	tup;
	Relation	rel;
	cqContext  *pcqCtx;
	cqContext	cqc;
	HeapTuple	contup;

	/* Make a TypeName so we can use standard type lookup machinery */
	typename = makeTypeNameFromNameList(names);
	domainoid = typenameTypeId(NULL, typename);

	/* Look up the domain in the type table */
	rel = heap_open(TypeRelationId, RowExclusiveLock);

	/* NOTE: separate cqc and pcqCtx here -- 
	 * cqc for pg_type, pcqCtx for pg_constraint 
	 */
	tup = caql_getfirst(
			caql_addrel(cqclr(&cqc), rel),
			cql("SELECT * FROM pg_type "
				" WHERE oid = :1 "
				" FOR UPDATE ",
				ObjectIdGetDatum(domainoid)));

	if (!HeapTupleIsValid(tup))
		elog(ERROR, "cache lookup failed for type %u", domainoid);

	/* Check it's a domain and check user has permission for ALTER DOMAIN */
	checkDomainOwner(tup, typename);

	/* Grab an appropriate lock on the pg_constraint relation */
	/* Use the index to scan only constraints of the target relation */

	pcqCtx = caql_beginscan(
			NULL,
			cql("SELECT * FROM pg_constraint "
				" WHERE contypid = :1 "
				" FOR UPDATE ",
				ObjectIdGetDatum(HeapTupleGetOid(tup))));
	/*
	 * Scan over the result set, removing any matching entries.
	 */
	while (HeapTupleIsValid(contup = caql_getnext(pcqCtx)))
	{
		Form_pg_constraint con = (Form_pg_constraint) GETSTRUCT(contup);

		if (strcmp(NameStr(con->conname), constrName) == 0)
		{
			ObjectAddress conobj;

			conobj.classId = ConstraintRelationId;
			conobj.objectId = HeapTupleGetOid(contup);
			conobj.objectSubId = 0;

			performDeletion(&conobj, behavior);
		}
	}
	/* Clean up after the scan */
	caql_endscan(pcqCtx);

	heap_close(rel, NoLock);
}

/*
 * AlterDomainAddConstraint
 *
 * Implements the ALTER DOMAIN .. ADD CONSTRAINT statement.
 */
void
AlterDomainAddConstraint(List *names, Node *newConstraint)
{
	TypeName   *typename;
	Oid			domainoid;
	Relation	typrel;
	HeapTuple	tup;
	Form_pg_type typTup;
	List	   *rels;
	ListCell   *rt;
	EState	   *estate;
	ExprContext *econtext;
	char	   *ccbin;
	Expr	   *expr;
	ExprState  *exprstate;
	Constraint *constr;
	cqContext	cqc;

	/* Make a TypeName so we can use standard type lookup machinery */
	typename = makeTypeNameFromNameList(names);
	domainoid = typenameTypeId(NULL, typename);

	/* Look up the domain in the type table */
	typrel = heap_open(TypeRelationId, RowExclusiveLock);

	tup = caql_getfirst(
			caql_addrel(cqclr(&cqc), typrel),
			cql("SELECT * FROM pg_type "
				" WHERE oid = :1 "
				" FOR UPDATE ",
				ObjectIdGetDatum(domainoid)));

	if (!HeapTupleIsValid(tup))
		elog(ERROR, "cache lookup failed for type %u", domainoid);
	typTup = (Form_pg_type) GETSTRUCT(tup);

	/* Check it's a domain and check user has permission for ALTER DOMAIN */
	checkDomainOwner(tup, typename);

	/* Check for unsupported constraint types */
	if (IsA(newConstraint, FkConstraint))
		ereport(ERROR,
				(errcode(ERRCODE_SYNTAX_ERROR),
				 errmsg("foreign key constraints not possible for domains")));

	/* otherwise it should be a plain Constraint */
	if (!IsA(newConstraint, Constraint))
		elog(ERROR, "unrecognized node type: %d",
			 (int) nodeTag(newConstraint));

	constr = (Constraint *) newConstraint;

	switch (constr->contype)
	{
		case CONSTR_CHECK:
			/* processed below */
			break;

		case CONSTR_UNIQUE:
			ereport(ERROR,
					(errcode(ERRCODE_SYNTAX_ERROR),
					 errmsg("unique constraints not possible for domains")));
			break;

		case CONSTR_PRIMARY:
			ereport(ERROR,
					(errcode(ERRCODE_SYNTAX_ERROR),
				errmsg("primary key constraints not possible for domains")));
			break;

		case CONSTR_ATTR_DEFERRABLE:
		case CONSTR_ATTR_NOT_DEFERRABLE:
		case CONSTR_ATTR_DEFERRED:
		case CONSTR_ATTR_IMMEDIATE:
			ereport(ERROR,
					(errcode(ERRCODE_FEATURE_NOT_SUPPORTED),
					 errmsg("specifying constraint deferrability not supported for domains")));
			break;

		default:
			elog(ERROR, "unrecognized constraint subtype: %d",
				 (int) constr->contype);
			break;
	}

	/*
	 * Since all other constraint types throw errors, this must be a check
	 * constraint.	First, process the constraint expression and add an entry
	 * to pg_constraint.
	 */

	ccbin = domainAddConstraint(HeapTupleGetOid(tup), typTup->typnamespace,
								typTup->typbasetype, typTup->typtypmod,
								constr, NameStr(typTup->typname));

	/*
	 * Test all values stored in the attributes based on the domain the
	 * constraint is being added to.
	 */
	expr = (Expr *) stringToNode(ccbin);

	/* Need an EState to run ExecEvalExpr */
	estate = CreateExecutorState();
	econtext = GetPerTupleExprContext(estate);

	/* build execution state for expr */
	exprstate = ExecPrepareExpr(expr, estate);

	/* Fetch relation list with attributes based on this domain */
	/* ShareLock is sufficient to prevent concurrent data changes */

	rels = get_rels_with_domain(domainoid, ShareLock);

	foreach(rt, rels)
	{
		RelToCheck *rtc = (RelToCheck *) lfirst(rt);
		Relation	testrel = rtc->rel;
		TupleDesc	tupdesc = RelationGetDescr(testrel);
		HeapScanDesc scan;
		HeapTuple	tuple;

		/* Scan all tuples in this relation */
		scan = heap_beginscan(testrel, SnapshotNow, 0, NULL);
		while ((tuple = heap_getnext(scan, ForwardScanDirection)) != NULL)
		{
			int			i;

			/* Test attributes that are of the domain */
			for (i = 0; i < rtc->natts; i++)
			{
				int			attnum = rtc->atts[i];
				Datum		d;
				bool		isNull;
				Datum		conResult;

				d = heap_getattr(tuple, attnum, tupdesc, &isNull);

				econtext->domainValue_datum = d;
				econtext->domainValue_isNull = isNull;

				conResult = ExecEvalExprSwitchContext(exprstate,
													  econtext,
													  &isNull, NULL);

				if (!isNull && !DatumGetBool(conResult))
					ereport(ERROR,
							(errcode(ERRCODE_CHECK_VIOLATION),
							 errmsg("column \"%s\" of table \"%s\" contains values that violate the new constraint",
								NameStr(tupdesc->attrs[attnum - 1]->attname),
									RelationGetRelationName(testrel))));
			}

			ResetExprContext(econtext);
		}
		heap_endscan(scan);

		/* Hold relation lock till commit (XXX bad for concurrency) */
		heap_close(testrel, NoLock);
	}

	FreeExecutorState(estate);

	/* Clean up */
	heap_close(typrel, RowExclusiveLock);
}

/*
 * get_rels_with_domain
 *
 * Fetch all relations / attributes which are using the domain
 *
 * The result is a list of RelToCheck structs, one for each distinct
 * relation, each containing one or more attribute numbers that are of
 * the domain type.  We have opened each rel and acquired the specified lock
 * type on it.
 *
 * We support nested domains by including attributes that are of derived
 * domain types.  Current callers do not need to distinguish between attributes
 * that are of exactly the given domain and those that are of derived domains.
 *
 * XXX this is completely broken because there is no way to lock the domain
 * to prevent columns from being added or dropped while our command runs.
 * We can partially protect against column drops by locking relations as we
 * come across them, but there is still a race condition (the window between
 * seeing a pg_depend entry and acquiring lock on the relation it references).
 * Also, holding locks on all these relations simultaneously creates a non-
 * trivial risk of deadlock.  We can minimize but not eliminate the deadlock
 * risk by using the weakest suitable lock (ShareLock for most callers).
 *
 * XXX the API for this is not sufficient to support checking domain values
 * that are inside composite types or arrays.  Currently we just error out
 * if a composite type containing the target domain is stored anywhere.
 * There are not currently arrays of domains; if there were, we could take
 * the same approach, but it'd be nicer to fix it properly.
 *
 * Generally used for retrieving a list of tests when adding
 * new constraints to a domain.
 */
static List *
get_rels_with_domain(Oid domainOid, LOCKMODE lockmode)
{
	List	   *result = NIL;
	cqContext  *pcqCtx;
	HeapTuple	depTup;

	Assert(lockmode != NoLock);

	/*
	 * We scan pg_depend to find those things that depend on the domain. (We
	 * assume we can ignore refobjsubid for a domain.)
	 */
	pcqCtx = caql_beginscan(
			NULL,
			cql("SELECT * FROM pg_depend "
				" WHERE refclassid = :1 "
				" AND refobjid = :2 ",
				ObjectIdGetDatum(TypeRelationId),
				ObjectIdGetDatum(domainOid)));

	while (HeapTupleIsValid(depTup = caql_getnext(pcqCtx)))
	{
		Form_pg_depend pg_depend = (Form_pg_depend) GETSTRUCT(depTup);
		RelToCheck *rtc = NULL;
		ListCell   *rellist;
		Form_pg_attribute pg_att;
		int			ptr;

		/* Check for directly dependent types --- must be domains */
		if (pg_depend->classid == TypeRelationId)
		{
			Assert(get_typtype(pg_depend->objid) == TYPTYPE_DOMAIN);
			/*
			 * Recursively add dependent columns to the output list.  This
			 * is a bit inefficient since we may fail to combine RelToCheck
			 * entries when attributes of the same rel have different derived
			 * domain types, but it's probably not worth improving.
			 */
			result = list_concat(result,
								 get_rels_with_domain(pg_depend->objid,
													  lockmode));
			continue;
		}

		/* Else, ignore dependees that aren't user columns of relations */
		/* (we assume system columns are never of domain types) */
		if (pg_depend->classid != RelationRelationId ||
			pg_depend->objsubid <= 0)
			continue;

		/* See if we already have an entry for this relation */
		foreach(rellist, result)
		{
			RelToCheck *rt = (RelToCheck *) lfirst(rellist);

			if (RelationGetRelid(rt->rel) == pg_depend->objid)
			{
				rtc = rt;
				break;
			}
		}

		if (rtc == NULL)
		{
			/* First attribute found for this relation */
			Relation	rel;

			/* Acquire requested lock on relation */
			rel = relation_open(pg_depend->objid, lockmode);

			/*
			 * Check to see if rowtype is stored anyplace as a composite-type
			 * column; if so we have to fail, for now anyway.
			 */
			if (OidIsValid(rel->rd_rel->reltype))
				find_composite_type_dependencies(rel->rd_rel->reltype,
												 NULL,
												 format_type_be(domainOid));

			/* Otherwise we can ignore views, composite types, etc */
			if (rel->rd_rel->relkind != RELKIND_RELATION)
			{
				relation_close(rel, lockmode);
				continue;
			}

			/* Build the RelToCheck entry with enough space for all atts */
			rtc = (RelToCheck *) palloc(sizeof(RelToCheck));
			rtc->rel = rel;
			rtc->natts = 0;
			rtc->atts = (int *) palloc(sizeof(int) * RelationGetNumberOfAttributes(rel));
			result = lcons(rtc, result);
		}

		/*
		 * Confirm column has not been dropped, and is of the expected type.
		 * This defends against an ALTER DROP COLUMN occuring just before we
		 * acquired lock ... but if the whole table were dropped, we'd still
		 * have a problem.
		 */
		if (pg_depend->objsubid > RelationGetNumberOfAttributes(rtc->rel))
			continue;
		pg_att = rtc->rel->rd_att->attrs[pg_depend->objsubid - 1];
		if (pg_att->attisdropped || pg_att->atttypid != domainOid)
			continue;

		/*
		 * Okay, add column to result.	We store the columns in column-number
		 * order; this is just a hack to improve predictability of regression
		 * test output ...
		 */
		Assert(rtc->natts < RelationGetNumberOfAttributes(rtc->rel));

		ptr = rtc->natts++;
		while (ptr > 0 && rtc->atts[ptr - 1] > pg_depend->objsubid)
		{
			rtc->atts[ptr] = rtc->atts[ptr - 1];
			ptr--;
		}
		rtc->atts[ptr] = pg_depend->objsubid;
	}

	caql_endscan(pcqCtx);

	return result;
}

/*
 * checkDomainOwner
 *
 * Check that the type is actually a domain and that the current user
 * has permission to do ALTER DOMAIN on it.  Throw an error if not.
 */
static void
checkDomainOwner(HeapTuple tup, TypeName *typename)
{
	Form_pg_type typTup = (Form_pg_type) GETSTRUCT(tup);

	/* Check that this is actually a domain */
	if (typTup->typtype != TYPTYPE_DOMAIN)
		ereport(ERROR,
				(errcode(ERRCODE_WRONG_OBJECT_TYPE),
				 errmsg("\"%s\" is not a domain",
						TypeNameToString(typename))));

	/* Permission check: must own type */
	if (!pg_type_ownercheck(HeapTupleGetOid(tup), GetUserId()))
		aclcheck_error(ACLCHECK_NOT_OWNER, ACL_KIND_TYPE,
					   TypeNameToString(typename));
}

/*
 * domainAddConstraint - code shared between CREATE and ALTER DOMAIN
 */
static char *
domainAddConstraint(Oid domainOid, Oid domainNamespace, Oid baseTypeOid,
					int typMod, Constraint *constr,
					char *domainName)
{
	Node	   *expr;
	char	   *ccsrc;
	char	   *ccbin;
	ParseState *pstate;
	CoerceToDomainValue *domVal;

	/*
	 * Assign or validate constraint name
	 */
	if (constr->name)
	{
		if (ConstraintNameIsUsed(CONSTRAINT_DOMAIN,
								 domainOid,
								 domainNamespace,
								 constr->name))
			ereport(ERROR,
					(errcode(ERRCODE_DUPLICATE_OBJECT),
				 errmsg("constraint \"%s\" for domain \"%s\" already exists",
						constr->name, domainName)));
	}
	else
		constr->name = ChooseConstraintName(domainName,
											NULL,
											"check",
											domainNamespace,
											NIL);

	/*
	 * Convert the A_EXPR in raw_expr into an EXPR
	 */
	pstate = make_parsestate(NULL);

	/*
	 * Set up a CoerceToDomainValue to represent the occurrence of VALUE in
	 * the expression.	Note that it will appear to have the type of the base
	 * type, not the domain.  This seems correct since within the check
	 * expression, we should not assume the input value can be considered a
	 * member of the domain.
	 */
	domVal = makeNode(CoerceToDomainValue);
	domVal->typeId = baseTypeOid;
	domVal->typeMod = typMod;

	pstate->p_value_substitute = (Node *) domVal;

	expr = transformExpr(pstate, constr->raw_expr);

	/*
	 * Make sure it yields a boolean result.
	 */
	expr = coerce_to_boolean(pstate, expr, "CHECK");

	/*
	 * Make sure no outside relations are referred to.
	 */
	if (list_length(pstate->p_rtable) != 0)
		ereport(ERROR,
				(errcode(ERRCODE_INVALID_COLUMN_REFERENCE),
		  errmsg("cannot use table references in domain check constraint")));

	/*
	 * Domains don't allow var clauses (this should be redundant with the
	 * above check, but make it anyway)
	 */
	if (contain_var_clause(expr))
		ereport(ERROR,
				(errcode(ERRCODE_INVALID_COLUMN_REFERENCE),
		  errmsg("cannot use table references in domain check constraint")));

	/*
	 * No subplans or aggregates, either...
	 */
	if (pstate->p_hasSubLinks)
		ereport(ERROR,
				(errcode(ERRCODE_FEATURE_NOT_SUPPORTED),
				 errmsg("cannot use subquery in check constraint")));
	if (pstate->p_hasAggs)
		ereport(ERROR,
				(errcode(ERRCODE_GROUPING_ERROR),
			   errmsg("cannot use aggregate function in check constraint")));
	if (pstate->p_hasWindFuncs)
		ereport(ERROR,
				(errcode(ERRCODE_SYNTAX_ERROR),
			   errmsg("cannot use window function in check constraint")));

	free_parsestate(pstate);

	/*
	 * Convert to string form for storage.
	 */
	ccbin = nodeToString(expr);

	/*
	 * Deparse it to produce text for consrc.
	 *
	 * Since VARNOs aren't allowed in domain constraints, relation context
	 * isn't required as anything other than a shell.
	 */
	ccsrc = deparse_expression(expr,
							   deparse_context_for(domainName,
												   InvalidOid),
							   false, false);

	/*
	 * Store the constraint in pg_constraint
	 */
<<<<<<< HEAD
	constr->conoid = CreateConstraintEntry(constr->name, /* Constraint Name */
										   constr->conoid,	/* Constraint Oid */
										   domainNamespace,		/* namespace */
										   CONSTRAINT_CHECK,		/* Constraint Type */
										   false,	/* Is Deferrable */
										   false,	/* Is Deferred */
										   InvalidOid,	/* not a relation constraint */
										   NULL,
										   0,
										   domainOid,	/* domain constraint */
										   InvalidOid,	/* Foreign key fields */
										   NULL,
										   0,
										   ' ',
										   ' ',
										   ' ',
										   InvalidOid,
										   expr, /* Tree form check constraint */
										   ccbin,	/* Binary form check constraint */
										   ccsrc);		/* Source form check constraint */
=======
	CreateConstraintEntry(constr->name, /* Constraint Name */
						  domainNamespace,		/* namespace */
						  CONSTRAINT_CHECK,		/* Constraint Type */
						  false,	/* Is Deferrable */
						  false,	/* Is Deferred */
						  InvalidOid,	/* not a relation constraint */
						  NULL,
						  0,
						  domainOid,	/* domain constraint */
						  InvalidOid,	/* Foreign key fields */
						  NULL,
						  NULL,
						  NULL,
						  NULL,
						  0,
						  ' ',
						  ' ',
						  ' ',
						  InvalidOid,
						  expr, /* Tree form check constraint */
						  ccbin,	/* Binary form check constraint */
						  ccsrc);		/* Source form check constraint */
>>>>>>> 5c63829f

	/*
	 * Return the compiled constraint expression so the calling routine can
	 * perform any additional required tests.
	 */
	return ccbin;
}

/*
 * GetDomainConstraints - get a list of the current constraints of domain
 *
 * Returns a possibly-empty list of DomainConstraintState nodes.
 *
 * This is called by the executor during plan startup for a CoerceToDomain
 * expression node.  The given constraints will be checked for each value
 * passed through the node.
 *
 * We allow this to be called for non-domain types, in which case the result
 * is always NIL.
 */
List *
GetDomainConstraints(Oid typeOid)
{
	List	   *result = NIL;
	bool		notNull = false;
	Relation	conRel;

	conRel = heap_open(ConstraintRelationId, AccessShareLock);

	for (;;)
	{
		HeapTuple	tup;
		HeapTuple	conTup;
		Form_pg_type typTup;
		cqContext	*typcqCtx;
		cqContext	*pcqCtx;
		cqContext	 cqc;

		typcqCtx = caql_beginscan(
				NULL,
				cql("SELECT * FROM pg_type "
					" WHERE oid = :1 ",
					ObjectIdGetDatum(typeOid)));

		tup = caql_getnext(typcqCtx);

		if (!HeapTupleIsValid(tup))
			elog(ERROR, "cache lookup failed for type %u", typeOid);
		typTup = (Form_pg_type) GETSTRUCT(tup);

		if (typTup->typtype != TYPTYPE_DOMAIN)
		{
			/* Not a domain, so done */
			caql_endscan(typcqCtx);
			break;
		}

		/* Test for NOT NULL Constraint */
		if (typTup->typnotnull)
			notNull = true;

		/* Look for CHECK Constraints on this domain */

		pcqCtx = caql_beginscan(
				caql_addrel(cqclr(&cqc), conRel),
				cql("SELECT * FROM pg_constraint "
					" WHERE contypid = :1 ",
					ObjectIdGetDatum(typeOid)));

		while (HeapTupleIsValid(conTup = caql_getnext(pcqCtx)))
		{
			Form_pg_constraint c = (Form_pg_constraint) GETSTRUCT(conTup);
			Datum		val;
			bool		isNull;
			Expr	   *check_expr;
			DomainConstraintState *r;

			/* Ignore non-CHECK constraints (presently, shouldn't be any) */
			if (c->contype != CONSTRAINT_CHECK)
				continue;

			/*
			 * Not expecting conbin to be NULL, but we'll test for it anyway
			 */
			val = caql_getattr(pcqCtx, Anum_pg_constraint_conbin,
							   &isNull);
			if (isNull)
				elog(ERROR, "domain \"%s\" constraint \"%s\" has NULL conbin",
					 NameStr(typTup->typname), NameStr(c->conname));

			check_expr = (Expr *)
				stringToNode(DatumGetCString(DirectFunctionCall1(textout,
																 val)));

			/* ExecInitExpr assumes we already fixed opfuncids */
			fix_opfuncids((Node *) check_expr);

			r = makeNode(DomainConstraintState);
			r->constrainttype = DOM_CONSTRAINT_CHECK;
			r->name = pstrdup(NameStr(c->conname));
			r->check_expr = ExecInitExpr(check_expr, NULL);

			/*
			 * use lcons() here because constraints of lower domains should be
			 * applied earlier.
			 */
			result = lcons(r, result);
		}

		caql_endscan(pcqCtx);

		/* loop to next domain in stack */
		typeOid = typTup->typbasetype;
		caql_endscan(typcqCtx);
	}

	heap_close(conRel, AccessShareLock);

	/*
	 * Only need to add one NOT NULL check regardless of how many domains in
	 * the stack request it.
	 */
	if (notNull)
	{
		DomainConstraintState *r = makeNode(DomainConstraintState);

		r->constrainttype = DOM_CONSTRAINT_NOTNULL;
		r->name = pstrdup("NOT NULL");
		r->check_expr = NULL;

		/* lcons to apply the nullness check FIRST */
		result = lcons(r, result);
	}

	return result;
}

/*
 * Change the owner of a type.
 */
void
AlterTypeOwner(List *names, Oid newOwnerId)
{
	TypeName   *typename;
	Oid			typeOid;
	Relation	rel;
	HeapTuple	tup;
	Form_pg_type typTup;
	AclResult	aclresult;
	cqContext  *pcqCtx;
	cqContext	cqc;

	/* Make a TypeName so we can use standard type lookup machinery */
	typename = makeTypeNameFromNameList(names);

	/* Use LookupTypeName here so that shell types can be processed (why?) */
	typeOid = LookupTypeName(NULL, typename);
	if (!OidIsValid(typeOid))
		ereport(ERROR,
				(errcode(ERRCODE_UNDEFINED_OBJECT),
				 errmsg("type \"%s\" does not exist",
						TypeNameToString(typename))));

	/* Look up the type in the type table */
	rel = heap_open(TypeRelationId, RowExclusiveLock);

	pcqCtx = caql_addrel(cqclr(&cqc), rel);

	tup = caql_getfirst(
			pcqCtx,
			cql("SELECT * FROM pg_type "
				" WHERE oid = :1 "
				" FOR UPDATE ",
				ObjectIdGetDatum(typeOid)));

	if (!HeapTupleIsValid(tup))
		elog(ERROR, "cache lookup failed for type %u", typeOid);
	typTup = (Form_pg_type) GETSTRUCT(tup);

	/*
	 * If it's a composite type, we need to check that it really is a
	 * free-standing composite type, and not a table's underlying type. We
	 * want people to use ALTER TABLE not ALTER TYPE for that case.
	 */
	if (typTup->typtype == TYPTYPE_COMPOSITE &&
		get_rel_relkind(typTup->typrelid) != RELKIND_COMPOSITE_TYPE)
		ereport(ERROR,
				(errcode(ERRCODE_WRONG_OBJECT_TYPE),
				 errmsg("\"%s\" is a table's row type",
						TypeNameToString(typename))));

	/*
	 * If the new owner is the same as the existing owner, consider the
	 * command to have succeeded.  This is for dump restoration purposes.
	 */
	if (typTup->typowner != newOwnerId)
	{
		/* Superusers can always do it */
		if (!superuser())
		{
			/* Otherwise, must be owner of the existing object */
			if (!pg_type_ownercheck(HeapTupleGetOid(tup), GetUserId()))
				aclcheck_error(ACLCHECK_NOT_OWNER, ACL_KIND_TYPE,
							   TypeNameToString(typename));

			/* Must be able to become new owner */
			check_is_member_of_role(GetUserId(), newOwnerId);

			/* New owner must have CREATE privilege on namespace */
			aclresult = pg_namespace_aclcheck(typTup->typnamespace,
											  newOwnerId,
											  ACL_CREATE);
			if (aclresult != ACLCHECK_OK)
				aclcheck_error(aclresult, ACL_KIND_NAMESPACE,
							   get_namespace_name(typTup->typnamespace));
		}

		/*
		 * If it's a composite type, invoke ATExecChangeOwner so that we
		 * fix up the pg_class entry properly.  That will call back to
		 * AlterTypeOwnerInternal to take care of the pg_type entry(s).
		 */
		if (typTup->typtype == TYPTYPE_COMPOSITE)
			ATExecChangeOwner(typTup->typrelid, newOwnerId, true);
		else
		{
			/*
			 * We can just apply the modification directly.
			 *
			 * okay to scribble on typTup because it's a copy
			 */
			typTup->typowner = newOwnerId;

			caql_update_current(pcqCtx, tup);

			/* Update owner dependency reference */
			changeDependencyOnOwner(TypeRelationId, typeOid, newOwnerId);
		}
	}

	/* Clean up */
	heap_close(rel, RowExclusiveLock);
}

/*
 * AlterTypeOwnerInternal - change type owner unconditionally
 *
 * This is currently only used to propagate ALTER TABLE/TYPE OWNER to a
 * table's rowtype or an array type, and to implement REASSIGN OWNED BY.
 * It assumes the caller has done all needed checks.  The function will
 * automatically recurse to an array type if the type has one.
 *
 * hasDependEntry should be TRUE if type is expected to have a pg_shdepend
 * entry (ie, it's not a table rowtype nor an array type).
 */
void
AlterTypeOwnerInternal(Oid typeOid, Oid newOwnerId,
					   bool hasDependEntry)
{
	Relation	rel;
	HeapTuple	tup;
	Form_pg_type typTup;
	cqContext  *pcqCtx;
	cqContext	cqc;

	rel = heap_open(TypeRelationId, RowExclusiveLock);

	pcqCtx = caql_addrel(cqclr(&cqc), rel);

	tup = caql_getfirst(
			pcqCtx,
			cql("SELECT * FROM pg_type "
				" WHERE oid = :1 "
				" FOR UPDATE ",
				ObjectIdGetDatum(typeOid)));

	if (!HeapTupleIsValid(tup))
		elog(ERROR, "cache lookup failed for type %u", typeOid);
	typTup = (Form_pg_type) GETSTRUCT(tup);

	/*
	 * Modify the owner --- okay to scribble on typTup because it's a copy
	 */
	typTup->typowner = newOwnerId;

	caql_update_current(pcqCtx, tup);

	/* Update owner dependency reference, if it has one */
	if (hasDependEntry)
		changeDependencyOnOwner(TypeRelationId, typeOid, newOwnerId);

	/* Clean up */
	heap_close(rel, RowExclusiveLock);
}

/*
 * Execute ALTER TYPE SET SCHEMA
 */
void
AlterTypeNamespace(List *names, const char *newschema)
{
	TypeName   *typename;
	Oid			typeOid;
	Oid			nspOid;

	/* Make a TypeName so we can use standard type lookup machinery */
	typename = makeTypeNameFromNameList(names);
	typeOid = typenameTypeId(NULL, typename);

	/* check permissions on type */
	if (!pg_type_ownercheck(typeOid, GetUserId()))
		aclcheck_error(ACLCHECK_NOT_OWNER, ACL_KIND_TYPE,
					   format_type_be(typeOid));

	/* get schema OID and check its permissions */
	nspOid = LookupCreationNamespace(newschema);

	/* and do the work */
	AlterTypeNamespaceInternal(typeOid, nspOid, true);
}

/*
 * Move specified type to new namespace.
 *
 * Caller must have already checked privileges.
 *
 * If errorOnTableType is TRUE, the function errors out if the type is
 * a table type.  ALTER TABLE has to be used to move a table to a new
 * namespace.
 */
void
AlterTypeNamespaceInternal(Oid typeOid, Oid nspOid,
						   bool errorOnTableType)
{
	Relation	rel;
	HeapTuple	tup;
	Form_pg_type typform;
	Oid			oldNspOid;
	bool		isCompositeType;
	cqContext  *pcqCtx;
	cqContext	cqc, cqc2;

	rel = heap_open(TypeRelationId, RowExclusiveLock);

	pcqCtx = caql_addrel(cqclr(&cqc), rel);

	tup = caql_getfirst(
			pcqCtx,
			cql("SELECT * FROM pg_type "
				" WHERE oid = :1 "
				" FOR UPDATE ",
				ObjectIdGetDatum(typeOid)));

	if (!HeapTupleIsValid(tup))
		elog(ERROR, "cache lookup failed for type %u", typeOid);
	typform = (Form_pg_type) GETSTRUCT(tup);

	oldNspOid = typform->typnamespace;

	if (oldNspOid == nspOid)
		ereport(ERROR,
				(errcode(ERRCODE_DUPLICATE_OBJECT),
				 errmsg("type %s is already in schema \"%s\"",
						format_type_be(typeOid),
						get_namespace_name(nspOid))));

	/* disallow renaming into or out of temp schemas */
	if (isAnyTempNamespace(nspOid) || isAnyTempNamespace(oldNspOid))
		ereport(ERROR,
				(errcode(ERRCODE_FEATURE_NOT_SUPPORTED),
			errmsg("cannot move objects into or out of temporary schemas")));

	/* same for TOAST schema */
	if (nspOid == PG_TOAST_NAMESPACE || oldNspOid == PG_TOAST_NAMESPACE)
		ereport(ERROR,
				(errcode(ERRCODE_FEATURE_NOT_SUPPORTED),
				 errmsg("cannot move objects into or out of TOAST schema")));

	/* same for AO SEGMENT schema */
	if (nspOid == PG_AOSEGMENT_NAMESPACE || oldNspOid == PG_AOSEGMENT_NAMESPACE)
		ereport(ERROR,
				(errcode(ERRCODE_FEATURE_NOT_SUPPORTED),
				 errmsg("cannot move objects into or out of AO SEGMENT schema")));

	/* check for duplicate name (more friendly than unique-index failure) */
	if (caql_getcount(
				caql_addrel(cqclr(&cqc2), rel),
					cql("SELECT COUNT(*) FROM pg_type "
						" WHERE typname = :1 "
						" AND typnamespace = :2 ",
						CStringGetDatum(NameStr(typform->typname)),
						ObjectIdGetDatum(nspOid))))
	{
		ereport(ERROR,
				(errcode(ERRCODE_DUPLICATE_OBJECT),
				 errmsg("type \"%s\" already exists in schema \"%s\"",
						NameStr(typform->typname),
						get_namespace_name(nspOid))));
	}

	/* Detect whether type is a composite type (but not a table rowtype) */
	isCompositeType =
		(typform->typtype == TYPTYPE_COMPOSITE &&
		 get_rel_relkind(typform->typrelid) == RELKIND_COMPOSITE_TYPE);

	/* Enforce not-table-type if requested */
	if (typform->typtype == TYPTYPE_COMPOSITE && 
		!isCompositeType && errorOnTableType)
		ereport(ERROR,
				(errcode(ERRCODE_WRONG_OBJECT_TYPE),
				 errmsg("%s is a table's row type",
						format_type_be(typeOid)),
				 errhint("Use ALTER TABLE SET SCHEMA instead.")));

	/* OK, modify the pg_type row */

	/* tup is a copy, so we can scribble directly on it */
	typform->typnamespace = nspOid;

	caql_update_current(pcqCtx, tup);

	/*
	 * Composite types have pg_class entries.
	 *
	 * We need to modify the pg_class tuple as well to reflect the change of
	 * schema.
	 */
	if (isCompositeType)
	{
		Relation	classRel;

		classRel = heap_open(RelationRelationId, RowExclusiveLock);

		AlterRelationNamespaceInternal(classRel, typform->typrelid,
									   oldNspOid, nspOid,
									   false);

		heap_close(classRel, RowExclusiveLock);

		/*
		 * Check for constraints associated with the composite type (we don't
		 * currently support this, but probably will someday).
		 */
		AlterConstraintNamespaces(typform->typrelid, oldNspOid,
								  nspOid, false);
	}
	else
	{
		/* If it's a domain, it might have constraints */
		if (typform->typtype == TYPTYPE_DOMAIN)
			AlterConstraintNamespaces(typeOid, oldNspOid, nspOid, true);
	}

	/*
	 * Update dependency on schema, if any --- a table rowtype has not got
	 * one.
	 */
	if (isCompositeType || typform->typtype != TYPTYPE_COMPOSITE)
		if (changeDependencyFor(TypeRelationId, typeOid,
							NamespaceRelationId, oldNspOid, nspOid) != 1)
			elog(ERROR, "failed to change schema dependency for type %s",
				 format_type_be(typeOid));

	heap_freetuple(tup);

	heap_close(rel, RowExclusiveLock);
}

/*
 * Currently, we only land here if the user has issued:
 *
 * ALTER TYPE <typname> SET DEFAULT ENCODING (...)
 */
void
AlterType(AlterTypeStmt *stmt)
{
	TypeName	   *typname = stmt->typname;
	Oid				typid;
	cqContext	   *pcqCtx;
	cqContext		cqc;
	HeapTuple		tup;
	Datum			typoptions;
	bool			typmod_set = false;
	List		   *encoding = NIL;
	Relation 		pgtypeenc = heap_open(TypeEncodingRelationId,
										  RowExclusiveLock);

	/* Make a TypeName so we can use standard type lookup machinery */
	typid = LookupTypeName(NULL, typname);

	if (!OidIsValid(typid))
		ereport(ERROR,
				(errcode(ERRCODE_UNDEFINED_OBJECT),
				 errmsg("type \"%s\" does not exist",
						TypeNameToString(typname))));

	if (type_is_rowtype(typid))
		ereport(ERROR,
				(errcode(ERRCODE_INVALID_OBJECT_DEFINITION),
				 errmsg("type \"%s\" is not a base type",
						TypeNameToString(typname)),
				 errhint("The ENCODING clause cannot be used with row or "
						 "composite types.")));

	if (typid == BPCHAROID)
	{
		/* 
		 * for character, the user specified character (N) if typmod is not
		 * VARHDRSZ + 1.
		 */
		int32		typmod;

		typmod = typenameTypeMod(NULL, typname, typid);
		if (typmod != VARHDRSZ + 1)
			typmod_set = true;
	}
	else if (typid == BITOID)
	{
		/*
		 * For bit, we assume bit(1) in the parser. So only reject cases where
		 * the typmod is not 1.
		 */
		int32		typmod;

		typmod = typenameTypeMod(NULL, typname, typid);
		if (typmod != 1)
			typmod_set = true;
	}
	else if (typname->typmods || typname->typemod != -1)
		typmod_set = true;

	if (typmod_set)
		ereport(ERROR,
				(errcode(ERRCODE_INVALID_OBJECT_DEFINITION),
				 errmsg("type precision cannot be specified when setting "
						"DEFAULT ENCODING")));

	if (typname->arrayBounds)
		ereport(ERROR,
				(errcode(ERRCODE_INVALID_OBJECT_DEFINITION),
				 errmsg("type array bounds cannot be specified when setting "
						"DEFAULT ENCODING")));


	/* check permissions on type */
	if (!pg_type_ownercheck(typid, GetUserId()))
		aclcheck_error(ACLCHECK_NOT_OWNER, ACL_KIND_TYPE,
					   format_type_be(typid));

	encoding = transformStorageEncodingClause(stmt->encoding);

	typoptions = transformRelOptions(PointerGetDatum(NULL),
									 encoding,
									 false,
									 false);

	pcqCtx = caql_addrel(cqclr(&cqc), pgtypeenc);

	tup = caql_getfirst(
			pcqCtx,
			cql("SELECT * FROM pg_type_encoding "
				" WHERE typid = :1 "
				" FOR UPDATE ",
				ObjectIdGetDatum(typid)));

	if (HeapTupleIsValid(tup))
	{
		/* update case */
		Datum values[Natts_pg_type_encoding];
		bool nulls[Natts_pg_type_encoding];
		bool replaces[Natts_pg_type_encoding];
		HeapTuple newtuple;

		MemSet(values, 0, sizeof(values));
		MemSet(nulls, false, sizeof(nulls));
		MemSet(replaces, false, sizeof(replaces));

		replaces[Anum_pg_type_encoding_typoptions - 1] = true;
		values[Anum_pg_type_encoding_typoptions - 1] = typoptions;

		newtuple = heap_modify_tuple(tup, RelationGetDescr(pgtypeenc),
									 values, nulls, replaces);

		caql_update_current(pcqCtx, newtuple);
	}
	else
	{
		add_type_encoding(typid, typoptions);
	}	

	if (Gp_role == GP_ROLE_DISPATCH)
		CdbDispatchUtilityStatement((Node *)stmt, NULL);

	heap_close(pgtypeenc, NoLock);
}

/*
 * Remove the default type encoding for typid.
 */
static void
remove_type_encoding(Oid typid)
{
	int numDel;

	numDel = caql_getcount(
			NULL,
			cql("DELETE FROM pg_type_encoding "
				" WHERE typid = :1 ",
				ObjectIdGetDatum(typid)));
}<|MERGE_RESOLUTION|>--- conflicted
+++ resolved
@@ -2150,7 +2150,6 @@
 	/*
 	 * Store the constraint in pg_constraint
 	 */
-<<<<<<< HEAD
 	constr->conoid = CreateConstraintEntry(constr->name, /* Constraint Name */
 										   constr->conoid,	/* Constraint Oid */
 										   domainNamespace,		/* namespace */
@@ -2163,6 +2162,9 @@
 										   domainOid,	/* domain constraint */
 										   InvalidOid,	/* Foreign key fields */
 										   NULL,
+										   NULL,
+										   NULL,
+										   NULL,
 										   0,
 										   ' ',
 										   ' ',
@@ -2171,30 +2173,6 @@
 										   expr, /* Tree form check constraint */
 										   ccbin,	/* Binary form check constraint */
 										   ccsrc);		/* Source form check constraint */
-=======
-	CreateConstraintEntry(constr->name, /* Constraint Name */
-						  domainNamespace,		/* namespace */
-						  CONSTRAINT_CHECK,		/* Constraint Type */
-						  false,	/* Is Deferrable */
-						  false,	/* Is Deferred */
-						  InvalidOid,	/* not a relation constraint */
-						  NULL,
-						  0,
-						  domainOid,	/* domain constraint */
-						  InvalidOid,	/* Foreign key fields */
-						  NULL,
-						  NULL,
-						  NULL,
-						  NULL,
-						  0,
-						  ' ',
-						  ' ',
-						  ' ',
-						  InvalidOid,
-						  expr, /* Tree form check constraint */
-						  ccbin,	/* Binary form check constraint */
-						  ccsrc);		/* Source form check constraint */
->>>>>>> 5c63829f
 
 	/*
 	 * Return the compiled constraint expression so the calling routine can
