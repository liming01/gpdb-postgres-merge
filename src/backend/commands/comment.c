--- conflicted
+++ resolved
@@ -19,29 +19,9 @@
 #include "catalog/indexing.h"
 #include "catalog/objectaddress.h"
 #include "catalog/pg_description.h"
-<<<<<<< HEAD
-#include "catalog/pg_extension.h"
-#include "catalog/pg_language.h"
-#include "catalog/pg_largeobject.h"
-#include "catalog/pg_largeobject_metadata.h"
-#include "catalog/pg_namespace.h"
-#include "catalog/pg_opclass.h"
-#include "catalog/pg_operator.h"
-#include "catalog/pg_opfamily.h"
-#include "catalog/pg_proc.h"
-#include "catalog/pg_resqueue.h"
-#include "catalog/pg_rewrite.h"
-=======
->>>>>>> a4bebdd9
 #include "catalog/pg_shdescription.h"
 #include "commands/comment.h"
 #include "commands/dbcommands.h"
-<<<<<<< HEAD
-#include "commands/extension.h"
-#include "commands/tablespace.h"
-#include "libpq/be-fsstubs.h"
-=======
->>>>>>> a4bebdd9
 #include "miscadmin.h"
 #include "utils/builtins.h"
 #include "utils/fmgroids.h"
@@ -52,45 +32,6 @@
 
 
 /*
-<<<<<<< HEAD
- * Static Function Prototypes --
- *
- * The following prototypes are declared static so as not to conflict
- * with any other routines outside this module. These routines are
- * called by the public function CommentObject() routine to create
- * the appropriate comment for the specific object type.
- */
-
-static void CommentRelation(int objtype, List *relname, char *comment);
-static void CommentAttribute(List *qualname, char *comment);
-static void CommentDatabase(List *qualname, char *comment);
-static void CommentNamespace(List *qualname, char *comment);
-static void CommentRule(List *qualname, char *comment);
-static void CommentType(List *typename, char *comment);
-static void CommentAggregate(List *aggregate, List *arguments, char *comment);
-static void CommentProc(List *function, List *arguments, char *comment);
-static void CommentOperator(List *opername, List *arguments, char *comment);
-static void CommentTrigger(List *qualname, char *comment);
-static void CommentConstraint(List *qualname, char *comment);
-static void CommentConversion(List *qualname, char *comment);
-static void CommentLanguage(List *qualname, char *comment);
-static void CommentOpClass(List *qualname, List *arguments, char *comment);
-static void CommentOpFamily(List *qualname, List *arguments, char *comment);
-static void CommentLargeObject(List *qualname, char *comment);
-static void CommentCast(List *qualname, List *arguments, char *comment);
-static void CommentTablespace(List *qualname, char *comment);
-static void CommentRole(List *qualname, char *comment);
-static void CommentResourceQueue(List *qualname, char *comment);
-static void CommentTSParser(List *qualname, char *comment);
-static void CommentTSDictionary(List *qualname, char *comment);
-static void CommentTSTemplate(List *qualname, char *comment);
-static void CommentTSConfiguration(List *qualname, char *comment);
-static void CommentExtension(List *qualname, char *comment);
-
-
-/*
-=======
->>>>>>> a4bebdd9
  * CommentObject --
  *
  * This routine is used to add the associated comment into
@@ -141,75 +82,6 @@
 	switch (stmt->objtype)
 	{
 		case OBJECT_COLUMN:
-<<<<<<< HEAD
-			CommentAttribute(stmt->objname, stmt->comment);
-			break;
-		case OBJECT_DATABASE:
-			CommentDatabase(stmt->objname, stmt->comment);
-			break;
-		case OBJECT_RULE:
-			CommentRule(stmt->objname, stmt->comment);
-			break;
-		case OBJECT_TYPE:
-			CommentType(stmt->objname, stmt->comment);
-			break;
-		case OBJECT_AGGREGATE:
-			CommentAggregate(stmt->objname, stmt->objargs, stmt->comment);
-			break;
-		case OBJECT_FUNCTION:
-			CommentProc(stmt->objname, stmt->objargs, stmt->comment);
-			break;
-		case OBJECT_OPERATOR:
-			CommentOperator(stmt->objname, stmt->objargs, stmt->comment);
-			break;
-		case OBJECT_TRIGGER:
-			CommentTrigger(stmt->objname, stmt->comment);
-			break;
-		case OBJECT_SCHEMA:
-			CommentNamespace(stmt->objname, stmt->comment);
-			break;
-		case OBJECT_CONSTRAINT:
-			CommentConstraint(stmt->objname, stmt->comment);
-			break;
-		case OBJECT_CONVERSION:
-			CommentConversion(stmt->objname, stmt->comment);
-			break;
-		case OBJECT_LANGUAGE:
-			CommentLanguage(stmt->objname, stmt->comment);
-			break;
-		case OBJECT_OPCLASS:
-			CommentOpClass(stmt->objname, stmt->objargs, stmt->comment);
-			break;
-		case OBJECT_OPFAMILY:
-			CommentOpFamily(stmt->objname, stmt->objargs, stmt->comment);
-			break;
-		case OBJECT_LARGEOBJECT:
-			CommentLargeObject(stmt->objname, stmt->comment);
-			break;
-		case OBJECT_CAST:
-			CommentCast(stmt->objname, stmt->objargs, stmt->comment);
-			break;
-		case OBJECT_TABLESPACE:
-			CommentTablespace(stmt->objname, stmt->comment);
-			break;
-		case OBJECT_RESQUEUE:
-			CommentResourceQueue(stmt->objname, stmt->comment);
-			break;
-		case OBJECT_ROLE:
-			CommentRole(stmt->objname, stmt->comment);
-			break;
-		case OBJECT_TSPARSER:
-			CommentTSParser(stmt->objname, stmt->comment);
-			break;
-		case OBJECT_TSDICTIONARY:
-			CommentTSDictionary(stmt->objname, stmt->comment);
-			break;
-		case OBJECT_TSTEMPLATE:
-			CommentTSTemplate(stmt->objname, stmt->comment);
-			break;
-		case OBJECT_TSCONFIGURATION:
-			CommentTSConfiguration(stmt->objname, stmt->comment);
-=======
 
 			/*
 			 * Allow comments only on columns of tables, views, composite
@@ -227,15 +99,11 @@
 						(errcode(ERRCODE_WRONG_OBJECT_TYPE),
 						 errmsg("\"%s\" is not a table, view, composite type, or foreign table",
 								RelationGetRelationName(relation))));
->>>>>>> a4bebdd9
-			break;
-		case OBJECT_EXTENSION:
-			CommentExtension(stmt->objname, stmt->comment);
 			break;
 		default:
 			break;
 	}
-<<<<<<< HEAD
+
 	if (Gp_role == GP_ROLE_DISPATCH)
 	{
 		CdbDispatchUtilityStatement((Node *) stmt,
@@ -245,7 +113,6 @@
 									NIL,
 									NULL);
 	}
-=======
 
 	/*
 	 * Databases, tablespaces, and roles are cluster-wide objects, so any
@@ -267,7 +134,6 @@
 	 */
 	if (relation != NULL)
 		relation_close(relation, NoLock);
->>>>>>> a4bebdd9
 }
 
 /*
@@ -606,1094 +472,4 @@
 	heap_close(description, AccessShareLock);
 
 	return comment;
-<<<<<<< HEAD
-}
-
-/*
- * CommentRelation --
- *
- * This routine is used to add/drop a comment from a relation, where
- * a relation is a TABLE, SEQUENCE, VIEW or INDEX. The routine simply
- * finds the relation name by searching the system cache, locating
- * the appropriate tuple, and inserting a comment using that
- * tuple's oid. Its parameters are the relation name and comments.
- */
-static void
-CommentRelation(int objtype, List *relname, char *comment)
-{
-	Relation	relation;
-	RangeVar   *tgtrel;
-
-	tgtrel = makeRangeVarFromNameList(relname);
-
-	/*
-	 * Open the relation.  We do this mainly to acquire a lock that ensures no
-	 * one else drops the relation before we commit.  (If they did, they'd
-	 * fail to remove the entry we are about to make in pg_description.)
-	 */
-	relation = relation_openrv(tgtrel, AccessShareLock);
-
-	/* Check object security */
-	if (!pg_class_ownercheck(RelationGetRelid(relation), GetUserId()))
-		aclcheck_error(ACLCHECK_NOT_OWNER, ACL_KIND_CLASS,
-					   RelationGetRelationName(relation));
-
-	/* Next, verify that the relation type matches the intent */
-
-	switch (objtype)
-	{
-		case OBJECT_INDEX:
-			if (relation->rd_rel->relkind != RELKIND_INDEX)
-				ereport(ERROR,
-						(errcode(ERRCODE_WRONG_OBJECT_TYPE),
-						 errmsg("\"%s\" is not an index",
-								RelationGetRelationName(relation))));
-			break;
-		case OBJECT_SEQUENCE:
-			if (relation->rd_rel->relkind != RELKIND_SEQUENCE)
-				ereport(ERROR,
-						(errcode(ERRCODE_WRONG_OBJECT_TYPE),
-						 errmsg("\"%s\" is not a sequence",
-								RelationGetRelationName(relation))));
-			break;
-		case OBJECT_TABLE:
-			if (relation->rd_rel->relkind != RELKIND_RELATION)
-				ereport(ERROR,
-						(errcode(ERRCODE_WRONG_OBJECT_TYPE),
-						 errmsg("\"%s\" is not a table",
-								RelationGetRelationName(relation))));
-			break;
-		case OBJECT_VIEW:
-			if (relation->rd_rel->relkind != RELKIND_VIEW)
-				ereport(ERROR,
-						(errcode(ERRCODE_WRONG_OBJECT_TYPE),
-						 errmsg("\"%s\" is not a view",
-								RelationGetRelationName(relation))));
-			break;
-	}
-
-	/* Create the comment using the relation's oid */
-	CreateComments(RelationGetRelid(relation), RelationRelationId,
-				   0, comment);
-
-	/* Done, but hold lock until commit */
-	relation_close(relation, NoLock);
-}
-
-/*
- * CommentAttribute --
- *
- * This routine is used to add/drop a comment from an attribute
- * such as a table's column. The routine will check security
- * restrictions and then attempt to look up the specified
- * attribute. If successful, a comment is added/dropped, else an
- * ereport() exception is thrown.	The parameters are the relation
- * and attribute names, and the comment
- */
-static void
-CommentAttribute(List *qualname, char *comment)
-{
-	int			nnames;
-	List	   *relname;
-	char	   *attrname;
-	RangeVar   *rel;
-	Relation	relation;
-	AttrNumber	attnum;
-
-	/* Separate relname and attr name */
-	nnames = list_length(qualname);
-	if (nnames < 2)				/* parser messed up */
-		elog(ERROR, "must specify relation and attribute");
-	relname = list_truncate(list_copy(qualname), nnames - 1);
-	attrname = strVal(lfirst(list_tail(qualname)));
-
-	/* Open the containing relation to ensure it won't go away meanwhile */
-	rel = makeRangeVarFromNameList(relname);
-	relation = relation_openrv(rel, AccessShareLock);
-
-	/* Check object security */
-
-	if (!pg_class_ownercheck(RelationGetRelid(relation), GetUserId()))
-		aclcheck_error(ACLCHECK_NOT_OWNER, ACL_KIND_CLASS,
-					   RelationGetRelationName(relation));
-
-	/*
-	 * Allow comments only on columns of tables, views, and composite types
-	 * (which are the only relkinds for which pg_dump will dump per-column
-	 * comments).  In particular we wish to disallow comments on index
-	 * columns, because the naming of an index's columns may change across PG
-	 * versions, so dumping per-column comments could create reload failures.
-	 */
-	if (relation->rd_rel->relkind != RELKIND_RELATION &&
-		relation->rd_rel->relkind != RELKIND_VIEW &&
-		relation->rd_rel->relkind != RELKIND_COMPOSITE_TYPE)
-		ereport(ERROR,
-				(errcode(ERRCODE_WRONG_OBJECT_TYPE),
-				 errmsg("\"%s\" is not a table, view, or composite type",
-						RelationGetRelationName(relation))));
-
-	/* Now, fetch the attribute number from the system cache */
-
-	attnum = get_attnum(RelationGetRelid(relation), attrname);
-	if (attnum == InvalidAttrNumber)
-		ereport(ERROR,
-				(errcode(ERRCODE_UNDEFINED_COLUMN),
-				 errmsg("column \"%s\" of relation \"%s\" does not exist",
-						attrname, RelationGetRelationName(relation))));
-
-	/* Create the comment using the relation's oid */
-	CreateComments(RelationGetRelid(relation), RelationRelationId,
-				   (int32) attnum, comment);
-
-	/* Done, but hold lock until commit */
-
-	relation_close(relation, NoLock);
-}
-
-/*
- * CommentDatabase --
- *
- * This routine is used to add/drop any user-comments a user might
- * have regarding the specified database. The routine will check
- * security for owner permissions, and, if successful, will then
- * attempt to find the oid of the database specified. Once found,
- * a comment is added/dropped using the CreateSharedComments() routine.
- */
-static void
-CommentDatabase(List *qualname, char *comment)
-{
-	char	   *database;
-	Oid			oid;
-
-	if (list_length(qualname) != 1)
-		ereport(ERROR,
-				(errcode(ERRCODE_SYNTAX_ERROR),
-				 errmsg("database name cannot be qualified")));
-	database = strVal(linitial(qualname));
-
-	/*
-	 * When loading a dump, we may see a COMMENT ON DATABASE for the old name
-	 * of the database.  Erroring out would prevent pg_restore from completing
-	 * (which is really pg_restore's fault, but for now we will work around
-	 * the problem here).  Consensus is that the best fix is to treat wrong
-	 * database name as a WARNING not an ERROR.
-	 */
-
-	/* First get the database OID */
-	oid = get_database_oid(database, false);
-
-	/* Check object security */
-	if (!pg_database_ownercheck(oid, GetUserId()))
-		aclcheck_error(ACLCHECK_NOT_OWNER, ACL_KIND_DATABASE,
-					   database);
-
-	/* Call CreateSharedComments() to create/drop the comments */
-	CreateSharedComments(oid, DatabaseRelationId, comment);
-}
-
-/*
- * CommentTablespace --
- *
- * This routine is used to add/drop any user-comments a user might
- * have regarding a tablespace.  The tablepace is specified by name
- * and, if found, and the user has appropriate permissions, a
- * comment will be added/dropped using the CreateSharedComments() routine.
- *
- */
-static void
-CommentTablespace(List *qualname, char *comment)
-{
-	char	   *tablespace;
-	Oid			oid;
-
-	if (list_length(qualname) != 1)
-		ereport(ERROR,
-				(errcode(ERRCODE_SYNTAX_ERROR),
-				 errmsg("tablespace name cannot be qualified")));
-	tablespace = strVal(linitial(qualname));
-
-	oid = get_tablespace_oid(tablespace, false);
-
-	/* Check object security */
-	if (!pg_tablespace_ownercheck(oid, GetUserId()))
-		aclcheck_error(ACLCHECK_NOT_OWNER, ACL_KIND_TABLESPACE, tablespace);
-
-	/* Call CreateSharedComments() to create/drop the comments */
-	CreateSharedComments(oid, TableSpaceRelationId, comment);
-}
-
-/*
- * CommentRole --
- *
- * This routine is used to add/drop any user-comments a user might
- * have regarding a role.  The role is specified by name
- * and, if found, and the user has appropriate permissions, a
- * comment will be added/dropped using the CreateSharedComments() routine.
- */
-static void
-CommentRole(List *qualname, char *comment)
-{
-	char	   *role;
-	Oid			oid;
-
-	if (list_length(qualname) != 1)
-		ereport(ERROR,
-				(errcode(ERRCODE_SYNTAX_ERROR),
-				 errmsg("role name cannot be qualified")));
-	role = strVal(linitial(qualname));
-
-	oid = get_roleid_checked(role);
-
-	/* Check object security */
-	if (!has_privs_of_role(GetUserId(), oid))
-		ereport(ERROR,
-				(errcode(ERRCODE_INSUFFICIENT_PRIVILEGE),
-		  errmsg("must be member of role \"%s\" to comment upon it", role)));
-
-	/* Call CreateSharedComments() to create/drop the comments */
-	CreateSharedComments(oid, AuthIdRelationId, comment);
-}
-
-/*
- * CommentNamespace --
- *
- * This routine is used to add/drop any user-comments a user might
- * have regarding the specified namespace. The routine will check
- * security for owner permissions, and, if successful, will then
- * attempt to find the oid of the namespace specified. Once found,
- * a comment is added/dropped using the CreateComments() routine.
- */
-static void
-CommentNamespace(List *qualname, char *comment)
-{
-	Oid			oid;
-	char	   *namespace;
-
-	if (list_length(qualname) != 1)
-		ereport(ERROR,
-				(errcode(ERRCODE_SYNTAX_ERROR),
-				 errmsg("schema name cannot be qualified")));
-	namespace = strVal(linitial(qualname));
-
-	oid = GetSysCacheOid1(NAMESPACENAME, CStringGetDatum(namespace));
-	if (!OidIsValid(oid))
-		ereport(ERROR,
-				(errcode(ERRCODE_UNDEFINED_SCHEMA),
-				 errmsg("schema \"%s\" does not exist", namespace)));
-
-	/* Check object security */
-	if (!pg_namespace_ownercheck(oid, GetUserId()))
-		aclcheck_error(ACLCHECK_NOT_OWNER, ACL_KIND_NAMESPACE,
-					   namespace);
-
-	/* Call CreateComments() to create/drop the comments */
-	CreateComments(oid, NamespaceRelationId, 0, comment);
-}
-
-/*
- * CommentRule --
- *
- * This routine is used to add/drop any user-comments a user might
- * have regarding a specified RULE. The rule for commenting is determined by
- * both its name and the relation to which it refers. The arguments to this
- * function are the rule name and relation name (merged into a qualified
- * name), and the comment to add/drop.
- *
- * Before PG 7.3, rules had unique names across the whole database, and so
- * the syntax was just COMMENT ON RULE rulename, with no relation name.
- * For purposes of backwards compatibility, we support that as long as there
- * is only one rule by the specified name in the database.
- */
-static void
-CommentRule(List *qualname, char *comment)
-{
-	int			nnames;
-	List	   *relname;
-	char	   *rulename;
-	RangeVar   *rel;
-	Relation	relation;
-	HeapTuple	tuple;
-	Oid			reloid;
-	Oid			ruleoid;
-
-	/* Separate relname and trig name */
-	nnames = list_length(qualname);
-	if (nnames == 1)
-	{
-		/* Old-style: only a rule name is given */
-		Relation	RewriteRelation;
-		HeapScanDesc scanDesc;
-		ScanKeyData scanKeyData;
-
-		rulename = strVal(linitial(qualname));
-
-		/* Search pg_rewrite for such a rule */
-		ScanKeyInit(&scanKeyData,
-					Anum_pg_rewrite_rulename,
-					BTEqualStrategyNumber, F_NAMEEQ,
-					PointerGetDatum(rulename));
-
-		RewriteRelation = heap_open(RewriteRelationId, AccessShareLock);
-		scanDesc = heap_beginscan(RewriteRelation, SnapshotNow,
-								  1, &scanKeyData);
-
-		tuple = heap_getnext(scanDesc, ForwardScanDirection);
-		if (HeapTupleIsValid(tuple))
-		{
-			reloid = ((Form_pg_rewrite) GETSTRUCT(tuple))->ev_class;
-			ruleoid = HeapTupleGetOid(tuple);
-		}
-		else
-		{
-			ereport(ERROR,
-					(errcode(ERRCODE_UNDEFINED_OBJECT),
-					 errmsg("rule \"%s\" does not exist", rulename)));
-			reloid = ruleoid = 0;		/* keep compiler quiet */
-		}
-
-		if (HeapTupleIsValid(tuple = heap_getnext(scanDesc,
-												  ForwardScanDirection)))
-		{
-			ereport(ERROR,
-					(errcode(ERRCODE_DUPLICATE_OBJECT),
-				   errmsg("there are multiple rules named \"%s\"", rulename),
-				errhint("Specify a relation name as well as a rule name.")));
-		}
-
-		heap_endscan(scanDesc);
-		heap_close(RewriteRelation, AccessShareLock);
-
-		/* Open the owning relation to ensure it won't go away meanwhile */
-		relation = heap_open(reloid, AccessShareLock);
-	}
-	else
-	{
-		/* New-style: rule and relname both provided */
-		Assert(nnames >= 2);
-		relname = list_truncate(list_copy(qualname), nnames - 1);
-		rulename = strVal(lfirst(list_tail(qualname)));
-
-		/* Open the owning relation to ensure it won't go away meanwhile */
-		rel = makeRangeVarFromNameList(relname);
-		relation = heap_openrv(rel, AccessShareLock);
-		reloid = RelationGetRelid(relation);
-
-		/* Find the rule's pg_rewrite tuple, get its OID */
-		tuple = SearchSysCache2(RULERELNAME,
-								ObjectIdGetDatum(reloid),
-								PointerGetDatum(rulename));
-		if (!HeapTupleIsValid(tuple))
-			ereport(ERROR,
-					(errcode(ERRCODE_UNDEFINED_OBJECT),
-					 errmsg("rule \"%s\" for relation \"%s\" does not exist",
-							rulename, RelationGetRelationName(relation))));
-		Assert(reloid == ((Form_pg_rewrite) GETSTRUCT(tuple))->ev_class);
-		ruleoid = HeapTupleGetOid(tuple);
-		ReleaseSysCache(tuple);
-	}
-
-	/* Check object security */
-	if (!pg_class_ownercheck(reloid, GetUserId()))
-		aclcheck_error(ACLCHECK_NOT_OWNER, ACL_KIND_CLASS,
-					   get_rel_name(reloid));
-
-	/* Call CreateComments() to create/drop the comments */
-	CreateComments(ruleoid, RewriteRelationId, 0, comment);
-
-	heap_close(relation, NoLock);
-}
-
-/*
- * CommentType --
- *
- * This routine is used to add/drop any user-comments a user might
- * have regarding a TYPE. The type is specified by name
- * and, if found, and the user has appropriate permissions, a
- * comment will be added/dropped using the CreateComments() routine.
- * The type's name and the comments are the parameters to this routine.
- */
-static void
-CommentType(List *typename, char *comment)
-{
-	TypeName   *tname;
-	Oid			oid;
-
-	/* XXX a bit of a crock; should accept TypeName in COMMENT syntax */
-	tname = makeTypeNameFromNameList(typename);
-
-	/* Find the type's oid */
-
-	oid = typenameTypeId(NULL, tname, NULL);
-
-	/* Check object security */
-
-	if (!pg_type_ownercheck(oid, GetUserId()))
-		aclcheck_error(ACLCHECK_NOT_OWNER, ACL_KIND_TYPE,
-					   format_type_be(oid));
-
-	/* Call CreateComments() to create/drop the comments */
-	CreateComments(oid, TypeRelationId, 0, comment);
-}
-
-/*
- * CommentAggregate --
- *
- * This routine is used to allow a user to provide comments on an
- * aggregate function. The aggregate function is determined by both
- * its name and its argument type(s).
- */
-static void
-CommentAggregate(List *aggregate, List *arguments, char *comment)
-{
-	Oid			oid;
-
-	/* Look up function and make sure it's an aggregate */
-	oid = LookupAggNameTypeNames(aggregate, arguments, false);
-
-	/* Next, validate the user's attempt to comment */
-	if (!pg_proc_ownercheck(oid, GetUserId()))
-		aclcheck_error(ACLCHECK_NOT_OWNER, ACL_KIND_PROC,
-					   NameListToString(aggregate));
-
-	/* Call CreateComments() to create/drop the comments */
-	CreateComments(oid, ProcedureRelationId, 0, comment);
-}
-
-/*
- * CommentProc --
- *
- * This routine is used to allow a user to provide comments on an
- * procedure (function). The procedure is determined by both
- * its name and its argument list. The argument list is expected to
- * be a series of parsed nodes pointed to by a List object. If the
- * comments string is empty, the associated comment is dropped.
- */
-static void
-CommentProc(List *function, List *arguments, char *comment)
-{
-	Oid			oid;
-
-	/* Look up the procedure */
-
-	oid = LookupFuncNameTypeNames(function, arguments, false);
-
-	/* Now, validate the user's ability to comment on this function */
-
-	if (!pg_proc_ownercheck(oid, GetUserId()))
-		aclcheck_error(ACLCHECK_NOT_OWNER, ACL_KIND_PROC,
-					   NameListToString(function));
-
-	/* Call CreateComments() to create/drop the comments */
-	CreateComments(oid, ProcedureRelationId, 0, comment);
-}
-
-/*
- * CommentOperator --
- *
- * This routine is used to allow a user to provide comments on an
- * operator. The operator for commenting is determined by both
- * its name and its argument list which defines the left and right
- * hand types the operator will operate on. The argument list is
- * expected to be a couple of parse nodes pointed to be a List
- * object.
- */
-static void
-CommentOperator(List *opername, List *arguments, char *comment)
-{
-	TypeName   *typenode1 = (TypeName *) linitial(arguments);
-	TypeName   *typenode2 = (TypeName *) lsecond(arguments);
-	Oid			oid;
-
-	/* Look up the operator */
-	oid = LookupOperNameTypeNames(NULL, opername,
-								  typenode1, typenode2,
-								  false, -1);
-
-	/* Check user's privilege to comment on this operator */
-	if (!pg_oper_ownercheck(oid, GetUserId()))
-		aclcheck_error(ACLCHECK_NOT_OWNER, ACL_KIND_OPER,
-					   NameListToString(opername));
-
-	/* Call CreateComments() to create/drop the comments */
-	CreateComments(oid, OperatorRelationId, 0, comment);
-}
-
-/*
- * CommentTrigger --
- *
- * This routine is used to allow a user to provide comments on a
- * trigger event. The trigger for commenting is determined by both
- * its name and the relation to which it refers. The arguments to this
- * function are the trigger name and relation name (merged into a qualified
- * name), and the comment to add/drop.
- */
-static void
-CommentTrigger(List *qualname, char *comment)
-{
-	int			nnames;
-	List	   *relname;
-	char	   *trigname;
-	RangeVar   *rel;
-	Relation	pg_trigger,
-				relation;
-	HeapTuple	triggertuple;
-	SysScanDesc scan;
-	ScanKeyData entry[2];
-	Oid			oid;
-
-	/* Separate relname and trig name */
-	nnames = list_length(qualname);
-	if (nnames < 2)				/* parser messed up */
-		elog(ERROR, "must specify relation and trigger");
-	relname = list_truncate(list_copy(qualname), nnames - 1);
-	trigname = strVal(lfirst(list_tail(qualname)));
-
-	/* Open the owning relation to ensure it won't go away meanwhile */
-	rel = makeRangeVarFromNameList(relname);
-	relation = heap_openrv(rel, AccessShareLock);
-
-	/* Check object security */
-
-	if (!pg_class_ownercheck(RelationGetRelid(relation), GetUserId()))
-		aclcheck_error(ACLCHECK_NOT_OWNER, ACL_KIND_CLASS,
-					   RelationGetRelationName(relation));
-
-	/*
-	 * Fetch the trigger tuple from pg_trigger.  There can be only one because
-	 * of the unique index.
-	 */
-	pg_trigger = heap_open(TriggerRelationId, AccessShareLock);
-	ScanKeyInit(&entry[0],
-				Anum_pg_trigger_tgrelid,
-				BTEqualStrategyNumber, F_OIDEQ,
-				ObjectIdGetDatum(RelationGetRelid(relation)));
-	ScanKeyInit(&entry[1],
-				Anum_pg_trigger_tgname,
-				BTEqualStrategyNumber, F_NAMEEQ,
-				CStringGetDatum(trigname));
-	scan = systable_beginscan(pg_trigger, TriggerRelidNameIndexId, true,
-							  SnapshotNow, 2, entry);
-	triggertuple = systable_getnext(scan);
-
-	/* If no trigger exists for the relation specified, notify user */
-
-	if (!HeapTupleIsValid(triggertuple))
-		ereport(ERROR,
-				(errcode(ERRCODE_UNDEFINED_OBJECT),
-				 errmsg("trigger \"%s\" for table \"%s\" does not exist",
-						trigname, RelationGetRelationName(relation))));
-
-	oid = HeapTupleGetOid(triggertuple);
-
-	systable_endscan(scan);
-
-	/* Call CreateComments() to create/drop the comments */
-	CreateComments(oid, TriggerRelationId, 0, comment);
-
-	/* Done, but hold lock on relation */
-
-	heap_close(pg_trigger, AccessShareLock);
-	heap_close(relation, NoLock);
-}
-
-
-/*
- * CommentConstraint --
- *
- * Enable commenting on constraints held within the pg_constraint
- * table.  A qualified name is required as constraint names are
- * unique per relation.
- */
-static void
-CommentConstraint(List *qualname, char *comment)
-{
-	int			nnames;
-	List	   *relName;
-	char	   *conName;
-	RangeVar   *rel;
-	Relation	relation;
-	Oid			conOid;
-
-	/* Separate relname and constraint name */
-	nnames = list_length(qualname);
-	if (nnames < 2)				/* parser messed up */
-		elog(ERROR, "must specify relation and constraint");
-	relName = list_truncate(list_copy(qualname), nnames - 1);
-	conName = strVal(lfirst(list_tail(qualname)));
-
-	/* Open the owning relation to ensure it won't go away meanwhile */
-	rel = makeRangeVarFromNameList(relName);
-	relation = heap_openrv(rel, AccessShareLock);
-
-	/* Check object security */
-
-	if (!pg_class_ownercheck(RelationGetRelid(relation), GetUserId()))
-		aclcheck_error(ACLCHECK_NOT_OWNER, ACL_KIND_CLASS,
-					   RelationGetRelationName(relation));
-
-	conOid = get_constraint_oid(RelationGetRelid(relation), conName, false);
-
-	/* Call CreateComments() to create/drop the comments */
-	CreateComments(conOid, ConstraintRelationId, 0, comment);
-
-	/* Done, but hold lock on relation */
-	heap_close(relation, NoLock);
-}
-
-/*
- * CommentConversion --
- *
- * This routine is used to add/drop any user-comments a user might
- * have regarding a CONVERSION. The conversion is specified by name
- * and, if found, and the user has appropriate permissions, a
- * comment will be added/dropped using the CreateComments() routine.
- * The conversion's name and the comment are the parameters to this routine.
- */
-static void
-CommentConversion(List *qualname, char *comment)
-{
-	Oid			conversionOid;
-
-	conversionOid = get_conversion_oid(qualname, false);
-
-	/* Check object security */
-	if (!pg_conversion_ownercheck(conversionOid, GetUserId()))
-		aclcheck_error(ACLCHECK_NOT_OWNER, ACL_KIND_CONVERSION,
-					   NameListToString(qualname));
-
-	/* Call CreateComments() to create/drop the comments */
-	CreateComments(conversionOid, ConversionRelationId, 0, comment);
-}
-
-/*
- * CommentLanguage --
- *
- * This routine is used to add/drop any user-comments a user might
- * have regarding a LANGUAGE. The language is specified by name
- * and, if found, and the user has appropriate permissions, a
- * comment will be added/dropped using the CreateComments() routine.
- * The language's name and the comment are the parameters to this routine.
- */
-static void
-CommentLanguage(List *qualname, char *comment)
-{
-	Oid			oid;
-	char	   *language;
-
-	if (list_length(qualname) != 1)
-		ereport(ERROR,
-				(errcode(ERRCODE_SYNTAX_ERROR),
-				 errmsg("language name cannot be qualified")));
-	language = strVal(linitial(qualname));
-
-	oid = GetSysCacheOid1(LANGNAME, CStringGetDatum(language));
-	if (!OidIsValid(oid))
-		ereport(ERROR,
-				(errcode(ERRCODE_UNDEFINED_SCHEMA),
-				 errmsg("language \"%s\" does not exist", language)));
-
-	/* Check object security */
-	if (!superuser())
-		ereport(ERROR,
-				(errcode(ERRCODE_INSUFFICIENT_PRIVILEGE),
-			 errmsg("must be superuser to comment on procedural language")));
-
-	/* Call CreateComments() to create/drop the comments */
-	CreateComments(oid, LanguageRelationId, 0, comment);
-}
-
-/*
- * CommentOpClass --
- *
- * This routine is used to allow a user to provide comments on an
- * operator class. The operator class for commenting is determined by both
- * its name and its argument list which defines the index method
- * the operator class is used for. The argument list is expected to contain
- * a single name (represented as a string Value node).
- */
-static void
-CommentOpClass(List *qualname, List *arguments, char *comment)
-{
-	char	   *amname;
-	char	   *schemaname;
-	char	   *opcname;
-	Oid			amID;
-	Oid			opcID;
-	HeapTuple	tuple;
-
-	Assert(list_length(arguments) == 1);
-	amname = strVal(linitial(arguments));
-
-	/*
-	 * Get the access method's OID.
-	 */
-	amID = GetSysCacheOid1(AMNAME, CStringGetDatum(amname));
-	if (!OidIsValid(amID))
-		ereport(ERROR,
-				(errcode(ERRCODE_UNDEFINED_OBJECT),
-				 errmsg("access method \"%s\" does not exist",
-						amname)));
-
-	/*
-	 * Look up the opclass.
-	 */
-
-	/* deconstruct the name list */
-	DeconstructQualifiedName(qualname, &schemaname, &opcname);
-
-	if (schemaname)
-	{
-		/* Look in specific schema only */
-		Oid			namespaceId;
-
-		namespaceId = LookupExplicitNamespace(schemaname);
-		tuple = SearchSysCache3(CLAAMNAMENSP,
-								ObjectIdGetDatum(amID),
-								PointerGetDatum(opcname),
-								ObjectIdGetDatum(namespaceId));
-	}
-	else
-	{
-		/* Unqualified opclass name, so search the search path */
-		opcID = OpclassnameGetOpcid(amID, opcname);
-		if (!OidIsValid(opcID))
-			ereport(ERROR,
-					(errcode(ERRCODE_UNDEFINED_OBJECT),
-					 errmsg("operator class \"%s\" does not exist for access method \"%s\"",
-							opcname, amname)));
-		tuple = SearchSysCache1(CLAOID, ObjectIdGetDatum(opcID));
-	}
-
-	if (!HeapTupleIsValid(tuple))
-	{
-		ereport(ERROR,
-				(errcode(ERRCODE_UNDEFINED_OBJECT),
-				 errmsg("operator class \"%s\" does not exist for access method \"%s\"",
-						NameListToString(qualname), amname)));
-	}
-
-	opcID = HeapTupleGetOid(tuple);
-
-	/* Permission check: must own opclass */
-	if (!pg_opclass_ownercheck(opcID, GetUserId()))
-		aclcheck_error(ACLCHECK_NOT_OWNER, ACL_KIND_OPCLASS,
-					   NameListToString(qualname));
-
-	ReleaseSysCache(tuple);
-
-	/* Call CreateComments() to create/drop the comments */
-	CreateComments(opcID, OperatorClassRelationId, 0, comment);
-}
-
-/*
- * CommentOpFamily --
- *
- * This routine is used to allow a user to provide comments on an
- * operator family. The operator family for commenting is determined by both
- * its name and its argument list which defines the index method
- * the operator family is used for. The argument list is expected to contain
- * a single name (represented as a string Value node).
- */
-static void
-CommentOpFamily(List *qualname, List *arguments, char *comment)
-{
-	char	   *amname;
-	char	   *schemaname;
-	char	   *opfname;
-	Oid			amID;
-	Oid			opfID;
-	HeapTuple	tuple;
-
-	Assert(list_length(arguments) == 1);
-	amname = strVal(linitial(arguments));
-
-	/*
-	 * Get the access method's OID.
-	 */
-	amID = GetSysCacheOid1(AMNAME, CStringGetDatum(amname));
-	if (!OidIsValid(amID))
-		ereport(ERROR,
-				(errcode(ERRCODE_UNDEFINED_OBJECT),
-				 errmsg("access method \"%s\" does not exist",
-						amname)));
-
-	/*
-	 * Look up the opfamily.
-	 */
-
-	/* deconstruct the name list */
-	DeconstructQualifiedName(qualname, &schemaname, &opfname);
-
-	if (schemaname)
-	{
-		/* Look in specific schema only */
-		Oid			namespaceId;
-
-		namespaceId = LookupExplicitNamespace(schemaname);
-		tuple = SearchSysCache3(OPFAMILYAMNAMENSP,
-								ObjectIdGetDatum(amID),
-								PointerGetDatum(opfname),
-								ObjectIdGetDatum(namespaceId));
-	}
-	else
-	{
-		/* Unqualified opfamily name, so search the search path */
-		opfID = OpfamilynameGetOpfid(amID, opfname);
-		if (!OidIsValid(opfID))
-			ereport(ERROR,
-					(errcode(ERRCODE_UNDEFINED_OBJECT),
-					 errmsg("operator family \"%s\" does not exist for access method \"%s\"",
-							opfname, amname)));
-		tuple = SearchSysCache1(OPFAMILYOID, ObjectIdGetDatum(opfID));
-	}
-
-	if (!HeapTupleIsValid(tuple))
-		ereport(ERROR,
-				(errcode(ERRCODE_UNDEFINED_OBJECT),
-				 errmsg("operator family \"%s\" does not exist for access method \"%s\"",
-						NameListToString(qualname), amname)));
-
-	opfID = HeapTupleGetOid(tuple);
-
-	/* Permission check: must own opfamily */
-	if (!pg_opfamily_ownercheck(opfID, GetUserId()))
-		aclcheck_error(ACLCHECK_NOT_OWNER, ACL_KIND_OPFAMILY,
-					   NameListToString(qualname));
-
-	ReleaseSysCache(tuple);
-
-	/* Call CreateComments() to create/drop the comments */
-	CreateComments(opfID, OperatorFamilyRelationId, 0, comment);
-}
-
-/*
- * CommentLargeObject --
- *
- * This routine is used to add/drop any user-comments a user might
- * have regarding a LARGE OBJECT. The large object is specified by OID
- * and, if found, and the user has appropriate permissions, a
- * comment will be added/dropped using the CreateComments() routine.
- * The large object's OID and the comment are the parameters to this routine.
- */
-static void
-CommentLargeObject(List *qualname, char *comment)
-{
-	Oid			loid;
-
-	Assert(list_length(qualname) == 1);
-	loid = oidparse((Node *) linitial(qualname));
-
-	/* check that the large object exists */
-	if (!LargeObjectExists(loid))
-		ereport(ERROR,
-				(errcode(ERRCODE_UNDEFINED_OBJECT),
-				 errmsg("large object %u does not exist", loid)));
-
-	/* Permission checks */
-	if (!lo_compat_privileges &&
-		!pg_largeobject_ownercheck(loid, GetUserId()))
-		ereport(ERROR,
-				(errcode(ERRCODE_INSUFFICIENT_PRIVILEGE),
-				 errmsg("must be owner of large object %u", loid)));
-
-	/*
-	 * Call CreateComments() to create/drop the comments
-	 *
-	 * See the comment in the inv_create() which describes the reason why
-	 * LargeObjectRelationId is used instead of LargeObjectMetadataRelationId.
-	 */
-	CreateComments(loid, LargeObjectRelationId, 0, comment);
-}
-
-/*
- * CommentCast --
- *
- * This routine is used to add/drop any user-comments a user might
- * have regarding a CAST. The cast is specified by source and destination types
- * and, if found, and the user has appropriate permissions, a
- * comment will be added/dropped using the CreateComments() routine.
- * The cast's source type is passed as the "name", the destination type
- * as the "arguments".
- */
-static void
-CommentCast(List *qualname, List *arguments, char *comment)
-{
-	TypeName   *sourcetype;
-	TypeName   *targettype;
-	Oid			sourcetypeid;
-	Oid			targettypeid;
-	HeapTuple	tuple;
-	Oid			castOid;
-
-	Assert(list_length(qualname) == 1);
-	sourcetype = (TypeName *) linitial(qualname);
-	Assert(IsA(sourcetype, TypeName));
-	Assert(list_length(arguments) == 1);
-	targettype = (TypeName *) linitial(arguments);
-	Assert(IsA(targettype, TypeName));
-
-	sourcetypeid = typenameTypeId(NULL, sourcetype, NULL);
-	targettypeid = typenameTypeId(NULL, targettype, NULL);
-
-	tuple = SearchSysCache2(CASTSOURCETARGET,
-							ObjectIdGetDatum(sourcetypeid),
-							ObjectIdGetDatum(targettypeid));
-	if (!HeapTupleIsValid(tuple))
-		ereport(ERROR,
-				(errcode(ERRCODE_UNDEFINED_OBJECT),
-				 errmsg("cast from type %s to type %s does not exist",
-						format_type_be(sourcetypeid),
-						format_type_be(targettypeid))));
-
-	/* Get the OID of the cast */
-	castOid = HeapTupleGetOid(tuple);
-
-	/* Permission check */
-	if (!pg_type_ownercheck(sourcetypeid, GetUserId())
-		&& !pg_type_ownercheck(targettypeid, GetUserId()))
-		ereport(ERROR,
-				(errcode(ERRCODE_INSUFFICIENT_PRIVILEGE),
-				 errmsg("must be owner of type %s or type %s",
-						format_type_be(sourcetypeid),
-						format_type_be(targettypeid))));
-
-	ReleaseSysCache(tuple);
-
-	/* Call CreateComments() to create/drop the comments */
-	CreateComments(castOid, CastRelationId, 0, comment);
-}
-
-
-/*
- * CommentResourceQueue --
- *
- * This routine is used to add/drop any user-comments a user might
- * have regarding a RESOURCE QUEUE.  The resource queue is specified by name
- * and, if found, and the user has appropriate permissions, a
- * comment will be added/dropped using the CreateSharedComments() routine.
- *
- */
-static void
-CommentResourceQueue(List *qualname, char *comment)
-{
-	Relation	pg_resqueue;
-	char	   *queueName;
-	HeapTuple	tuple;
-	SysScanDesc scan;
-	ScanKeyData skey;
-	Oid			oid;
-
-	if (list_length(qualname) != 1)
-		ereport(ERROR,
-				(errcode(ERRCODE_SYNTAX_ERROR),
-				 errmsg("resource queue name may not be qualified")));
-	queueName = strVal(linitial(qualname));
-
-	pg_resqueue = heap_open(ResQueueRelationId, AccessShareLock);
-	ScanKeyInit(&skey,
-				Anum_pg_resqueue_rsqname,
-				BTEqualStrategyNumber, F_NAMEEQ,
-				CStringGetDatum(queueName));
-	scan = systable_beginscan(pg_resqueue, ResQueueRsqnameIndexId, true,
-							  SnapshotNow, 1, &skey);
-	tuple = systable_getnext(scan);
-
-	if (!HeapTupleIsValid(tuple))
-		ereport(ERROR,
-				(errcode(ERRCODE_UNDEFINED_OBJECT),
-				 errmsg("resource queue \"%s\" does not exist", queueName)));
-
-	/* Check object security */
-	if (!superuser())
-		ereport(ERROR,
-				(errcode(ERRCODE_INSUFFICIENT_PRIVILEGE),
-				 errmsg("must be superuser to comment on resource queue")));
-
-	oid = HeapTupleGetOid(tuple);
-
-	systable_endscan(scan);
-
-	/* Call CreateSharedComments() to create/drop the comments */
-	CreateSharedComments(oid, ResQueueRelationId, comment);
-
-	heap_close(pg_resqueue, AccessShareLock);
-}
-
-static void
-CommentTSParser(List *qualname, char *comment)
-{
-	Oid			prsId;
-
-	prsId = TSParserGetPrsid(qualname, false);
-
-	if (!superuser())
-		ereport(ERROR,
-				(errcode(ERRCODE_INSUFFICIENT_PRIVILEGE),
-			  errmsg("must be superuser to comment on text search parser")));
-
-	CreateComments(prsId, TSParserRelationId, 0, comment);
-}
-
-static void
-CommentTSDictionary(List *qualname, char *comment)
-{
-	Oid			dictId;
-
-	dictId = TSDictionaryGetDictid(qualname, false);
-
-	if (!pg_ts_dict_ownercheck(dictId, GetUserId()))
-		aclcheck_error(ACLCHECK_NOT_OWNER, ACL_KIND_TSDICTIONARY,
-					   NameListToString(qualname));
-
-	CreateComments(dictId, TSDictionaryRelationId, 0, comment);
-}
-
-static void
-CommentTSTemplate(List *qualname, char *comment)
-{
-	Oid			tmplId;
-
-	tmplId = TSTemplateGetTmplid(qualname, false);
-
-	if (!superuser())
-		ereport(ERROR,
-				(errcode(ERRCODE_INSUFFICIENT_PRIVILEGE),
-			errmsg("must be superuser to comment on text search template")));
-
-	CreateComments(tmplId, TSTemplateRelationId, 0, comment);
-}
-
-static void
-CommentTSConfiguration(List *qualname, char *comment)
-{
-	Oid			cfgId;
-
-	cfgId = TSConfigGetCfgid(qualname, false);
-
-	if (!pg_ts_config_ownercheck(cfgId, GetUserId()))
-		aclcheck_error(ACLCHECK_NOT_OWNER, ACL_KIND_TSCONFIGURATION,
-					   NameListToString(qualname));
-
-	CreateComments(cfgId, TSConfigRelationId, 0, comment);
-}
-
-static void
-CommentExtension(List *qualname, char *comment)
-{
-	char	   *extension;
-	Oid			oid;
-
-	extension = strVal(linitial(qualname));
-
-	/* First get the extension OID */
-	oid = get_extension_oid(extension, false);
-
-	/* Check object security */
-	if (!pg_extension_ownercheck(oid, GetUserId()))
-		aclcheck_error(ACLCHECK_NOT_OWNER, ACL_KIND_DATABASE,
-					   extension);
-
-	CreateComments(oid, ExtensionRelationId, 0, comment);
-=======
->>>>>>> a4bebdd9
 }