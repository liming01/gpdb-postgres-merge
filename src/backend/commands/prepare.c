--- conflicted
+++ resolved
@@ -10,11 +10,7 @@
  * Copyright (c) 2002-2009, PostgreSQL Global Development Group
  *
  * IDENTIFICATION
-<<<<<<< HEAD
- *	  $PostgreSQL: pgsql/src/backend/commands/prepare.c,v 1.80.2.2 2009/12/29 17:41:18 heikki Exp $
-=======
  *	  $PostgreSQL: pgsql/src/backend/commands/prepare.c,v 1.85 2008/04/02 18:31:50 tgl Exp $
->>>>>>> f260edb1
  *
  *-------------------------------------------------------------------------
  */
@@ -296,12 +292,8 @@
 	 */
 	PortalDefineQuery(portal,
 					  NULL,
-<<<<<<< HEAD
 					  query_string,
 					  entry->plansource->sourceTag,
-=======
-					  NULL,
->>>>>>> f260edb1
 					  entry->plansource->commandTag,
 					  plan_list,
 					  cplan);
@@ -839,14 +831,7 @@
 										  prep_stmt->plansource->num_params);
 			values[4] = BoolGetDatum(prep_stmt->from_sql);
 
-<<<<<<< HEAD
-			tuple = heap_form_tuple(tupdesc, values, nulls);
-			tuplestore_puttuple(tupstore, tuple);
-=======
-			/* switch to appropriate context while storing the tuple */
-			MemoryContextSwitchTo(per_query_ctx);
 			tuplestore_putvalues(tupstore, tupdesc, values, nulls);
->>>>>>> f260edb1
 		}
 	}
 
