--- conflicted
+++ resolved
@@ -23,11 +23,7 @@
  * Copyright (c) 2003-2009, PostgreSQL Global Development Group
  *
  * IDENTIFICATION
-<<<<<<< HEAD
- *	  $PostgreSQL: pgsql/src/backend/nodes/tidbitmap.c,v 1.14 2008/01/01 19:45:50 momjian Exp $
-=======
  *	  $PostgreSQL: pgsql/src/backend/nodes/tidbitmap.c,v 1.16 2009/01/01 17:23:43 momjian Exp $
->>>>>>> b0a6ad70
  *
  *-------------------------------------------------------------------------
  */
