--- conflicted
+++ resolved
@@ -3,11 +3,7 @@
  * postgres.c
  *	  POSTGRES C Backend Interface
  *
-<<<<<<< HEAD
- * Portions Copyright (c) 1996-2010, PostgreSQL Global Development Group
-=======
  * Portions Copyright (c) 1996-2009, PostgreSQL Global Development Group
->>>>>>> b0a6ad70
  * Portions Copyright (c) 1994, Regents of the University of California
  *
  *
@@ -2324,10 +2320,8 @@
 	 */
 	oldContext = MemoryContextSwitchTo(PortalGetHeapMemory(portal));
 
-	/* Copy the plan's query string, if available, into the portal */
-	query_string = psrc->query_string;
-	if (query_string)
-		query_string = pstrdup(query_string);
+	/* Copy the plan's query string into the portal */
+	query_string = pstrdup(psrc->query_string);
 
 	/* Likewise make a copy of the statement name, unless it's unnamed */
 	if (stmt_name[0])
@@ -2564,11 +2558,7 @@
 	/*
 	 * And we're ready to start portal execution.
 	 */
-<<<<<<< HEAD
 	PortalStart(portal, params, InvalidSnapshot, NULL);
-=======
-	PortalStart(portal, params, InvalidSnapshot);
->>>>>>> b0a6ad70
 
 	/*
 	 * Apply the result format requests to the portal.
