--- conflicted
+++ resolved
@@ -238,14 +238,6 @@
 					  int64 mirrorDataLossTrackingSessionNum,
 					  bool *mirrorDataLossOccurred) /* FIXME: is this arg still needed? */
 {
-<<<<<<< HEAD
-#ifdef USE_SEGWALREP
-	XLogRecPtr	lsn;
-	XLogRecData rdata;
-	xl_smgr_create xlrec;
-#endif
-=======
->>>>>>> 92619b9e
 	SMgrRelation srel;
 
 	srel = smgropen(rnode);
