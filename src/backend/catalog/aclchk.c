/*-------------------------------------------------------------------------
 *
 * aclchk.c
 *	  Routines to check access control permissions.
 *
 * Portions Copyright (c) 1996-2009, PostgreSQL Global Development Group
 * Portions Copyright (c) 1994, Regents of the University of California
 *
 *
 * IDENTIFICATION
 *	  $PostgreSQL: pgsql/src/backend/catalog/aclchk.c,v 1.157 2009/12/11 03:34:55 itagaki Exp $
 *
 * NOTES
 *	  See acl.h.
 *
 *-------------------------------------------------------------------------
 */
#include "postgres.h"

#include "access/genam.h"
#include "access/heapam.h"
#include "access/sysattr.h"
#include "access/xact.h"
#include "catalog/catalog.h"
#include "catalog/dependency.h"
#include "catalog/heap.h"
#include "catalog/indexing.h"
#include "catalog/pg_authid.h"
#include "catalog/pg_conversion.h"
#include "catalog/pg_database.h"
<<<<<<< HEAD
#include "catalog/pg_extension.h"
#include "catalog/pg_extprotocol.h"
=======
#include "catalog/pg_default_acl.h"
>>>>>>> 78a09145
#include "catalog/pg_foreign_data_wrapper.h"
#include "catalog/pg_foreign_server.h"
#include "catalog/pg_language.h"
#include "catalog/pg_largeobject.h"
#include "catalog/pg_largeobject_metadata.h"
#include "catalog/pg_namespace.h"
#include "catalog/pg_opclass.h"
#include "catalog/pg_operator.h"
#include "catalog/pg_opfamily.h"
#include "catalog/pg_proc.h"
#include "catalog/pg_tablespace.h"
#include "catalog/pg_type.h"
#include "catalog/pg_ts_config.h"
#include "catalog/pg_ts_dict.h"
#include "commands/dbcommands.h"
#include "commands/tablecmds.h"
#include "foreign/foreign.h"
#include "miscadmin.h"
#include "nodes/makefuncs.h"
#include "parser/parse_func.h"
#include "utils/acl.h"
#include "utils/fmgroids.h"
#include "utils/lsyscache.h"
#include "utils/rel.h"
#include "utils/syscache.h"
#include "utils/tqual.h"

#include "catalog/pg_inherits_fn.h"
#include "cdb/cdbdisp_query.h"
#include "cdb/cdbpartition.h"
#include "cdb/cdbvars.h"

/*
 * Flag used during REVOKE processing, to keep track of whether it did
 * anything.
 */
bool		revoked_something = false;

/*
 * The information about one Grant/Revoke statement, in internal format: object
 * and grantees names have been turned into Oids, the privilege list is an
 * AclMode bitmask.  If 'privileges' is ACL_NO_RIGHTS (the 0 value) and
 * all_privs is true, 'privileges' will be internally set to the right kind of
 * ACL_ALL_RIGHTS_*, depending on the object type (NB - this will modify the
 * InternalGrant struct!)
 *
 * Note: 'all_privs' and 'privileges' represent object-level privileges only.
 * There might also be column-level privilege specifications, which are
 * represented in col_privs (this is a list of untransformed AccessPriv nodes).
 * Column privileges are only valid for objtype ACL_OBJECT_RELATION.
 */
typedef struct
{
	bool		is_grant;
	GrantObjectType objtype;
	List	   *objects;
	bool		all_privs;
	AclMode		privileges;
	List	   *col_privs;
	List	   *grantees;
	bool		grant_option;
	DropBehavior behavior;
} InternalGrant;

/*
 * Internal format used by ALTER DEFAULT PRIVILEGES.
 */
typedef struct
{
	Oid			roleid;				/* owning role */
	Oid			nspid;				/* namespace, or InvalidOid if none */
	/* remaining fields are same as in InternalGrant: */
	bool		is_grant;
	GrantObjectType objtype;
	bool		all_privs;
	AclMode		privileges;
	List	   *grantees;
	bool		grant_option;
	DropBehavior behavior;
} InternalDefaultACL;


static void ExecGrantStmt_oids(InternalGrant *istmt);
static void ExecGrant_Relation(InternalGrant *grantStmt);
static void ExecGrant_Database(InternalGrant *grantStmt);
static void ExecGrant_Fdw(InternalGrant *grantStmt);
static void ExecGrant_ForeignServer(InternalGrant *grantStmt);
static void ExecGrant_Function(InternalGrant *grantStmt);
static void ExecGrant_Language(InternalGrant *grantStmt);
static void ExecGrant_Largeobject(InternalGrant *grantStmt);
static void ExecGrant_Namespace(InternalGrant *grantStmt);
static void ExecGrant_Tablespace(InternalGrant *grantStmt);
static void ExecGrant_ExtProtocol(InternalGrant *grantstmt);

static void SetDefaultACLsInSchemas(InternalDefaultACL *iacls, List *nspnames);
static void SetDefaultACL(InternalDefaultACL *iacls);

static List *objectNamesToOids(GrantObjectType objtype, List *objnames);
static List *objectsInSchemaToOids(GrantObjectType objtype, List *nspnames);
static List *getRelationsInNamespace(Oid namespaceId, char relkind);
static void expand_col_privileges(List *colnames, Oid table_oid,
					  AclMode this_privileges,
					  AclMode *col_privileges,
					  int num_col_privileges);
static void expand_all_col_privileges(Oid table_oid, Form_pg_class classForm,
						  AclMode this_privileges,
						  AclMode *col_privileges,
						  int num_col_privileges);
static AclMode string_to_privilege(const char *privname);
static const char *privilege_to_string(AclMode privilege);
static AclMode restrict_and_check_grant(bool is_grant, AclMode avail_goptions,
						 bool all_privs, AclMode privileges,
						 Oid objectId, Oid grantorId,
						 AclObjectKind objkind, const char *objname,
						 AttrNumber att_number, const char *colname);
static AclMode pg_aclmask(AclObjectKind objkind, Oid table_oid, AttrNumber attnum,
		   Oid roleid, AclMode mask, AclMaskHow how);


#ifdef ACLDEBUG
static void
dumpacl(Acl *acl)
{
	int			i;
	AclItem    *aip;

	elog(DEBUG2, "acl size = %d, # acls = %d",
		 ACL_SIZE(acl), ACL_NUM(acl));
	aip = ACL_DAT(acl);
	for (i = 0; i < ACL_NUM(acl); ++i)
		elog(DEBUG2, "	acl[%d]: %s", i,
			 DatumGetCString(DirectFunctionCall1(aclitemout,
												 PointerGetDatum(aip + i))));
}
#endif   /* ACLDEBUG */


/*
 * If is_grant is true, adds the given privileges for the list of
 * grantees to the existing old_acl.  If is_grant is false, the
 * privileges for the given grantees are removed from old_acl.
 *
 * NB: the original old_acl is pfree'd.
 */
static Acl *
merge_acl_with_grant(Acl *old_acl, bool is_grant,
					 bool grant_option, DropBehavior behavior,
					 List *grantees, AclMode privileges,
					 Oid grantorId, Oid ownerId, char *objName)
{
	unsigned	modechg;
	ListCell   *j;
	Acl		   *new_acl;

	modechg = is_grant ? ACL_MODECHG_ADD : ACL_MODECHG_DEL;

#ifdef ACLDEBUG
	dumpacl(old_acl);
#endif
	new_acl = old_acl;

	foreach(j, grantees)
	{
		AclItem aclitem;
		Acl		   *newer_acl;

		aclitem.	ai_grantee = lfirst_oid(j);

		/*
		 * Grant options can only be granted to individual roles, not PUBLIC.
		 * The reason is that if a user would re-grant a privilege that he
		 * held through PUBLIC, and later the user is removed, the situation
		 * is impossible to clean up.
		 */
		if (is_grant && grant_option && aclitem.ai_grantee == ACL_ID_PUBLIC)
			ereport(ERROR,
					(errcode(ERRCODE_INVALID_GRANT_OPERATION),
					 errmsg("grant options can only be granted to roles")));

		aclitem.	ai_grantor = grantorId;

		/*
		 * The asymmetry in the conditions here comes from the spec.  In
		 * GRANT, the grant_option flag signals WITH GRANT OPTION, which means
		 * to grant both the basic privilege and its grant option. But in
		 * REVOKE, plain revoke revokes both the basic privilege and its grant
		 * option, while REVOKE GRANT OPTION revokes only the option.
		 */
		ACLITEM_SET_PRIVS_GOPTIONS(aclitem,
					(is_grant || !grant_option) ? privileges : ACL_NO_RIGHTS,
				   (!is_grant || grant_option) ? privileges : ACL_NO_RIGHTS);

		newer_acl = aclupdate(new_acl, &aclitem, modechg, ownerId, behavior);

		/* avoid memory leak when there are many grantees */
		pfree(new_acl);
		new_acl = newer_acl;

#ifdef ACLDEBUG
		dumpacl(new_acl);
#endif
	}

	return new_acl;
}

/*
 * Restrict the privileges to what we can actually grant, and emit
 * the standards-mandated warning and error messages.
 */
static AclMode
restrict_and_check_grant(bool is_grant, AclMode avail_goptions, bool all_privs,
						 AclMode privileges, Oid objectId, Oid grantorId,
						 AclObjectKind objkind, const char *objname,
						 AttrNumber att_number, const char *colname)
{
	AclMode		this_privileges;
	AclMode		whole_mask;

	switch (objkind)
	{
		case ACL_KIND_COLUMN:
			whole_mask = ACL_ALL_RIGHTS_COLUMN;
			break;
		case ACL_KIND_CLASS:
			whole_mask = ACL_ALL_RIGHTS_RELATION;
			break;
		case ACL_KIND_SEQUENCE:
			whole_mask = ACL_ALL_RIGHTS_SEQUENCE;
			break;
		case ACL_KIND_DATABASE:
			whole_mask = ACL_ALL_RIGHTS_DATABASE;
			break;
		case ACL_KIND_PROC:
			whole_mask = ACL_ALL_RIGHTS_FUNCTION;
			break;
		case ACL_KIND_LANGUAGE:
			whole_mask = ACL_ALL_RIGHTS_LANGUAGE;
			break;
		case ACL_KIND_LARGEOBJECT:
			whole_mask = ACL_ALL_RIGHTS_LARGEOBJECT;
			break;
		case ACL_KIND_NAMESPACE:
			whole_mask = ACL_ALL_RIGHTS_NAMESPACE;
			break;
		case ACL_KIND_TABLESPACE:
			whole_mask = ACL_ALL_RIGHTS_TABLESPACE;
			break;
		case ACL_KIND_FDW:
			whole_mask = ACL_ALL_RIGHTS_FDW;
			break;
		case ACL_KIND_FOREIGN_SERVER:
			whole_mask = ACL_ALL_RIGHTS_FOREIGN_SERVER;
			break;
		case ACL_KIND_EXTPROTOCOL:
			whole_mask = ACL_ALL_RIGHTS_EXTPROTOCOL;
			break;
		default:
			elog(ERROR, "unrecognized object kind: %d", objkind);
			/* not reached, but keep compiler quiet */
			return ACL_NO_RIGHTS;
	}

	/*
	 * If we found no grant options, consider whether to issue a hard error.
	 * Per spec, having any privilege at all on the object will get you by
	 * here.
	 */
	if (avail_goptions == ACL_NO_RIGHTS)
	{
		if (pg_aclmask(objkind, objectId, att_number, grantorId,
					   whole_mask | ACL_GRANT_OPTION_FOR(whole_mask),
					   ACLMASK_ANY) == ACL_NO_RIGHTS)
		{
			if (objkind == ACL_KIND_COLUMN && colname)
				aclcheck_error_col(ACLCHECK_NO_PRIV, objkind, objname, colname);
			else
				aclcheck_error(ACLCHECK_NO_PRIV, objkind, objname);
		}
	}

	/*
	 * Restrict the operation to what we can actually grant or revoke, and
	 * issue a warning if appropriate.	(For REVOKE this isn't quite what the
	 * spec says to do: the spec seems to want a warning only if no privilege
	 * bits actually change in the ACL. In practice that behavior seems much
	 * too noisy, as well as inconsistent with the GRANT case.)
	 */
	this_privileges = privileges & ACL_OPTION_TO_PRIVS(avail_goptions);
	
	 /*
	 * GPDB: don't do this if we're an execute node. Let the QD handle the
	 * WARNING.
	 */
	if (Gp_role == GP_ROLE_EXECUTE)
		return this_privileges;

	if (is_grant)
	{
		if (this_privileges == 0)
			ereport(WARNING,
					(errcode(ERRCODE_WARNING_PRIVILEGE_NOT_GRANTED),
				  errmsg("no privileges were granted for \"%s\"", objname)));
		else if (!all_privs && this_privileges != privileges)
			ereport(WARNING,
					(errcode(ERRCODE_WARNING_PRIVILEGE_NOT_GRANTED),
			 errmsg("not all privileges were granted for \"%s\"", objname)));
	}
	else
	{
		if (this_privileges == 0)
			ereport(WARNING,
					(errcode(ERRCODE_WARNING_PRIVILEGE_NOT_REVOKED),
			  errmsg("no privileges could be revoked for \"%s\"", objname)));
		else if (!all_privs && this_privileges != privileges)
			ereport(WARNING,
					(errcode(ERRCODE_WARNING_PRIVILEGE_NOT_REVOKED),
					 errmsg("not all privileges could be revoked for \"%s\"", objname)));
	}

	return this_privileges;
}

/*
 * Called to execute the utility commands GRANT and REVOKE
 */
void
ExecuteGrantStmt(GrantStmt *stmt)
{
	InternalGrant istmt;
	ListCell   *cell;
	const char *errormsg;
	AclMode		all_privileges;
	List	   *objs = NIL;
	bool		added_objs = false;

	/*
	 * Turn the regular GrantStmt into the InternalGrant form.
	 */
	istmt.is_grant = stmt->is_grant;
	istmt.objtype = stmt->objtype;

	/* Collect the OIDs of the target objects */
	switch (stmt->targtype)
	{
		case ACL_TARGET_OBJECT:
			istmt.objects = objectNamesToOids(stmt->objtype, stmt->objects);
			break;
		case ACL_TARGET_ALL_IN_SCHEMA:
			istmt.objects = objectsInSchemaToOids(stmt->objtype, stmt->objects);
			break;
		/* ACL_TARGET_DEFAULTS should not be seen here */
		default:
			elog(ERROR, "unrecognized GrantStmt.targtype: %d",
				 (int) stmt->targtype);
	}

	/* all_privs to be filled below */
	/* privileges to be filled below */
	istmt.col_privs = NIL;		/* may get filled below */
	istmt.grantees = NIL;		/* filled below */
	istmt.grant_option = stmt->grant_option;
	istmt.behavior = stmt->behavior;

	/* If this is a GRANT/REVOKE on a table, expand partition references */
	if (istmt.objtype == ACL_OBJECT_RELATION)
	{
		foreach(cell, istmt.objects)
		{
			Oid relid = lfirst_oid(cell);
			Relation rel = heap_open(relid, AccessShareLock);
			bool add_self = true;

			if (Gp_role == GP_ROLE_DISPATCH)
			{
				List *a;
				if (rel_is_partitioned(relid))
				{
					PartitionNode *pn = RelationBuildPartitionDesc(rel, false);

					a = all_partition_relids(pn);
					if (a)
						added_objs = true;

					objs = list_concat(objs, a);
				}
				else if (rel_is_child_partition(relid))
				{
					/* get my children */
					a = find_all_inheritors(relid, NoLock);
					if (a)
						added_objs = true;

					objs = list_concat(objs, a);

					/* find_all_inheritors() adds me, don't do it twice */
					add_self = false;
				}
			}

			heap_close(rel, NoLock);

			if (add_self)
				objs = lappend_oid(objs, relid);
		}
		istmt.objects = objs;
	}

	/* If we're dispatching, put the objects back in into the parse tree */
	if (Gp_role == GP_ROLE_DISPATCH && added_objs)
	{
		List *n = NIL;

		foreach(cell, istmt.objects)
		{
			Oid rid = lfirst_oid(cell);
			RangeVar *rv;
			char *nspname = get_namespace_name(get_rel_namespace(rid));
			char *relname = get_rel_name(rid);

			rv = makeRangeVar(nspname, relname, -1);
			n = lappend(n, rv);
		}

		stmt->objects = n;
	}

	/*
	 * Convert the PrivGrantee list into an Oid list.  Note that at this point
	 * we insert an ACL_ID_PUBLIC into the list if an empty role name is
	 * detected (which is what the grammar uses if PUBLIC is found), so
	 * downstream there shouldn't be any additional work needed to support
	 * this case.
	 */
	foreach(cell, stmt->grantees)
	{
		PrivGrantee *grantee = (PrivGrantee *) lfirst(cell);

		if (grantee->rolname == NULL)
			istmt.grantees = lappend_oid(istmt.grantees, ACL_ID_PUBLIC);
		else
			istmt.grantees =
				lappend_oid(istmt.grantees,
							get_roleid_checked(grantee->rolname));
	}

	/*
	 * Convert stmt->privileges, a list of AccessPriv nodes, into an AclMode
	 * bitmask.  Note: objtype can't be ACL_OBJECT_COLUMN.
	 */
	switch (stmt->objtype)
	{
			/*
			 * Because this might be a sequence, we test both relation and
			 * sequence bits, and later do a more limited test when we know
			 * the object type.
			 */
		case ACL_OBJECT_RELATION:
			all_privileges = ACL_ALL_RIGHTS_RELATION | ACL_ALL_RIGHTS_SEQUENCE;
			errormsg = gettext_noop("invalid privilege type %s for relation");
			break;
		case ACL_OBJECT_SEQUENCE:
			all_privileges = ACL_ALL_RIGHTS_SEQUENCE;
			errormsg = gettext_noop("invalid privilege type %s for sequence");
			break;
		case ACL_OBJECT_DATABASE:
			all_privileges = ACL_ALL_RIGHTS_DATABASE;
			errormsg = gettext_noop("invalid privilege type %s for database");
			break;
		case ACL_OBJECT_FUNCTION:
			all_privileges = ACL_ALL_RIGHTS_FUNCTION;
			errormsg = gettext_noop("invalid privilege type %s for function");
			break;
		case ACL_OBJECT_LANGUAGE:
			all_privileges = ACL_ALL_RIGHTS_LANGUAGE;
			errormsg = gettext_noop("invalid privilege type %s for language");
			break;
		case ACL_OBJECT_LARGEOBJECT:
			all_privileges = ACL_ALL_RIGHTS_LARGEOBJECT;
			errormsg = gettext_noop("invalid privilege type %s for large object");
			break;
		case ACL_OBJECT_NAMESPACE:
			all_privileges = ACL_ALL_RIGHTS_NAMESPACE;
			errormsg = gettext_noop("invalid privilege type %s for schema");
			break;
		case ACL_OBJECT_TABLESPACE:
			all_privileges = ACL_ALL_RIGHTS_TABLESPACE;
			errormsg = gettext_noop("invalid privilege type %s for tablespace");
			break;
		case ACL_OBJECT_FDW:
			all_privileges = ACL_ALL_RIGHTS_FDW;
			errormsg = gettext_noop("invalid privilege type %s for foreign-data wrapper");
			break;
		case ACL_OBJECT_FOREIGN_SERVER:
			all_privileges = ACL_ALL_RIGHTS_FOREIGN_SERVER;
			errormsg = gettext_noop("invalid privilege type %s for foreign server");
			break;
		case ACL_OBJECT_EXTPROTOCOL:
			all_privileges = ACL_ALL_RIGHTS_EXTPROTOCOL;
			errormsg = gettext_noop("invalid privilege type %s for external protocol");
			break;
		default:
			elog(ERROR, "unrecognized GrantStmt.objtype: %d",
				 (int) stmt->objtype);
			/* keep compiler quiet */
			all_privileges = ACL_NO_RIGHTS;
			errormsg = NULL;
	}

	if (stmt->privileges == NIL)
	{
		istmt.all_privs = true;

		/*
		 * will be turned into ACL_ALL_RIGHTS_* by the internal routines
		 * depending on the object type
		 */
		istmt.privileges = ACL_NO_RIGHTS;
	}
	else
	{
		istmt.all_privs = false;
		istmt.privileges = ACL_NO_RIGHTS;

		foreach(cell, stmt->privileges)
		{
			AccessPriv *privnode = (AccessPriv *) lfirst(cell);
			AclMode		priv;

			/*
			 * If it's a column-level specification, we just set it aside in
			 * col_privs for the moment; but insist it's for a relation.
			 */
			if (privnode->cols)
			{
				if (stmt->objtype != ACL_OBJECT_RELATION)
					ereport(ERROR,
							(errcode(ERRCODE_INVALID_GRANT_OPERATION),
							 errmsg("column privileges are only valid for relations")));
				istmt.col_privs = lappend(istmt.col_privs, privnode);
				continue;
			}

			if (privnode->priv_name == NULL)	/* parser mistake? */
				elog(ERROR, "AccessPriv node must specify privilege or columns");
			priv = string_to_privilege(privnode->priv_name);

			if (priv & ~((AclMode) all_privileges))
				ereport(ERROR,
						(errcode(ERRCODE_INVALID_GRANT_OPERATION),
						 errmsg(errormsg, privilege_to_string(priv))));

			istmt.privileges |= priv;
		}
	}

	/* reset flag before processing the command; see below */
	revoked_something = false;

	ExecGrantStmt_oids(&istmt);

	/*
	 * If a REVOKE doesn't find any permissions to REVOKE, it's a no-op.
	 * Users find that confusing, e.g. when an object has a permission
	 * that's granted by a different user with GRANT OPTION, and you try
	 * to REVOKE the permission as a different user. It will do nothing,
	 * because there is no permission granted by the current user.
	 *
	 * See discussion on this in the upstream:
	 *
	 * https://www.postgresql.org/message-id/flat/CA%2BTgmoZ%2B79wnTCt56YBnbPw-%3D0FPF-CzgL%3DNjnQip0MtORp2NQ%40mail.gmail.com
	 *
	 * The case mentioned there is if you try to deny a user from
	 * connecting with "REVOKE CONNECT ON DATABASE foo FROM someuser;".
	 * If there's a GRANT on PUBLIC to connect, rather than on the specific
	 * user, then it will do nothing.
	 *
	 * To make that a little bit less confusing, emit a NOTICE, when
	 * REVOKE find no permissions to remove.
	 */
	if (!revoked_something && !stmt->is_grant && Gp_role == GP_ROLE_DISPATCH)
	{
		ereport(NOTICE,
				(errcode(ERRCODE_WARNING_PRIVILEGE_NOT_REVOKED),
				 errmsg("no privileges could be revoked")));
	}

	if (Gp_role == GP_ROLE_DISPATCH)
	{
		CdbDispatchUtilityStatement((Node *) stmt,
									DF_CANCEL_ON_ERROR|
									DF_WITH_SNAPSHOT|
									DF_NEED_TWO_PHASE,
									NIL,
									NULL);
	}
}

/*
 * ExecGrantStmt_oids
 *
 * Internal entry point for granting and revoking privileges.
 */
static void
ExecGrantStmt_oids(InternalGrant *istmt)
{
	switch (istmt->objtype)
	{
		case ACL_OBJECT_RELATION:
		case ACL_OBJECT_SEQUENCE:
			ExecGrant_Relation(istmt);
			break;
		case ACL_OBJECT_DATABASE:
			ExecGrant_Database(istmt);
			break;
		case ACL_OBJECT_FDW:
			ExecGrant_Fdw(istmt);
			break;
		case ACL_OBJECT_FOREIGN_SERVER:
			ExecGrant_ForeignServer(istmt);
			break;
		case ACL_OBJECT_FUNCTION:
			ExecGrant_Function(istmt);
			break;
		case ACL_OBJECT_LANGUAGE:
			ExecGrant_Language(istmt);
			break;
		case ACL_OBJECT_LARGEOBJECT:
			ExecGrant_Largeobject(istmt);
			break;
		case ACL_OBJECT_NAMESPACE:
			ExecGrant_Namespace(istmt);
			break;
		case ACL_OBJECT_TABLESPACE:
			ExecGrant_Tablespace(istmt);
			break;
		case ACL_OBJECT_EXTPROTOCOL:
			ExecGrant_ExtProtocol(istmt);
			break;
		default:
			elog(ERROR, "unrecognized GrantStmt.objtype: %d",
				 (int) istmt->objtype);
	}
}

/*
 * objectNamesToOids
 *
 * Turn a list of object names of a given type into an Oid list.
 */
static List *
objectNamesToOids(GrantObjectType objtype, List *objnames)
{
	List	   *objects = NIL;
	ListCell   *cell;

	Assert(objnames != NIL);

	switch (objtype)
	{
		case ACL_OBJECT_RELATION:
		case ACL_OBJECT_SEQUENCE:
			foreach(cell, objnames)
			{
				RangeVar   *relvar = (RangeVar *) lfirst(cell);
				Oid			relOid;

				relOid = RangeVarGetRelid(relvar, false);
				objects = lappend_oid(objects, relOid);
			}
			break;
		case ACL_OBJECT_DATABASE:
			foreach(cell, objnames)
			{
				char	   *dbname = strVal(lfirst(cell));
				Oid			dbid;

				dbid = get_database_oid(dbname, false);
				objects = lappend_oid(objects, dbid);
			}
			break;
		case ACL_OBJECT_FUNCTION:
			foreach(cell, objnames)
			{
				FuncWithArgs *func = (FuncWithArgs *) lfirst(cell);
				Oid			funcid;

				funcid = LookupFuncNameTypeNames(func->funcname,
												 func->funcargs, false);
				objects = lappend_oid(objects, funcid);
			}
			break;
		case ACL_OBJECT_LANGUAGE:
			foreach(cell, objnames)
			{
				char	   *langname = strVal(lfirst(cell));
				HeapTuple	tuple;

				tuple = SearchSysCache(LANGNAME,
									   PointerGetDatum(langname),
									   0, 0, 0);
				if (!HeapTupleIsValid(tuple))
					ereport(ERROR,
							(errcode(ERRCODE_UNDEFINED_OBJECT),
							 errmsg("language \"%s\" does not exist",
									langname)));

				objects = lappend_oid(objects, HeapTupleGetOid(tuple));

				ReleaseSysCache(tuple);
			}
			break;
		case ACL_OBJECT_LARGEOBJECT:
			foreach(cell, objnames)
			{
				Oid		lobjOid = intVal(lfirst(cell));

				if (!LargeObjectExists(lobjOid))
					ereport(ERROR,
							(errcode(ERRCODE_UNDEFINED_OBJECT),
							 errmsg("large object %u does not exist",
									lobjOid)));

				objects = lappend_oid(objects, lobjOid);
			}
			break;
		case ACL_OBJECT_NAMESPACE:
			foreach(cell, objnames)
			{
				char	   *nspname = strVal(lfirst(cell));
				HeapTuple	tuple;

				tuple = SearchSysCache(NAMESPACENAME,
									   CStringGetDatum(nspname),
									   0, 0, 0);
				if (!HeapTupleIsValid(tuple))
					ereport(ERROR,
							(errcode(ERRCODE_UNDEFINED_SCHEMA),
							 errmsg("schema \"%s\" does not exist",
									nspname)));

				objects = lappend_oid(objects, HeapTupleGetOid(tuple));

				ReleaseSysCache(tuple);
			}
			break;
		case ACL_OBJECT_TABLESPACE:
			foreach(cell, objnames)
			{
				char	   *spcname = strVal(lfirst(cell));
				ScanKeyData entry[1];
				HeapScanDesc scan;
				HeapTuple	tuple;
				Relation	relation;

				relation = heap_open(TableSpaceRelationId, AccessShareLock);

				ScanKeyInit(&entry[0],
							Anum_pg_tablespace_spcname,
							BTEqualStrategyNumber, F_NAMEEQ,
							CStringGetDatum(spcname));

				scan = heap_beginscan(relation, SnapshotNow, 1, entry);
				tuple = heap_getnext(scan, ForwardScanDirection);
				if (!HeapTupleIsValid(tuple))
					ereport(ERROR,
							(errcode(ERRCODE_UNDEFINED_OBJECT),
					   errmsg("tablespace \"%s\" does not exist", spcname)));

				objects = lappend_oid(objects, HeapTupleGetOid(tuple));

				heap_endscan(scan);

				heap_close(relation, AccessShareLock);
			}
			break;
		case ACL_OBJECT_FDW:
			foreach(cell, objnames)
			{
				char	   *fdwname = strVal(lfirst(cell));
				Oid			fdwid = GetForeignDataWrapperOidByName(fdwname, false);

				objects = lappend_oid(objects, fdwid);
			}
			break;
		case ACL_OBJECT_FOREIGN_SERVER:
			foreach(cell, objnames)
			{
				char	   *srvname = strVal(lfirst(cell));
				Oid			srvid = GetForeignServerOidByName(srvname, false);

				objects = lappend_oid(objects, srvid);
			}
			break;
<<<<<<< HEAD
		case ACL_OBJECT_EXTPROTOCOL:
			foreach(cell, objnames)
			{
				char	   *ptcname = strVal(lfirst(cell));
				Oid			ptcid = LookupExtProtocolOid(ptcname, false);

				objects = lappend_oid(objects, ptcid);
			}
			break;
		default:
			elog(ERROR, "unrecognized GrantStmt.objtype: %d",
				 (int) objtype);
	}
=======
		default:
			elog(ERROR, "unrecognized GrantStmt.objtype: %d",
				 (int) objtype);
	}

	return objects;
}

/*
 * objectsInSchemaToOids
 *
 * Find all objects of a given type in specified schemas, and make a list
 * of their Oids.  We check USAGE privilege on the schemas, but there is
 * no privilege checking on the individual objects here.
 */
static List *
objectsInSchemaToOids(GrantObjectType objtype, List *nspnames)
{
	List	   *objects = NIL;
	ListCell   *cell;

	foreach(cell, nspnames)
	{
		char	   *nspname = strVal(lfirst(cell));
		Oid			namespaceId;
		List	   *objs;

		namespaceId = LookupExplicitNamespace(nspname);

		switch (objtype)
		{
			case ACL_OBJECT_RELATION:
				/* Process both regular tables and views */
				objs = getRelationsInNamespace(namespaceId, RELKIND_RELATION);
				objects = list_concat(objects, objs);
				objs = getRelationsInNamespace(namespaceId, RELKIND_VIEW);
				objects = list_concat(objects, objs);
				break;
			case ACL_OBJECT_SEQUENCE:
				objs = getRelationsInNamespace(namespaceId, RELKIND_SEQUENCE);
				objects = list_concat(objects, objs);
				break;
			case ACL_OBJECT_FUNCTION:
				{
					ScanKeyData key[1];
					Relation	rel;
					HeapScanDesc scan;
					HeapTuple	tuple;

					ScanKeyInit(&key[0],
								Anum_pg_proc_pronamespace,
								BTEqualStrategyNumber, F_OIDEQ,
								ObjectIdGetDatum(namespaceId));

					rel = heap_open(ProcedureRelationId, AccessShareLock);
					scan = heap_beginscan(rel, SnapshotNow, 1, key);

					while ((tuple = heap_getnext(scan, ForwardScanDirection)) != NULL)
					{
						objects = lappend_oid(objects, HeapTupleGetOid(tuple));
					}

					heap_endscan(scan);
					heap_close(rel, AccessShareLock);
				}
				break;
			default:
				/* should not happen */
				elog(ERROR, "unrecognized GrantStmt.objtype: %d",
					 (int) objtype);
		}
	}

	return objects;
}

/*
 * getRelationsInNamespace
 *
 * Return Oid list of relations in given namespace filtered by relation kind
 */
static List *
getRelationsInNamespace(Oid namespaceId, char relkind)
{
	List	   *relations = NIL;
	ScanKeyData key[2];
	Relation	rel;
	HeapScanDesc scan;
	HeapTuple	tuple;

	ScanKeyInit(&key[0],
				Anum_pg_class_relnamespace,
				BTEqualStrategyNumber, F_OIDEQ,
				ObjectIdGetDatum(namespaceId));
	ScanKeyInit(&key[1],
				Anum_pg_class_relkind,
				BTEqualStrategyNumber, F_CHAREQ,
				CharGetDatum(relkind));

	rel = heap_open(RelationRelationId, AccessShareLock);
	scan = heap_beginscan(rel, SnapshotNow, 2, key);

	while ((tuple = heap_getnext(scan, ForwardScanDirection)) != NULL)
	{
		relations = lappend_oid(relations, HeapTupleGetOid(tuple));
	}

	heap_endscan(scan);
	heap_close(rel, AccessShareLock);

	return relations;
}


/*
 * ALTER DEFAULT PRIVILEGES statement
 */
void
ExecAlterDefaultPrivilegesStmt(AlterDefaultPrivilegesStmt *stmt)
{
	GrantStmt  *action = stmt->action;
	InternalDefaultACL iacls;
	ListCell   *cell;
	List	   *rolenames = NIL;
	List	   *nspnames = NIL;
	DefElem    *drolenames = NULL;
	DefElem    *dnspnames = NULL;
	AclMode		all_privileges;
	const char *errormsg;

	/* Deconstruct the "options" part of the statement */
	foreach(cell, stmt->options)
	{
		DefElem    *defel = (DefElem *) lfirst(cell);

		if (strcmp(defel->defname, "schemas") == 0)
		{
			if (dnspnames)
				ereport(ERROR,
						(errcode(ERRCODE_SYNTAX_ERROR),
						 errmsg("conflicting or redundant options")));
			dnspnames = defel;
		}
		else if (strcmp(defel->defname, "roles") == 0)
		{
			if (drolenames)
				ereport(ERROR,
						(errcode(ERRCODE_SYNTAX_ERROR),
						 errmsg("conflicting or redundant options")));
			drolenames = defel;
		}
		else
			elog(ERROR, "option \"%s\" not recognized", defel->defname);
	}

	if (dnspnames)
		nspnames = (List *) dnspnames->arg;
	if (drolenames)
		rolenames = (List *) drolenames->arg;

	/* Prepare the InternalDefaultACL representation of the statement */
	/* roleid to be filled below */
	/* nspid to be filled in SetDefaultACLsInSchemas */
	iacls.is_grant = action->is_grant;
	iacls.objtype = action->objtype;
	/* all_privs to be filled below */
	/* privileges to be filled below */
	iacls.grantees = NIL;		/* filled below */
	iacls.grant_option = action->grant_option;
	iacls.behavior = action->behavior;

	/*
	 * Convert the PrivGrantee list into an Oid list.  Note that at this point
	 * we insert an ACL_ID_PUBLIC into the list if an empty role name is
	 * detected (which is what the grammar uses if PUBLIC is found), so
	 * downstream there shouldn't be any additional work needed to support
	 * this case.
	 */
	foreach(cell, action->grantees)
	{
		PrivGrantee *grantee = (PrivGrantee *) lfirst(cell);

		if (grantee->rolname == NULL)
			iacls.grantees = lappend_oid(iacls.grantees, ACL_ID_PUBLIC);
		else
			iacls.grantees =
				lappend_oid(iacls.grantees,
							get_roleid_checked(grantee->rolname));
	}

	/*
	 * Convert action->privileges, a list of privilege strings,
	 * into an AclMode bitmask.
	 */
	switch (action->objtype)
	{
		case ACL_OBJECT_RELATION:
			all_privileges = ACL_ALL_RIGHTS_RELATION;
			errormsg = gettext_noop("invalid privilege type %s for relation");
			break;
		case ACL_OBJECT_SEQUENCE:
			all_privileges = ACL_ALL_RIGHTS_SEQUENCE;
			errormsg = gettext_noop("invalid privilege type %s for sequence");
			break;
		case ACL_OBJECT_FUNCTION:
			all_privileges = ACL_ALL_RIGHTS_FUNCTION;
			errormsg = gettext_noop("invalid privilege type %s for function");
			break;
		default:
			elog(ERROR, "unrecognized GrantStmt.objtype: %d",
				 (int) action->objtype);
			/* keep compiler quiet */
			all_privileges = ACL_NO_RIGHTS;
			errormsg = NULL;
	}

	if (action->privileges == NIL)
	{
		iacls.all_privs = true;

		/*
		 * will be turned into ACL_ALL_RIGHTS_* by the internal routines
		 * depending on the object type
		 */
		iacls.privileges = ACL_NO_RIGHTS;
	}
	else
	{
		iacls.all_privs = false;
		iacls.privileges = ACL_NO_RIGHTS;

		foreach(cell, action->privileges)
		{
			AccessPriv *privnode = (AccessPriv *) lfirst(cell);
			AclMode		priv;

			if (privnode->cols)
				ereport(ERROR,
						(errcode(ERRCODE_INVALID_GRANT_OPERATION),
						 errmsg("default privileges cannot be set for columns")));

			if (privnode->priv_name == NULL)	/* parser mistake? */
				elog(ERROR, "AccessPriv node must specify privilege");
			priv = string_to_privilege(privnode->priv_name);

			if (priv & ~((AclMode) all_privileges))
				ereport(ERROR,
						(errcode(ERRCODE_INVALID_GRANT_OPERATION),
						 errmsg(errormsg, privilege_to_string(priv))));

			iacls.privileges |= priv;
		}
	}

	if (rolenames == NIL)
	{
		/* Set permissions for myself */
		iacls.roleid = GetUserId();

		SetDefaultACLsInSchemas(&iacls, nspnames);
	}
	else
	{
		/* Look up the role OIDs and do permissions checks */
		ListCell   *rolecell;

		foreach(rolecell, rolenames)
		{
			char	   *rolename = strVal(lfirst(rolecell));

			iacls.roleid = get_roleid_checked(rolename);

			/*
			 * We insist that calling user be a member of each target role.
			 * If he has that, he could become that role anyway via SET ROLE,
			 * so FOR ROLE is just a syntactic convenience and doesn't give
			 * any special privileges.
			 */
			check_is_member_of_role(GetUserId(), iacls.roleid);

			SetDefaultACLsInSchemas(&iacls, nspnames);
		}
	}
}

/*
 * Process ALTER DEFAULT PRIVILEGES for a list of target schemas
 *
 * All fields of *iacls except nspid were filled already
 */
static void
SetDefaultACLsInSchemas(InternalDefaultACL *iacls, List *nspnames)
{
	if (nspnames == NIL)
	{
		/* Set database-wide permissions if no schema was specified */
		iacls->nspid = InvalidOid;

		SetDefaultACL(iacls);
	}
	else
	{
		/* Look up the schema OIDs and do permissions checks */
		ListCell   *nspcell;

		foreach(nspcell, nspnames)
		{
			char	   *nspname = strVal(lfirst(nspcell));
			AclResult	aclresult;

			/*
			 * Normally we'd use LookupCreationNamespace here, but it's
			 * important to do the permissions check against the target role
			 * not the calling user, so write it out in full.  We require
			 * CREATE privileges, since without CREATE you won't be able to do
			 * anything using the default privs anyway.
			 */
			iacls->nspid = GetSysCacheOid(NAMESPACENAME,
										  CStringGetDatum(nspname),
										  0, 0, 0);
			if (!OidIsValid(iacls->nspid))
				ereport(ERROR,
						(errcode(ERRCODE_UNDEFINED_SCHEMA),
						 errmsg("schema \"%s\" does not exist", nspname)));

			aclresult = pg_namespace_aclcheck(iacls->nspid, iacls->roleid,
											  ACL_CREATE);
			if (aclresult != ACLCHECK_OK)
				aclcheck_error(aclresult, ACL_KIND_NAMESPACE,
							   nspname);

			SetDefaultACL(iacls);
		}
	}
}


/*
 * Create or update a pg_default_acl entry
 */
static void
SetDefaultACL(InternalDefaultACL *iacls)
{
	AclMode		this_privileges = iacls->privileges;
	char		objtype;
	Relation	rel;
	HeapTuple	tuple;
	bool		isNew;
	Acl		   *old_acl;
	Acl		   *new_acl;
	HeapTuple	newtuple;
	Datum		values[Natts_pg_default_acl];
	bool		nulls[Natts_pg_default_acl];
	bool		replaces[Natts_pg_default_acl];
	int			noldmembers;
	int			nnewmembers;
	Oid		   *oldmembers;
	Oid		   *newmembers;

	rel = heap_open(DefaultAclRelationId, RowExclusiveLock);

	/*
	 * Convert ACL object type to pg_default_acl object type
	 * and handle all_privs option
	 */
	switch (iacls->objtype)
	{
		case ACL_OBJECT_RELATION:
			objtype = DEFACLOBJ_RELATION;
			if (iacls->all_privs && this_privileges == ACL_NO_RIGHTS)
				this_privileges = ACL_ALL_RIGHTS_RELATION;
			break;

		case ACL_OBJECT_SEQUENCE:
			objtype = DEFACLOBJ_SEQUENCE;
			if (iacls->all_privs && this_privileges == ACL_NO_RIGHTS)
				this_privileges = ACL_ALL_RIGHTS_SEQUENCE;
			break;

		case ACL_OBJECT_FUNCTION:
			objtype = DEFACLOBJ_FUNCTION;
			if (iacls->all_privs && this_privileges == ACL_NO_RIGHTS)
				this_privileges = ACL_ALL_RIGHTS_FUNCTION;
			break;

		default:
			elog(ERROR, "unrecognized objtype: %d",
				 (int) iacls->objtype);
			objtype = 0;		/* keep compiler quiet */
			break;
	}

	/* Search for existing row for this object type in catalog */
	tuple = SearchSysCache(DEFACLROLENSPOBJ,
						   ObjectIdGetDatum(iacls->roleid),
						   ObjectIdGetDatum(iacls->nspid),
						   CharGetDatum(objtype),
						   0);

	if (HeapTupleIsValid(tuple))
	{
		Datum		aclDatum;
		bool		isNull;

		aclDatum = SysCacheGetAttr(DEFACLROLENSPOBJ, tuple,
								   Anum_pg_default_acl_defaclacl,
								   &isNull);
		if (!isNull)
			old_acl = DatumGetAclPCopy(aclDatum);
		else
			old_acl = NULL;
		isNew = false;
	}
	else
	{
		old_acl = NULL;
		isNew = true;
	}

	if (old_acl == NULL)
	{
		/*
		 * If we are creating a global entry, start with the hard-wired
		 * defaults and modify as per command.  Otherwise, start with an empty
		 * ACL and modify that.  This is needed because global entries
		 * replace the hard-wired defaults, while others do not.
		 */
		if (!OidIsValid(iacls->nspid))
			old_acl = acldefault(iacls->objtype, iacls->roleid);
		else
			old_acl = make_empty_acl();
	}

	/*
	 * We need the members of both old and new ACLs so we can correct the
	 * shared dependency information.  Collect data before
	 * merge_acl_with_grant throws away old_acl.
	 */
	noldmembers = aclmembers(old_acl, &oldmembers);

	/*
	 * Generate new ACL.  Grantor of rights is always the same as the
	 * target role.
	 */
	new_acl = merge_acl_with_grant(old_acl,
								   iacls->is_grant,
								   iacls->grant_option,
								   iacls->behavior,
								   iacls->grantees,
								   this_privileges,
								   iacls->roleid,
								   iacls->roleid);

	/* finished building new ACL value, now insert it */
	MemSet(values, 0, sizeof(values));
	MemSet(nulls, false, sizeof(nulls));
	MemSet(replaces, false, sizeof(replaces));

	if (isNew)
	{
		values[Anum_pg_default_acl_defaclrole - 1] = ObjectIdGetDatum(iacls->roleid);
		values[Anum_pg_default_acl_defaclnamespace - 1] = ObjectIdGetDatum(iacls->nspid);
		values[Anum_pg_default_acl_defaclobjtype - 1] = CharGetDatum(objtype);
		values[Anum_pg_default_acl_defaclacl - 1] = PointerGetDatum(new_acl);

		newtuple = heap_form_tuple(RelationGetDescr(rel), values, nulls);
		simple_heap_insert(rel, newtuple);
	}
	else
	{
		values[Anum_pg_default_acl_defaclacl - 1] = PointerGetDatum(new_acl);
		replaces[Anum_pg_default_acl_defaclacl - 1] = true;

		newtuple = heap_modify_tuple(tuple, RelationGetDescr(rel),
									 values, nulls, replaces);
		simple_heap_update(rel, &newtuple->t_self, newtuple);
	}

	/* keep the catalog indexes up to date */
	CatalogUpdateIndexes(rel, newtuple);

	/* these dependencies don't change in an update */
	if (isNew)
	{
		/* dependency on role */
		recordDependencyOnOwner(DefaultAclRelationId,
								HeapTupleGetOid(newtuple),
								iacls->roleid);

		/* dependency on namespace */
		if (OidIsValid(iacls->nspid))
		{
			ObjectAddress myself,
						  referenced;

			myself.classId = DefaultAclRelationId;
			myself.objectId = HeapTupleGetOid(newtuple);
			myself.objectSubId = 0;

			referenced.classId = NamespaceRelationId;
			referenced.objectId = iacls->nspid;
			referenced.objectSubId = 0;

			recordDependencyOn(&myself, &referenced, DEPENDENCY_AUTO);
		}
	}

	/*
	 * Update the shared dependency ACL info
	 */
	nnewmembers = aclmembers(new_acl, &newmembers);

	updateAclDependencies(DefaultAclRelationId, HeapTupleGetOid(newtuple), 0,
						  iacls->roleid, iacls->is_grant,
						  noldmembers, oldmembers,
						  nnewmembers, newmembers);

	pfree(new_acl);

	if (HeapTupleIsValid(tuple))
		ReleaseSysCache(tuple);

	heap_close(rel, RowExclusiveLock);
}


/*
 * RemoveRoleFromObjectACL
 *
 * Used by shdepDropOwned to remove mentions of a role in ACLs
 */
void
RemoveRoleFromObjectACL(Oid roleid, Oid classid, Oid objid)
{
	if (classid == DefaultAclRelationId)
	{
		InternalDefaultACL iacls;
		Form_pg_default_acl pg_default_acl_tuple;
		Relation	rel;
		ScanKeyData skey[1];
		SysScanDesc scan;
		HeapTuple	tuple;

		/* first fetch info needed by SetDefaultACL */
		rel = heap_open(DefaultAclRelationId, AccessShareLock);

		ScanKeyInit(&skey[0],
					ObjectIdAttributeNumber,
					BTEqualStrategyNumber, F_OIDEQ,
					ObjectIdGetDatum(objid));

		scan = systable_beginscan(rel, DefaultAclOidIndexId, true,
								  SnapshotNow, 1, skey);

		tuple = systable_getnext(scan);

		if (!HeapTupleIsValid(tuple))
			elog(ERROR, "could not find tuple for default ACL %u", objid);

		pg_default_acl_tuple = (Form_pg_default_acl) GETSTRUCT(tuple);

		iacls.roleid = pg_default_acl_tuple->defaclrole;
		iacls.nspid = pg_default_acl_tuple->defaclnamespace;

		switch (pg_default_acl_tuple->defaclobjtype)
		{
			case DEFACLOBJ_RELATION:
				iacls.objtype = ACL_OBJECT_RELATION;
				break;
			case ACL_OBJECT_SEQUENCE:
				iacls.objtype = ACL_OBJECT_SEQUENCE;
				break;
			case DEFACLOBJ_FUNCTION:
				iacls.objtype = ACL_OBJECT_FUNCTION;
				break;
			default:
				/* Shouldn't get here */
				elog(ERROR, "unexpected default ACL type %d",
					 pg_default_acl_tuple->defaclobjtype);
				break;
		}

		systable_endscan(scan);
		heap_close(rel, AccessShareLock);

		iacls.is_grant = false;
		iacls.all_privs = true;
		iacls.privileges = ACL_NO_RIGHTS;
		iacls.grantees = list_make1_oid(roleid);
		iacls.grant_option = false;
		iacls.behavior = DROP_CASCADE;

		/* Do it */
		SetDefaultACL(&iacls);
	}
	else
	{
		InternalGrant istmt;

		switch (classid)
		{
			case RelationRelationId:
				/* it's OK to use RELATION for a sequence */
				istmt.objtype = ACL_OBJECT_RELATION;
				break;
			case DatabaseRelationId:
				istmt.objtype = ACL_OBJECT_DATABASE;
				break;
			case ProcedureRelationId:
				istmt.objtype = ACL_OBJECT_FUNCTION;
				break;
			case LanguageRelationId:
				istmt.objtype = ACL_OBJECT_LANGUAGE;
				break;
			case LargeObjectRelationId:
				istmt.objtype = ACL_OBJECT_LARGEOBJECT;
				break;
			case NamespaceRelationId:
				istmt.objtype = ACL_OBJECT_NAMESPACE;
				break;
			case TableSpaceRelationId:
				istmt.objtype = ACL_OBJECT_TABLESPACE;
				break;
			default:
				elog(ERROR, "unexpected object class %u", classid);
				break;
		}
		istmt.is_grant = false;
		istmt.objects = list_make1_oid(objid);
		istmt.all_privs = true;
		istmt.privileges = ACL_NO_RIGHTS;
		istmt.col_privs = NIL;
		istmt.grantees = list_make1_oid(roleid);
		istmt.grant_option = false;
		istmt.behavior = DROP_CASCADE;

		ExecGrantStmt_oids(&istmt);
	}
}


/*
 * Remove a pg_default_acl entry
 */
void
RemoveDefaultACLById(Oid defaclOid)
{
	Relation	rel;
	ScanKeyData skey[1];
	SysScanDesc scan;
	HeapTuple	tuple;

	rel = heap_open(DefaultAclRelationId, RowExclusiveLock);

	ScanKeyInit(&skey[0],
				ObjectIdAttributeNumber,
				BTEqualStrategyNumber, F_OIDEQ,
				ObjectIdGetDatum(defaclOid));

	scan = systable_beginscan(rel, DefaultAclOidIndexId, true,
							  SnapshotNow, 1, skey);

	tuple = systable_getnext(scan);

	if (!HeapTupleIsValid(tuple))
		elog(ERROR, "could not find tuple for default ACL %u", defaclOid);

	simple_heap_delete(rel, &tuple->t_self);
>>>>>>> 78a09145

	systable_endscan(scan);
	heap_close(rel, RowExclusiveLock);
}


/*
 * expand_col_privileges
 *
 * OR the specified privilege(s) into per-column array entries for each
 * specified attribute.  The per-column array is indexed starting at
 * FirstLowInvalidHeapAttributeNumber, up to relation's last attribute.
 */
static void
expand_col_privileges(List *colnames, Oid table_oid,
					  AclMode this_privileges,
					  AclMode *col_privileges,
					  int num_col_privileges)
{
	ListCell   *cell;

	foreach(cell, colnames)
	{
		char	   *colname = strVal(lfirst(cell));
		AttrNumber	attnum;

		attnum = get_attnum(table_oid, colname);
		if (attnum == InvalidAttrNumber)
			ereport(ERROR,
					(errcode(ERRCODE_UNDEFINED_COLUMN),
					 errmsg("column \"%s\" of relation \"%s\" does not exist",
							colname, get_rel_name(table_oid))));
		attnum -= FirstLowInvalidHeapAttributeNumber;
		if (attnum <= 0 || attnum >= num_col_privileges)
			elog(ERROR, "column number out of range");	/* safety check */
		col_privileges[attnum] |= this_privileges;
	}
}

/*
 * expand_all_col_privileges
 *
 * OR the specified privilege(s) into per-column array entries for each valid
 * attribute of a relation.  The per-column array is indexed starting at
 * FirstLowInvalidHeapAttributeNumber, up to relation's last attribute.
 */
static void
expand_all_col_privileges(Oid table_oid, Form_pg_class classForm,
						  AclMode this_privileges,
						  AclMode *col_privileges,
						  int num_col_privileges)
{
	AttrNumber	curr_att;

	Assert(classForm->relnatts - FirstLowInvalidHeapAttributeNumber < num_col_privileges);
	for (curr_att = FirstLowInvalidHeapAttributeNumber + 1;
		 curr_att <= classForm->relnatts;
		 curr_att++)
	{
		HeapTuple	attTuple;
		bool		isdropped;

		if (curr_att == InvalidAttrNumber)
			continue;

		/* Skip OID column if it doesn't exist */
		if (curr_att == ObjectIdAttributeNumber && !classForm->relhasoids)
			continue;

		/* Views don't have any system columns at all */
		if (classForm->relkind == RELKIND_VIEW && curr_att < 0)
			continue;

		attTuple = SearchSysCache(ATTNUM,
								  ObjectIdGetDatum(table_oid),
								  Int16GetDatum(curr_att),
								  0, 0);
		if (!HeapTupleIsValid(attTuple))
			elog(ERROR, "cache lookup failed for attribute %d of relation %u",
				 curr_att, table_oid);

		isdropped = ((Form_pg_attribute) GETSTRUCT(attTuple))->attisdropped;

		ReleaseSysCache(attTuple);

		/* ignore dropped columns */
		if (isdropped)
			continue;

		col_privileges[curr_att - FirstLowInvalidHeapAttributeNumber] |= this_privileges;
	}
}

/*
 *	This processes attributes, but expects to be called from
 *	ExecGrant_Relation, not directly from ExecGrantStmt.
 */
static void
ExecGrant_Attribute(InternalGrant *istmt, Oid relOid, const char *relname,
					AttrNumber attnum, Oid ownerId, AclMode col_privileges,
					Relation attRelation, const Acl *old_rel_acl)
{
	HeapTuple	attr_tuple;
	Form_pg_attribute pg_attribute_tuple;
	Acl		   *old_acl;
	Acl		   *new_acl;
	Acl		   *merged_acl;
	Datum		aclDatum;
	bool		isNull;
	Oid			grantorId;
	AclMode		avail_goptions;
	bool		need_update;
	HeapTuple	newtuple;
	Datum		values[Natts_pg_attribute];
	bool		nulls[Natts_pg_attribute];
	bool		replaces[Natts_pg_attribute];
	int			noldmembers;
	int			nnewmembers;
	Oid		   *oldmembers;
	Oid		   *newmembers;

	attr_tuple = SearchSysCache(ATTNUM,
								ObjectIdGetDatum(relOid),
								Int16GetDatum(attnum),
								0, 0);
	if (!HeapTupleIsValid(attr_tuple))
		elog(ERROR, "cache lookup failed for attribute %d of relation %u",
			 attnum, relOid);
	pg_attribute_tuple = (Form_pg_attribute) GETSTRUCT(attr_tuple);

	/*
	 * Get working copy of existing ACL. If there's no ACL, substitute the
	 * proper default.
	 */
	aclDatum = SysCacheGetAttr(ATTNUM, attr_tuple, Anum_pg_attribute_attacl,
							   &isNull);
	if (isNull)
		old_acl = acldefault(ACL_OBJECT_COLUMN, ownerId);
	else
		old_acl = DatumGetAclPCopy(aclDatum);

	/*
	 * In select_best_grantor we should consider existing table-level ACL bits
	 * as well as the per-column ACL.  Build a new ACL that is their
	 * concatenation.  (This is a bit cheap and dirty compared to merging them
	 * properly with no duplications, but it's all we need here.)
	 */
	merged_acl = aclconcat(old_rel_acl, old_acl);

	/* Determine ID to do the grant as, and available grant options */
	select_best_grantor(GetUserId(), col_privileges,
						merged_acl, ownerId,
						&grantorId, &avail_goptions);

	pfree(merged_acl);

	/*
	 * Restrict the privileges to what we can actually grant, and emit the
	 * standards-mandated warning and error messages.  Note: we don't track
	 * whether the user actually used the ALL PRIVILEGES(columns) syntax for
	 * each column; we just approximate it by whether all the possible
	 * privileges are specified now.  Since the all_privs flag only determines
	 * whether a warning is issued, this seems close enough.
	 */
	col_privileges =
		restrict_and_check_grant(istmt->is_grant, avail_goptions,
								 (col_privileges == ACL_ALL_RIGHTS_COLUMN),
								 col_privileges,
								 relOid, grantorId, ACL_KIND_COLUMN,
								 relname, attnum,
								 NameStr(pg_attribute_tuple->attname));

	/*
	 * Generate new ACL.
	 *
	 * We need the members of both old and new ACLs so we can correct the
	 * shared dependency information.
	 */
	noldmembers = aclmembers(old_acl, &oldmembers);

	new_acl = merge_acl_with_grant(old_acl, istmt->is_grant,
								   istmt->grant_option,
								   istmt->behavior, istmt->grantees,
								   col_privileges, grantorId,
								   ownerId,
								   NameStr(pg_attribute_tuple->attname));

	nnewmembers = aclmembers(new_acl, &newmembers);

	/* finished building new ACL value, now insert it */
	MemSet(values, 0, sizeof(values));
	MemSet(nulls, false, sizeof(nulls));
	MemSet(replaces, false, sizeof(replaces));

	/*
	 * If the updated ACL is empty, we can set attacl to null, and maybe even
	 * avoid an update of the pg_attribute row.  This is worth testing because
	 * we'll come through here multiple times for any relation-level REVOKE,
	 * even if there were never any column GRANTs.	Note we are assuming that
	 * the "default" ACL state for columns is empty.
	 */
	if (ACL_NUM(new_acl) > 0)
	{
		values[Anum_pg_attribute_attacl - 1] = PointerGetDatum(new_acl);
		need_update = true;
	}
	else
	{
		nulls[Anum_pg_attribute_attacl - 1] = true;
		need_update = !isNull;
	}
	replaces[Anum_pg_attribute_attacl - 1] = true;

	if (need_update)
	{
		newtuple = heap_modify_tuple(attr_tuple, RelationGetDescr(attRelation),
									 values, nulls, replaces);

		simple_heap_update(attRelation, &newtuple->t_self, newtuple);

		/* keep the catalog indexes up to date */
		CatalogUpdateIndexes(attRelation, newtuple);

		/* Update the shared dependency ACL info */
		updateAclDependencies(RelationRelationId, relOid, attnum,
							  ownerId, istmt->is_grant,
							  noldmembers, oldmembers,
							  nnewmembers, newmembers);
	}

	pfree(new_acl);

	ReleaseSysCache(attr_tuple);
}

/*
 *	This processes both sequences and non-sequences.
 */
static void
ExecGrant_Relation(InternalGrant *istmt)
{
	Relation	relation;
	Relation	attRelation;
	ListCell   *cell;

	relation = heap_open(RelationRelationId, RowExclusiveLock);
	attRelation = heap_open(AttributeRelationId, RowExclusiveLock);

	foreach(cell, istmt->objects)
	{
		Oid			relOid = lfirst_oid(cell);
		Datum		aclDatum;
		Form_pg_class pg_class_tuple;
		bool		isNull;
		AclMode		this_privileges;
		AclMode    *col_privileges;
		int			num_col_privileges;
		bool		have_col_privileges;
		Acl		   *old_acl;
		Acl		   *old_rel_acl;
		Oid			ownerId;
		HeapTuple	tuple;
		ListCell   *cell_colprivs;

		tuple = SearchSysCache(RELOID,
							   ObjectIdGetDatum(relOid),
							   0, 0, 0);
		if (!HeapTupleIsValid(tuple))
			elog(ERROR, "cache lookup failed for relation %u", relOid);
		pg_class_tuple = (Form_pg_class) GETSTRUCT(tuple);

		/* Not sensible to grant on an index */
		if (pg_class_tuple->relkind == RELKIND_INDEX)
			ereport(ERROR,
					(errcode(ERRCODE_WRONG_OBJECT_TYPE),
					 errmsg("\"%s\" is an index",
							NameStr(pg_class_tuple->relname))));

		/* Composite types aren't tables either */
		if (pg_class_tuple->relkind == RELKIND_COMPOSITE_TYPE)
			ereport(ERROR,
					(errcode(ERRCODE_WRONG_OBJECT_TYPE),
					 errmsg("\"%s\" is a composite type",
							NameStr(pg_class_tuple->relname))));

		/* Used GRANT SEQUENCE on a non-sequence? */
		if (istmt->objtype == ACL_OBJECT_SEQUENCE &&
			pg_class_tuple->relkind != RELKIND_SEQUENCE)
			ereport(ERROR,
					(errcode(ERRCODE_WRONG_OBJECT_TYPE),
					 errmsg("\"%s\" is not a sequence",
							NameStr(pg_class_tuple->relname))));

		/* Adjust the default permissions based on whether it is a sequence */
		if (istmt->all_privs && istmt->privileges == ACL_NO_RIGHTS)
		{
			if (pg_class_tuple->relkind == RELKIND_SEQUENCE)
				this_privileges = ACL_ALL_RIGHTS_SEQUENCE;
			else
				this_privileges = ACL_ALL_RIGHTS_RELATION;
		}
		else
			this_privileges = istmt->privileges;

		/*
		 * The GRANT TABLE syntax can be used for sequences and non-sequences,
		 * so we have to look at the relkind to determine the supported
		 * permissions.  The OR of table and sequence permissions were already
		 * checked.
		 */
		if (istmt->objtype == ACL_OBJECT_RELATION)
		{
			if (pg_class_tuple->relkind == RELKIND_SEQUENCE)
			{
				/*
				 * For backward compatibility, just throw a warning for
				 * invalid sequence permissions when using the non-sequence
				 * GRANT syntax.
				 */
				if (this_privileges & ~((AclMode) ACL_ALL_RIGHTS_SEQUENCE))
				{
					/*
					 * Mention the object name because the user needs to know
					 * which operations succeeded.  This is required because
					 * WARNING allows the command to continue.
					 */
					ereport(WARNING,
							(errcode(ERRCODE_INVALID_GRANT_OPERATION),
							 errmsg("sequence \"%s\" only supports USAGE, SELECT, and UPDATE privileges",
									NameStr(pg_class_tuple->relname))));
					this_privileges &= (AclMode) ACL_ALL_RIGHTS_SEQUENCE;
				}
			}
			else
			{
				if (this_privileges & ~((AclMode) ACL_ALL_RIGHTS_RELATION))
				{
					/*
					 * USAGE is the only permission supported by sequences but
					 * not by non-sequences.  Don't mention the object name
					 * because we didn't in the combined TABLE | SEQUENCE
					 * check.
					 */
					ereport(ERROR,
							(errcode(ERRCODE_INVALID_GRANT_OPERATION),
						  errmsg("invalid privilege type USAGE for table")));
				}
			}
		}

		/*
		 * Set up array in which we'll accumulate any column privilege bits
		 * that need modification.	The array is indexed such that entry [0]
		 * corresponds to FirstLowInvalidHeapAttributeNumber.
		 */
		num_col_privileges = pg_class_tuple->relnatts - FirstLowInvalidHeapAttributeNumber + 1;
		col_privileges = (AclMode *) palloc0(num_col_privileges * sizeof(AclMode));
		have_col_privileges = false;

		/*
		 * If we are revoking relation privileges that are also column
		 * privileges, we must implicitly revoke them from each column too,
		 * per SQL spec.  (We don't need to implicitly add column privileges
		 * during GRANT because the permissions-checking code always checks
		 * both relation and per-column privileges.)
		 */
		if (!istmt->is_grant &&
			(this_privileges & ACL_ALL_RIGHTS_COLUMN) != 0)
		{
			expand_all_col_privileges(relOid, pg_class_tuple,
									  this_privileges & ACL_ALL_RIGHTS_COLUMN,
									  col_privileges,
									  num_col_privileges);
			have_col_privileges = true;
		}

		/*
		 * Get owner ID and working copy of existing ACL. If there's no ACL,
		 * substitute the proper default.
		 */
		ownerId = pg_class_tuple->relowner;
		aclDatum = SysCacheGetAttr(RELOID, tuple, Anum_pg_class_relacl,
								   &isNull);
		if (isNull)
			old_acl = acldefault(pg_class_tuple->relkind == RELKIND_SEQUENCE ?
								 ACL_OBJECT_SEQUENCE : ACL_OBJECT_RELATION,
								 ownerId);
		else
			old_acl = DatumGetAclPCopy(aclDatum);

		/* Need an extra copy of original rel ACL for column handling */
		old_rel_acl = aclcopy(old_acl);

		/*
		 * Handle relation-level privileges, if any were specified
		 */
		if (this_privileges != ACL_NO_RIGHTS)
		{
			AclMode		avail_goptions;
			Acl		   *new_acl;
			Oid			grantorId;
			HeapTuple	newtuple;
			Datum		values[Natts_pg_class];
			bool		nulls[Natts_pg_class];
			bool		replaces[Natts_pg_class];
			int			noldmembers;
			int			nnewmembers;
			Oid		   *oldmembers;
			Oid		   *newmembers;

			/* Determine ID to do the grant as, and available grant options */
			select_best_grantor(GetUserId(), this_privileges,
								old_acl, ownerId,
								&grantorId, &avail_goptions);

			/*
			 * Restrict the privileges to what we can actually grant, and emit
			 * the standards-mandated warning and error messages.
			 */
			this_privileges =
				restrict_and_check_grant(istmt->is_grant, avail_goptions,
										 istmt->all_privs, this_privileges,
										 relOid, grantorId,
 								  pg_class_tuple->relkind == RELKIND_SEQUENCE
										 ? ACL_KIND_SEQUENCE : ACL_KIND_CLASS,
										 NameStr(pg_class_tuple->relname),
										 0, NULL);

			/*
			 * Generate new ACL.
			 *
			 * We need the members of both old and new ACLs so we can correct
			 * the shared dependency information.
			 */
			noldmembers = aclmembers(old_acl, &oldmembers);

			new_acl = merge_acl_with_grant(old_acl,
										   istmt->is_grant,
										   istmt->grant_option,
										   istmt->behavior,
										   istmt->grantees,
										   this_privileges,
										   grantorId,
										   ownerId,
										   NameStr(pg_class_tuple->relname));

			nnewmembers = aclmembers(new_acl, &newmembers);

			/* finished building new ACL value, now insert it */
			MemSet(values, 0, sizeof(values));
			MemSet(nulls, false, sizeof(nulls));
			MemSet(replaces, false, sizeof(replaces));

			replaces[Anum_pg_class_relacl - 1] = true;
			values[Anum_pg_class_relacl - 1] = PointerGetDatum(new_acl);

			newtuple = heap_modify_tuple(tuple, RelationGetDescr(relation),
										 values, nulls, replaces);

			simple_heap_update(relation, &newtuple->t_self, newtuple);

			/* keep the catalog indexes up to date */
			CatalogUpdateIndexes(relation, newtuple);

			/* Update the shared dependency ACL info */
			updateAclDependencies(RelationRelationId, relOid, 0,
								  ownerId, istmt->is_grant,
								  noldmembers, oldmembers,
								  nnewmembers, newmembers);

			pfree(new_acl);
		}

		/*
		 * Handle column-level privileges, if any were specified or implied.
		 * We first expand the user-specified column privileges into the
		 * array, and then iterate over all nonempty array entries.
		 */
		foreach(cell_colprivs, istmt->col_privs)
		{
			AccessPriv *col_privs = (AccessPriv *) lfirst(cell_colprivs);

			if (col_privs->priv_name == NULL)
				this_privileges = ACL_ALL_RIGHTS_COLUMN;
			else
				this_privileges = string_to_privilege(col_privs->priv_name);

			if (this_privileges & ~((AclMode) ACL_ALL_RIGHTS_COLUMN))
				ereport(ERROR,
						(errcode(ERRCODE_INVALID_GRANT_OPERATION),
						 errmsg("invalid privilege type %s for column",
								privilege_to_string(this_privileges))));

			if (pg_class_tuple->relkind == RELKIND_SEQUENCE &&
				this_privileges & ~((AclMode) ACL_SELECT))
			{
				/*
				 * The only column privilege allowed on sequences is SELECT.
				 * This is a warning not error because we do it that way for
				 * relation-level privileges.
				 */
				ereport(WARNING,
						(errcode(ERRCODE_INVALID_GRANT_OPERATION),
						 errmsg("sequence \"%s\" only supports SELECT column privileges",
								NameStr(pg_class_tuple->relname))));

				this_privileges &= (AclMode) ACL_SELECT;
			}

			expand_col_privileges(col_privs->cols, relOid,
								  this_privileges,
								  col_privileges,
								  num_col_privileges);
			have_col_privileges = true;
		}

		if (have_col_privileges)
		{
			AttrNumber	i;

			for (i = 0; i < num_col_privileges; i++)
			{
				if (col_privileges[i] == ACL_NO_RIGHTS)
					continue;
				ExecGrant_Attribute(istmt,
									relOid,
									NameStr(pg_class_tuple->relname),
									i + FirstLowInvalidHeapAttributeNumber,
									ownerId,
									col_privileges[i],
									attRelation,
									old_rel_acl);
			}
		}

		/* MPP-7572: Don't track metadata if table in any
		 * temporary namespace
		 */
		if (Gp_role == GP_ROLE_DISPATCH)
		{
			bool		bTemp = isAnyTempNamespace(pg_class_tuple->relnamespace);

			/* MPP-6929: metadata tracking */
			if (!bTemp
				&& ((pg_class_tuple->relkind == RELKIND_INDEX) ||
					(pg_class_tuple->relkind == RELKIND_RELATION) ||
					(pg_class_tuple->relkind == RELKIND_SEQUENCE) ||
					(pg_class_tuple->relkind == RELKIND_VIEW)))
				MetaTrackUpdObject(RelationRelationId,
								   relOid,
								   GetUserId(), /* not grantorId, */
								   "PRIVILEGE",
								   (istmt->is_grant) ? "GRANT" : "REVOKE"
					);
		}

		pfree(old_rel_acl);
		pfree(col_privileges);

		ReleaseSysCache(tuple);

		/* prevent error when processing duplicate objects */
		CommandCounterIncrement();
	}

	heap_close(attRelation, RowExclusiveLock);
	heap_close(relation, RowExclusiveLock);
}

/*
 * Copy ACL info from one relation to another.
 *
 * This is currently used by ADD PARTITION, to copy the ACLs of the parent
 * to the new partition.
 */
void
CopyRelationAcls(Oid srcId, Oid destId)
{
	Relation	pg_class_rel;
	Relation	pg_attribute_rel;
	Datum		aclDatum;
	bool		isNull;
	Acl		   *acl;
	Form_pg_class pg_class_tuple;
	HeapTuple	srcTuple;
	HeapTuple	destTuple;
	HeapTuple	newTuple;
	Datum		values[Natts_pg_class];
	bool		nulls[Natts_pg_class];
	bool		replaces[Natts_pg_class];
	int			nnewmembers;
	Oid		   *newmembers;
	Oid			ownerId;
	CatCList   *attlist;
	int			i;

	pg_class_rel = heap_open(RelationRelationId, RowExclusiveLock);
	pg_attribute_rel = heap_open(AttributeRelationId, RowExclusiveLock);

	/* Look up the ACL on the source relation. */
	srcTuple = SearchSysCache1(RELOID, ObjectIdGetDatum(srcId));
	if (!HeapTupleIsValid(srcTuple))
		elog(ERROR, "cache lookup failed for relation %u", srcId);
	aclDatum = SysCacheGetAttr(RELOID, srcTuple, Anum_pg_class_relacl,
							   &isNull);
	if (isNull)
		acl = NULL;
	else
		acl = DatumGetAclPCopy(aclDatum);

	/* Open the pg_class row of the dest relation */
	destTuple = SearchSysCache1(RELOID, ObjectIdGetDatum(destId));
	if (!HeapTupleIsValid(destTuple))
		elog(ERROR, "cache lookup failed for relation %u", destId);
	pg_class_tuple = (Form_pg_class) GETSTRUCT(destTuple);

	if (pg_class_tuple->relkind != RELKIND_RELATION)
		elog(ERROR, "unexpected relkind %c",  pg_class_tuple->relkind);

	/*
	 * Check that the target ACL is NULL. Overwriting a non-NULL would require
	 * removing the old dependencies first, and we're not preprared to do
	 * that. In the current use of this function, there should be no previous
	 * privileges.
	 */
	(void) SysCacheGetAttr(RELOID, destTuple, Anum_pg_class_relacl,
						   &isNull);
	if (!isNull)
		elog(ERROR, "cannot copy ACL from parent, because there is an existing ACL");

	/* Replace the ACL value */
	MemSet(values, 0, sizeof(values));
	MemSet(nulls, false, sizeof(nulls));
	MemSet(replaces, false, sizeof(replaces));

	replaces[Anum_pg_class_relacl - 1] = true;
	if (acl)
	{
		values[Anum_pg_class_relacl - 1] = PointerGetDatum(acl);
		nulls[Anum_pg_class_relacl - 1] = false;
	}
	else
	{
		values[Anum_pg_class_relacl - 1] = (Datum) 0;
		nulls[Anum_pg_class_relacl - 1] = true;
	}
	newTuple = heap_modify_tuple(destTuple, RelationGetDescr(pg_class_rel),
								 values, nulls, replaces);

	simple_heap_update(pg_class_rel, &newTuple->t_self, newTuple);

	/* keep the catalog indexes up to date */
	CatalogUpdateIndexes(pg_class_rel, newTuple);

	/* Update the shared dependency ACL info */
	ownerId = pg_class_tuple->relowner;
	nnewmembers = aclmembers(acl, &newmembers);

	updateAclDependencies(RelationRelationId, destId, 0,
						  ownerId, true /* isGrant */,
						  0, NULL,
						  nnewmembers, newmembers);

	/*
	 * Now copy column-level privileges.
	 */
	attlist = SearchSysCacheList1(ATTNUM, srcId);
	for (i = 0; i < attlist->n_members; i++)
	{
		HeapTuple	attSrcTuple = &attlist->members[i]->tuple;
		Form_pg_attribute attSrcForm = (Form_pg_attribute) GETSTRUCT(attSrcTuple);
		AttrNumber	attnum = attSrcForm->attnum;
		HeapTuple	attDestTuple;
		Datum		values[Natts_pg_attribute];
		bool		nulls[Natts_pg_attribute];
		bool		replaces[Natts_pg_attribute];

		aclDatum = SysCacheGetAttr(ATTNUM, attSrcTuple, Anum_pg_attribute_attacl,
								   &isNull);
		if (isNull)
			continue;
		acl = DatumGetAclPCopy(aclDatum);

		attDestTuple = SearchSysCache2(ATTNUM, destId, attnum);

		(void) SysCacheGetAttr(ATTNUM, attDestTuple, Anum_pg_attribute_attacl,
								   &isNull);
		if (!isNull)
			elog(ERROR, "cannot copy ACL from parent, because there is an existing ACL");

		MemSet(values, 0, sizeof(values));
		MemSet(nulls, false, sizeof(nulls));
		MemSet(replaces, false, sizeof(replaces));

		replaces[Anum_pg_attribute_attacl - 1] = true;
		if (acl)
		{
			values[Anum_pg_attribute_attacl - 1] = PointerGetDatum(acl);
			nulls[Anum_pg_attribute_attacl - 1] = false;
		}
		else
		{
			values[Anum_pg_attribute_attacl - 1] = (Datum) 0;
			nulls[Anum_pg_attribute_attacl - 1] = true;
		}
		newTuple = heap_modify_tuple(attDestTuple, RelationGetDescr(pg_attribute_rel),
									 values, nulls, replaces);

		simple_heap_update(pg_attribute_rel, &newTuple->t_self, newTuple);

		/* keep the catalog indexes up to date */
		CatalogUpdateIndexes(pg_attribute_rel, newTuple);

		/* Update the shared dependency ACL info */
		ownerId = pg_class_tuple->relowner;
		nnewmembers = aclmembers(acl, &newmembers);

		updateAclDependencies(RelationRelationId, destId, attnum,
							  ownerId, true /* isGrant */,
							  0, NULL,
							  nnewmembers, newmembers);

		ReleaseSysCache(attDestTuple);
	}
	ReleaseSysCacheList(attlist);

	ReleaseSysCache(srcTuple);
	ReleaseSysCache(destTuple);
	heap_close(pg_class_rel, RowExclusiveLock);
	heap_close(pg_attribute_rel, RowExclusiveLock);
}

static void
ExecGrant_Database(InternalGrant *istmt)
{
	Relation	relation;
	ListCell   *cell;

	if (istmt->all_privs && istmt->privileges == ACL_NO_RIGHTS)
		istmt->privileges = ACL_ALL_RIGHTS_DATABASE;

	relation = heap_open(DatabaseRelationId, RowExclusiveLock);

	foreach(cell, istmt->objects)
	{
		Oid			datId = lfirst_oid(cell);
		Form_pg_database pg_database_tuple;
		Datum		aclDatum;
		bool		isNull;
		AclMode		avail_goptions;
		AclMode		this_privileges;
		Acl		   *old_acl;
		Acl		   *new_acl;
		Oid			grantorId;
		Oid			ownerId;
		HeapTuple	newtuple;
		Datum		values[Natts_pg_database];
		bool		nulls[Natts_pg_database];
		bool		replaces[Natts_pg_database];
		int			noldmembers;
		int			nnewmembers;
		Oid		   *oldmembers;
		Oid		   *newmembers;
		HeapTuple	tuple;

		tuple = SearchSysCache(DATABASEOID,
							   ObjectIdGetDatum(datId),
							   0, 0, 0);
		if (!HeapTupleIsValid(tuple))
			elog(ERROR, "cache lookup failed for database %u", datId);

		pg_database_tuple = (Form_pg_database) GETSTRUCT(tuple);

		/*
		 * Get owner ID and working copy of existing ACL. If there's no ACL,
		 * substitute the proper default.
		 */
		ownerId = pg_database_tuple->datdba;
		aclDatum = heap_getattr(tuple, Anum_pg_database_datacl,
								RelationGetDescr(relation), &isNull);
		if (isNull)
			old_acl = acldefault(ACL_OBJECT_DATABASE, ownerId);
		else
			old_acl = DatumGetAclPCopy(aclDatum);

		/* Determine ID to do the grant as, and available grant options */
		select_best_grantor(GetUserId(), istmt->privileges,
							old_acl, ownerId,
							&grantorId, &avail_goptions);

		/*
		 * Restrict the privileges to what we can actually grant, and emit the
		 * standards-mandated warning and error messages.
		 */
		this_privileges =
			restrict_and_check_grant(istmt->is_grant, avail_goptions,
									 istmt->all_privs, istmt->privileges,
									 datId, grantorId, ACL_KIND_DATABASE,
									 NameStr(pg_database_tuple->datname),
									 0, NULL);

		/*
		 * Generate new ACL.
		 *
		 * We need the members of both old and new ACLs so we can correct the
		 * shared dependency information.
		 */
		noldmembers = aclmembers(old_acl, &oldmembers);

		new_acl = merge_acl_with_grant(old_acl, istmt->is_grant,
									   istmt->grant_option, istmt->behavior,
									   istmt->grantees, this_privileges,
									   grantorId, ownerId, NameStr(pg_database_tuple->datname));

		nnewmembers = aclmembers(new_acl, &newmembers);

		/* finished building new ACL value, now insert it */
		MemSet(values, 0, sizeof(values));
		MemSet(nulls, false, sizeof(nulls));
		MemSet(replaces, false, sizeof(replaces));

		replaces[Anum_pg_database_datacl - 1] = true;
		values[Anum_pg_database_datacl - 1] = PointerGetDatum(new_acl);

		newtuple = heap_modify_tuple(tuple, RelationGetDescr(relation), values,
									 nulls, replaces);

		simple_heap_update(relation, &newtuple->t_self, newtuple);

		/* keep the catalog indexes up to date */
		CatalogUpdateIndexes(relation, newtuple);

		/* MPP-6929: metadata tracking */
		if (Gp_role == GP_ROLE_DISPATCH)
			MetaTrackUpdObject(DatabaseRelationId,
							   datId,
							   GetUserId(), /* not grantorId, */
							   "PRIVILEGE", 
							   (istmt->is_grant) ? "GRANT" : "REVOKE"
					);

		/* Update the shared dependency ACL info */
		updateAclDependencies(DatabaseRelationId, HeapTupleGetOid(tuple), 0,
							  ownerId, istmt->is_grant,
							  noldmembers, oldmembers,
							  nnewmembers, newmembers);

		ReleaseSysCache(tuple);

		pfree(new_acl);

		/* prevent error when processing duplicate objects */
		CommandCounterIncrement();
	}

	heap_close(relation, RowExclusiveLock);
}

static void
ExecGrant_Fdw(InternalGrant *istmt)
{
	Relation	relation;
	ListCell   *cell;

	if (istmt->all_privs && istmt->privileges == ACL_NO_RIGHTS)
		istmt->privileges = ACL_ALL_RIGHTS_FDW;

	relation = heap_open(ForeignDataWrapperRelationId, RowExclusiveLock);

	foreach(cell, istmt->objects)
	{
		Oid			fdwid = lfirst_oid(cell);
		Form_pg_foreign_data_wrapper pg_fdw_tuple;
		Datum		aclDatum;
		bool		isNull;
		AclMode		avail_goptions;
		AclMode		this_privileges;
		Acl		   *old_acl;
		Acl		   *new_acl;
		Oid			grantorId;
		Oid			ownerId;
		HeapTuple	tuple;
		HeapTuple	newtuple;
		Datum		values[Natts_pg_foreign_data_wrapper];
		bool		nulls[Natts_pg_foreign_data_wrapper];
		bool		replaces[Natts_pg_foreign_data_wrapper];
		int			noldmembers;
		int			nnewmembers;
		Oid		   *oldmembers;
		Oid		   *newmembers;

		tuple = SearchSysCache(FOREIGNDATAWRAPPEROID,
							   ObjectIdGetDatum(fdwid),
							   0, 0, 0);
		if (!HeapTupleIsValid(tuple))
			elog(ERROR, "cache lookup failed for foreign-data wrapper %u", fdwid);

		pg_fdw_tuple = (Form_pg_foreign_data_wrapper) GETSTRUCT(tuple);

		/*
		 * Get owner ID and working copy of existing ACL. If there's no ACL,
		 * substitute the proper default.
		 */
		ownerId = pg_fdw_tuple->fdwowner;
		aclDatum = SysCacheGetAttr(FOREIGNDATAWRAPPEROID, tuple,
								   Anum_pg_foreign_data_wrapper_fdwacl,
								   &isNull);
		if (isNull)
			old_acl = acldefault(ACL_OBJECT_FDW, ownerId);
		else
			old_acl = DatumGetAclPCopy(aclDatum);

		/* Determine ID to do the grant as, and available grant options */
		select_best_grantor(GetUserId(), istmt->privileges,
							old_acl, ownerId,
							&grantorId, &avail_goptions);

		/*
		 * Restrict the privileges to what we can actually grant, and emit the
		 * standards-mandated warning and error messages.
		 */
		this_privileges =
			restrict_and_check_grant(istmt->is_grant, avail_goptions,
									 istmt->all_privs, istmt->privileges,
									 fdwid, grantorId, ACL_KIND_FDW,
									 NameStr(pg_fdw_tuple->fdwname),
									 0, NULL);

		/*
		 * Generate new ACL.
		 *
		 * We need the members of both old and new ACLs so we can correct the
		 * shared dependency information.
		 */
		noldmembers = aclmembers(old_acl, &oldmembers);

		new_acl = merge_acl_with_grant(old_acl, istmt->is_grant,
									   istmt->grant_option, istmt->behavior,
									   istmt->grantees, this_privileges,
									   grantorId, ownerId,
									   NameStr(pg_fdw_tuple->fdwname));

		nnewmembers = aclmembers(new_acl, &newmembers);

		/* finished building new ACL value, now insert it */
		MemSet(values, 0, sizeof(values));
		MemSet(nulls, false, sizeof(nulls));
		MemSet(replaces, false, sizeof(replaces));

		replaces[Anum_pg_foreign_data_wrapper_fdwacl - 1] = true;
		values[Anum_pg_foreign_data_wrapper_fdwacl - 1] = PointerGetDatum(new_acl);

		newtuple = heap_modify_tuple(tuple, RelationGetDescr(relation), values,
									 nulls, replaces);

		simple_heap_update(relation, &newtuple->t_self, newtuple);

		/* keep the catalog indexes up to date */
		CatalogUpdateIndexes(relation, newtuple);

		/* Update the shared dependency ACL info */
		updateAclDependencies(ForeignDataWrapperRelationId,
							  HeapTupleGetOid(tuple), 0,
							  ownerId, istmt->is_grant,
							  noldmembers, oldmembers,
							  nnewmembers, newmembers);

		ReleaseSysCache(tuple);

		pfree(new_acl);

		/* prevent error when processing duplicate objects */
		CommandCounterIncrement();
	}

	heap_close(relation, RowExclusiveLock);
}

static void
ExecGrant_ForeignServer(InternalGrant *istmt)
{
	Relation	relation;
	ListCell   *cell;

	if (istmt->all_privs && istmt->privileges == ACL_NO_RIGHTS)
		istmt->privileges = ACL_ALL_RIGHTS_FOREIGN_SERVER;

	relation = heap_open(ForeignServerRelationId, RowExclusiveLock);

	foreach(cell, istmt->objects)
	{
		Oid			srvid = lfirst_oid(cell);
		Form_pg_foreign_server pg_server_tuple;
		Datum		aclDatum;
		bool		isNull;
		AclMode		avail_goptions;
		AclMode		this_privileges;
		Acl		   *old_acl;
		Acl		   *new_acl;
		Oid			grantorId;
		Oid			ownerId;
		HeapTuple	tuple;
		HeapTuple	newtuple;
		Datum		values[Natts_pg_foreign_server];
		bool		nulls[Natts_pg_foreign_server];
		bool		replaces[Natts_pg_foreign_server];
		int			noldmembers;
		int			nnewmembers;
		Oid		   *oldmembers;
		Oid		   *newmembers;

		tuple = SearchSysCache(FOREIGNSERVEROID,
							   ObjectIdGetDatum(srvid),
							   0, 0, 0);
		if (!HeapTupleIsValid(tuple))
			elog(ERROR, "cache lookup failed for foreign server %u", srvid);

		pg_server_tuple = (Form_pg_foreign_server) GETSTRUCT(tuple);

		/*
		 * Get owner ID and working copy of existing ACL. If there's no ACL,
		 * substitute the proper default.
		 */
		ownerId = pg_server_tuple->srvowner;
		aclDatum = SysCacheGetAttr(FOREIGNSERVEROID, tuple,
								   Anum_pg_foreign_server_srvacl,
								   &isNull);
		if (isNull)
			old_acl = acldefault(ACL_OBJECT_FOREIGN_SERVER, ownerId);
		else
			old_acl = DatumGetAclPCopy(aclDatum);

		/* Determine ID to do the grant as, and available grant options */
		select_best_grantor(GetUserId(), istmt->privileges,
							old_acl, ownerId,
							&grantorId, &avail_goptions);

		/*
		 * Restrict the privileges to what we can actually grant, and emit the
		 * standards-mandated warning and error messages.
		 */
		this_privileges =
			restrict_and_check_grant(istmt->is_grant, avail_goptions,
									 istmt->all_privs, istmt->privileges,
								   srvid, grantorId, ACL_KIND_FOREIGN_SERVER,
									 NameStr(pg_server_tuple->srvname),
									 0, NULL);

		/*
		 * Generate new ACL.
		 *
		 * We need the members of both old and new ACLs so we can correct the
		 * shared dependency information.
		 */
		noldmembers = aclmembers(old_acl, &oldmembers);

		new_acl = merge_acl_with_grant(old_acl, istmt->is_grant,
									   istmt->grant_option, istmt->behavior,
									   istmt->grantees, this_privileges,
									   grantorId, ownerId,
									   NameStr(pg_server_tuple->srvname));

		nnewmembers = aclmembers(new_acl, &newmembers);

		/* finished building new ACL value, now insert it */
		MemSet(values, 0, sizeof(values));
		MemSet(nulls, false, sizeof(nulls));
		MemSet(replaces, false, sizeof(replaces));

		replaces[Anum_pg_foreign_server_srvacl - 1] = true;
		values[Anum_pg_foreign_server_srvacl - 1] = PointerGetDatum(new_acl);

		newtuple = heap_modify_tuple(tuple, RelationGetDescr(relation), values,
									 nulls, replaces);

		simple_heap_update(relation, &newtuple->t_self, newtuple);

		/* keep the catalog indexes up to date */
		CatalogUpdateIndexes(relation, newtuple);

		/* Update the shared dependency ACL info */
		updateAclDependencies(ForeignServerRelationId,
							  HeapTupleGetOid(tuple), 0,
							  ownerId, istmt->is_grant,
							  noldmembers, oldmembers,
							  nnewmembers, newmembers);

		ReleaseSysCache(tuple);

		pfree(new_acl);

		/* prevent error when processing duplicate objects */
		CommandCounterIncrement();
	}

	heap_close(relation, RowExclusiveLock);
}

static void
ExecGrant_Function(InternalGrant *istmt)
{
	Relation	relation;
	ListCell   *cell;

	if (istmt->all_privs && istmt->privileges == ACL_NO_RIGHTS)
		istmt->privileges = ACL_ALL_RIGHTS_FUNCTION;

	relation = heap_open(ProcedureRelationId, RowExclusiveLock);

	foreach(cell, istmt->objects)
	{
		Oid			funcId = lfirst_oid(cell);
		Form_pg_proc pg_proc_tuple;
		Datum		aclDatum;
		bool		isNull;
		AclMode		avail_goptions;
		AclMode		this_privileges;
		Acl		   *old_acl;
		Acl		   *new_acl;
		Oid			grantorId;
		Oid			ownerId;
		HeapTuple	tuple;
		HeapTuple	newtuple;
		Datum		values[Natts_pg_proc];
		bool		nulls[Natts_pg_proc];
		bool		replaces[Natts_pg_proc];
		int			noldmembers;
		int			nnewmembers;
		Oid		   *oldmembers;
		Oid		   *newmembers;

		tuple = SearchSysCache(PROCOID,
							   ObjectIdGetDatum(funcId),
							   0, 0, 0);
		if (!HeapTupleIsValid(tuple))
			elog(ERROR, "cache lookup failed for function %u", funcId);

		pg_proc_tuple = (Form_pg_proc) GETSTRUCT(tuple);

		/*
		 * Get owner ID and working copy of existing ACL. If there's no ACL,
		 * substitute the proper default.
		 */
		ownerId = pg_proc_tuple->proowner;
		aclDatum = SysCacheGetAttr(PROCOID, tuple, Anum_pg_proc_proacl,
								   &isNull);
		if (isNull)
			old_acl = acldefault(ACL_OBJECT_FUNCTION, ownerId);
		else
			old_acl = DatumGetAclPCopy(aclDatum);

		/* Determine ID to do the grant as, and available grant options */
		select_best_grantor(GetUserId(), istmt->privileges,
							old_acl, ownerId,
							&grantorId, &avail_goptions);

		/*
		 * Restrict the privileges to what we can actually grant, and emit the
		 * standards-mandated warning and error messages.
		 */
		this_privileges =
			restrict_and_check_grant(istmt->is_grant, avail_goptions,
									 istmt->all_privs, istmt->privileges,
									 funcId, grantorId, ACL_KIND_PROC,
									 NameStr(pg_proc_tuple->proname),
									 0, NULL);

		/*
		 * Generate new ACL.
		 *
		 * We need the members of both old and new ACLs so we can correct the
		 * shared dependency information.
		 */
		noldmembers = aclmembers(old_acl, &oldmembers);

		new_acl = merge_acl_with_grant(old_acl, istmt->is_grant,
									   istmt->grant_option, istmt->behavior,
									   istmt->grantees, this_privileges,
									   grantorId, ownerId, NameStr(pg_proc_tuple->proname));

		nnewmembers = aclmembers(new_acl, &newmembers);

		/* finished building new ACL value, now insert it */
		MemSet(values, 0, sizeof(values));
		MemSet(nulls, false, sizeof(nulls));
		MemSet(replaces, false, sizeof(replaces));

		replaces[Anum_pg_proc_proacl - 1] = true;
		values[Anum_pg_proc_proacl - 1] = PointerGetDatum(new_acl);

		newtuple = heap_modify_tuple(tuple, RelationGetDescr(relation), values,
									 nulls, replaces);

		simple_heap_update(relation, &newtuple->t_self, newtuple);

		/* keep the catalog indexes up to date */
		CatalogUpdateIndexes(relation, newtuple);

		/* Update the shared dependency ACL info */
		updateAclDependencies(ProcedureRelationId, funcId, 0,
							  ownerId, istmt->is_grant,
							  noldmembers, oldmembers,
							  nnewmembers, newmembers);

		ReleaseSysCache(tuple);

		pfree(new_acl);

		/* prevent error when processing duplicate objects */
		CommandCounterIncrement();
	}

	heap_close(relation, RowExclusiveLock);
}

static void
ExecGrant_Language(InternalGrant *istmt)
{
	Relation	relation;
	ListCell   *cell;

	if (istmt->all_privs && istmt->privileges == ACL_NO_RIGHTS)
		istmt->privileges = ACL_ALL_RIGHTS_LANGUAGE;

	relation = heap_open(LanguageRelationId, RowExclusiveLock);

	foreach(cell, istmt->objects)
	{
		Oid			langId = lfirst_oid(cell);
		Form_pg_language pg_language_tuple;
		Datum		aclDatum;
		bool		isNull;
		AclMode		avail_goptions;
		AclMode		this_privileges;
		Acl		   *old_acl;
		Acl		   *new_acl;
		Oid			grantorId;
		Oid			ownerId;
		HeapTuple	tuple;
		HeapTuple	newtuple;
		Datum		values[Natts_pg_language];
		bool		nulls[Natts_pg_language];
		bool		replaces[Natts_pg_language];
		int			noldmembers;
		int			nnewmembers;
		Oid		   *oldmembers;
		Oid		   *newmembers;

		tuple = SearchSysCache(LANGOID,
							   ObjectIdGetDatum(langId),
							   0, 0, 0);
		if (!HeapTupleIsValid(tuple))
			elog(ERROR, "cache lookup failed for language %u", langId);

		pg_language_tuple = (Form_pg_language) GETSTRUCT(tuple);

		if (!pg_language_tuple->lanpltrusted)
			ereport(ERROR,
					(errcode(ERRCODE_WRONG_OBJECT_TYPE),
					 errmsg("language \"%s\" is not trusted",
							NameStr(pg_language_tuple->lanname)),
				   errhint("Only superusers can use untrusted languages.")));

		/*
		 * Get owner ID and working copy of existing ACL. If there's no ACL,
		 * substitute the proper default.
		 */
		ownerId = pg_language_tuple->lanowner;
		aclDatum = SysCacheGetAttr(LANGNAME, tuple, Anum_pg_language_lanacl,
								   &isNull);
		if (isNull)
			old_acl = acldefault(ACL_OBJECT_LANGUAGE, ownerId);
		else
			old_acl = DatumGetAclPCopy(aclDatum);

		/* Determine ID to do the grant as, and available grant options */
		select_best_grantor(GetUserId(), istmt->privileges,
							old_acl, ownerId,
							&grantorId, &avail_goptions);

		/*
		 * Restrict the privileges to what we can actually grant, and emit the
		 * standards-mandated warning and error messages.
		 */
		this_privileges =
			restrict_and_check_grant(istmt->is_grant, avail_goptions,
									 istmt->all_privs, istmt->privileges,
									 langId, grantorId, ACL_KIND_LANGUAGE,
									 NameStr(pg_language_tuple->lanname),
									 0, NULL);

		/*
		 * Generate new ACL.
		 *
		 * We need the members of both old and new ACLs so we can correct the
		 * shared dependency information.
		 */
		noldmembers = aclmembers(old_acl, &oldmembers);

		new_acl = merge_acl_with_grant(old_acl, istmt->is_grant,
									   istmt->grant_option, istmt->behavior,
									   istmt->grantees, this_privileges,
									   grantorId, ownerId, NameStr(pg_language_tuple->lanname));

		nnewmembers = aclmembers(new_acl, &newmembers);

		/* finished building new ACL value, now insert it */
		MemSet(values, 0, sizeof(values));
		MemSet(nulls, false, sizeof(nulls));
		MemSet(replaces, false, sizeof(replaces));

		replaces[Anum_pg_language_lanacl - 1] = true;
		values[Anum_pg_language_lanacl - 1] = PointerGetDatum(new_acl);

		newtuple = heap_modify_tuple(tuple, RelationGetDescr(relation), values,
									 nulls, replaces);

		simple_heap_update(relation, &newtuple->t_self, newtuple);

		/* keep the catalog indexes up to date */
		CatalogUpdateIndexes(relation, newtuple);

		/* Update the shared dependency ACL info */
		updateAclDependencies(LanguageRelationId, HeapTupleGetOid(tuple), 0,
							  ownerId, istmt->is_grant,
							  noldmembers, oldmembers,
							  nnewmembers, newmembers);

		ReleaseSysCache(tuple);

		pfree(new_acl);

		/* prevent error when processing duplicate objects */
		CommandCounterIncrement();
	}

	heap_close(relation, RowExclusiveLock);
}

static void
ExecGrant_Largeobject(InternalGrant *istmt)
{
	Relation	relation;
	ListCell   *cell;

	if (istmt->all_privs && istmt->privileges == ACL_NO_RIGHTS)
		istmt->privileges = ACL_ALL_RIGHTS_LARGEOBJECT;

	relation = heap_open(LargeObjectMetadataRelationId,
						 RowExclusiveLock);

	foreach(cell, istmt->objects)
	{
		Oid			loid = lfirst_oid(cell);
		Form_pg_largeobject_metadata	form_lo_meta;
		char		loname[NAMEDATALEN];
		Datum		aclDatum;
		bool		isNull;
		AclMode		avail_goptions;
		AclMode		this_privileges;
		Acl		   *old_acl;
		Acl		   *new_acl;
		Oid			grantorId;
		Oid			ownerId;
		HeapTuple	newtuple;
		Datum		values[Natts_pg_largeobject_metadata];
		bool		nulls[Natts_pg_largeobject_metadata];
		bool		replaces[Natts_pg_largeobject_metadata];
		int			noldmembers;
		int			nnewmembers;
		Oid		   *oldmembers;
		Oid		   *newmembers;
		ScanKeyData	entry[1];
		SysScanDesc	scan;
		HeapTuple	tuple;

		/* There's no syscache for pg_largeobject_metadata */
		ScanKeyInit(&entry[0],
					ObjectIdAttributeNumber,
					BTEqualStrategyNumber, F_OIDEQ,
					ObjectIdGetDatum(loid));

		scan = systable_beginscan(relation,
								  LargeObjectMetadataOidIndexId, true,
								  SnapshotNow, 1, entry);

		tuple = systable_getnext(scan);
		if (!HeapTupleIsValid(tuple))
			elog(ERROR, "cache lookup failed for large object %u", loid);

		form_lo_meta = (Form_pg_largeobject_metadata) GETSTRUCT(tuple);

		/*
		 * Get owner ID and working copy of existing ACL. If there's no ACL,
		 * substitute the proper default.
		 */
		ownerId = form_lo_meta->lomowner;
		aclDatum = heap_getattr(tuple,
								Anum_pg_largeobject_metadata_lomacl,
								RelationGetDescr(relation), &isNull);
		if (isNull)
			old_acl = acldefault(ACL_OBJECT_LARGEOBJECT, ownerId);
		else
			old_acl = DatumGetAclPCopy(aclDatum);

		/* Determine ID to do the grant as, and available grant options */
		select_best_grantor(GetUserId(), istmt->privileges,
							old_acl, ownerId,
							&grantorId, &avail_goptions);

		/*
		 * Restrict the privileges to what we can actually grant, and emit the
		 * standards-mandated warning and error messages.
		 */
		snprintf(loname, sizeof(loname), "large object %u", loid);
		this_privileges =
			restrict_and_check_grant(istmt->is_grant, avail_goptions,
									 istmt->all_privs, istmt->privileges,
									 loid, grantorId, ACL_KIND_LARGEOBJECT,
									 loname, 0, NULL);

		/*
		 * Generate new ACL.
		 *
		 * We need the members of both old and new ACLs so we can correct the
		 * shared dependency information.
		 */
		noldmembers = aclmembers(old_acl, &oldmembers);

		new_acl = merge_acl_with_grant(old_acl, istmt->is_grant,
									   istmt->grant_option, istmt->behavior,
									   istmt->grantees, this_privileges,
									   grantorId, ownerId);

		nnewmembers = aclmembers(new_acl, &newmembers);

		/* finished building new ACL value, now insert it */
		MemSet(values, 0, sizeof(values));
		MemSet(nulls, false, sizeof(nulls));
		MemSet(replaces, false, sizeof(replaces));

		replaces[Anum_pg_largeobject_metadata_lomacl - 1] = true;
		values[Anum_pg_largeobject_metadata_lomacl - 1]
			= PointerGetDatum(new_acl);

		newtuple = heap_modify_tuple(tuple, RelationGetDescr(relation),
									 values, nulls, replaces);

		simple_heap_update(relation, &newtuple->t_self, newtuple);

		/* keep the catalog indexes up to date */
		CatalogUpdateIndexes(relation, newtuple);

		/* Update the shared dependency ACL info */
		updateAclDependencies(LargeObjectRelationId,
							  HeapTupleGetOid(tuple), 0,
							  ownerId, istmt->is_grant,
							  noldmembers, oldmembers,
							  nnewmembers, newmembers);

		systable_endscan(scan);

		pfree(new_acl);

		/* prevent error when processing duplicate objects */
		CommandCounterIncrement();
	}

	heap_close(relation, RowExclusiveLock);
}

static void
ExecGrant_Namespace(InternalGrant *istmt)
{
	Relation	relation;
	ListCell   *cell;

	if (istmt->all_privs && istmt->privileges == ACL_NO_RIGHTS)
		istmt->privileges = ACL_ALL_RIGHTS_NAMESPACE;

	relation = heap_open(NamespaceRelationId, RowExclusiveLock);

	foreach(cell, istmt->objects)
	{
		Oid			nspid = lfirst_oid(cell);
		Form_pg_namespace pg_namespace_tuple;
		Datum		aclDatum;
		bool		isNull;
		AclMode		avail_goptions;
		AclMode		this_privileges;
		Acl		   *old_acl;
		Acl		   *new_acl;
		Oid			grantorId;
		Oid			ownerId;
		HeapTuple	tuple;
		HeapTuple	newtuple;
		Datum		values[Natts_pg_namespace];
		bool		nulls[Natts_pg_namespace];
		bool		replaces[Natts_pg_namespace];
		int			noldmembers;
		int			nnewmembers;
		Oid		   *oldmembers;
		Oid		   *newmembers;

		tuple = SearchSysCache(NAMESPACEOID,
							   ObjectIdGetDatum(nspid),
							   0, 0, 0);
		if (!HeapTupleIsValid(tuple))
			elog(ERROR, "cache lookup failed for namespace %u", nspid);

		pg_namespace_tuple = (Form_pg_namespace) GETSTRUCT(tuple);

		/*
		 * Get owner ID and working copy of existing ACL. If there's no ACL,
		 * substitute the proper default.
		 */
		ownerId = pg_namespace_tuple->nspowner;
		aclDatum = SysCacheGetAttr(NAMESPACENAME, tuple,
								   Anum_pg_namespace_nspacl,
								   &isNull);
		if (isNull)
			old_acl = acldefault(ACL_OBJECT_NAMESPACE, ownerId);
		else
			old_acl = DatumGetAclPCopy(aclDatum);

		/* Determine ID to do the grant as, and available grant options */
		select_best_grantor(GetUserId(), istmt->privileges,
							old_acl, ownerId,
							&grantorId, &avail_goptions);

		/*
		 * Restrict the privileges to what we can actually grant, and emit the
		 * standards-mandated warning and error messages.
		 */
		this_privileges =
			restrict_and_check_grant(istmt->is_grant, avail_goptions,
									 istmt->all_privs, istmt->privileges,
									 nspid, grantorId, ACL_KIND_NAMESPACE,
									 NameStr(pg_namespace_tuple->nspname),
									 0, NULL);

		/*
		 * Generate new ACL.
		 *
		 * We need the members of both old and new ACLs so we can correct the
		 * shared dependency information.
		 */
		noldmembers = aclmembers(old_acl, &oldmembers);

		new_acl = merge_acl_with_grant(old_acl, istmt->is_grant,
									   istmt->grant_option, istmt->behavior,
									   istmt->grantees, this_privileges,
									   grantorId, ownerId, NameStr(pg_namespace_tuple->nspname));

		nnewmembers = aclmembers(new_acl, &newmembers);

		/* finished building new ACL value, now insert it */
		MemSet(values, 0, sizeof(values));
		MemSet(nulls, false, sizeof(nulls));
		MemSet(replaces, false, sizeof(replaces));

		replaces[Anum_pg_namespace_nspacl - 1] = true;
		values[Anum_pg_namespace_nspacl - 1] = PointerGetDatum(new_acl);

		newtuple = heap_modify_tuple(tuple, RelationGetDescr(relation), values,
									 nulls, replaces);

		simple_heap_update(relation, &newtuple->t_self, newtuple);

		/* keep the catalog indexes up to date */
		CatalogUpdateIndexes(relation, newtuple);

		/* MPP-6929: metadata tracking */
		if (Gp_role == GP_ROLE_DISPATCH)
			MetaTrackUpdObject(NamespaceRelationId,
							   nspid,
							   GetUserId(), /* not grantorId, */
							   "PRIVILEGE", 
							   (istmt->is_grant) ? "GRANT" : "REVOKE"
					);

		/* Update the shared dependency ACL info */
		updateAclDependencies(NamespaceRelationId, HeapTupleGetOid(tuple), 0,
							  ownerId, istmt->is_grant,
							  noldmembers, oldmembers,
							  nnewmembers, newmembers);

		ReleaseSysCache(tuple);

		pfree(new_acl);

		/* prevent error when processing duplicate objects */
		CommandCounterIncrement();
	}

	heap_close(relation, RowExclusiveLock);
}

static void
ExecGrant_Tablespace(InternalGrant *istmt)
{
	Relation	relation;
	ListCell   *cell;

	if (istmt->all_privs && istmt->privileges == ACL_NO_RIGHTS)
		istmt->privileges = ACL_ALL_RIGHTS_TABLESPACE;

	relation = heap_open(TableSpaceRelationId, RowExclusiveLock);

	foreach(cell, istmt->objects)
	{
		Oid			tblId = lfirst_oid(cell);
		Form_pg_tablespace pg_tablespace_tuple;
		Datum		aclDatum;
		bool		isNull;
		AclMode		avail_goptions;
		AclMode		this_privileges;
		Acl		   *old_acl;
		Acl		   *new_acl;
		Oid			grantorId;
		Oid			ownerId;
		HeapTuple	newtuple;
		Datum		values[Natts_pg_tablespace];
		bool		nulls[Natts_pg_tablespace];
		bool		replaces[Natts_pg_tablespace];
		int			noldmembers;
		int			nnewmembers;
		Oid		   *oldmembers;
		Oid		   *newmembers;
		ScanKeyData entry[1];
		SysScanDesc scan;
		HeapTuple	tuple;

		/* There's no syscache for pg_tablespace, so must look the hard way */
		ScanKeyInit(&entry[0],
					ObjectIdAttributeNumber,
					BTEqualStrategyNumber, F_OIDEQ,
					ObjectIdGetDatum(tblId));
		scan = systable_beginscan(relation, TablespaceOidIndexId, true,
								  SnapshotNow, 1, entry);
		tuple = systable_getnext(scan);
		if (!HeapTupleIsValid(tuple))
			elog(ERROR, "cache lookup failed for tablespace %u", tblId);

		pg_tablespace_tuple = (Form_pg_tablespace) GETSTRUCT(tuple);

		/*
		 * Get owner ID and working copy of existing ACL. If there's no ACL,
		 * substitute the proper default.
		 */
		ownerId = pg_tablespace_tuple->spcowner;
		aclDatum = heap_getattr(tuple, Anum_pg_tablespace_spcacl,
								RelationGetDescr(relation), &isNull);
		if (isNull)
			old_acl = acldefault(ACL_OBJECT_TABLESPACE, ownerId);
		else
			old_acl = DatumGetAclPCopy(aclDatum);

		/* Determine ID to do the grant as, and available grant options */
		select_best_grantor(GetUserId(), istmt->privileges,
							old_acl, ownerId,
							&grantorId, &avail_goptions);

		/*
		 * Restrict the privileges to what we can actually grant, and emit the
		 * standards-mandated warning and error messages.
		 */
		this_privileges =
			restrict_and_check_grant(istmt->is_grant, avail_goptions,
									 istmt->all_privs, istmt->privileges,
									 tblId, grantorId, ACL_KIND_TABLESPACE,
									 NameStr(pg_tablespace_tuple->spcname),
									 0, NULL);

		/*
		 * Generate new ACL.
		 *
		 * We need the members of both old and new ACLs so we can correct the
		 * shared dependency information.
		 */
		noldmembers = aclmembers(old_acl, &oldmembers);

		new_acl = merge_acl_with_grant(old_acl, istmt->is_grant,
									   istmt->grant_option, istmt->behavior,
									   istmt->grantees, this_privileges,
									   grantorId, ownerId, NameStr(pg_tablespace_tuple->spcname));

		nnewmembers = aclmembers(new_acl, &newmembers);

		/* finished building new ACL value, now insert it */
		MemSet(values, 0, sizeof(values));
		MemSet(nulls, false, sizeof(nulls));
		MemSet(replaces, false, sizeof(replaces));

		replaces[Anum_pg_tablespace_spcacl - 1] = true;
		values[Anum_pg_tablespace_spcacl - 1] = PointerGetDatum(new_acl);

		newtuple = heap_modify_tuple(tuple, RelationGetDescr(relation), values,
									 nulls, replaces);

		simple_heap_update(relation, &newtuple->t_self, newtuple);

		/* keep the catalog indexes up to date */
		CatalogUpdateIndexes(relation, newtuple);

		/* MPP-6929: metadata tracking */
		if (Gp_role == GP_ROLE_DISPATCH)
			MetaTrackUpdObject(TableSpaceRelationId,
							   tblId,
							   GetUserId(), /* not grantorId, */
							   "PRIVILEGE", 
							   (istmt->is_grant) ? "GRANT" : "REVOKE"
					);

		/* Update the shared dependency ACL info */
		updateAclDependencies(TableSpaceRelationId, tblId, 0,
							  ownerId, istmt->is_grant,
							  noldmembers, oldmembers,
							  nnewmembers, newmembers);

		systable_endscan(scan);

		pfree(new_acl);

		/* prevent error when processing duplicate objects */
		CommandCounterIncrement();
	}

	heap_close(relation, RowExclusiveLock);
}

static void
ExecGrant_ExtProtocol(InternalGrant *istmt)
{
	Relation	relation;
	ListCell   *cell;

	if (istmt->all_privs && istmt->privileges == ACL_NO_RIGHTS)
		istmt->privileges = ACL_ALL_RIGHTS_EXTPROTOCOL;

	relation = heap_open(ExtprotocolRelationId, RowExclusiveLock);

	foreach(cell, istmt->objects)
	{
		Oid			ptcid = lfirst_oid(cell);
		bool		isNull;
		bool		isTrusted;
		AclMode		avail_goptions;
		AclMode		this_privileges;
		Acl		   *old_acl;
		Acl		   *new_acl;
		Oid			grantorId;
		Oid			ownerId;
		Name	    ptcname;
		HeapTuple	tuple;
		HeapTuple	newtuple;
		Datum		values[Natts_pg_extprotocol];
		bool		nulls[Natts_pg_extprotocol];
		bool		replaces[Natts_pg_extprotocol];
		int			noldmembers;
		int			nnewmembers;
		Oid		   *oldmembers;
		Oid		   *newmembers;
		Datum		ownerDatum;
		Datum		aclDatum;
		Datum		trustedDatum;
		Datum		ptcnameDatum;
		ScanKeyData entry[1];
		SysScanDesc scan;
		TupleDesc	reldsc = RelationGetDescr(relation);

		/* There's no syscache for pg_extprotocol, so must look the hard way */
		ScanKeyInit(&entry[0],
					ObjectIdAttributeNumber,
					BTEqualStrategyNumber, F_OIDEQ,
					ObjectIdGetDatum(ptcid));
		scan = systable_beginscan(relation, ExtprotocolOidIndexId, true,
								  SnapshotNow, 1, entry);
		tuple = systable_getnext(scan);
		if (!HeapTupleIsValid(tuple))
			elog(ERROR, "lookup failed for external protocol %u", ptcid);
		
		ownerDatum = heap_getattr(tuple, 
								  Anum_pg_extprotocol_ptcowner,
								  reldsc, 
								  &isNull);
		
		if(isNull)
			ereport(ERROR,
					(errcode(ERRCODE_UNDEFINED_OBJECT),
					 errmsg("protocol '%u' has no owner defined",
							 ptcid)));	

		/*
		 * Get owner ID and working copy of existing ACL. If there's no ACL,
		 * substitute the proper default.
		 */
		ownerId = DatumGetObjectId(ownerDatum);
		
		aclDatum = heap_getattr(tuple, 
								Anum_pg_extprotocol_ptcacl,
								reldsc, 
								&isNull);
		
		if (isNull)
			old_acl = acldefault(ACL_OBJECT_EXTPROTOCOL, ownerId);
		else
			old_acl = DatumGetAclPCopy(aclDatum);

		ptcnameDatum = heap_getattr(tuple, 
									Anum_pg_extprotocol_ptcname,
									reldsc, 
									&isNull);

		ptcname = DatumGetName(ptcnameDatum);
		
		if(isNull)
			ereport(ERROR,
				(errcode(ERRCODE_UNDEFINED_OBJECT),
				 errmsg("internal error: protocol '%u' has no name defined",
						 ptcid)));
		
		trustedDatum = heap_getattr(tuple, 
									Anum_pg_extprotocol_ptctrusted,
									reldsc, 
									&isNull);
			
		isTrusted = DatumGetBool(trustedDatum);
		
		if (!isTrusted)
			ereport(ERROR,
					(errcode(ERRCODE_WRONG_OBJECT_TYPE),
					 errmsg("protocol \"%s\" is not trusted",
							NameStr(*ptcname)),
				   errhint("Only superusers may use untrusted protocols.")));

		/* Determine ID to do the grant as, and available grant options */
		select_best_grantor(GetUserId(), istmt->privileges,
							old_acl, ownerId,
							&grantorId, &avail_goptions);

		/*
		 * Restrict the privileges to what we can actually grant, and emit the
		 * standards-mandated warning and error messages.
		 */
		this_privileges =
			restrict_and_check_grant(istmt->is_grant, avail_goptions,
									 istmt->all_privs, istmt->privileges,
									 ptcid, grantorId, ACL_KIND_EXTPROTOCOL,
									 NameStr(*ptcname),
									 0, NULL);

		/*
		 * Generate new ACL.
		 *
		 * We need the members of both old and new ACLs so we can correct the
		 * shared dependency information.
		 */
		noldmembers = aclmembers(old_acl, &oldmembers);

		new_acl = merge_acl_with_grant(old_acl, istmt->is_grant,
									   istmt->grant_option, istmt->behavior,
									   istmt->grantees, this_privileges,
									   grantorId, ownerId, NameStr(*ptcname));

		nnewmembers = aclmembers(new_acl, &newmembers);

		/* finished building new ACL value, now insert it */
		MemSet(values, 0, sizeof(values));
		MemSet(nulls, false, sizeof(nulls));
		MemSet(replaces, false, sizeof(replaces));

		replaces[Anum_pg_extprotocol_ptcacl - 1] = true;
		values[Anum_pg_extprotocol_ptcacl - 1] = PointerGetDatum(new_acl);

		newtuple = heap_modify_tuple(tuple, RelationGetDescr(relation), values,
									 nulls, replaces);

		simple_heap_update(relation, &newtuple->t_self, newtuple);

		/* keep the catalog indexes up to date */
		CatalogUpdateIndexes(relation, newtuple);

		/* Update the shared dependency ACL info */
		updateAclDependencies(ExtprotocolRelationId,
							  HeapTupleGetOid(tuple), 0,
							  ownerId, istmt->is_grant,
							  noldmembers, oldmembers,
							  nnewmembers, newmembers);

		systable_endscan(scan);

		pfree(new_acl);

		/* prevent error when processing duplicate objects */
		CommandCounterIncrement();
	}

	heap_close(relation, RowExclusiveLock);
}

static AclMode
string_to_privilege(const char *privname)
{
	if (strcmp(privname, "insert") == 0)
		return ACL_INSERT;
	if (strcmp(privname, "select") == 0)
		return ACL_SELECT;
	if (strcmp(privname, "update") == 0)
		return ACL_UPDATE;
	if (strcmp(privname, "delete") == 0)
		return ACL_DELETE;
	if (strcmp(privname, "truncate") == 0)
		return ACL_TRUNCATE;
	if (strcmp(privname, "references") == 0)
		return ACL_REFERENCES;
	if (strcmp(privname, "trigger") == 0)
		return ACL_TRIGGER;
	if (strcmp(privname, "execute") == 0)
		return ACL_EXECUTE;
	if (strcmp(privname, "usage") == 0)
		return ACL_USAGE;
	if (strcmp(privname, "create") == 0)
		return ACL_CREATE;
	if (strcmp(privname, "temporary") == 0)
		return ACL_CREATE_TEMP;
	if (strcmp(privname, "temp") == 0)
		return ACL_CREATE_TEMP;
	if (strcmp(privname, "connect") == 0)
		return ACL_CONNECT;
	if (strcmp(privname, "rule") == 0)
		return 0;				/* ignore old RULE privileges */
	ereport(ERROR,
			(errcode(ERRCODE_SYNTAX_ERROR),
			 errmsg("unrecognized privilege type \"%s\"", privname)));
	return 0;					/* appease compiler */
}

static const char *
privilege_to_string(AclMode privilege)
{
	switch (privilege)
	{
		case ACL_INSERT:
			return "INSERT";
		case ACL_SELECT:
			return "SELECT";
		case ACL_UPDATE:
			return "UPDATE";
		case ACL_DELETE:
			return "DELETE";
		case ACL_TRUNCATE:
			return "TRUNCATE";
		case ACL_REFERENCES:
			return "REFERENCES";
		case ACL_TRIGGER:
			return "TRIGGER";
		case ACL_EXECUTE:
			return "EXECUTE";
		case ACL_USAGE:
			return "USAGE";
		case ACL_CREATE:
			return "CREATE";
		case ACL_CREATE_TEMP:
			return "TEMP";
		case ACL_CONNECT:
			return "CONNECT";
		default:
			elog(ERROR, "unrecognized privilege: %d", (int) privilege);
	}
	return NULL;				/* appease compiler */
}

/*
 * Standardized reporting of aclcheck permissions failures.
 *
 * Note: we do not double-quote the %s's below, because many callers
 * supply strings that might be already quoted.
 */

static const char *const no_priv_msg[MAX_ACL_KIND] =
{
	/* ACL_KIND_COLUMN */
	gettext_noop("permission denied for column %s"),
	/* ACL_KIND_CLASS */
	gettext_noop("permission denied for relation %s"),
	/* ACL_KIND_SEQUENCE */
	gettext_noop("permission denied for sequence %s"),
	/* ACL_KIND_DATABASE */
	gettext_noop("permission denied for database %s"),
	/* ACL_KIND_PROC */
	gettext_noop("permission denied for function %s"),
	/* ACL_KIND_OPER */
	gettext_noop("permission denied for operator %s"),
	/* ACL_KIND_TYPE */
	gettext_noop("permission denied for type %s"),
	/* ACL_KIND_LANGUAGE */
	gettext_noop("permission denied for language %s"),
	/* ACL_KIND_LARGEOBJECT */
	gettext_noop("permission denied for large object %s"),
	/* ACL_KIND_NAMESPACE */
	gettext_noop("permission denied for schema %s"),
	/* ACL_KIND_OPCLASS */
	gettext_noop("permission denied for operator class %s"),
	/* ACL_KIND_OPFAMILY */
	gettext_noop("permission denied for operator family %s"),
	/* ACL_KIND_CONVERSION */
	gettext_noop("permission denied for conversion %s"),
	/* ACL_KIND_TABLESPACE */
	gettext_noop("permission denied for tablespace %s"),
	/* ACL_KIND_TSDICTIONARY */
	gettext_noop("permission denied for text search dictionary %s"),
	/* ACL_KIND_TSCONFIGURATION */
	gettext_noop("permission denied for text search configuration %s"),
	/* ACL_KIND_FDW */
	gettext_noop("permission denied for foreign-data wrapper %s"),
	/* ACL_KIND_FOREIGN_SERVER */
	gettext_noop("permission denied for foreign server %s"),
	/* ACL_KIND_EXTPROTOCOL */
	gettext_noop("permission denied for external protocol %s")	
};

static const char *const not_owner_msg[MAX_ACL_KIND] =
{
	/* ACL_KIND_COLUMN */
	gettext_noop("must be owner of relation %s"),
	/* ACL_KIND_CLASS */
	gettext_noop("must be owner of relation %s"),
	/* ACL_KIND_SEQUENCE */
	gettext_noop("must be owner of sequence %s"),
	/* ACL_KIND_DATABASE */
	gettext_noop("must be owner of database %s"),
	/* ACL_KIND_PROC */
	gettext_noop("must be owner of function %s"),
	/* ACL_KIND_OPER */
	gettext_noop("must be owner of operator %s"),
	/* ACL_KIND_TYPE */
	gettext_noop("must be owner of type %s"),
	/* ACL_KIND_LANGUAGE */
	gettext_noop("must be owner of language %s"),
	/* ACL_KIND_LARGEOBJECT */
	gettext_noop("must be owner of large object %s"),
	/* ACL_KIND_NAMESPACE */
	gettext_noop("must be owner of schema %s"),
	/* ACL_KIND_OPCLASS */
	gettext_noop("must be owner of operator class %s"),
	/* ACL_KIND_OPFAMILY */
	gettext_noop("must be owner of operator family %s"),
	/* ACL_KIND_CONVERSION */
	gettext_noop("must be owner of conversion %s"),
	/* ACL_KIND_TABLESPACE */
	gettext_noop("must be owner of tablespace %s"),
	/* ACL_KIND_TSDICTIONARY */
	gettext_noop("must be owner of text search dictionary %s"),
	/* ACL_KIND_TSCONFIGURATION */
	gettext_noop("must be owner of text search configuration %s"),
	/* ACL_KIND_FDW */
	gettext_noop("must be owner of foreign-data wrapper %s"),
	/* ACL_KIND_FOREIGN_SERVER */
	gettext_noop("must be owner of foreign server %s"),
	/* ACL_KIND_EXTPROTOCOL */
	gettext_noop("must be owner of external protocol %s")
};


void
aclcheck_error(AclResult aclerr, AclObjectKind objectkind,
			   const char *objectname)
{
	switch (aclerr)
	{
		case ACLCHECK_OK:
			/* no error, so return to caller */
			break;
		case ACLCHECK_NO_PRIV:
			ereport(ERROR,
					(errcode(ERRCODE_INSUFFICIENT_PRIVILEGE),
					 errmsg(no_priv_msg[objectkind], objectname)));
			break;
		case ACLCHECK_NOT_OWNER:
			ereport(ERROR,
					(errcode(ERRCODE_INSUFFICIENT_PRIVILEGE),
					 errmsg(not_owner_msg[objectkind], objectname)));
			break;
		default:
			elog(ERROR, "unrecognized AclResult: %d", (int) aclerr);
			break;
	}
}


void
aclcheck_error_col(AclResult aclerr, AclObjectKind objectkind,
				   const char *objectname, const char *colname)
{
	switch (aclerr)
	{
		case ACLCHECK_OK:
			/* no error, so return to caller */
			break;
		case ACLCHECK_NO_PRIV:
			ereport(ERROR,
					(errcode(ERRCODE_INSUFFICIENT_PRIVILEGE),
					 errmsg("permission denied for column %s of relation %s",
							colname, objectname)));
			break;
		case ACLCHECK_NOT_OWNER:
			/* relation msg is OK since columns don't have separate owners */
			ereport(ERROR,
					(errcode(ERRCODE_INSUFFICIENT_PRIVILEGE),
					 errmsg(not_owner_msg[objectkind], objectname)));
			break;
		default:
			elog(ERROR, "unrecognized AclResult: %d", (int) aclerr);
			break;
	}
}


/* Check if given user has rolcatupdate privilege according to pg_authid */
static bool
has_rolcatupdate(Oid roleid)
{
	bool		rolcatupdate;
	HeapTuple	tuple;

	tuple = SearchSysCache(AUTHOID,
						   ObjectIdGetDatum(roleid),
						   0, 0, 0);
	if (!HeapTupleIsValid(tuple))
		ereport(ERROR,
				(errcode(ERRCODE_UNDEFINED_OBJECT),
				 errmsg("role with OID %u does not exist", roleid)));

	rolcatupdate = ((Form_pg_authid) GETSTRUCT(tuple))->rolcatupdate;

	ReleaseSysCache(tuple);

	return rolcatupdate;
}

/*
 * Relay for the various pg_*_mask routines depending on object kind
 */
static AclMode
pg_aclmask(AclObjectKind objkind, Oid table_oid, AttrNumber attnum, Oid roleid,
		   AclMode mask, AclMaskHow how)
{
	switch (objkind)
	{
		case ACL_KIND_COLUMN:
			return
				pg_class_aclmask(table_oid, roleid, mask, how) |
				pg_attribute_aclmask(table_oid, attnum, roleid, mask, how);
		case ACL_KIND_CLASS:
		case ACL_KIND_SEQUENCE:
			return pg_class_aclmask(table_oid, roleid, mask, how);
		case ACL_KIND_DATABASE:
			return pg_database_aclmask(table_oid, roleid, mask, how);
		case ACL_KIND_PROC:
			return pg_proc_aclmask(table_oid, roleid, mask, how);
		case ACL_KIND_LANGUAGE:
			return pg_language_aclmask(table_oid, roleid, mask, how);
		case ACL_KIND_LARGEOBJECT:
			return pg_largeobject_aclmask_snapshot(table_oid, roleid,
												   mask, how, SnapshotNow);
		case ACL_KIND_NAMESPACE:
			return pg_namespace_aclmask(table_oid, roleid, mask, how);
		case ACL_KIND_TABLESPACE:
			return pg_tablespace_aclmask(table_oid, roleid, mask, how);
		case ACL_KIND_FDW:
			return pg_foreign_data_wrapper_aclmask(table_oid, roleid, mask, how);
		case ACL_KIND_FOREIGN_SERVER:
			return pg_foreign_server_aclmask(table_oid, roleid, mask, how);
		case ACL_KIND_EXTPROTOCOL:
			return pg_extprotocol_aclmask(table_oid, roleid, mask, how);
		default:
			elog(ERROR, "unrecognized objkind: %d",
				 (int) objkind);
			/* not reached, but keep compiler quiet */
			return ACL_NO_RIGHTS;
	}
}


/* ****************************************************************
 * Exported routines for examining a user's privileges for various objects
 *
 * See aclmask() for a description of the common API for these functions.
 *
 * Note: we give lookup failure the full ereport treatment because the
 * has_xxx_privilege() family of functions allow users to pass any random
 * OID to these functions.
 * ****************************************************************
 */

/*
 * Exported routine for examining a user's privileges for a column
 *
 * Note: this considers only privileges granted specifically on the column.
 * It is caller's responsibility to take relation-level privileges into account
 * as appropriate.	(For the same reason, we have no special case for
 * superuser-ness here.)
 */
AclMode
pg_attribute_aclmask(Oid table_oid, AttrNumber attnum, Oid roleid,
					 AclMode mask, AclMaskHow how)
{
	AclMode		result;
	HeapTuple	classTuple;
	HeapTuple	attTuple;
	Form_pg_class classForm;
	Form_pg_attribute attributeForm;
	Datum		aclDatum;
	bool		isNull;
	Acl		   *acl;
	Oid			ownerId;

	/*
	 * First, get the column's ACL from its pg_attribute entry
	 */
	attTuple = SearchSysCache(ATTNUM,
							  ObjectIdGetDatum(table_oid),
							  Int16GetDatum(attnum),
							  0, 0);
	if (!HeapTupleIsValid(attTuple))
		ereport(ERROR,
				(errcode(ERRCODE_UNDEFINED_COLUMN),
				 errmsg("attribute %d of relation with OID %u does not exist",
						attnum, table_oid)));
	attributeForm = (Form_pg_attribute) GETSTRUCT(attTuple);

	/* Throw error on dropped columns, too */
	if (attributeForm->attisdropped)
		ereport(ERROR,
				(errcode(ERRCODE_UNDEFINED_COLUMN),
				 errmsg("attribute %d of relation with OID %u does not exist",
						attnum, table_oid)));

	aclDatum = SysCacheGetAttr(ATTNUM, attTuple, Anum_pg_attribute_attacl,
							   &isNull);

	/*
	 * Here we hard-wire knowledge that the default ACL for a column grants no
	 * privileges, so that we can fall out quickly in the very common case
	 * where attacl is null.
	 */
	if (isNull)
	{
		ReleaseSysCache(attTuple);
		return 0;
	}

	/*
	 * Must get the relation's ownerId from pg_class.  Since we already found
	 * a pg_attribute entry, the only likely reason for this to fail is that a
	 * concurrent DROP of the relation committed since then (which could only
	 * happen if we don't have lock on the relation).  We prefer to report "no
	 * privileges" rather than failing in such a case, so as to avoid unwanted
	 * failures in has_column_privilege() tests.
	 */
	classTuple = SearchSysCache(RELOID,
								ObjectIdGetDatum(table_oid),
								0, 0, 0);
	if (!HeapTupleIsValid(classTuple))
	{
		ReleaseSysCache(attTuple);
		return 0;
	}
	classForm = (Form_pg_class) GETSTRUCT(classTuple);

	ownerId = classForm->relowner;

	ReleaseSysCache(classTuple);

	/* detoast column's ACL if necessary */
	acl = DatumGetAclP(aclDatum);

	result = aclmask(acl, roleid, ownerId, mask, how);

	/* if we have a detoasted copy, free it */
	if (acl && (Pointer) acl != DatumGetPointer(aclDatum))
		pfree(acl);

	ReleaseSysCache(attTuple);

	return result;
}

/*
 * Exported routine for examining a user's privileges for a table
 */
AclMode
pg_class_aclmask(Oid table_oid, Oid roleid,
				 AclMode mask, AclMaskHow how)
{
	AclMode		result;
	HeapTuple	tuple;
	Form_pg_class classForm;
	Datum		aclDatum;
	bool		isNull;
	Acl		   *acl;
	Oid			ownerId;

	/*
	 * Must get the relation's tuple from pg_class
	 */
	tuple = SearchSysCache(RELOID,
						   ObjectIdGetDatum(table_oid),
						   0, 0, 0);
	if (!HeapTupleIsValid(tuple))
		ereport(ERROR,
				(errcode(ERRCODE_UNDEFINED_TABLE),
				 errmsg("relation with OID %u does not exist",
						table_oid)));
	classForm = (Form_pg_class) GETSTRUCT(tuple);

	/*
	 * Deny anyone permission to update a system catalog unless
	 * pg_authid.rolcatupdate is set.	(This is to let superusers protect
	 * themselves from themselves.)  Also allow it if allowSystemTableMods.
	 *
	 * As of 7.4 we have some updatable system views; those shouldn't be
	 * protected in this way.  Assume the view rules can take care of
	 * themselves.	ACL_USAGE is if we ever have system sequences.
	 */
	if (mask & (ACL_INSERT | ACL_UPDATE | ACL_DELETE | ACL_TRUNCATE | ACL_USAGE))
	{
		if (IsSystemClass(classForm) &&
			classForm->relkind != RELKIND_VIEW &&
			!has_rolcatupdate(roleid) &&
			!allowSystemTableModsDDL)
		{
#ifdef ACLDEBUG
			elog(DEBUG2, "permission denied for system catalog update");
#endif
			mask &= ~(ACL_INSERT | ACL_UPDATE | ACL_DELETE | ACL_TRUNCATE | ACL_USAGE);
		}
	}

	/*
	 * Otherwise, superusers bypass all permission-checking.
	 */
	if (superuser_arg(roleid))
	{
#ifdef ACLDEBUG
		elog(DEBUG2, "OID %u is superuser, home free", roleid);
#endif
		ReleaseSysCache(tuple);
		return mask;
	}

	/*
	 * Normal case: get the relation's ACL from pg_class
	 */
	ownerId = classForm->relowner;

	aclDatum = SysCacheGetAttr(RELOID, tuple, Anum_pg_class_relacl,
							   &isNull);
	if (isNull)
	{
		/* No ACL, so build default ACL */
		acl = acldefault(classForm->relkind == RELKIND_SEQUENCE ?
						 ACL_OBJECT_SEQUENCE : ACL_OBJECT_RELATION,
						 ownerId);
		aclDatum = (Datum) 0;
	}
	else
	{
		/* detoast rel's ACL if necessary */
		acl = DatumGetAclP(aclDatum);
	}

	result = aclmask(acl, roleid, ownerId, mask, how);

	/* if we have a detoasted copy, free it */
	if (acl && (Pointer) acl != DatumGetPointer(aclDatum))
		pfree(acl);

	ReleaseSysCache(tuple);

	return result;
}

/*
 * Exported routine for examining a user's privileges for a database
 */
AclMode
pg_database_aclmask(Oid db_oid, Oid roleid,
					AclMode mask, AclMaskHow how)
{
	AclMode		result;
	HeapTuple	tuple;
	Datum		aclDatum;
	bool		isNull;
	Acl		   *acl;
	Oid			ownerId;

	/* Superusers bypass all permission checking. */
	if (superuser_arg(roleid))
		return mask;

	/*
	 * Get the database's ACL from pg_database
	 */
	tuple = SearchSysCache(DATABASEOID,
						   ObjectIdGetDatum(db_oid),
						   0, 0, 0);
	if (!HeapTupleIsValid(tuple))
		ereport(ERROR,
				(errcode(ERRCODE_UNDEFINED_DATABASE),
				 errmsg("database with OID %u does not exist", db_oid)));

	ownerId = ((Form_pg_database) GETSTRUCT(tuple))->datdba;

	aclDatum = SysCacheGetAttr(DATABASEOID, tuple, Anum_pg_database_datacl,
							   &isNull);
	if (isNull)
	{
		/* No ACL, so build default ACL */
		acl = acldefault(ACL_OBJECT_DATABASE, ownerId);
		aclDatum = (Datum) 0;
	}
	else
	{
		/* detoast ACL if necessary */
		acl = DatumGetAclP(aclDatum);
	}

	result = aclmask(acl, roleid, ownerId, mask, how);

	/* if we have a detoasted copy, free it */
	if (acl && (Pointer) acl != DatumGetPointer(aclDatum))
		pfree(acl);

	ReleaseSysCache(tuple);

	return result;
}

/*
 * Exported routine for examining a user's privileges for a function
 */
AclMode
pg_proc_aclmask(Oid proc_oid, Oid roleid,
				AclMode mask, AclMaskHow how)
{
	AclMode		result;
	HeapTuple	tuple;
	Datum		aclDatum;
	bool		isNull;
	Acl		   *acl;
	Oid			ownerId;

	/* Superusers bypass all permission checking. */
	if (superuser_arg(roleid))
		return mask;

	/*
	 * Get the function's ACL from pg_proc
	 */
	tuple = SearchSysCache(PROCOID,
						   ObjectIdGetDatum(proc_oid),
						   0, 0, 0);
	if (!HeapTupleIsValid(tuple))
		ereport(ERROR,
				(errcode(ERRCODE_UNDEFINED_FUNCTION),
				 errmsg("function with OID %u does not exist", proc_oid)));

	ownerId = ((Form_pg_proc) GETSTRUCT(tuple))->proowner;

	aclDatum = SysCacheGetAttr(PROCOID, tuple, Anum_pg_proc_proacl,
							   &isNull);
	if (isNull)
	{
		/* No ACL, so build default ACL */
		acl = acldefault(ACL_OBJECT_FUNCTION, ownerId);
		aclDatum = (Datum) 0;
	}
	else
	{
		/* detoast ACL if necessary */
		acl = DatumGetAclP(aclDatum);
	}

	result = aclmask(acl, roleid, ownerId, mask, how);

	/* if we have a detoasted copy, free it */
	if (acl && (Pointer) acl != DatumGetPointer(aclDatum))
		pfree(acl);

	ReleaseSysCache(tuple);

	return result;
}

/*
 * Exported routine for examining a user's privileges for a language
 */
AclMode
pg_language_aclmask(Oid lang_oid, Oid roleid,
					AclMode mask, AclMaskHow how)
{
	AclMode		result;
	HeapTuple	tuple;
	Datum		aclDatum;
	bool		isNull;
	Acl		   *acl;
	Oid			ownerId;

	/* Superusers bypass all permission checking. */
	if (superuser_arg(roleid))
		return mask;

	/*
	 * Get the language's ACL from pg_language
	 */
	tuple = SearchSysCache(LANGOID,
						   ObjectIdGetDatum(lang_oid),
						   0, 0, 0);
	if (!HeapTupleIsValid(tuple))
		ereport(ERROR,
				(errcode(ERRCODE_UNDEFINED_OBJECT),
				 errmsg("language with OID %u does not exist", lang_oid)));

	ownerId = ((Form_pg_language) GETSTRUCT(tuple))->lanowner;

	aclDatum = SysCacheGetAttr(LANGOID, tuple, Anum_pg_language_lanacl,
							   &isNull);
	if (isNull)
	{
		/* No ACL, so build default ACL */
		acl = acldefault(ACL_OBJECT_LANGUAGE, ownerId);
		aclDatum = (Datum) 0;
	}
	else
	{
		/* detoast ACL if necessary */
		acl = DatumGetAclP(aclDatum);
	}

	result = aclmask(acl, roleid, ownerId, mask, how);

	/* if we have a detoasted copy, free it */
	if (acl && (Pointer) acl != DatumGetPointer(aclDatum))
		pfree(acl);

	ReleaseSysCache(tuple);

	return result;
}

/*
 * Exported routine for examining a user's privileges for a largeobject
 *
 * The reason why this interface has an argument of snapshot is that
 * we apply a snapshot available on lo_open(), not SnapshotNow, when
 * it is opened as read-only mode.
 * If we could see the metadata and data from inconsistent viewpoint,
 * it will give us much confusion. So, we need to provide an interface
 * which takes an argument of snapshot.
 *
 * If the caller refers a large object with a certain snapshot except
 * for SnapshotNow, its permission checks should be also applied in
 * the same snapshot.
 */
AclMode
pg_largeobject_aclmask_snapshot(Oid lobj_oid, Oid roleid,
								AclMode mask, AclMaskHow how,
								Snapshot snapshot)
{
	AclMode		result;
	Relation	pg_lo_meta;
	ScanKeyData	entry[1];
	SysScanDesc	scan;
	HeapTuple	tuple;
	Datum		aclDatum;
	bool		isNull;
	Acl		   *acl;
	Oid			ownerId;

	/* Superusers bypass all permission checking. */
	if (superuser_arg(roleid))
		return mask;

	/*
	 * Get the largeobject's ACL from pg_language_metadata
	 */
	pg_lo_meta = heap_open(LargeObjectMetadataRelationId,
						   AccessShareLock);

	ScanKeyInit(&entry[0],
				ObjectIdAttributeNumber,
				BTEqualStrategyNumber, F_OIDEQ,
				ObjectIdGetDatum(lobj_oid));

	scan = systable_beginscan(pg_lo_meta,
							  LargeObjectMetadataOidIndexId, true,
							  snapshot, 1, entry);

	tuple = systable_getnext(scan);
	if (!HeapTupleIsValid(tuple))
		ereport(ERROR,
				(errcode(ERRCODE_UNDEFINED_OBJECT),
				 errmsg("large object %u does not exist", lobj_oid)));

	ownerId = ((Form_pg_largeobject_metadata) GETSTRUCT(tuple))->lomowner;

	aclDatum = heap_getattr(tuple, Anum_pg_largeobject_metadata_lomacl,
							RelationGetDescr(pg_lo_meta), &isNull);

	if (isNull)
	{
		/* No ACL, so build default ACL */
		acl = acldefault(ACL_OBJECT_LARGEOBJECT, ownerId);
		aclDatum = (Datum) 0;
	}
	else
	{
		/* detoast ACL if necessary */
		acl = DatumGetAclP(aclDatum);
	}

	result = aclmask(acl, roleid, ownerId, mask, how);

	/* if we have a detoasted copy, free it */
	if (acl && (Pointer) acl != DatumGetPointer(aclDatum))
		pfree(acl);

	systable_endscan(scan);

	heap_close(pg_lo_meta, AccessShareLock);

	return result;
}

/*
 * Exported routine for examining a user's privileges for a namespace
 */
AclMode
pg_namespace_aclmask(Oid nsp_oid, Oid roleid,
					 AclMode mask, AclMaskHow how)
{
	AclMode		result;
	HeapTuple	tuple;
	Datum		aclDatum;
	bool		isNull;
	Acl		   *acl;
	Oid			ownerId;

	/* Superusers bypass all permission checking. */
	if (superuser_arg(roleid))
		return mask;

	/*
	 * If we have been assigned this namespace as a temp namespace, check to
	 * make sure we have CREATE TEMP permission on the database, and if so act
	 * as though we have all standard (but not GRANT OPTION) permissions on
	 * the namespace.  If we don't have CREATE TEMP, act as though we have
	 * only USAGE (and not CREATE) rights.
	 *
	 * This may seem redundant given the check in InitTempTableNamespace, but
	 * it really isn't since current user ID may have changed since then. The
	 * upshot of this behavior is that a SECURITY DEFINER function can create
	 * temp tables that can then be accessed (if permission is granted) by
	 * code in the same session that doesn't have permissions to create temp
	 * tables.
	 *
	 * XXX Would it be safe to ereport a special error message as
	 * InitTempTableNamespace does?  Returning zero here means we'll get a
	 * generic "permission denied for schema pg_temp_N" message, which is not
	 * remarkably user-friendly.
	 */
	if (isTempNamespace(nsp_oid))
	{
		if (pg_database_aclcheck(MyDatabaseId, roleid,
								 ACL_CREATE_TEMP) == ACLCHECK_OK)
			return mask & ACL_ALL_RIGHTS_NAMESPACE;
		else
			return mask & ACL_USAGE;
	}

	/*
	 * Get the schema's ACL from pg_namespace
	 */
	tuple = SearchSysCache(NAMESPACEOID,
						   ObjectIdGetDatum(nsp_oid),
						   0, 0, 0);
	if (!HeapTupleIsValid(tuple))
		ereport(ERROR,
				(errcode(ERRCODE_UNDEFINED_SCHEMA),
				 errmsg("schema with OID %u does not exist", nsp_oid)));

	ownerId = ((Form_pg_namespace) GETSTRUCT(tuple))->nspowner;

	aclDatum = SysCacheGetAttr(NAMESPACEOID, tuple, Anum_pg_namespace_nspacl,
							   &isNull);
	if (isNull)
	{
		/* No ACL, so build default ACL */
		acl = acldefault(ACL_OBJECT_NAMESPACE, ownerId);
		aclDatum = (Datum) 0;
	}
	else
	{
		/* detoast ACL if necessary */
		acl = DatumGetAclP(aclDatum);
	}

	result = aclmask(acl, roleid, ownerId, mask, how);

	/* if we have a detoasted copy, free it */
	if (acl && (Pointer) acl != DatumGetPointer(aclDatum))
		pfree(acl);

	ReleaseSysCache(tuple);

	return result;
}

/*
 * Exported routine for examining a user's privileges for a tablespace
 */
AclMode
pg_tablespace_aclmask(Oid spc_oid, Oid roleid,
					  AclMode mask, AclMaskHow how)
{
	AclMode		result;
	Relation	pg_tablespace;
	ScanKeyData entry[1];
	SysScanDesc scan;
	HeapTuple	tuple;
	Datum		aclDatum;
	bool		isNull;
	Acl		   *acl;
	Oid			ownerId;

	/* Superusers bypass all permission checking. */
	if (superuser_arg(roleid))
		return mask;

	/*
	 * Get the tablespace's ACL from pg_tablespace
	 *
	 * There's no syscache for pg_tablespace, so must look the hard way
	 */
	pg_tablespace = heap_open(TableSpaceRelationId, AccessShareLock);
	ScanKeyInit(&entry[0],
				ObjectIdAttributeNumber,
				BTEqualStrategyNumber, F_OIDEQ,
				ObjectIdGetDatum(spc_oid));
	scan = systable_beginscan(pg_tablespace, TablespaceOidIndexId, true,
							  SnapshotNow, 1, entry);
	tuple = systable_getnext(scan);
	if (!HeapTupleIsValid(tuple))
		ereport(ERROR,
				(errcode(ERRCODE_UNDEFINED_OBJECT),
				 errmsg("tablespace with OID %u does not exist", spc_oid)));

	ownerId = ((Form_pg_tablespace) GETSTRUCT(tuple))->spcowner;

	aclDatum = heap_getattr(tuple, Anum_pg_tablespace_spcacl,
							RelationGetDescr(pg_tablespace), &isNull);

	if (isNull)
	{
		/* No ACL, so build default ACL */
		acl = acldefault(ACL_OBJECT_TABLESPACE, ownerId);
		aclDatum = (Datum) 0;
	}
	else
	{
		/* detoast ACL if necessary */
		acl = DatumGetAclP(aclDatum);
	}

	result = aclmask(acl, roleid, ownerId, mask, how);

	/* if we have a detoasted copy, free it */
	if (acl && (Pointer) acl != DatumGetPointer(aclDatum))
		pfree(acl);

	systable_endscan(scan);
	heap_close(pg_tablespace, AccessShareLock);

	return result;
}

/*
 * Exported routine for examining a user's privileges for a foreign
 * data wrapper
 */
AclMode
pg_foreign_data_wrapper_aclmask(Oid fdw_oid, Oid roleid,
								AclMode mask, AclMaskHow how)
{
	AclMode		result;
	HeapTuple	tuple;
	Datum		aclDatum;
	bool		isNull;
	Acl		   *acl;
	Oid			ownerId;

	Form_pg_foreign_data_wrapper fdwForm;

	/* Bypass permission checks for superusers */
	if (superuser_arg(roleid))
		return mask;

	/*
	 * Must get the FDW's tuple from pg_foreign_data_wrapper
	 */
	tuple = SearchSysCache(FOREIGNDATAWRAPPEROID,
						   ObjectIdGetDatum(fdw_oid),
						   0, 0, 0);
	if (!HeapTupleIsValid(tuple))
		ereport(ERROR,
				(errmsg("foreign-data wrapper with OID %u does not exist",
						fdw_oid)));
	fdwForm = (Form_pg_foreign_data_wrapper) GETSTRUCT(tuple);

	/*
	 * Normal case: get the FDW's ACL from pg_foreign_data_wrapper
	 */
	ownerId = fdwForm->fdwowner;

	aclDatum = SysCacheGetAttr(FOREIGNDATAWRAPPEROID, tuple,
							   Anum_pg_foreign_data_wrapper_fdwacl, &isNull);
	if (isNull)
	{
		/* No ACL, so build default ACL */
		acl = acldefault(ACL_OBJECT_FDW, ownerId);
		aclDatum = (Datum) 0;
	}
	else
	{
		/* detoast rel's ACL if necessary */
		acl = DatumGetAclP(aclDatum);
	}

	result = aclmask(acl, roleid, ownerId, mask, how);

	/* if we have a detoasted copy, free it */
	if (acl && (Pointer) acl != DatumGetPointer(aclDatum))
		pfree(acl);

	ReleaseSysCache(tuple);

	return result;
}

/*
 * Exported routine for examining a user's privileges for a foreign
 * server.
 */
AclMode
pg_foreign_server_aclmask(Oid srv_oid, Oid roleid,
						  AclMode mask, AclMaskHow how)
{
	AclMode		result;
	HeapTuple	tuple;
	Datum		aclDatum;
	bool		isNull;
	Acl		   *acl;
	Oid			ownerId;

	Form_pg_foreign_server srvForm;

	/* Bypass permission checks for superusers */
	if (superuser_arg(roleid))
		return mask;

	/*
	 * Must get the FDW's tuple from pg_foreign_data_wrapper
	 */
	tuple = SearchSysCache(FOREIGNSERVEROID,
						   ObjectIdGetDatum(srv_oid),
						   0, 0, 0);
	if (!HeapTupleIsValid(tuple))
		ereport(ERROR,
				(errmsg("foreign server with OID %u does not exist",
						srv_oid)));
	srvForm = (Form_pg_foreign_server) GETSTRUCT(tuple);

	/*
	 * Normal case: get the foreign server's ACL from pg_foreign_server
	 */
	ownerId = srvForm->srvowner;

	aclDatum = SysCacheGetAttr(FOREIGNSERVEROID, tuple,
							   Anum_pg_foreign_server_srvacl, &isNull);
	if (isNull)
	{
		/* No ACL, so build default ACL */
		acl = acldefault(ACL_OBJECT_FOREIGN_SERVER, ownerId);
		aclDatum = (Datum) 0;
	}
	else
	{
		/* detoast rel's ACL if necessary */
		acl = DatumGetAclP(aclDatum);
	}

	result = aclmask(acl, roleid, ownerId, mask, how);

	/* if we have a detoasted copy, free it */
	if (acl && (Pointer) acl != DatumGetPointer(aclDatum))
		pfree(acl);

	ReleaseSysCache(tuple);

	return result;
}

/*
 * Exported routine for examining a user's privileges for an external
 * protocol.
 */
AclMode
pg_extprotocol_aclmask(Oid ptcOid, Oid roleid,
					   AclMode mask, AclMaskHow how)
{
	AclMode		result;
	HeapTuple	tuple;
	Datum		aclDatum;
	Datum		ownerDatum;
	bool		isNull;
	Acl		   *acl;
	Oid			ownerId;
	Relation	rel;
	ScanKeyData scankey;
	SysScanDesc sscan;

	/* Bypass permission checks for superusers */
	if (superuser_arg(roleid))
		return mask;
	
	rel = heap_open(ExtprotocolRelationId, AccessShareLock);

	ScanKeyInit(&scankey, ObjectIdAttributeNumber,
				BTEqualStrategyNumber, F_OIDEQ,
				ObjectIdGetDatum(ptcOid));
	sscan = systable_beginscan(rel, ExtprotocolOidIndexId, true,
							   SnapshotNow, 1, &scankey);
	tuple = systable_getnext(sscan);

	/* We assume that there can be at most one matching tuple */
	if (!HeapTupleIsValid(tuple))
		elog(ERROR, "protocol %u could not be found", ptcOid);

	ownerDatum = heap_getattr(tuple, 
							  Anum_pg_extprotocol_ptcowner, 
							  RelationGetDescr(rel),
							  &isNull);
	
	if(isNull)
		ereport(ERROR,
				(errcode(ERRCODE_UNDEFINED_OBJECT),
				 errmsg("got invalid extprotocol owner value: NULL")));	

	ownerId = DatumGetObjectId(ownerDatum);

	aclDatum = heap_getattr(tuple, 
							Anum_pg_extprotocol_ptcacl, 
							RelationGetDescr(rel),
						    &isNull);
	
	if (isNull)
	{
		/* No ACL, so build default ACL */
		acl = acldefault(ACL_OBJECT_EXTPROTOCOL, ownerId);
		aclDatum = (Datum) 0;
	}
	else
	{
		/* detoast rel's ACL if necessary */
		acl = DatumGetAclP(aclDatum);
	}

	result = aclmask(acl, roleid, ownerId, mask, how);

	/* if we have a detoasted copy, free it */
	if (acl && (Pointer) acl != DatumGetPointer(aclDatum))
		pfree(acl);

	/* Finish up scan and close pg_extprotocol catalog. */
	systable_endscan(sscan);
	heap_close(rel, AccessShareLock);

	return result;
}

/*
 * Exported routine for checking a user's access privileges to a column
 *
 * Returns ACLCHECK_OK if the user has any of the privileges identified by
 * 'mode'; otherwise returns a suitable error code (in practice, always
 * ACLCHECK_NO_PRIV).
 *
 * As with pg_attribute_aclmask, only privileges granted directly on the
 * column are considered here.
 */
AclResult
pg_attribute_aclcheck(Oid table_oid, AttrNumber attnum,
					  Oid roleid, AclMode mode)
{
	if (pg_attribute_aclmask(table_oid, attnum, roleid, mode, ACLMASK_ANY) != 0)
		return ACLCHECK_OK;
	else
		return ACLCHECK_NO_PRIV;
}

/*
 * Exported routine for checking a user's access privileges to any/all columns
 *
 * If 'how' is ACLMASK_ANY, then returns ACLCHECK_OK if user has any of the
 * privileges identified by 'mode' on any non-dropped column in the relation;
 * otherwise returns a suitable error code (in practice, always
 * ACLCHECK_NO_PRIV).
 *
 * If 'how' is ACLMASK_ALL, then returns ACLCHECK_OK if user has any of the
 * privileges identified by 'mode' on each non-dropped column in the relation
 * (and there must be at least one such column); otherwise returns a suitable
 * error code (in practice, always ACLCHECK_NO_PRIV).
 *
 * As with pg_attribute_aclmask, only privileges granted directly on the
 * column(s) are considered here.
 *
 * Note: system columns are not considered here; there are cases where that
 * might be appropriate but there are also cases where it wouldn't.
 */
AclResult
pg_attribute_aclcheck_all(Oid table_oid, Oid roleid, AclMode mode,
						  AclMaskHow how)
{
	AclResult	result;
	HeapTuple	classTuple;
	Form_pg_class classForm;
	AttrNumber	nattrs;
	AttrNumber	curr_att;

	/*
	 * Must fetch pg_class row to check number of attributes.  As in
	 * pg_attribute_aclmask, we prefer to return "no privileges" instead of
	 * throwing an error if we get any unexpected lookup errors.
	 */
	classTuple = SearchSysCache(RELOID,
								ObjectIdGetDatum(table_oid),
								0, 0, 0);
	if (!HeapTupleIsValid(classTuple))
		return ACLCHECK_NO_PRIV;
	classForm = (Form_pg_class) GETSTRUCT(classTuple);

	nattrs = classForm->relnatts;

	ReleaseSysCache(classTuple);

	/*
	 * Initialize result in case there are no non-dropped columns.	We want to
	 * report failure in such cases for either value of 'how'.
	 */
	result = ACLCHECK_NO_PRIV;

	for (curr_att = 1; curr_att <= nattrs; curr_att++)
	{
		HeapTuple	attTuple;
		AclMode		attmask;

		attTuple = SearchSysCache(ATTNUM,
								  ObjectIdGetDatum(table_oid),
								  Int16GetDatum(curr_att),
								  0, 0);
		if (!HeapTupleIsValid(attTuple))
			continue;

		/* ignore dropped columns */
		if (((Form_pg_attribute) GETSTRUCT(attTuple))->attisdropped)
		{
			ReleaseSysCache(attTuple);
			continue;
		}

		/*
		 * Here we hard-wire knowledge that the default ACL for a column
		 * grants no privileges, so that we can fall out quickly in the very
		 * common case where attacl is null.
		 */
		if (heap_attisnull(attTuple, Anum_pg_attribute_attacl))
			attmask = 0;
		else
			attmask = pg_attribute_aclmask(table_oid, curr_att, roleid,
										   mode, ACLMASK_ANY);

		ReleaseSysCache(attTuple);

		if (attmask != 0)
		{
			result = ACLCHECK_OK;
			if (how == ACLMASK_ANY)
				break;			/* succeed on any success */
		}
		else
		{
			result = ACLCHECK_NO_PRIV;
			if (how == ACLMASK_ALL)
				break;			/* fail on any failure */
		}
	}

	return result;
}

/*
 * Exported routine for checking a user's access privileges to a table
 *
 * Returns ACLCHECK_OK if the user has any of the privileges identified by
 * 'mode'; otherwise returns a suitable error code (in practice, always
 * ACLCHECK_NO_PRIV).
 */
AclResult
pg_class_aclcheck(Oid table_oid, Oid roleid, AclMode mode)
{
	if (pg_class_aclmask(table_oid, roleid, mode, ACLMASK_ANY) != 0)
		return ACLCHECK_OK;
	else
		return ACLCHECK_NO_PRIV;
}

/*
 * Exported routine for checking a user's access privileges to a database
 */
AclResult
pg_database_aclcheck(Oid db_oid, Oid roleid, AclMode mode)
{
	if (pg_database_aclmask(db_oid, roleid, mode, ACLMASK_ANY) != 0)
		return ACLCHECK_OK;
	else
		return ACLCHECK_NO_PRIV;
}

/*
 * Exported routine for checking a user's access privileges to a function
 */
AclResult
pg_proc_aclcheck(Oid proc_oid, Oid roleid, AclMode mode)
{
	if (pg_proc_aclmask(proc_oid, roleid, mode, ACLMASK_ANY) != 0)
		return ACLCHECK_OK;
	else
		return ACLCHECK_NO_PRIV;
}

/*
 * Exported routine for checking a user's access privileges to a language
 */
AclResult
pg_language_aclcheck(Oid lang_oid, Oid roleid, AclMode mode)
{
	if (pg_language_aclmask(lang_oid, roleid, mode, ACLMASK_ANY) != 0)
		return ACLCHECK_OK;
	else
		return ACLCHECK_NO_PRIV;
}

/*
 * Exported routine for checking a user's access privileges to a largeobject
 */
AclResult
pg_largeobject_aclcheck_snapshot(Oid lobj_oid, Oid roleid, AclMode mode,
								 Snapshot snapshot)
{
	if (pg_largeobject_aclmask_snapshot(lobj_oid, roleid, mode,
										ACLMASK_ANY, snapshot) != 0)
		return ACLCHECK_OK;
	else
		return ACLCHECK_NO_PRIV;
}

/*
 * Exported routine for checking a user's access privileges to a namespace
 */
AclResult
pg_namespace_aclcheck(Oid nsp_oid, Oid roleid, AclMode mode)
{
	if (pg_namespace_aclmask(nsp_oid, roleid, mode, ACLMASK_ANY) != 0)
		return ACLCHECK_OK;
	else
		return ACLCHECK_NO_PRIV;
}

/*
 * Exported routine for checking a user's access privileges to a tablespace
 */
AclResult
pg_tablespace_aclcheck(Oid spc_oid, Oid roleid, AclMode mode)
{
	if (pg_tablespace_aclmask(spc_oid, roleid, mode, ACLMASK_ANY) != 0)
		return ACLCHECK_OK;
	else
		return ACLCHECK_NO_PRIV;
}

/*
 * Exported routine for checking a user's access privileges to a foreign
 * data wrapper
 */
AclResult
pg_foreign_data_wrapper_aclcheck(Oid fdw_oid, Oid roleid, AclMode mode)
{
	if (pg_foreign_data_wrapper_aclmask(fdw_oid, roleid, mode, ACLMASK_ANY) != 0)
		return ACLCHECK_OK;
	else
		return ACLCHECK_NO_PRIV;
}

/*
 * Exported routine for checking a user's access privileges to a foreign
 * server
 */
AclResult
pg_foreign_server_aclcheck(Oid srv_oid, Oid roleid, AclMode mode)
{
	if (pg_foreign_server_aclmask(srv_oid, roleid, mode, ACLMASK_ANY) != 0)
		return ACLCHECK_OK;
	else
		return ACLCHECK_NO_PRIV;
}

/*
 * Exported routine for checking a user's access privileges to an
 * external protocol
 */
AclResult
pg_extprotocol_aclcheck(Oid ptcid, Oid roleid, AclMode mode)
{
	if (pg_extprotocol_aclmask(ptcid, roleid, mode, ACLMASK_ANY) != 0)
		return ACLCHECK_OK;
	else
		return ACLCHECK_NO_PRIV;
}

/*
 * Ownership check for a relation (specified by OID).
 */
bool
pg_class_ownercheck(Oid class_oid, Oid roleid)
{
	HeapTuple	tuple;
	Oid			ownerId;

	/* Superusers bypass all permission checking. */
	if (superuser_arg(roleid))
		return true;

	tuple = SearchSysCache(RELOID,
						   ObjectIdGetDatum(class_oid),
						   0, 0, 0);
	if (!HeapTupleIsValid(tuple))
		ereport(ERROR,
				(errcode(ERRCODE_UNDEFINED_TABLE),
				 errmsg("relation with OID %u does not exist", class_oid)));

	ownerId = ((Form_pg_class) GETSTRUCT(tuple))->relowner;

	ReleaseSysCache(tuple);

	return has_privs_of_role(roleid, ownerId);
}

/*
 * Ownership check for a type (specified by OID).
 */
bool
pg_type_ownercheck(Oid type_oid, Oid roleid)
{
	HeapTuple	tuple;
	Oid			ownerId;

	/* Superusers bypass all permission checking. */
	if (superuser_arg(roleid))
		return true;

	tuple = SearchSysCache(TYPEOID,
						   ObjectIdGetDatum(type_oid),
						   0, 0, 0);
	if (!HeapTupleIsValid(tuple))
		ereport(ERROR,
				(errcode(ERRCODE_UNDEFINED_OBJECT),
				 errmsg("type with OID %u does not exist", type_oid)));

	ownerId = ((Form_pg_type) GETSTRUCT(tuple))->typowner;

	ReleaseSysCache(tuple);

	return has_privs_of_role(roleid, ownerId);
}

/*
 * Ownership check for an operator (specified by OID).
 */
bool
pg_oper_ownercheck(Oid oper_oid, Oid roleid)
{
	HeapTuple	tuple;
	Oid			ownerId;

	/* Superusers bypass all permission checking. */
	if (superuser_arg(roleid))
		return true;

	tuple = SearchSysCache(OPEROID,
						   ObjectIdGetDatum(oper_oid),
						   0, 0, 0);
	if (!HeapTupleIsValid(tuple))
		ereport(ERROR,
				(errcode(ERRCODE_UNDEFINED_FUNCTION),
				 errmsg("operator with OID %u does not exist", oper_oid)));

	ownerId = ((Form_pg_operator) GETSTRUCT(tuple))->oprowner;

	ReleaseSysCache(tuple);

	return has_privs_of_role(roleid, ownerId);
}

/*
 * Ownership check for a function (specified by OID).
 */
bool
pg_proc_ownercheck(Oid proc_oid, Oid roleid)
{
	HeapTuple	tuple;
	Oid			ownerId;

	/* Superusers bypass all permission checking. */
	if (superuser_arg(roleid))
		return true;

	tuple = SearchSysCache(PROCOID,
						   ObjectIdGetDatum(proc_oid),
						   0, 0, 0);
	if (!HeapTupleIsValid(tuple))
		ereport(ERROR,
				(errcode(ERRCODE_UNDEFINED_FUNCTION),
				 errmsg("function with OID %u does not exist", proc_oid)));

	ownerId = ((Form_pg_proc) GETSTRUCT(tuple))->proowner;

	ReleaseSysCache(tuple);

	return has_privs_of_role(roleid, ownerId);
}

/*
 * Ownership check for a procedural language (specified by OID)
 */
bool
pg_language_ownercheck(Oid lan_oid, Oid roleid)
{
	HeapTuple	tuple;
	Oid			ownerId;

	/* Superusers bypass all permission checking. */
	if (superuser_arg(roleid))
		return true;

	tuple = SearchSysCache(LANGOID,
						   ObjectIdGetDatum(lan_oid),
						   0, 0, 0);
	if (!HeapTupleIsValid(tuple))
		ereport(ERROR,
				(errcode(ERRCODE_UNDEFINED_FUNCTION),
				 errmsg("language with OID %u does not exist", lan_oid)));

	ownerId = ((Form_pg_language) GETSTRUCT(tuple))->lanowner;

	ReleaseSysCache(tuple);

	return has_privs_of_role(roleid, ownerId);
}

/*
 * Ownership check for a largeobject (specified by OID)
 *
 * Note that we have no candidate to call this routine with a certain
 * snapshot except for SnapshotNow, so we don't provide an interface
 * with _snapshot() version now.
 */
bool
pg_largeobject_ownercheck(Oid lobj_oid, Oid roleid)
{
	Relation	pg_lo_meta;
	ScanKeyData	entry[1];
	SysScanDesc	scan;
	HeapTuple	tuple;
	Oid			ownerId;

	/* Superusers bypass all permission checking. */
	if (superuser_arg(roleid))
		return true;

	/* There's no syscache for pg_largeobject_metadata */
	pg_lo_meta = heap_open(LargeObjectMetadataRelationId,
						   AccessShareLock);

	ScanKeyInit(&entry[0],
				ObjectIdAttributeNumber,
				BTEqualStrategyNumber, F_OIDEQ,
				ObjectIdGetDatum(lobj_oid));

	scan = systable_beginscan(pg_lo_meta,
							  LargeObjectMetadataOidIndexId, true,
							  SnapshotNow, 1, entry);

	tuple = systable_getnext(scan);
	if (!HeapTupleIsValid(tuple))
		ereport(ERROR,
				(errcode(ERRCODE_UNDEFINED_OBJECT),
				 errmsg("large object %u does not exist", lobj_oid)));

	ownerId = ((Form_pg_largeobject_metadata) GETSTRUCT(tuple))->lomowner;

	systable_endscan(scan);
	heap_close(pg_lo_meta, AccessShareLock);

	return has_privs_of_role(roleid, ownerId);
}

/*
 * Ownership check for a namespace (specified by OID).
 */
bool
pg_namespace_ownercheck(Oid nsp_oid, Oid roleid)
{
	HeapTuple	tuple;
	Oid			ownerId;

	/* Superusers bypass all permission checking. */
	if (superuser_arg(roleid))
		return true;

	tuple = SearchSysCache(NAMESPACEOID,
						   ObjectIdGetDatum(nsp_oid),
						   0, 0, 0);
	if (!HeapTupleIsValid(tuple))
		ereport(ERROR,
				(errcode(ERRCODE_UNDEFINED_SCHEMA),
				 errmsg("schema with OID %u does not exist", nsp_oid)));

	ownerId = ((Form_pg_namespace) GETSTRUCT(tuple))->nspowner;

	ReleaseSysCache(tuple);

	return has_privs_of_role(roleid, ownerId);
}

/*
 * Ownership check for a tablespace (specified by OID).
 */
bool
pg_tablespace_ownercheck(Oid spc_oid, Oid roleid)
{
	Relation	pg_tablespace;
	ScanKeyData entry[1];
	SysScanDesc scan;
	HeapTuple	spctuple;
	Oid			spcowner;

	/* Superusers bypass all permission checking. */
	if (superuser_arg(roleid))
		return true;

	/* There's no syscache for pg_tablespace, so must look the hard way */
	pg_tablespace = heap_open(TableSpaceRelationId, AccessShareLock);
	ScanKeyInit(&entry[0],
				ObjectIdAttributeNumber,
				BTEqualStrategyNumber, F_OIDEQ,
				ObjectIdGetDatum(spc_oid));
	scan = systable_beginscan(pg_tablespace, TablespaceOidIndexId, true,
							  SnapshotNow, 1, entry);

	spctuple = systable_getnext(scan);

	if (!HeapTupleIsValid(spctuple))
		ereport(ERROR,
				(errcode(ERRCODE_UNDEFINED_OBJECT),
				 errmsg("tablespace with OID %u does not exist", spc_oid)));

	spcowner = ((Form_pg_tablespace) GETSTRUCT(spctuple))->spcowner;

	systable_endscan(scan);
	heap_close(pg_tablespace, AccessShareLock);

	return has_privs_of_role(roleid, spcowner);
}


/*
 * Ownership check for an operator class (specified by OID).
 */
bool
pg_opclass_ownercheck(Oid opc_oid, Oid roleid)
{
	HeapTuple	tuple;
	Oid			ownerId;

	/* Superusers bypass all permission checking. */
	if (superuser_arg(roleid))
		return true;

	tuple = SearchSysCache(CLAOID,
						   ObjectIdGetDatum(opc_oid),
						   0, 0, 0);
	if (!HeapTupleIsValid(tuple))
		ereport(ERROR,
				(errcode(ERRCODE_UNDEFINED_OBJECT),
				 errmsg("operator class with OID %u does not exist",
						opc_oid)));

	ownerId = ((Form_pg_opclass) GETSTRUCT(tuple))->opcowner;

	ReleaseSysCache(tuple);

	return has_privs_of_role(roleid, ownerId);
}

/*
 * Ownership check for an operator family (specified by OID).
 */
bool
pg_opfamily_ownercheck(Oid opf_oid, Oid roleid)
{
	HeapTuple	tuple;
	Oid			ownerId;

	/* Superusers bypass all permission checking. */
	if (superuser_arg(roleid))
		return true;

	tuple = SearchSysCache(OPFAMILYOID,
						   ObjectIdGetDatum(opf_oid),
						   0, 0, 0);
	if (!HeapTupleIsValid(tuple))
		ereport(ERROR,
				(errcode(ERRCODE_UNDEFINED_OBJECT),
				 errmsg("operator family with OID %u does not exist",
						opf_oid)));

	ownerId = ((Form_pg_opfamily) GETSTRUCT(tuple))->opfowner;

	ReleaseSysCache(tuple);

	return has_privs_of_role(roleid, ownerId);
}

/*
 * Ownership check for a text search dictionary (specified by OID).
 */
bool
pg_ts_dict_ownercheck(Oid dict_oid, Oid roleid)
{
	HeapTuple	tuple;
	Oid			ownerId;

	/* Superusers bypass all permission checking. */
	if (superuser_arg(roleid))
		return true;

	tuple = SearchSysCache(TSDICTOID,
						   ObjectIdGetDatum(dict_oid),
						   0, 0, 0);
	if (!HeapTupleIsValid(tuple))
		ereport(ERROR,
				(errcode(ERRCODE_UNDEFINED_OBJECT),
				 errmsg("text search dictionary with OID %u does not exist",
						dict_oid)));

	ownerId = ((Form_pg_ts_dict) GETSTRUCT(tuple))->dictowner;

	ReleaseSysCache(tuple);

	return has_privs_of_role(roleid, ownerId);
}

/*
 * Ownership check for a text search configuration (specified by OID).
 */
bool
pg_ts_config_ownercheck(Oid cfg_oid, Oid roleid)
{
	HeapTuple	tuple;
	Oid			ownerId;

	/* Superusers bypass all permission checking. */
	if (superuser_arg(roleid))
		return true;

	tuple = SearchSysCache(TSCONFIGOID,
						   ObjectIdGetDatum(cfg_oid),
						   0, 0, 0);
	if (!HeapTupleIsValid(tuple))
		ereport(ERROR,
				(errcode(ERRCODE_UNDEFINED_OBJECT),
			   errmsg("text search configuration with OID %u does not exist",
					  cfg_oid)));

	ownerId = ((Form_pg_ts_config) GETSTRUCT(tuple))->cfgowner;

	ReleaseSysCache(tuple);

	return has_privs_of_role(roleid, ownerId);
}

/*
 * Ownership check for a foreign server (specified by OID).
 */
bool
pg_foreign_server_ownercheck(Oid srv_oid, Oid roleid)
{
	HeapTuple	tuple;
	Oid			ownerId;

	/* Superusers bypass all permission checking. */
	if (superuser_arg(roleid))
		return true;

	tuple = SearchSysCache(FOREIGNSERVEROID,
						   ObjectIdGetDatum(srv_oid),
						   0, 0, 0);
	if (!HeapTupleIsValid(tuple))
		ereport(ERROR,
				(errcode(ERRCODE_UNDEFINED_OBJECT),
				 errmsg("foreign server with OID %u does not exist",
						srv_oid)));

	ownerId = ((Form_pg_foreign_server) GETSTRUCT(tuple))->srvowner;

	ReleaseSysCache(tuple);

	return has_privs_of_role(roleid, ownerId);
}

/*
 * Ownership check for a database (specified by OID).
 */
bool
pg_database_ownercheck(Oid db_oid, Oid roleid)
{
	HeapTuple	tuple;
	Oid			dba;

	/* Superusers bypass all permission checking. */
	if (superuser_arg(roleid))
		return true;

	tuple = SearchSysCache(DATABASEOID,
						   ObjectIdGetDatum(db_oid),
						   0, 0, 0);
	if (!HeapTupleIsValid(tuple))
		ereport(ERROR,
				(errcode(ERRCODE_UNDEFINED_DATABASE),
				 errmsg("database with OID %u does not exist", db_oid)));

	dba = ((Form_pg_database) GETSTRUCT(tuple))->datdba;

	ReleaseSysCache(tuple);

	return has_privs_of_role(roleid, dba);
}

/*
 * Ownership check for a conversion (specified by OID).
 */
bool
pg_conversion_ownercheck(Oid conv_oid, Oid roleid)
{
	HeapTuple	tuple;
	Oid			ownerId;

	/* Superusers bypass all permission checking. */
	if (superuser_arg(roleid))
		return true;

	tuple = SearchSysCache(CONVOID,
						   ObjectIdGetDatum(conv_oid),
						   0, 0, 0);
	if (!HeapTupleIsValid(tuple))
		ereport(ERROR,
				(errcode(ERRCODE_UNDEFINED_OBJECT),
				 errmsg("conversion with OID %u does not exist", conv_oid)));

	ownerId = ((Form_pg_conversion) GETSTRUCT(tuple))->conowner;

	ReleaseSysCache(tuple);

	return has_privs_of_role(roleid, ownerId);
}

/*
<<<<<<< HEAD
 * Ownership check for an external protocol (specified by OID).
 */
bool
pg_extprotocol_ownercheck(Oid protOid, Oid roleid)
{
	Relation	pg_extprotocol;
	ScanKeyData entry[1];
	SysScanDesc scan;
	HeapTuple	eptuple;
	Oid			ownerId;

	/* Superusers bypass all permission checking. */
	if (superuser_arg(roleid))
		return true;

	/* There's no syscache on pg_extprotocol, so must look the hard way */
	pg_extprotocol = heap_open(ExtprotocolRelationId, AccessShareLock);
	ScanKeyInit(&entry[0],
				ObjectIdAttributeNumber,
				BTEqualStrategyNumber, F_OIDEQ,
				ObjectIdGetDatum(protOid));
	scan = systable_beginscan(pg_extprotocol, ExtprotocolOidIndexId, true,
							  SnapshotNow, 1, entry);

	eptuple = systable_getnext(scan);

	if (!HeapTupleIsValid(eptuple))
		ereport(ERROR,
				(errcode(ERRCODE_UNDEFINED_OBJECT),
				 errmsg("external protocol with OID %u does not exist", protOid)));

	ownerId = ((Form_pg_extprotocol) GETSTRUCT(eptuple))->ptcowner;

	systable_endscan(scan);
	heap_close(pg_extprotocol, AccessShareLock);

	return has_privs_of_role(roleid, ownerId);
}


/*
 * Check whether specified role has CREATEROLE privilege (or is a superuser)
 *
 * Note: roles do not have owners per se; instead we use this test in
 * places where an ownership-like permissions test is needed for a role.
 * Be sure to apply it to the role trying to do the operation, not the
 * role being operated on!	Also note that this generally should not be
 * considered enough privilege if the target role is a superuser.
 * (We don't handle that consideration here because we want to give a
 * separate error message for such cases, so the caller has to deal with it.)
 */
bool
has_createrole_privilege(Oid roleid)
{
	bool		result = false;
	HeapTuple	utup;

	/* Superusers bypass all permission checking. */
	if (superuser_arg(roleid))
		return true;

	utup = SearchSysCache1(AUTHOID, ObjectIdGetDatum(roleid));
	if (HeapTupleIsValid(utup))
	{
		result = ((Form_pg_authid) GETSTRUCT(utup))->rolcreaterole;
		ReleaseSysCache(utup);
	}
=======
 * Fetch pg_default_acl entry for given role, namespace and object type
 * (object type must be given in pg_default_acl's encoding).
 * Returns NULL if no such entry.
 */
static Acl *
get_default_acl_internal(Oid roleId, Oid nsp_oid, char objtype)
{
	Acl		   *result = NULL;
	HeapTuple	tuple;

	tuple = SearchSysCache(DEFACLROLENSPOBJ,
						   ObjectIdGetDatum(roleId),
						   ObjectIdGetDatum(nsp_oid),
						   CharGetDatum(objtype),
						   0);

	if (HeapTupleIsValid(tuple))
	{
		Datum	aclDatum;
		bool	isNull;

		aclDatum = SysCacheGetAttr(DEFACLROLENSPOBJ, tuple,
								   Anum_pg_default_acl_defaclacl,
								   &isNull);
		if (!isNull)
			result = DatumGetAclPCopy(aclDatum);
		ReleaseSysCache(tuple);
	}

>>>>>>> 78a09145
	return result;
}

/*
<<<<<<< HEAD
 * Ownership check for a extension (specified by OID).
 */
bool
pg_extension_ownercheck(Oid ext_oid, Oid roleid)
{
	Relation	pg_extension;
	ScanKeyData entry[1];
	SysScanDesc scan;
	HeapTuple	tuple;
	Oid			ownerId;

	/* Superusers bypass all permission checking. */
	if (superuser_arg(roleid))
		return true;

	/* There's no syscache for pg_extension, so do it the hard way */
	pg_extension = heap_open(ExtensionRelationId, AccessShareLock);

	ScanKeyInit(&entry[0],
				ObjectIdAttributeNumber,
				BTEqualStrategyNumber, F_OIDEQ,
				ObjectIdGetDatum(ext_oid));

	scan = systable_beginscan(pg_extension,
							  ExtensionOidIndexId, true,
							  SnapshotNow, 1, entry);

	tuple = systable_getnext(scan);
	if (!HeapTupleIsValid(tuple))
		ereport(ERROR,
				(errcode(ERRCODE_UNDEFINED_OBJECT),
						errmsg("extension with OID %u does not exist", ext_oid)));

	ownerId = ((Form_pg_extension) GETSTRUCT(tuple))->extowner;

	systable_endscan(scan);
	heap_close(pg_extension, AccessShareLock);

	return has_privs_of_role(roleid, ownerId);
=======
 * Get default permissions for newly created object within given schema
 *
 * Returns NULL if built-in system defaults should be used
 */
Acl *
get_user_default_acl(GrantObjectType objtype, Oid ownerId, Oid nsp_oid)
{
	Acl		   *result;
	Acl		   *glob_acl;
	Acl		   *schema_acl;
	Acl		   *def_acl;
	char		defaclobjtype;

	/*
	 * Use NULL during bootstrap, since pg_default_acl probably isn't there
	 * yet.
	 */
	if (IsBootstrapProcessingMode())
		return NULL;

	/* Check if object type is supported in pg_default_acl */
	switch (objtype)
	{
		case ACL_OBJECT_RELATION:
			defaclobjtype = DEFACLOBJ_RELATION;
			break;

		case ACL_OBJECT_SEQUENCE:
			defaclobjtype = DEFACLOBJ_SEQUENCE;
			break;

		case ACL_OBJECT_FUNCTION:
			defaclobjtype = DEFACLOBJ_FUNCTION;
			break;

		default:
			return NULL;
	}

	/* Look up the relevant pg_default_acl entries */
	glob_acl = get_default_acl_internal(ownerId, InvalidOid, defaclobjtype);
	schema_acl = get_default_acl_internal(ownerId, nsp_oid, defaclobjtype);

	/* Quick out if neither entry exists */
	if (glob_acl == NULL && schema_acl == NULL)
		return NULL;

	/* We need to know the hard-wired default value, too */
	def_acl = acldefault(objtype, ownerId);

	/* If there's no global entry, substitute the hard-wired default */
	if (glob_acl == NULL)
		glob_acl = def_acl;

	/* Merge in any per-schema privileges */
	result = aclmerge(glob_acl, schema_acl, ownerId);

	/*
	 * For efficiency, we want to return NULL if the result equals default.
	 * This requires sorting both arrays to get an accurate comparison.
	 */
	aclitemsort(result);
	aclitemsort(def_acl);
	if (aclequal(result, def_acl))
		result = NULL;

	return result;
>>>>>>> 78a09145
}<|MERGE_RESOLUTION|>--- conflicted
+++ resolved
@@ -28,12 +28,9 @@
 #include "catalog/pg_authid.h"
 #include "catalog/pg_conversion.h"
 #include "catalog/pg_database.h"
-<<<<<<< HEAD
+#include "catalog/pg_default_acl.h"
 #include "catalog/pg_extension.h"
 #include "catalog/pg_extprotocol.h"
-=======
-#include "catalog/pg_default_acl.h"
->>>>>>> 78a09145
 #include "catalog/pg_foreign_data_wrapper.h"
 #include "catalog/pg_foreign_server.h"
 #include "catalog/pg_language.h"
@@ -182,7 +179,7 @@
 merge_acl_with_grant(Acl *old_acl, bool is_grant,
 					 bool grant_option, DropBehavior behavior,
 					 List *grantees, AclMode privileges,
-					 Oid grantorId, Oid ownerId, char *objName)
+					 Oid grantorId, Oid ownerId)
 {
 	unsigned	modechg;
 	ListCell   *j;
@@ -747,6 +744,13 @@
 			}
 			break;
 		case ACL_OBJECT_LARGEOBJECT:
+			/*
+			 * GPDB_90_MERGE_FIXME: large objects are a mess in GPDB. There's no
+			 * enforcement of where they get created. Here, we assume that they
+			 * only exist in the QD node. Hence do nothing in a QE node:
+			 */
+			if (Gp_role == GP_ROLE_EXECUTE)
+				break;
 			foreach(cell, objnames)
 			{
 				Oid		lobjOid = intVal(lfirst(cell));
@@ -828,7 +832,6 @@
 				objects = lappend_oid(objects, srvid);
 			}
 			break;
-<<<<<<< HEAD
 		case ACL_OBJECT_EXTPROTOCOL:
 			foreach(cell, objnames)
 			{
@@ -838,11 +841,6 @@
 				objects = lappend_oid(objects, ptcid);
 			}
 			break;
-		default:
-			elog(ERROR, "unrecognized GrantStmt.objtype: %d",
-				 (int) objtype);
-	}
-=======
 		default:
 			elog(ERROR, "unrecognized GrantStmt.objtype: %d",
 				 (int) objtype);
@@ -1125,6 +1123,16 @@
 
 			SetDefaultACLsInSchemas(&iacls, nspnames);
 		}
+	}
+
+	if (Gp_role == GP_ROLE_DISPATCH)
+	{
+		CdbDispatchUtilityStatement((Node *) stmt,
+									DF_CANCEL_ON_ERROR|
+									DF_WITH_SNAPSHOT|
+									DF_NEED_TWO_PHASE,
+									GetAssignedOidsForDispatch(),
+									NULL);
 	}
 }
 
@@ -1511,7 +1519,6 @@
 		elog(ERROR, "could not find tuple for default ACL %u", defaclOid);
 
 	simple_heap_delete(rel, &tuple->t_self);
->>>>>>> 78a09145
 
 	systable_endscan(scan);
 	heap_close(rel, RowExclusiveLock);
@@ -1696,8 +1703,7 @@
 								   istmt->grant_option,
 								   istmt->behavior, istmt->grantees,
 								   col_privileges, grantorId,
-								   ownerId,
-								   NameStr(pg_attribute_tuple->attname));
+								   ownerId);
 
 	nnewmembers = aclmembers(new_acl, &newmembers);
 
@@ -1955,8 +1961,7 @@
 										   istmt->grantees,
 										   this_privileges,
 										   grantorId,
-										   ownerId,
-										   NameStr(pg_class_tuple->relname));
+										   ownerId);
 
 			nnewmembers = aclmembers(new_acl, &newmembers);
 
@@ -2324,7 +2329,7 @@
 		new_acl = merge_acl_with_grant(old_acl, istmt->is_grant,
 									   istmt->grant_option, istmt->behavior,
 									   istmt->grantees, this_privileges,
-									   grantorId, ownerId, NameStr(pg_database_tuple->datname));
+									   grantorId, ownerId);
 
 		nnewmembers = aclmembers(new_acl, &newmembers);
 
@@ -2451,8 +2456,7 @@
 		new_acl = merge_acl_with_grant(old_acl, istmt->is_grant,
 									   istmt->grant_option, istmt->behavior,
 									   istmt->grantees, this_privileges,
-									   grantorId, ownerId,
-									   NameStr(pg_fdw_tuple->fdwname));
+									   grantorId, ownerId);
 
 		nnewmembers = aclmembers(new_acl, &newmembers);
 
@@ -2571,8 +2575,7 @@
 		new_acl = merge_acl_with_grant(old_acl, istmt->is_grant,
 									   istmt->grant_option, istmt->behavior,
 									   istmt->grantees, this_privileges,
-									   grantorId, ownerId,
-									   NameStr(pg_server_tuple->srvname));
+									   grantorId, ownerId);
 
 		nnewmembers = aclmembers(new_acl, &newmembers);
 
@@ -2690,7 +2693,7 @@
 		new_acl = merge_acl_with_grant(old_acl, istmt->is_grant,
 									   istmt->grant_option, istmt->behavior,
 									   istmt->grantees, this_privileges,
-									   grantorId, ownerId, NameStr(pg_proc_tuple->proname));
+									   grantorId, ownerId);
 
 		nnewmembers = aclmembers(new_acl, &newmembers);
 
@@ -2814,7 +2817,7 @@
 		new_acl = merge_acl_with_grant(old_acl, istmt->is_grant,
 									   istmt->grant_option, istmt->behavior,
 									   istmt->grantees, this_privileges,
-									   grantorId, ownerId, NameStr(pg_language_tuple->lanname));
+									   grantorId, ownerId);
 
 		nnewmembers = aclmembers(new_acl, &newmembers);
 
@@ -3064,7 +3067,7 @@
 		new_acl = merge_acl_with_grant(old_acl, istmt->is_grant,
 									   istmt->grant_option, istmt->behavior,
 									   istmt->grantees, this_privileges,
-									   grantorId, ownerId, NameStr(pg_namespace_tuple->nspname));
+									   grantorId, ownerId);
 
 		nnewmembers = aclmembers(new_acl, &newmembers);
 
@@ -3197,7 +3200,7 @@
 		new_acl = merge_acl_with_grant(old_acl, istmt->is_grant,
 									   istmt->grant_option, istmt->behavior,
 									   istmt->grantees, this_privileges,
-									   grantorId, ownerId, NameStr(pg_tablespace_tuple->spcname));
+									   grantorId, ownerId);
 
 		nnewmembers = aclmembers(new_acl, &newmembers);
 
@@ -3375,7 +3378,7 @@
 		new_acl = merge_acl_with_grant(old_acl, istmt->is_grant,
 									   istmt->grant_option, istmt->behavior,
 									   istmt->grantees, this_privileges,
-									   grantorId, ownerId, NameStr(*ptcname));
+									   grantorId, ownerId);
 
 		nnewmembers = aclmembers(new_acl, &newmembers);
 
@@ -5211,7 +5214,48 @@
 }
 
 /*
-<<<<<<< HEAD
+ * Ownership check for a extension (specified by OID).
+ */
+bool
+pg_extension_ownercheck(Oid ext_oid, Oid roleid)
+{
+	Relation	pg_extension;
+	ScanKeyData entry[1];
+	SysScanDesc scan;
+	HeapTuple	tuple;
+	Oid			ownerId;
+
+	/* Superusers bypass all permission checking. */
+	if (superuser_arg(roleid))
+		return true;
+
+	/* There's no syscache for pg_extension, so do it the hard way */
+	pg_extension = heap_open(ExtensionRelationId, AccessShareLock);
+
+	ScanKeyInit(&entry[0],
+				ObjectIdAttributeNumber,
+				BTEqualStrategyNumber, F_OIDEQ,
+				ObjectIdGetDatum(ext_oid));
+
+	scan = systable_beginscan(pg_extension,
+							  ExtensionOidIndexId, true,
+							  SnapshotNow, 1, entry);
+
+	tuple = systable_getnext(scan);
+	if (!HeapTupleIsValid(tuple))
+		ereport(ERROR,
+				(errcode(ERRCODE_UNDEFINED_OBJECT),
+						errmsg("extension with OID %u does not exist", ext_oid)));
+
+	ownerId = ((Form_pg_extension) GETSTRUCT(tuple))->extowner;
+
+	systable_endscan(scan);
+	heap_close(pg_extension, AccessShareLock);
+
+	return has_privs_of_role(roleid, ownerId);
+}
+
+/*
  * Ownership check for an external protocol (specified by OID).
  */
 bool
@@ -5250,7 +5294,6 @@
 
 	return has_privs_of_role(roleid, ownerId);
 }
-
 
 /*
  * Check whether specified role has CREATEROLE privilege (or is a superuser)
@@ -5279,7 +5322,10 @@
 		result = ((Form_pg_authid) GETSTRUCT(utup))->rolcreaterole;
 		ReleaseSysCache(utup);
 	}
-=======
+	return result;
+}
+
+/*
  * Fetch pg_default_acl entry for given role, namespace and object type
  * (object type must be given in pg_default_acl's encoding).
  * Returns NULL if no such entry.
@@ -5309,52 +5355,10 @@
 		ReleaseSysCache(tuple);
 	}
 
->>>>>>> 78a09145
 	return result;
 }
 
 /*
-<<<<<<< HEAD
- * Ownership check for a extension (specified by OID).
- */
-bool
-pg_extension_ownercheck(Oid ext_oid, Oid roleid)
-{
-	Relation	pg_extension;
-	ScanKeyData entry[1];
-	SysScanDesc scan;
-	HeapTuple	tuple;
-	Oid			ownerId;
-
-	/* Superusers bypass all permission checking. */
-	if (superuser_arg(roleid))
-		return true;
-
-	/* There's no syscache for pg_extension, so do it the hard way */
-	pg_extension = heap_open(ExtensionRelationId, AccessShareLock);
-
-	ScanKeyInit(&entry[0],
-				ObjectIdAttributeNumber,
-				BTEqualStrategyNumber, F_OIDEQ,
-				ObjectIdGetDatum(ext_oid));
-
-	scan = systable_beginscan(pg_extension,
-							  ExtensionOidIndexId, true,
-							  SnapshotNow, 1, entry);
-
-	tuple = systable_getnext(scan);
-	if (!HeapTupleIsValid(tuple))
-		ereport(ERROR,
-				(errcode(ERRCODE_UNDEFINED_OBJECT),
-						errmsg("extension with OID %u does not exist", ext_oid)));
-
-	ownerId = ((Form_pg_extension) GETSTRUCT(tuple))->extowner;
-
-	systable_endscan(scan);
-	heap_close(pg_extension, AccessShareLock);
-
-	return has_privs_of_role(roleid, ownerId);
-=======
  * Get default permissions for newly created object within given schema
  *
  * Returns NULL if built-in system defaults should be used
@@ -5422,5 +5426,4 @@
 		result = NULL;
 
 	return result;
->>>>>>> 78a09145
 }