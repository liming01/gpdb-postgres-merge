/*-------------------------------------------------------------------------
 *
 * parse_cte.c
 *	  handle CTEs (common table expressions) in parser
 *
 * Portions Copyright (c) 1996-2009, PostgreSQL Global Development Group
 * Portions Copyright (c) 1994, Regents of the University of California
 *
 *
 * IDENTIFICATION
 *	  $PostgreSQL: pgsql/src/backend/parser/parse_cte.c,v 2.6 2009/06/11 14:49:00 momjian Exp $
 *
 *-------------------------------------------------------------------------
 */
#include "postgres.h"

#include "catalog/pg_type.h"
#include "nodes/nodeFuncs.h"
#include "parser/analyze.h"
#include "parser/parse_cte.h"
//#include "parser/parse_expr.h"
#include "utils/builtins.h"


/* Enumeration of contexts in which a self-reference is disallowed */
typedef enum
{
	RECURSION_OK,
	RECURSION_NONRECURSIVETERM, /* inside the left-hand term */
	RECURSION_SUBLINK,			/* inside a sublink */
	RECURSION_OUTERJOIN,		/* inside nullable side of an outer join */
	RECURSION_INTERSECT,		/* underneath INTERSECT (ALL) */
	RECURSION_EXCEPT			/* underneath EXCEPT (ALL) */
} RecursionContext;

/* Associated error messages --- each must have one %s for CTE name */
static const char *const recursion_errormsgs[] = {
	/* RECURSION_OK */
	NULL,
	/* RECURSION_NONRECURSIVETERM */
	gettext_noop("recursive reference to query \"%s\" must not appear within its non-recursive term"),
	/* RECURSION_SUBLINK */
	gettext_noop("recursive reference to query \"%s\" must not appear within a subquery"),
	/* RECURSION_OUTERJOIN */
	gettext_noop("recursive reference to query \"%s\" must not appear within an outer join"),
	/* RECURSION_INTERSECT */
	gettext_noop("recursive reference to query \"%s\" must not appear within INTERSECT"),
	/* RECURSION_EXCEPT */
	gettext_noop("recursive reference to query \"%s\" must not appear within EXCEPT")
};

/*
 * For WITH RECURSIVE, we have to find an ordering of the clause members
 * with no forward references, and determine which members are recursive
 * (i.e., self-referential).  It is convenient to do this with an array
 * of CteItems instead of a list of CommonTableExprs.
 */
typedef struct CteItem
{
	CommonTableExpr *cte;		/* One CTE to examine */
	int			id;				/* Its ID number for dependencies */
	Node	   *non_recursive_term;		/* Its nonrecursive part, if
										 * identified */
	Bitmapset  *depends_on;		/* CTEs depended on (not including self) */
} CteItem;

/* CteState is what we need to pass around in the tree walkers */
typedef struct CteState
{
	/* global state: */
	ParseState *pstate;			/* global parse state */
	CteItem    *items;			/* array of CTEs and extra data */
	int			numitems;		/* number of CTEs */
	/* working state during a tree walk: */
	int			curitem;		/* index of item currently being examined */
	List	   *innerwiths;		/* list of lists of CommonTableExpr */
	/* working state for checkWellFormedRecursion walk only: */
	int			selfrefcount;	/* number of self-references detected */
	RecursionContext context;	/* context to allow or disallow self-ref */
} CteState;


static void analyzeCTE(ParseState *pstate, CommonTableExpr *cte);
static void analyzeCTETargetList(ParseState *pstate, CommonTableExpr *cte, List *tlist);

/* Dependency processing functions */
static void makeDependencyGraph(CteState *cstate);
static bool makeDependencyGraphWalker(Node *node, CteState *cstate);
static void TopologicalSort(ParseState *pstate, CteItem *items, int numitems);

/* Recursion validity checker functions */
static void checkWellFormedRecursion(CteState *cstate);
static bool checkWellFormedRecursionWalker(Node *node, CteState *cstate);
static void checkWellFormedSelectStmt(SelectStmt *stmt, CteState *cstate);

static void checkSelfRefInRangeSubSelect(SelectStmt *stmt, CteState *cstate);
static void checkWindowFuncInRecursiveTerm(SelectStmt *stmt, CteState *cstate);

/*
 * transformWithClause -
 *	  Transform the list of WITH clause "common table expressions" into
 *	  Query nodes.
 *
 * The result is the list of transformed CTEs to be put into the output
 * Query.  (This is in fact the same as the ending value of p_ctenamespace,
 * but it seems cleaner to not expose that in the function's API.)
 */
List *
transformWithClause(ParseState *pstate, WithClause *withClause)
{
	ListCell   *lc;

	/* Only one WITH clause per query level */
	Assert(pstate->p_ctenamespace == NIL);
	Assert(pstate->p_future_ctes == NIL);

	/*
	 * For either type of WITH, there must not be duplicate CTE names in the
	 * list.  Check this right away so we needn't worry later.
	 *
	 * Also, tentatively mark each CTE as non-recursive, and initialize its
	 * reference count to zero.
	 */
	foreach(lc, withClause->ctes)
	{
		CommonTableExpr *cte = (CommonTableExpr *) lfirst(lc);
		ListCell   *rest;

		for_each_cell(rest, lnext(lc))
		{
			CommonTableExpr *cte2 = (CommonTableExpr *) lfirst(rest);

			if (strcmp(cte->ctename, cte2->ctename) == 0)
				ereport(ERROR,
						(errcode(ERRCODE_DUPLICATE_ALIAS),
					errmsg("WITH query name \"%s\" specified more than once",
						   cte2->ctename),
						 parser_errposition(pstate, cte2->location)));
		}

		cte->cterecursive = false;
		cte->cterefcount = 0;
	}

	if (withClause->recursive)
	{
		/*
		 * For WITH RECURSIVE, we rearrange the list elements if needed to
		 * eliminate forward references.  First, build a work array and set up
		 * the data structure needed by the tree walkers.
		 */
		CteState	cstate;
		int			i;

		cstate.pstate = pstate;
		cstate.numitems = list_length(withClause->ctes);
		cstate.items = (CteItem *) palloc0(cstate.numitems * sizeof(CteItem));
		i = 0;
		foreach(lc, withClause->ctes)
		{
			cstate.items[i].cte = (CommonTableExpr *) lfirst(lc);
			cstate.items[i].id = i;
			i++;
		}

		/*
		 * Find all the dependencies and sort the CteItems into a safe
		 * processing order.  Also, mark CTEs that contain self-references.
		 */
		makeDependencyGraph(&cstate);

		/*
		 * Check that recursive queries are well-formed.
		 */
		checkWellFormedRecursion(&cstate);

		/*
		 * Set up the ctenamespace for parse analysis.	Per spec, all the WITH
		 * items are visible to all others, so stuff them all in before parse
		 * analysis.  We build the list in safe processing order so that the
		 * planner can process the queries in sequence.
		 */
		for (i = 0; i < cstate.numitems; i++)
		{
			CommonTableExpr *cte = cstate.items[i].cte;

			pstate->p_ctenamespace = lappend(pstate->p_ctenamespace, cte);
		}

		/*
		 * Do parse analysis in the order determined by the topological sort.
		 */
		for (i = 0; i < cstate.numitems; i++)
		{
			CommonTableExpr *cte = cstate.items[i].cte;

			/*
			 * If it's recursive, we have to do a throwaway parse analysis of
			 * the non-recursive term in order to determine the set of output
			 * columns for the recursive CTE.
			 */
			if (cte->cterecursive)
			{
				Node	   *nrt;
				Query	   *nrq;

				if (!cstate.items[i].non_recursive_term)
					elog(ERROR, "could not find non-recursive term for %s",
						 cte->ctename);
				/* copy the term to be sure we don't modify original query */
				nrt = copyObject(cstate.items[i].non_recursive_term);
				nrq = parse_sub_analyze(nrt, pstate);
				analyzeCTETargetList(pstate, cte, nrq->targetList);
			}

			analyzeCTE(pstate, cte);
		}
	}
	else
	{
		/*
		 * For non-recursive WITH, just analyze each CTE in sequence and then
<<<<<<< HEAD
		 * add it to the ctenamespace.  This corresponds to the spec's
=======
		 * add it to the ctenamespace.	This corresponds to the spec's
>>>>>>> 4d53a2f9
		 * definition of the scope of each WITH name.  However, to allow error
		 * reports to be aware of the possibility of an erroneous reference,
		 * we maintain a list in p_future_ctes of the not-yet-visible CTEs.
		 */
		pstate->p_future_ctes = list_copy(withClause->ctes);

		foreach (lc, withClause->ctes)
		{
			CommonTableExpr *cte = (CommonTableExpr *) lfirst(lc);

			analyzeCTE(pstate, cte);
			pstate->p_ctenamespace = lappend(pstate->p_ctenamespace, cte);
			pstate->p_future_ctes = list_delete_first(pstate->p_future_ctes);
		}
	}

	return pstate->p_ctenamespace;
}


/*
 * Perform the actual parse analysis transformation of one CTE.  All
 * CTEs it depends on have already been loaded into pstate->p_ctenamespace,
 * and have been marked with the correct output column names/types.
 */
static void
analyzeCTE(ParseState *pstate, CommonTableExpr *cte)
{
	Query	   *query;

	/* Analysis not done already */
	Assert(IsA(cte->ctequery, SelectStmt));

	query = parse_sub_analyze(cte->ctequery, pstate);
	cte->ctequery = (Node *) query;

	/*
	 * Check that we got something reasonable.	Many of these conditions are
	 * impossible given restrictions of the grammar, but check 'em anyway.
	 * (These are the same checks as in transformRangeSubselect.)
	 */
	if (!IsA(query, Query) ||
		query->commandType != CMD_SELECT ||
		query->utilityStmt != NULL)
		elog(ERROR, "unexpected non-SELECT command in subquery in WITH");
	if (query->intoClause)
		ereport(ERROR,
				(errcode(ERRCODE_SYNTAX_ERROR),
				 errmsg("subquery in WITH cannot have SELECT INTO"),
				 parser_errposition(pstate,
								 exprLocation((Node *) query->intoClause))));

	/* CTE queries are always marked as not canSetTag */
	query->canSetTag = false;

	if (!cte->cterecursive)
	{
		/* Compute the output column names/types if not done yet */
		analyzeCTETargetList(pstate, cte, query->targetList);
	}
	else
	{
		/*
		 * Verify that the previously determined output column types match
		 * what the query really produced.	We have to check this because the
		 * recursive term could have overridden the non-recursive term, and we
		 * don't have any easy way to fix that.
		 */
		ListCell   *lctlist,
				   *lctyp,
				   *lctypmod;
		int			varattno;

		lctyp = list_head(cte->ctecoltypes);
		lctypmod = list_head(cte->ctecoltypmods);
		varattno = 0;
		foreach(lctlist, query->targetList)
		{
			TargetEntry *te = (TargetEntry *) lfirst(lctlist);
			Node	   *texpr;

			if (te->resjunk)
				continue;
			varattno++;
			Assert(varattno == te->resno);
			if (lctyp == NULL || lctypmod == NULL)		/* shouldn't happen */
				elog(ERROR, "wrong number of output columns in WITH");
			texpr = (Node *) te->expr;
			if (exprType(texpr) != lfirst_oid(lctyp) ||
				exprTypmod(texpr) != lfirst_int(lctypmod))
				ereport(ERROR,
						(errcode(ERRCODE_DATATYPE_MISMATCH),
						 errmsg("recursive query \"%s\" column %d has type %s in non-recursive term but type %s overall",
								cte->ctename, varattno,
								format_type_with_typemod(lfirst_oid(lctyp),
													   lfirst_int(lctypmod)),
								format_type_with_typemod(exprType(texpr),
														 exprTypmod(texpr))),
						 errhint("Cast the output of the non-recursive term to the correct type."),
						 parser_errposition(pstate, exprLocation(texpr))));
			lctyp = lnext(lctyp);
			lctypmod = lnext(lctypmod);
		}
		if (lctyp != NULL || lctypmod != NULL)	/* shouldn't happen */
			elog(ERROR, "wrong number of output columns in WITH");
	}
}

/*
 * reportDuplicateNames
 *    Report error when a given list of names (in String) contain duplicate values for a given
 * query name.
 */
static void
reportDuplicateNames(const char *queryName, List *names)
{
	if (names == NULL)
		return;

	ListCell *lc;
	foreach (lc, names)
	{
		Value *string = (Value *)lfirst(lc);
		Assert(IsA(string, String));

		ListCell *rest;
		for_each_cell(rest, lnext(lc))
		{
			Value *string2 = (Value *)lfirst(rest);
			Assert(IsA(string, String));
			
			if (strcmp(strVal(string), strVal(string2)) == 0)
			{
				ereport(ERROR,
						(errcode(ERRCODE_SYNTAX_ERROR),
						 errmsg("WITH query \"%s\" must not have duplicate column name: %s",
								queryName, strVal(string)),
						 errhint("Specify a column list without duplicate names")));
			}
		}
	}
}

/*
 * Compute derived fields of a CTE, given the transformed output targetlist
 */
static void
analyzeCTETargetList(ParseState *pstate, CommonTableExpr *cte, List *tlist)
{
	int			numaliases;
	int			varattno;
	ListCell   *tlistitem;

	/*
	 * We need to determine column names and types.  The alias column names
	 * override anything coming from the query itself.	(Note: the SQL spec
	 * says that the alias list must be empty or exactly as long as the output
	 * column set; but we allow it to be shorter for consistency with Alias
	 * handling.)
	 */
	cte->ctecolnames = copyObject(cte->aliascolnames);
	cte->ctecoltypes = cte->ctecoltypmods = NIL;
	numaliases = list_length(cte->aliascolnames);
	varattno = 0;
	foreach(tlistitem, tlist)
	{
		TargetEntry *te = (TargetEntry *) lfirst(tlistitem);
		Oid			coltype;
		int32		coltypmod;

		if (te->resjunk)
			continue;
		varattno++;
		Assert(varattno == te->resno);
		if (varattno > numaliases)
		{
			char	   *attrname;

			attrname = pstrdup(te->resname);
			cte->ctecolnames = lappend(cte->ctecolnames, makeString(attrname));
		}
		coltype = exprType((Node *) te->expr);
		coltypmod = exprTypmod((Node *) te->expr);

		/*
		 * If the CTE is recursive, force the exposed column type of any
		 * "unknown" column to "text".	This corresponds to the fact that
		 * SELECT 'foo' UNION SELECT 'bar' will ultimately produce text. We
		 * might see "unknown" as a result of an untyped literal in the
		 * non-recursive term's select list, and if we don't convert to text
		 * then we'll have a mismatch against the UNION result.
		 */
		if (cte->cterecursive && coltype == UNKNOWNOID)
		{
			coltype = TEXTOID;
			coltypmod = -1;		/* should be -1 already, but be sure */
		}
		cte->ctecoltypes = lappend_oid(cte->ctecoltypes, coltype);
		cte->ctecoltypmods = lappend_int(cte->ctecoltypmods, coltypmod);
	}
	if (varattno < numaliases)
		ereport(ERROR,
				(errcode(ERRCODE_INVALID_COLUMN_REFERENCE),
				 errmsg("WITH query \"%s\" has %d columns available but %d columns specified",
						cte->ctename, varattno, numaliases),
				 parser_errposition(pstate, cte->location)));

	reportDuplicateNames(cte->ctename, cte->ctecolnames);
}


/*
 * Identify the cross-references of a list of WITH RECURSIVE items,
 * and sort into an order that has no forward references.
 */
static void
makeDependencyGraph(CteState *cstate)
{
	int			i;

	for (i = 0; i < cstate->numitems; i++)
	{
		CommonTableExpr *cte = cstate->items[i].cte;

		cstate->curitem = i;
		cstate->innerwiths = NIL;
		makeDependencyGraphWalker((Node *) cte->ctequery, cstate);
		Assert(cstate->innerwiths == NIL);
	}

	TopologicalSort(cstate->pstate, cstate->items, cstate->numitems);
}

/*
 * Tree walker function to detect cross-references and self-references of the
 * CTEs in a WITH RECURSIVE list.
 */
static bool
makeDependencyGraphWalker(Node *node, CteState *cstate)
{
	if (node == NULL)
		return false;
	if (IsA(node, RangeVar))
	{
		RangeVar   *rv = (RangeVar *) node;

		/* If unqualified name, might be a CTE reference */
		if (!rv->schemaname)
		{
			ListCell   *lc;
			int			i;

			/* ... but first see if it's captured by an inner WITH */
			foreach(lc, cstate->innerwiths)
			{
				List	   *withlist = (List *) lfirst(lc);
				ListCell   *lc2;

				foreach(lc2, withlist)
				{
					CommonTableExpr *cte = (CommonTableExpr *) lfirst(lc2);

					if (strcmp(rv->relname, cte->ctename) == 0)
						return false;	/* yes, so bail out */
				}
			}

			/* No, could be a reference to the query level we are working on */
			for (i = 0; i < cstate->numitems; i++)
			{
				CommonTableExpr *cte = cstate->items[i].cte;

				if (strcmp(rv->relname, cte->ctename) == 0)
				{
					int			myindex = cstate->curitem;

					if (i != myindex)
					{
						/* Add cross-item dependency */
						cstate->items[myindex].depends_on =
							bms_add_member(cstate->items[myindex].depends_on,
										   cstate->items[i].id);
					}
					else
					{
						/* Found out this one is self-referential */
						cte->cterecursive = true;
					}
					break;
				}
			}
		}
		return false;
	}
	if (IsA(node, SelectStmt))
	{
		SelectStmt *stmt = (SelectStmt *) node;
		ListCell   *lc;

		if (stmt->withClause)
		{
			if (stmt->withClause->recursive)
			{
				/*
				 * In the RECURSIVE case, all query names of the WITH are
				 * visible to all WITH items as well as the main query. So
				 * push them all on, process, pop them all off.
				 */
				cstate->innerwiths = lcons(stmt->withClause->ctes,
										   cstate->innerwiths);
				foreach(lc, stmt->withClause->ctes)
				{
					CommonTableExpr *cte = (CommonTableExpr *) lfirst(lc);

					(void) makeDependencyGraphWalker(cte->ctequery, cstate);
				}
				(void) raw_expression_tree_walker(node,
												  makeDependencyGraphWalker,
												  (void *) cstate);
				cstate->innerwiths = list_delete_first(cstate->innerwiths);
			}
			else
			{
				/*
				 * In the non-RECURSIVE case, query names are visible to the
				 * WITH items after them and to the main query.
				 */
				ListCell   *cell1;

				cstate->innerwiths = lcons(NIL, cstate->innerwiths);
				cell1 = list_head(cstate->innerwiths);
				foreach(lc, stmt->withClause->ctes)
				{
					CommonTableExpr *cte = (CommonTableExpr *) lfirst(lc);

					(void) makeDependencyGraphWalker(cte->ctequery, cstate);
					lfirst(cell1) = lappend((List *) lfirst(cell1), cte);
				}
				(void) raw_expression_tree_walker(node,
												  makeDependencyGraphWalker,
												  (void *) cstate);
				cstate->innerwiths = list_delete_first(cstate->innerwiths);
			}
			/* We're done examining the SelectStmt */
			return false;
		}
		/* if no WITH clause, just fall through for normal processing */
	}
	if (IsA(node, WithClause))
	{
		/*
		 * Prevent raw_expression_tree_walker from recursing directly into a
		 * WITH clause.  We need that to happen only under the control of the
		 * code above.
		 */
		return false;
	}
	return raw_expression_tree_walker(node,
									  makeDependencyGraphWalker,
									  (void *) cstate);
}

/*
 * Sort by dependencies, using a standard topological sort operation
 */
static void
TopologicalSort(ParseState *pstate, CteItem *items, int numitems)
{
	int			i,
				j;

	/* for each position in sequence ... */
	for (i = 0; i < numitems; i++)
	{
		/* ... scan the remaining items to find one that has no dependencies */
		for (j = i; j < numitems; j++)
		{
			if (bms_is_empty(items[j].depends_on))
				break;
		}

		/* if we didn't find one, the dependency graph has a cycle */
		if (j >= numitems)
			ereport(ERROR,
					(errcode(ERRCODE_FEATURE_NOT_SUPPORTED),
			errmsg("mutual recursion between WITH items is not implemented"),
					 parser_errposition(pstate, items[i].cte->location)));

		/*
		 * Found one.  Move it to front and remove it from every other item's
		 * dependencies.
		 */
		if (i != j)
		{
			CteItem		tmp;

			tmp = items[i];
			items[i] = items[j];
			items[j] = tmp;
		}

		/*
		 * Items up through i are known to have no dependencies left, so we
		 * can skip them in this loop.
		 */
		for (j = i + 1; j < numitems; j++)
		{
			items[j].depends_on = bms_del_member(items[j].depends_on,
												 items[i].id);
		}
	}
}


/*
 * Check that recursive queries are well-formed.
 */
static void
checkWellFormedRecursion(CteState *cstate)
{
	int			i;

	for (i = 0; i < cstate->numitems; i++)
	{
		CommonTableExpr *cte = cstate->items[i].cte;
		SelectStmt *stmt = (SelectStmt *) cte->ctequery;

		Assert(IsA(stmt, SelectStmt));	/* not analyzed yet */

		/* Ignore items that weren't found to be recursive */
		if (!cte->cterecursive)
			continue;

		/* Must have top-level UNION */
		if (stmt->op != SETOP_UNION)
			ereport(ERROR,
					(errcode(ERRCODE_INVALID_RECURSION),
					 errmsg("recursive query \"%s\" does not have the form non-recursive-term UNION [ALL] recursive-term",
							cte->ctename),
					 parser_errposition(cstate->pstate, cte->location)));

		/* The left-hand operand mustn't contain self-reference at all */
		cstate->curitem = i;
		cstate->innerwiths = NIL;
		cstate->selfrefcount = 0;
		cstate->context = RECURSION_NONRECURSIVETERM;
		checkWellFormedRecursionWalker((Node *) stmt->larg, cstate);
		Assert(cstate->innerwiths == NIL);

		/* Right-hand operand should contain one reference in a valid place */
		cstate->curitem = i;
		cstate->innerwiths = NIL;
		cstate->selfrefcount = 0;
		cstate->context = RECURSION_OK;
		checkWellFormedRecursionWalker((Node *) stmt->rarg, cstate);
		Assert(cstate->innerwiths == NIL);
		if (cstate->selfrefcount != 1)	/* shouldn't happen */
			elog(ERROR, "missing recursive reference");

		/* WITH mustn't contain self-reference, either */
		if (stmt->withClause)
		{
			cstate->curitem = i;
			cstate->innerwiths = NIL;
			cstate->selfrefcount = 0;
			cstate->context = RECURSION_SUBLINK;
			checkWellFormedRecursionWalker((Node *) stmt->withClause->ctes,
										   cstate);
			Assert(cstate->innerwiths == NIL);
		}

		/*
		 * Disallow ORDER BY and similar decoration atop the UNION. These
		 * don't make sense because it's impossible to figure out what they
		 * mean when we have only part of the recursive query's results. (If
		 * we did allow them, we'd have to check for recursive references
		 * inside these subtrees.)
		 */
		if (stmt->sortClause)
			ereport(ERROR,
					(errcode(ERRCODE_FEATURE_NOT_SUPPORTED),
				  errmsg("ORDER BY in a recursive query is not implemented"),
					 parser_errposition(cstate->pstate,
								  exprLocation((Node *) stmt->sortClause))));
		if (stmt->limitOffset)
			ereport(ERROR,
					(errcode(ERRCODE_FEATURE_NOT_SUPPORTED),
					 errmsg("OFFSET in a recursive query is not implemented"),
					 parser_errposition(cstate->pstate,
										exprLocation(stmt->limitOffset))));
		if (stmt->limitCount)
			ereport(ERROR,
					(errcode(ERRCODE_FEATURE_NOT_SUPPORTED),
					 errmsg("LIMIT in a recursive query is not implemented"),
					 parser_errposition(cstate->pstate,
										exprLocation(stmt->limitCount))));
		if (stmt->lockingClause)
			ereport(ERROR,
					(errcode(ERRCODE_FEATURE_NOT_SUPPORTED),
					 errmsg("FOR UPDATE/SHARE in a recursive query is not implemented"),
					 parser_errposition(cstate->pstate,
							   exprLocation((Node *) stmt->lockingClause))));

		/*
		 * Save non_recursive_term.
		 */
		cstate->items[i].non_recursive_term = (Node *) stmt->larg;
	}
}

/*
 * Tree walker function to detect invalid self-references in a recursive query.
 */
static bool
checkWellFormedRecursionWalker(Node *node, CteState *cstate)
{
	RecursionContext save_context = cstate->context;

	if (node == NULL)
		return false;
	if (IsA(node, RangeVar))
	{
		RangeVar   *rv = (RangeVar *) node;

		/* If unqualified name, might be a CTE reference */
		if (!rv->schemaname)
		{
			ListCell   *lc;
			CommonTableExpr *mycte;

			/* ... but first see if it's captured by an inner WITH */
			foreach(lc, cstate->innerwiths)
			{
				List	   *withlist = (List *) lfirst(lc);
				ListCell   *lc2;

				foreach(lc2, withlist)
				{
					CommonTableExpr *cte = (CommonTableExpr *) lfirst(lc2);

					if (strcmp(rv->relname, cte->ctename) == 0)
						return false;	/* yes, so bail out */
				}
			}

			/* No, could be a reference to the query level we are working on */
			mycte = cstate->items[cstate->curitem].cte;
			if (strcmp(rv->relname, mycte->ctename) == 0)
			{
				/* Found a recursive reference to the active query */
				if (cstate->context != RECURSION_OK)
					ereport(ERROR,
							(errcode(ERRCODE_INVALID_RECURSION),
							 errmsg(recursion_errormsgs[cstate->context],
									mycte->ctename),
							 parser_errposition(cstate->pstate,
												rv->location)));
				/* Count references */
				if (++(cstate->selfrefcount) > 1)
					ereport(ERROR,
							(errcode(ERRCODE_INVALID_RECURSION),
							 errmsg("recursive reference to query \"%s\" must not appear more than once",
									mycte->ctename),
							 parser_errposition(cstate->pstate,
												rv->location)));
			}
		}
		return false;
	}
	if (IsA(node, SelectStmt))
	{
		SelectStmt *stmt = (SelectStmt *) node;
		ListCell   *lc;

		if (stmt->withClause)
		{
			if (stmt->withClause->recursive)
			{
				/*
				 * In the RECURSIVE case, all query names of the WITH are
				 * visible to all WITH items as well as the main query. So
				 * push them all on, process, pop them all off.
				 */
				cstate->innerwiths = lcons(stmt->withClause->ctes,
										   cstate->innerwiths);
				foreach(lc, stmt->withClause->ctes)
				{
					CommonTableExpr *cte = (CommonTableExpr *) lfirst(lc);

					(void) checkWellFormedRecursionWalker(cte->ctequery, cstate);
				}
				checkWellFormedSelectStmt(stmt, cstate);
				cstate->innerwiths = list_delete_first(cstate->innerwiths);
			}
			else
			{
				/*
				 * In the non-RECURSIVE case, query names are visible to the
				 * WITH items after them and to the main query.
				 */
				ListCell   *cell1;

				cstate->innerwiths = lcons(NIL, cstate->innerwiths);
				cell1 = list_head(cstate->innerwiths);
				foreach(lc, stmt->withClause->ctes)
				{
					CommonTableExpr *cte = (CommonTableExpr *) lfirst(lc);

					(void) checkWellFormedRecursionWalker(cte->ctequery, cstate);
					lfirst(cell1) = lappend((List *) lfirst(cell1), cte);
				}
				checkWellFormedSelectStmt(stmt, cstate);
				cstate->innerwiths = list_delete_first(cstate->innerwiths);
			}
		}
		else
			checkWellFormedSelectStmt(stmt, cstate);
<<<<<<< HEAD

		if (cstate->context == RECURSION_OK)
		{
			if (stmt->distinctClause)
				ereport(ERROR,
						(errcode(ERRCODE_FEATURE_NOT_SUPPORTED),
						 errmsg("DISTINCT in a recursive query is not implemented"),
						 parser_errposition(cstate->pstate,
											exprLocation((Node *) stmt->distinctClause))));
			if (stmt->groupClause)
				ereport(ERROR,
						(errcode(ERRCODE_FEATURE_NOT_SUPPORTED),
						 errmsg("GROUP BY in a recursive query is not implemented"),
						 parser_errposition(cstate->pstate,
											exprLocation((Node *) stmt->groupClause))));

			checkWindowFuncInRecursiveTerm(stmt, cstate);
		}

		checkSelfRefInRangeSubSelect(stmt, cstate);

=======
>>>>>>> 4d53a2f9
		/* We're done examining the SelectStmt */
		return false;
	}
	if (IsA(node, WithClause))
	{
		/*
		 * Prevent raw_expression_tree_walker from recursing directly into a
		 * WITH clause.  We need that to happen only under the control of the
		 * code above.
		 */
		return false;
	}
	if (IsA(node, JoinExpr))
	{
		JoinExpr   *j = (JoinExpr *) node;

		switch (j->jointype)
		{
			case JOIN_INNER:
				checkWellFormedRecursionWalker(j->larg, cstate);
				checkWellFormedRecursionWalker(j->rarg, cstate);
				checkWellFormedRecursionWalker(j->quals, cstate);
				break;
			case JOIN_LEFT:
				checkWellFormedRecursionWalker(j->larg, cstate);
				if (save_context == RECURSION_OK)
					cstate->context = RECURSION_OUTERJOIN;
				checkWellFormedRecursionWalker(j->rarg, cstate);
				cstate->context = save_context;
				checkWellFormedRecursionWalker(j->quals, cstate);
				break;
			case JOIN_FULL:
				if (save_context == RECURSION_OK)
					cstate->context = RECURSION_OUTERJOIN;
				checkWellFormedRecursionWalker(j->larg, cstate);
				checkWellFormedRecursionWalker(j->rarg, cstate);
				cstate->context = save_context;
				checkWellFormedRecursionWalker(j->quals, cstate);
				break;
			case JOIN_RIGHT:
				if (save_context == RECURSION_OK)
					cstate->context = RECURSION_OUTERJOIN;
				checkWellFormedRecursionWalker(j->larg, cstate);
				cstate->context = save_context;
				checkWellFormedRecursionWalker(j->rarg, cstate);
				checkWellFormedRecursionWalker(j->quals, cstate);
				break;
			default:
				elog(ERROR, "unrecognized join type: %d",
					 (int) j->jointype);
		}
		return false;
	}
	if (IsA(node, SubLink))
	{
		SubLink    *sl = (SubLink *) node;

		/*
		 * we intentionally override outer context, since subquery is
		 * independent
		 */
		cstate->context = RECURSION_SUBLINK;
		checkWellFormedRecursionWalker(sl->subselect, cstate);
		cstate->context = save_context;
		checkWellFormedRecursionWalker(sl->testexpr, cstate);
		return false;
	}
	if (IsA(node, RangeSubselect))
	{
		RangeSubselect *rs = (RangeSubselect *) node;

		/*
		 * we intentionally override outer context, since subquery is
		 * independent
		 */
		cstate->context = RECURSION_SUBLINK;
		checkWellFormedRecursionWalker(rs->subquery, cstate);
		cstate->context = save_context;
		return false;
	}
	return raw_expression_tree_walker(node,
									  checkWellFormedRecursionWalker,
									  (void *) cstate);
}

/*
 * subroutine for checkWellFormedRecursionWalker: process a SelectStmt
 * without worrying about its WITH clause
 */
static void
checkWellFormedSelectStmt(SelectStmt *stmt, CteState *cstate)
{
	RecursionContext save_context = cstate->context;

	if (save_context != RECURSION_OK)
	{
		/* just recurse without changing state */
		raw_expression_tree_walker((Node *) stmt,
								   checkWellFormedRecursionWalker,
								   (void *) cstate);
	}
	else
	{
		switch (stmt->op)
		{
			case SETOP_NONE:
			case SETOP_UNION:
				raw_expression_tree_walker((Node *) stmt,
										   checkWellFormedRecursionWalker,
										   (void *) cstate);
				break;
			case SETOP_INTERSECT:
				if (stmt->all)
					cstate->context = RECURSION_INTERSECT;
				checkWellFormedRecursionWalker((Node *) stmt->larg,
											   cstate);
				checkWellFormedRecursionWalker((Node *) stmt->rarg,
											   cstate);
				cstate->context = save_context;
				checkWellFormedRecursionWalker((Node *) stmt->sortClause,
											   cstate);
				checkWellFormedRecursionWalker((Node *) stmt->limitOffset,
											   cstate);
				checkWellFormedRecursionWalker((Node *) stmt->limitCount,
											   cstate);
				checkWellFormedRecursionWalker((Node *) stmt->lockingClause,
											   cstate);
				break;
				break;
			case SETOP_EXCEPT:
				if (stmt->all)
					cstate->context = RECURSION_EXCEPT;
				checkWellFormedRecursionWalker((Node *) stmt->larg,
											   cstate);
				cstate->context = RECURSION_EXCEPT;
				checkWellFormedRecursionWalker((Node *) stmt->rarg,
											   cstate);
				cstate->context = save_context;
				checkWellFormedRecursionWalker((Node *) stmt->sortClause,
											   cstate);
				checkWellFormedRecursionWalker((Node *) stmt->limitOffset,
											   cstate);
				checkWellFormedRecursionWalker((Node *) stmt->limitCount,
											   cstate);
				checkWellFormedRecursionWalker((Node *) stmt->lockingClause,
											   cstate);
				break;
			default:
				elog(ERROR, "unrecognized set op: %d",
					 (int) stmt->op);
		}
	}
}

/*
 * Check if a recursive cte is referred to in a RangeSubSelect's SelectStmt.
 * This is currently not supported and is checked for in the parsing stage
 */
static void
checkSelfRefInRangeSubSelect(SelectStmt *stmt, CteState *cstate)
{
	ListCell *lc;
	RecursionContext cxt = cstate->context;

	foreach(lc, stmt->fromClause)
	{
		if (IsA((Node *) lfirst(lc), RangeSubselect))
		{
			cstate->context = RECURSION_SUBLINK;
			RangeSubselect *rs = (RangeSubselect *) lfirst(lc);
			SelectStmt *subquery = (SelectStmt *) rs->subquery;
			checkWellFormedSelectStmt(subquery, cstate);
		}
	}
	cstate->context = cxt;
}

/*
 * Check if the recursive term of a recursive cte contains a window function.
 * This is currently not supported and is checked for in the parsting stage
 */
static void
checkWindowFuncInRecursiveTerm(SelectStmt *stmt, CteState *cstate)
{
	ListCell *lc;
	foreach(lc, stmt->targetList)
	{
		if (IsA((Node *) lfirst(lc), ResTarget))
		{
			ResTarget *rt = (ResTarget *) lfirst(lc);
			if (IsA(rt->val, FuncCall))
			{
				FuncCall *fc = (FuncCall *) rt->val;
				if (fc->over != NULL)
				{
					ereport(ERROR,
							(errcode(ERRCODE_FEATURE_NOT_SUPPORTED),
							 errmsg("Window Functions in a recursive query is not implemented"),
							 parser_errposition(cstate->pstate,
												exprLocation((Node *) fc))));
				}
			}
		}
	}
}<|MERGE_RESOLUTION|>--- conflicted
+++ resolved
@@ -220,11 +220,7 @@
 	{
 		/*
 		 * For non-recursive WITH, just analyze each CTE in sequence and then
-<<<<<<< HEAD
-		 * add it to the ctenamespace.  This corresponds to the spec's
-=======
 		 * add it to the ctenamespace.	This corresponds to the spec's
->>>>>>> 4d53a2f9
 		 * definition of the scope of each WITH name.  However, to allow error
 		 * reports to be aware of the possibility of an erroneous reference,
 		 * we maintain a list in p_future_ctes of the not-yet-visible CTEs.
@@ -842,7 +838,6 @@
 		}
 		else
 			checkWellFormedSelectStmt(stmt, cstate);
-<<<<<<< HEAD
 
 		if (cstate->context == RECURSION_OK)
 		{
@@ -864,8 +859,6 @@
 
 		checkSelfRefInRangeSubSelect(stmt, cstate);
 
-=======
->>>>>>> 4d53a2f9
 		/* We're done examining the SelectStmt */
 		return false;
 	}
