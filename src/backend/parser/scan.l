--- conflicted
+++ resolved
@@ -64,16 +64,6 @@
 	ereport(ERROR, (errmsg_internal("%s", msg)));
 }
 
-<<<<<<< HEAD
-static int		xcdepth = 0;	/* depth of nesting in slash-star comments */
-static char    *dolqstart;      /* current $foo$ quote start string */
-
-/* first part of UTF16 surrogate for unicode escapes */
-static uint32	utf16_top_part;
-
-
-=======
->>>>>>> 78a09145
 /*
  * GUC variables.  This is a DIRECT violation of the warning given at the
  * head of gram.y, ie flex/bison code must not depend on any GUC variables;
@@ -129,10 +119,6 @@
 static void check_string_escape_warning(unsigned char ychar, core_yyscan_t yyscanner);
 static void check_escape_warning(core_yyscan_t yyscanner);
 
-<<<<<<< HEAD
-static unsigned char unescape_single_char(unsigned char c);
-static void addunicode(pg_wchar c);
-=======
 /*
  * Work around a bug in flex 2.5.35: it emits a couple of functions that
  * it forgets to emit declarations for.  Since we use -Wmissing-prototypes,
@@ -141,7 +127,6 @@
  */
 extern int	core_yyget_column(yyscan_t yyscanner);
 extern void core_yyset_column(int column_no, yyscan_t yyscanner);
->>>>>>> 78a09145
 
 %}
 
@@ -180,11 +165,7 @@
  *  <xdolq> $foo$ quoted strings
  *  <xui> quoted identifier with Unicode escapes
  *  <xus> quoted string with Unicode escapes
-<<<<<<< HEAD
- *  <xeu> Unicode surrogate escape in extended string
-=======
  *  <xeu> Unicode surrogate pair in extended quoted string
->>>>>>> 78a09145
  */
 
 %x xb
@@ -276,11 +257,7 @@
 xeoctesc		[\\][0-7]{1,3}
 xehexesc		[\\]x[0-9A-Fa-f]{1,2}
 xeunicode		[\\](u[0-9A-Fa-f]{4}|U[0-9A-Fa-f]{8})
-<<<<<<< HEAD
-xeunicodebad	[\\]([uU])
-=======
 xeunicodefail	[\\](u[0-9A-Fa-f]{0,3}|U[0-9A-Fa-f]{0,7})
->>>>>>> 78a09145
 
 /* Extended quote
  * xqdouble implements embedded quote, ''''
@@ -633,51 +610,6 @@
 								 errhint("Unicode escapes must be \\uXXXX or \\UXXXXXXXX."),
 								 lexer_errposition()));
 				}
-<xe>{xeunicode} {
-					pg_wchar c = strtoul(yytext+2, NULL, 16);
-
-					check_escape_warning();
-
-					/*
-					 * handle UTF-16 surrogates:
-					 *   [0xD800..0xDC00) - first elem.
-					 *   [0xDC00..0xE000) - second elem.
-					 */
-					if (c >= 0xD800 && c < 0xE000)
-					{
-						if (c >= 0xDC00)
-							yyerror("invalid Unicode surrogate pair");
-
-						utf16_top_part = ((c & 0x3FF) << 10) + 0x10000;
-						BEGIN(xeu);
-					}
-					else
-						addunicode(c);
-				}
-<xeu>{xeunicode} {
-					pg_wchar c = strtoul(yytext+2, NULL, 16);
-
-					if (c < 0xDC00 || c >= 0xE000)
-						yyerror("invalid Unicode surrogate pair");
-
-					c = (c & 0x3FF) + utf16_top_part;
-
-					addunicode(c);
-
-					BEGIN(xe);
-				}
-<xeu>.			|
-<xeu>\n			|
-<xeu><<EOF>>	{ yyerror("invalid Unicode surrogate pair"); }
-
-<xe>{xeunicodebad}	{
-						ereport(ERROR,
-								(errcode(ERRCODE_INVALID_ESCAPE_SEQUENCE),
-								 errmsg("invalid Unicode escape"),
-								 errhint("Unicode escapes must be full-length: \\uXXXX or \\UXXXXXXXX."),
-								 lexer_errposition()));
-					}
-
 <xe>{xeescape}  {
 					if (yytext[1] == '\'')
 					{
@@ -1444,28 +1376,7 @@
 }
 
 static void
-<<<<<<< HEAD
-addunicode(pg_wchar c)
-{
-	char buf[8];
-
-	if (c == 0 || c > 0x10FFFF)
-		yyerror("invalid Unicode escape value");
-	if (c > 0x7F)
-	{
-		if (GetDatabaseEncoding() != PG_UTF8)
-			yyerror("Unicode escape values cannot be used for code point values above 007F when the server encoding is not UTF8");
-		saw_non_ascii = true;
-	}
-	unicode_to_utf8(c, (unsigned char *)buf);
-	addlit(buf, pg_mblen(buf));
-}
-
-static void
-check_string_escape_warning(unsigned char ychar)
-=======
 check_string_escape_warning(unsigned char ychar, core_yyscan_t yyscanner)
->>>>>>> 78a09145
 {
 	if (ychar == '\'')
 	{
