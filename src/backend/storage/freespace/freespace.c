/*-------------------------------------------------------------------------
 *
 * freespace.c
 *	  POSTGRES free space map for quickly finding free space in relations
 *
 *
 * Portions Copyright (c) 1996-2008, PostgreSQL Global Development Group
 * Portions Copyright (c) 1994, Regents of the University of California
 *
 * IDENTIFICATION
 *	  $PostgreSQL: pgsql/src/backend/storage/freespace/freespace.c,v 1.70 2008/12/03 12:22:53 heikki Exp $
 *
 *
 * NOTES:
 *
 *  Free Space Map keeps track of the amount of free space on pages, and
 *  allows quickly searching for a page with enough free space. The FSM is
 *  stored in a dedicated relation fork of all heap relations, and those
 *  index access methods that need it (see also indexfsm.c). See README for
 *  more information.
 *
 *-------------------------------------------------------------------------
 */
#include "postgres.h"

#include "access/htup.h"
#include "access/xlogutils.h"
#include "storage/bufpage.h"
#include "storage/bufmgr.h"
#include "storage/freespace.h"
#include "storage/fsm_internals.h"
#include "storage/lmgr.h"
#include "storage/lwlock.h"
<<<<<<< HEAD
#include "storage/shmem.h"

#include "cdb/cdbvars.h"
=======
#include "storage/smgr.h"
#include "utils/rel.h"
#include "utils/inval.h"
#include "miscadmin.h"
>>>>>>> 38e93482

/*
 * We use just one byte to store the amount of free space on a page, so we
 * divide the amount of free space a page can have into 256 different
 * categories. The highest category, 255, represents a page with at least
 * MaxFSMRequestSize bytes of free space, and the second highest category
 * represents the range from 254 * FSM_CAT_STEP, inclusive, to
 * MaxFSMRequestSize, exclusive.
 *
 * MaxFSMRequestSize depends on the architecture and BLCKSZ, but assuming
 * default 8k BLCKSZ, and that MaxFSMRequestSize is 24 bytes, the categories
 * look like this
 *
 *
 * Range     Category
 * 0    - 31   0
 * 32   - 63   1
 * ...    ...  ...
 * 8096 - 8127 253
 * 8128 - 8163 254
 * 8164 - 8192 255
 *
 * The reason that MaxFSMRequestSize is special is that if MaxFSMRequestSize
 * isn't equal to a range boundary, a page with exactly MaxFSMRequestSize
 * bytes of free space wouldn't satisfy a request for MaxFSMRequestSize
 * bytes. If there isn't more than MaxFSMRequestSize bytes of free space on a
 * completely empty page, that would mean that we could never satisfy a
 * request of exactly MaxFSMRequestSize bytes.
 */
<<<<<<< HEAD

/* Name of FSM cache file (relative to $PGDATA) */
#define FSM_CACHE_FILENAME	"global/pg_fsm.cache"

/* Fixed values in header */
#define FSM_CACHE_LABEL		"FSM"
#define FSM_CACHE_ENDIAN	0x01020304
#define FSM_CACHE_VERSION	20030305

/* File header layout */
typedef struct FsmCacheFileHeader
{
	char		label[4];
	uint32		endian;
	uint32		version;
	int32		numRels;
} FsmCacheFileHeader;

/* Per-relation header */
typedef struct FsmCacheRelHeader
{
	RelFileNode key;			/* hash key (must be first) */
	bool		isIndex;		/* if true, we store only page numbers */
	uint32		avgRequest;		/* moving average of space requests */
	BlockNumber interestingPages;		/* # of pages with useful free space */
	int32		storedPages;	/* # of pages stored in arena */
} FsmCacheRelHeader;

int			MaxFSMRelations;	/* these are set by guc.c */
int			MaxFSMPages;

static FSMHeader *FreeSpaceMap; /* points to FSMHeader in shared memory */
static HTAB *FreeSpaceMapRelHash;		/* points to (what used to be)
										 * FSMHeader->relHash */


static void CheckFreeSpaceMapStatistics(int elevel, int numRels,
							double needed);
static FSMRelation *lookup_fsm_rel(RelFileNode *rel);
static FSMRelation *create_fsm_rel(RelFileNode *rel);
static void delete_fsm_rel(FSMRelation *fsmrel);
static int realloc_fsm_rel(FSMRelation *fsmrel, BlockNumber interestingPages,
				bool isIndex);
static void link_fsm_rel_usage(FSMRelation *fsmrel);
static void unlink_fsm_rel_usage(FSMRelation *fsmrel);
static void link_fsm_rel_storage(FSMRelation *fsmrel);
static void unlink_fsm_rel_storage(FSMRelation *fsmrel);
static BlockNumber find_free_space(FSMRelation *fsmrel, Size spaceNeeded);
static BlockNumber find_index_free_space(FSMRelation *fsmrel);
static void fsm_record_free_space(FSMRelation *fsmrel, BlockNumber page,
					  Size spaceAvail);
static bool lookup_fsm_page_entry(FSMRelation *fsmrel, BlockNumber page,
					  int *outPageIndex);
static void compact_fsm_storage(void);
static void push_fsm_rels_after(FSMRelation *afterRel);
static void pack_incoming_pages(FSMPageData *newLocation, int newPages,
					FSMPageData *pageSpaces, int nPages);
static void pack_existing_pages(FSMPageData *newLocation, int newPages,
					FSMPageData *oldLocation, int oldPages);
static int	fsm_calc_request(FSMRelation *fsmrel);
static int	fsm_calc_request_unclamped(FSMRelation *fsmrel);
static int	fsm_calc_target_allocation(int myRequest);
static int	fsm_current_chunks(FSMRelation *fsmrel);
static int	fsm_current_allocation(FSMRelation *fsmrel);

/*
 * List of relations that are in the vacuum process and have not been
 * commited.
 */
static List *vacuumRels = NIL;
=======
#define FSM_CATEGORIES	256
#define FSM_CAT_STEP	(BLCKSZ / FSM_CATEGORIES)
#define MaxFSMRequestSize	MaxHeapTupleSize
>>>>>>> 38e93482

/*
 * Depth of the on-disk tree. We need to be able to address 2^32-1 blocks,
 * and 1626 is the smallest number that satisfies X^3 >= 2^32-1. Likewise,
 * 216 is the smallest number that satisfies X^4 >= 2^32-1. In practice,
 * this means that 4096 bytes is the smallest BLCKSZ that we can get away
 * with a 3-level tree, and 512 is the smallest we support.
 */
#define FSM_TREE_DEPTH	((SlotsPerFSMPage >= 1626) ? 3 : 4)

#define FSM_ROOT_LEVEL	(FSM_TREE_DEPTH - 1)
#define FSM_BOTTOM_LEVEL 0

/*
 * The internal FSM routines work on a logical addressing scheme. Each
 * level of the tree can be thought of as a separately addressable file.
 */
typedef struct
{
	int level;		/* level */
	int logpageno;	/* page number within the level */
} FSMAddress;

/* Address of the root page. */
static const FSMAddress FSM_ROOT_ADDRESS = { FSM_ROOT_LEVEL, 0 };

/* functions to navigate the tree */
static FSMAddress fsm_get_child(FSMAddress parent, uint16 slot);
static FSMAddress fsm_get_parent(FSMAddress child, uint16 *slot);
static FSMAddress fsm_get_location(BlockNumber heapblk, uint16 *slot);
static BlockNumber fsm_get_heap_blk(FSMAddress addr, uint16 slot);
static BlockNumber fsm_logical_to_physical(FSMAddress addr);

static Buffer fsm_readbuf(Relation rel, FSMAddress addr, bool extend);
static void fsm_extend(Relation rel, BlockNumber fsm_nblocks);

/* functions to convert amount of free space to a FSM category */
static uint8 fsm_space_avail_to_cat(Size avail);
static uint8 fsm_space_needed_to_cat(Size needed);
static Size  fsm_space_cat_to_avail(uint8 cat);

/* workhorse functions for various operations */
static int fsm_set_and_search(Relation rel, FSMAddress addr, uint16 slot,
							  uint8 newValue, uint8 minValue);
static BlockNumber fsm_search(Relation rel, uint8 min_cat);
static uint8 fsm_vacuum_page(Relation rel, FSMAddress addr, bool *eof);


/******** Public API ********/

/*
 * GetPageWithFreeSpace - try to find a page in the given relation with
 *		at least the specified amount of free space.
 *
 * If successful, return the block number; if not, return InvalidBlockNumber.
 *
 * The caller must be prepared for the possibility that the returned page
 * will turn out to have too little space available by the time the caller
 * gets a lock on it.  In that case, the caller should report the actual
 * amount of free space available on that page and then try again (see
 * RecordAndGetPageWithFreeSpace).	If InvalidBlockNumber is returned,
 * extend the relation.
 */
BlockNumber
GetPageWithFreeSpace(Relation rel, Size spaceNeeded)
{
	uint8 min_cat = fsm_space_needed_to_cat(spaceNeeded);
	return fsm_search(rel, min_cat);
}

/*
 * RecordAndGetPageWithFreeSpace - update info about a page and try again.
 *
 * We provide this combo form to save some locking overhead, compared to
 * separate RecordPageWithFreeSpace + GetPageWithFreeSpace calls. There's
 * also some effort to return a page close to the old page; if there's a
 * page with enough free space on the same FSM page where the old one page
 * is located, it is preferred.
 */
BlockNumber
RecordAndGetPageWithFreeSpace(Relation rel, BlockNumber oldPage,
							  Size oldSpaceAvail, Size spaceNeeded)
{
	int			old_cat = fsm_space_avail_to_cat(oldSpaceAvail);
	int			search_cat = fsm_space_needed_to_cat(spaceNeeded);
	FSMAddress	addr;
	uint16		slot;
	int			search_slot;

	/* Get the location of the FSM byte representing the heap block */
	addr = fsm_get_location(oldPage, &slot);

	search_slot = fsm_set_and_search(rel, addr, slot, old_cat, search_cat);

	/*
	 * If fsm_set_and_search found a suitable new block, return that.
	 * Otherwise, search as usual.
	 */
	if (search_slot != -1)
		return fsm_get_heap_blk(addr, search_slot);
	else
		return fsm_search(rel, search_cat);
}

/*
 * RecordPageWithFreeSpace - update info about a page.
 *
 * Note that if the new spaceAvail value is higher than the old value stored
 * in the FSM, the space might not become visible to searchers until the next
 * FreeSpaceMapVacuum call, which updates the upper level pages.
 */
void
RecordPageWithFreeSpace(Relation rel, BlockNumber heapBlk, Size spaceAvail)
{
	int			new_cat = fsm_space_avail_to_cat(spaceAvail);
	FSMAddress	addr;
	uint16		slot;

	/* Get the location of the FSM byte representing the heap block */
	addr = fsm_get_location(heapBlk, &slot);

	fsm_set_and_search(rel, addr, slot, new_cat, 0);
}

/*
 * XLogRecordPageWithFreeSpace - like RecordPageWithFreeSpace, for use in
 *		WAL replay
 */
void
XLogRecordPageWithFreeSpace(RelFileNode rnode, BlockNumber heapBlk,
							Size spaceAvail)
{
	int			new_cat = fsm_space_avail_to_cat(spaceAvail);
	FSMAddress	addr;
	uint16		slot;
	BlockNumber blkno;
	Buffer		buf;
	Page		page;

	/* Get the location of the FSM byte representing the heap block */
	addr = fsm_get_location(heapBlk, &slot);
	blkno = fsm_logical_to_physical(addr);

	/* If the page doesn't exist already, extend */
	buf = XLogReadBufferExtended(rnode, FSM_FORKNUM, blkno, RBM_ZERO_ON_ERROR);
	page = BufferGetPage(buf);
	if (PageIsNew(page))
		PageInit(page, BLCKSZ, 0);

	if (fsm_set_avail(page, slot, new_cat))
		MarkBufferDirty(buf);
	UnlockReleaseBuffer(buf);
}

/*
 * GetRecordedFreePage - return the amount of free space on a particular page,
 *		according to the FSM.
 */
Size
GetRecordedFreeSpace(Relation rel, BlockNumber heapBlk)
{
	FSMAddress	addr;
	uint16		slot;
	Buffer		buf;
	uint8		cat;

	/* Get the location of the FSM byte representing the heap block */
	addr = fsm_get_location(heapBlk, &slot);

	buf = fsm_readbuf(rel, addr, false);
	if (!BufferIsValid(buf))
		return 0;
	cat = fsm_get_avail(BufferGetPage(buf), slot);
	ReleaseBuffer(buf);

	return fsm_space_cat_to_avail(cat);
}

/*
 * FreeSpaceMapTruncateRel - adjust for truncation of a relation.
 *
 * The caller must hold AccessExclusiveLock on the relation, to ensure
 * that other backends receive the relcache invalidation event that this
 * function sends, before accessing the FSM again.
 *
 * nblocks is the new size of the heap.
 */
void
FreeSpaceMapTruncateRel(Relation rel, BlockNumber nblocks)
{
	BlockNumber	new_nfsmblocks;
	FSMAddress	first_removed_address;
	uint16		first_removed_slot;
	Buffer		buf;

	RelationOpenSmgr(rel);

	/*
	 * If no FSM has been created yet for this relation, there's nothing to
	 * truncate.
	 */
	if (!smgrexists(rel->rd_smgr, FSM_FORKNUM))
		return;

	/* Get the location in the FSM of the first removed heap block */
	first_removed_address = fsm_get_location(nblocks, &first_removed_slot);

	/*
	 * Zero out the tail of the last remaining FSM page. If the slot
	 * representing the first removed heap block is at a page boundary, as
	 * the first slot on the FSM page that first_removed_address points to,
	 * we can just truncate that page altogether.
	 */
	if (first_removed_slot > 0)
	{
		buf = fsm_readbuf(rel, first_removed_address, false);
		if (!BufferIsValid(buf))
			return; /* nothing to do; the FSM was already smaller */
		LockBuffer(buf, BUFFER_LOCK_EXCLUSIVE);
		fsm_truncate_avail(BufferGetPage(buf), first_removed_slot);
		MarkBufferDirty(buf);
		UnlockReleaseBuffer(buf);

		new_nfsmblocks = fsm_logical_to_physical(first_removed_address) + 1;
	}
	else
	{
		new_nfsmblocks = fsm_logical_to_physical(first_removed_address);
		if (smgrnblocks(rel->rd_smgr, FSM_FORKNUM) <= new_nfsmblocks)
			return; /* nothing to do; the FSM was already smaller */
	}

	/* Truncate the unused FSM pages */
	smgrtruncate(rel->rd_smgr, FSM_FORKNUM, new_nfsmblocks, rel->rd_istemp);

	/*
	 * Need to invalidate the relcache entry, because rd_fsm_nblocks
	 * seen by other backends is no longer valid.
	 */
	if (!InRecovery)
		CacheInvalidateRelcache(rel);

	rel->rd_fsm_nblocks = new_nfsmblocks;
}

/*
 * FreeSpaceMapVacuum - scan and fix any inconsistencies in the FSM
 */
void
FreeSpaceMapVacuum(Relation rel)
{
	bool dummy;

	/*
	 * Traverse the tree in depth-first order. The tree is stored physically
	 * in depth-first order, so this should be pretty I/O efficient.
	 */
	fsm_vacuum_page(rel, FSM_ROOT_ADDRESS, &dummy);
}

/******** Internal routines ********/

/*
<<<<<<< HEAD
 * FreeSpaceMapForgetDatabase - forget all relations of a database.
 *
 * This is called during DROP DATABASE and DROP TABLESPACE.  As above,
 * might as well reclaim map space sooner instead of later.
 */
void
FreeSpaceMapForgetDatabase(Oid tblspc, Oid dbid)
=======
 * Return category corresponding x bytes of free space
 */
static uint8
fsm_space_avail_to_cat(Size avail)
>>>>>>> 38e93482
{
	int cat;

<<<<<<< HEAD
	LWLockAcquire(FreeSpaceLock, LW_EXCLUSIVE);
	for (fsmrel = FreeSpaceMap->usageList; fsmrel; fsmrel = nextrel)
	{
		nextrel = fsmrel->nextUsage;	/* in case we delete it */
		if (!OidIsValid(tblspc) ||
			fsmrel->key.spcNode == tblspc)
		{
			if (fsmrel->key.dbNode == dbid)
				delete_fsm_rel(fsmrel);
		}
	}
	LWLockRelease(FreeSpaceLock);
}
=======
	Assert(avail < BLCKSZ);
>>>>>>> 38e93482

	if (avail >= MaxFSMRequestSize)
		return 255;

	cat = avail / FSM_CAT_STEP;

	/*
	 * The highest category, 255, is reserved for MaxFSMRequestSize bytes or
	 * more.
	 */
	if (cat > 254)
		cat = 254;

<<<<<<< HEAD
	/* Copy other stats before dropping lock */
	numRels = FreeSpaceMap->numRels;
	LWLockRelease(FreeSpaceLock);

	/* Convert stats to actual number of page slots needed */
	needed = (sumRequests + numRels) * CHUNKPAGES;

	ereport(elevel,
			(errmsg("free space map contains %d pages in %d relations",
					storedPages, numRels),
	errdetail("A total of %.0f page slots are in use (including overhead).\n"
			  "%.0f page slots are required to track all free space.\n"
		  "Current limits are:  %d page slots, %d relations, using %.0f kB.",
			  Min(needed, MaxFSMPages),
			  needed,
			  MaxFSMPages, MaxFSMRelations,
			  (double) FreeSpaceShmemSize() / 1024.0)));

	if (Gp_role != GP_ROLE_DISPATCH) /* not interesting on the dispatch node */
		CheckFreeSpaceMapStatistics(NOTICE, numRels, needed);
	/* Print to server logs too because is deals with a config variable. */
	CheckFreeSpaceMapStatistics(LOG, numRels, needed);
=======
	return (uint8) cat;
>>>>>>> 38e93482
}

/*
 * Return the lower bound of the range of free space represented by given
 * category.
 */
static Size
fsm_space_cat_to_avail(uint8 cat)
{
	/* The highest category represents exactly MaxFSMRequestSize bytes. */
	if (cat == 255)
		return MaxFSMRequestSize;
	else
		return cat * FSM_CAT_STEP;
}

/*
 * Which category does a page need to have, to accommodate x bytes of data?
 * While fsm_size_to_avail_cat() rounds down, this needs to round up.
 */
static uint8
fsm_space_needed_to_cat(Size needed)
{
	int cat;

	/* Can't ask for more space than the highest category represents */
	if (needed > MaxFSMRequestSize)
			elog(ERROR, "invalid FSM request size %lu",
				 (unsigned long) needed);

	if (needed == 0)
		return 1;

	cat = (needed + FSM_CAT_STEP - 1) / FSM_CAT_STEP;

	if (cat > 255)
		cat = 255;

	return (uint8) cat;
}

/*
 * Returns the physical block number an FSM page
 */
static BlockNumber
fsm_logical_to_physical(FSMAddress addr)
{
	BlockNumber pages;
	int leafno;
	int l;

	/*
	 * Calculate the logical page number of the first leaf page below the
	 * given page.
	 */
	leafno = addr.logpageno;
	for (l = 0; l < addr.level; l++)
		leafno *= SlotsPerFSMPage;

	/* Count upper level nodes required to address the leaf page */
	pages = 0;
	for (l = 0; l < FSM_TREE_DEPTH; l++)
	{
		pages += leafno + 1;
		leafno /= SlotsPerFSMPage;
	}

	/*
	 * If the page we were asked for wasn't at the bottom level, subtract
	 * the additional lower level pages we counted above.
	 */
	pages -= addr.level;

	/* Turn the page count into 0-based block number */
	return pages - 1;
}

/*
 * Return the FSM location corresponding to given heap block.
 */
static FSMAddress
fsm_get_location(BlockNumber heapblk, uint16 *slot)
{
	FSMAddress addr;

	addr.level = FSM_BOTTOM_LEVEL;
	addr.logpageno = heapblk / SlotsPerFSMPage;
	*slot = heapblk % SlotsPerFSMPage;

	return addr;
}

/*
 * Return the heap block number corresponding to given location in the FSM.
 */
static BlockNumber
fsm_get_heap_blk(FSMAddress addr, uint16 slot)
{
	Assert(addr.level == FSM_BOTTOM_LEVEL);
	return ((unsigned int) addr.logpageno) * SlotsPerFSMPage + slot;
}

/*
 * Given a logical address of a child page, get the logical page number of
 * the parent, and the slot within the parent corresponding to the child.
 */
static FSMAddress
fsm_get_parent(FSMAddress child, uint16 *slot)
{
	FSMAddress parent;

	Assert(child.level < FSM_ROOT_LEVEL);

	parent.level = child.level + 1;
	parent.logpageno = child.logpageno / SlotsPerFSMPage;
	*slot = child.logpageno % SlotsPerFSMPage;

	return parent;
}

/*
 * Given a logical address of a parent page, and a slot number get the
 * logical address of the corresponding child page.
 */
static FSMAddress
fsm_get_child(FSMAddress parent, uint16 slot)
{
	FSMAddress child;

	Assert(parent.level > FSM_BOTTOM_LEVEL);

	child.level = parent.level - 1;
	child.logpageno = parent.logpageno * SlotsPerFSMPage + slot;

	return child;
}

/*
 * Read a FSM page.
 *
 * If the page doesn't exist, InvalidBuffer is returned, or if 'extend' is
 * true, the FSM file is extended.
 */
static Buffer
fsm_readbuf(Relation rel, FSMAddress addr, bool extend)
{
	BlockNumber blkno = fsm_logical_to_physical(addr);
	Buffer buf;

	RelationOpenSmgr(rel);

	/* If we haven't cached the size of the FSM yet, check it first */
	if (rel->rd_fsm_nblocks == InvalidBlockNumber)
	{
		if (smgrexists(rel->rd_smgr, FSM_FORKNUM))
			rel->rd_fsm_nblocks = smgrnblocks(rel->rd_smgr, FSM_FORKNUM);
		else
			rel->rd_fsm_nblocks = 0;
	}

	/* Handle requests beyond EOF */
	if (blkno >= rel->rd_fsm_nblocks)
	{
		if (extend)
			fsm_extend(rel, blkno + 1);
		else
			return InvalidBuffer;
	}

	/*
	 * Use ZERO_ON_ERROR mode, and initialize the page if necessary. The FSM
	 * information is not accurate anyway, so it's better to clear corrupt
	 * pages than error out. Since the FSM changes are not WAL-logged, the
	 * so-called torn page problem on crash can lead to pages with corrupt
	 * headers, for example.
	 */
	buf = ReadBufferExtended(rel, FSM_FORKNUM, blkno, RBM_ZERO_ON_ERROR, NULL);
	if (PageIsNew(BufferGetPage(buf)))
		PageInit(BufferGetPage(buf), BLCKSZ, 0);
	return buf;
}

/*
 * Ensure that the FSM fork is at least fsm_nblocks long, extending
 * it if necessary with empty pages. And by empty, I mean pages filled
 * with zeros, meaning there's no free space.
 */
static void
fsm_extend(Relation rel, BlockNumber fsm_nblocks)
{
	BlockNumber fsm_nblocks_now;
	Page pg;

	pg = (Page) palloc(BLCKSZ);
	PageInit(pg, BLCKSZ, 0);

	/*
	 * We use the relation extension lock to lock out other backends
	 * trying to extend the FSM at the same time. It also locks out
	 * extension of the main fork, unnecessarily, but extending the
	 * FSM happens seldom enough that it doesn't seem worthwhile to
	 * have a separate lock tag type for it.
	 *
	 * Note that another backend might have extended or created the
	 * relation before we get the lock.
	 */
	LockRelationForExtension(rel, ExclusiveLock);

	/* Create the FSM file first if it doesn't exist */
	if ((rel->rd_fsm_nblocks == 0 || rel->rd_fsm_nblocks == InvalidBlockNumber)
		&& !smgrexists(rel->rd_smgr, FSM_FORKNUM))
	{
		smgrcreate(rel->rd_smgr, FSM_FORKNUM, false);
		fsm_nblocks_now = 0;
	}
	else
		fsm_nblocks_now = smgrnblocks(rel->rd_smgr, FSM_FORKNUM);

	while (fsm_nblocks_now < fsm_nblocks)
	{
		smgrextend(rel->rd_smgr, FSM_FORKNUM, fsm_nblocks_now,
				   (char *) pg, rel->rd_istemp);
		fsm_nblocks_now++;
	}

	UnlockRelationForExtension(rel, ExclusiveLock);

	pfree(pg);

	/* Update the relcache with the up-to-date size */
	if (!InRecovery)
		CacheInvalidateRelcache(rel);
	rel->rd_fsm_nblocks = fsm_nblocks_now;
}

/*
 * Set value in given FSM page and slot.
 *
 * If minValue > 0, the updated page is also searched for a page with at
 * least minValue of free space. If one is found, its slot number is
 * returned, -1 otherwise.
 */
static int
fsm_set_and_search(Relation rel, FSMAddress addr, uint16 slot,
				   uint8 newValue, uint8 minValue)
{
	Buffer		buf;
	Page		page;
	int			newslot = -1;

	buf = fsm_readbuf(rel, addr, true);
	LockBuffer(buf, BUFFER_LOCK_EXCLUSIVE);

	page = BufferGetPage(buf);

	if (fsm_set_avail(page, slot, newValue))
		MarkBufferDirty(buf);

	if (minValue != 0)
	{
		/* Search while we still hold the lock */
		newslot = fsm_search_avail(buf, minValue,
								   addr.level == FSM_BOTTOM_LEVEL,
								   true);
	}

	UnlockReleaseBuffer(buf);

	return newslot;
}

/*
 * Search the tree for a heap page with at least min_cat of free space
 */
static BlockNumber
fsm_search(Relation rel, uint8 min_cat)
{
	int restarts = 0;
	FSMAddress addr = FSM_ROOT_ADDRESS;

	for (;;)
	{
		int slot;
		Buffer buf;
		uint8 max_avail = 0;

		/* Read the FSM page. */
		buf = fsm_readbuf(rel, addr, false);

		/* Search within the page */
		if (BufferIsValid(buf))
		{
			LockBuffer(buf, BUFFER_LOCK_SHARE);
			slot = fsm_search_avail(buf, min_cat,
									(addr.level == FSM_BOTTOM_LEVEL),
									false);
			if (slot == -1)
				max_avail = fsm_get_max_avail(BufferGetPage(buf));
			UnlockReleaseBuffer(buf);
		}
		else
			slot = -1;

		if (slot != -1)
		{
			/*
			 * Descend the tree, or return the found block if we're at the
			 * bottom.
			 */
			if (addr.level == FSM_BOTTOM_LEVEL)
				return fsm_get_heap_blk(addr, slot);

			addr = fsm_get_child(addr, slot);
		}
		else if (addr.level == FSM_ROOT_LEVEL)
		{
			/*
			 * At the root, failure means there's no page with enough free
			 * space in the FSM. Give up.
			 */
			return InvalidBlockNumber;
		}
		else
		{
			uint16 parentslot;
			FSMAddress parent;

			/*
			 * At lower level, failure can happen if the value in the upper-
			 * level node didn't reflect the value on the lower page. Update
			 * the upper node, to avoid falling into the same trap again, and
			 * start over.
			 *
			 * There's a race condition here, if another backend updates this
			 * page right after we release it, and gets the lock on the parent
			 * page before us. We'll then update the parent page with the now
			 * stale information we had. It's OK, because it should happen
			 * rarely, and will be fixed by the next vacuum.
			 */
			parent = fsm_get_parent(addr, &parentslot);
			fsm_set_and_search(rel, parent, parentslot, max_avail, 0);

			/*
			 * If the upper pages are badly out of date, we might need to
			 * loop quite a few times, updating them as we go. Any
			 * inconsistencies should eventually be corrected and the loop
			 * should end. Looping indefinitely is nevertheless scary, so
			 * provide an emergency valve.
			 */
			if (restarts++ > 10000)
				return InvalidBlockNumber;

			/* Start search all over from the root */
			addr = FSM_ROOT_ADDRESS;
		}
	}
}


/*
 * Recursive guts of FreeSpaceMapVacuum
 */
static uint8
fsm_vacuum_page(Relation rel, FSMAddress addr, bool *eof_p)
{
	Buffer buf;
	Page page;
	uint8 max_avail;

	/* Read the page if it exists, or return EOF */
	buf = fsm_readbuf(rel, addr, false);
	if (!BufferIsValid(buf))
	{
		*eof_p = true;
		return 0;
	}
	else
		*eof_p = false;

	page = BufferGetPage(buf);

	/*
	 * Recurse into children, and fix the information stored about them
	 * at this level.
	 */
	if (addr.level > FSM_BOTTOM_LEVEL)
	{
		int slot;
		bool eof = false;

<<<<<<< HEAD
	spareChunks = FreeSpaceMap->totalChunks - FreeSpaceMap->numRels;
	Assert(spareChunks > 0);
	if (spareChunks >= FreeSpaceMap->sumRequests)
	{
		/* We aren't oversubscribed, so allocate exactly the request */
		extra = myRequest;
	}
	else
	{
		extra = (int) rint(spareChunks * myRequest / FreeSpaceMap->sumRequests);
		if (extra < 0)			/* shouldn't happen, but make sure */
			extra = 0;
	}
	return 1 + extra;
}

/*
 * Calculate number of chunks actually used to store current data
 */
static int
fsm_current_chunks(FSMRelation *fsmrel)
{
	int			chunkCount;

	/* Make sure storedPages==0 produces right answer */
	if (fsmrel->storedPages <= 0)
		return 0;
	/* Convert page count to chunk count */
	if (fsmrel->isIndex)
		chunkCount = (fsmrel->storedPages - 1) / INDEXCHUNKPAGES + 1;
	else
		chunkCount = (fsmrel->storedPages - 1) / CHUNKPAGES + 1;
	return chunkCount;
}

/*
 * Calculate current actual allocation (number of chunks) for a rel
 */
static int
fsm_current_allocation(FSMRelation *fsmrel)
{
	if (fsmrel->nextPhysical != NULL)
		return fsmrel->nextPhysical->firstChunk - fsmrel->firstChunk;
	else if (fsmrel == FreeSpaceMap->lastRel)
		return FreeSpaceMap->usedChunks - fsmrel->firstChunk;
	else
	{
		/* it's not in the storage-order list */
		Assert(fsmrel->firstChunk < 0 && fsmrel->storedPages == 0);
		return 0;
	}
}


/*
 * Return the FreeSpaceMap structure for examination.
 */
FSMHeader *
GetFreeSpaceMap(void)
{

	return FreeSpaceMap;
}

/*
 * Append relations that are in the vacuum process to the vacuumRels list.
 *
 * Only support non-index relations.
 */
List *
AppendRelToVacuumRels(Relation rel)
{
	RelFileNode *relfilenode = palloc(sizeof(RelFileNode));

	/* This relation should not be an index. */
	Assert(!OidIsValid(rel->rd_rel->relam));

	relfilenode->spcNode = (rel->rd_node).spcNode;
	relfilenode->dbNode = (rel->rd_node).dbNode;
	relfilenode->relNode = (rel->rd_node).relNode;
	vacuumRels = lappend(vacuumRels, relfilenode);

	elog(DEBUG2, "Add relation %d/%d/%d to VacuumRels",
		 relfilenode->spcNode, relfilenode->dbNode, relfilenode->relNode);

	return vacuumRels;
}

/*
 * Remove all relations in the vacuumRels list. This should be called during
 * commit.
 */
void
ResetVacuumRels()
{
	if (vacuumRels == NULL)
		return;
	
	list_free_deep(vacuumRels);
	vacuumRels = NIL;
	elog(DEBUG2, "Reset VacuumRels");
}

/*
 * Clear the freespace map entries for relations that are in vacuumRels.
 */
void
ClearFreeSpaceForVacuumRels()
{
	ListCell *lc;

	if (vacuumRels == NULL)
		return;
	
	foreach (lc, vacuumRels)
	{
		RelFileNode *relfilenode = (RelFileNode *)lfirst(lc);
		RecordRelationFreeSpace(relfilenode, 0, 0, NULL);

		elog(DEBUG2, "Clear the freespace map entry for relation %d/%d/%d in VacuumRels",
			 relfilenode->spcNode, relfilenode->dbNode, relfilenode->relNode);
	}

	ResetVacuumRels();
}

#ifdef FREESPACE_DEBUG
/*
 * Dump contents of freespace map for debugging.
 *
 * We assume caller holds the FreeSpaceLock, or is otherwise unconcerned
 * about other processes.
 */
void
DumpFreeSpace(void)
{
	FSMRelation *fsmrel;
	FSMRelation *prevrel = NULL;
	int			relNum = 0;
	int			nPages;

	for (fsmrel = FreeSpaceMap->usageList; fsmrel; fsmrel = fsmrel->nextUsage)
	{
		relNum++;
		fprintf(stderr, "Map %d: rel %u/%u/%u isIndex %d avgRequest %u interestingPages %u nextPage %d\nMap= ",
				relNum,
				fsmrel->key.spcNode, fsmrel->key.dbNode, fsmrel->key.relNode,
				(int) fsmrel->isIndex, fsmrel->avgRequest,
				fsmrel->interestingPages, fsmrel->nextPage);
		if (fsmrel->isIndex)
=======
		for (slot = 0; slot < SlotsPerFSMPage; slot++)
>>>>>>> 38e93482
		{
			int child_avail;

			/* After we hit end-of-file, just clear the rest of the slots */
			if (!eof)
				child_avail = fsm_vacuum_page(rel, fsm_get_child(addr, slot), &eof);
			else
				child_avail = 0;

			/* Update information about the child */
			if (fsm_get_avail(page, slot) != child_avail)
			{
				LockBuffer(buf, BUFFER_LOCK_EXCLUSIVE);
				fsm_set_avail(BufferGetPage(buf), slot, child_avail);
				MarkBufferDirty(buf);
				LockBuffer(buf, BUFFER_LOCK_UNLOCK);
			}
		}
	}

	max_avail = fsm_get_max_avail(BufferGetPage(buf));

	/*
	 * Reset the next slot pointer. This encourages the use of low-numbered
	 * pages, increasing the chances that a later vacuum can truncate the
	 * relation.
	 */
	((FSMPage) PageGetContents(page))->fp_next_slot = 0;

	ReleaseBuffer(buf);

	return max_avail;
}<|MERGE_RESOLUTION|>--- conflicted
+++ resolved
@@ -31,16 +31,10 @@
 #include "storage/fsm_internals.h"
 #include "storage/lmgr.h"
 #include "storage/lwlock.h"
-<<<<<<< HEAD
-#include "storage/shmem.h"
-
-#include "cdb/cdbvars.h"
-=======
 #include "storage/smgr.h"
 #include "utils/rel.h"
 #include "utils/inval.h"
 #include "miscadmin.h"
->>>>>>> 38e93482
 
 /*
  * We use just one byte to store the amount of free space on a page, so we
@@ -70,82 +64,9 @@
  * completely empty page, that would mean that we could never satisfy a
  * request of exactly MaxFSMRequestSize bytes.
  */
-<<<<<<< HEAD
-
-/* Name of FSM cache file (relative to $PGDATA) */
-#define FSM_CACHE_FILENAME	"global/pg_fsm.cache"
-
-/* Fixed values in header */
-#define FSM_CACHE_LABEL		"FSM"
-#define FSM_CACHE_ENDIAN	0x01020304
-#define FSM_CACHE_VERSION	20030305
-
-/* File header layout */
-typedef struct FsmCacheFileHeader
-{
-	char		label[4];
-	uint32		endian;
-	uint32		version;
-	int32		numRels;
-} FsmCacheFileHeader;
-
-/* Per-relation header */
-typedef struct FsmCacheRelHeader
-{
-	RelFileNode key;			/* hash key (must be first) */
-	bool		isIndex;		/* if true, we store only page numbers */
-	uint32		avgRequest;		/* moving average of space requests */
-	BlockNumber interestingPages;		/* # of pages with useful free space */
-	int32		storedPages;	/* # of pages stored in arena */
-} FsmCacheRelHeader;
-
-int			MaxFSMRelations;	/* these are set by guc.c */
-int			MaxFSMPages;
-
-static FSMHeader *FreeSpaceMap; /* points to FSMHeader in shared memory */
-static HTAB *FreeSpaceMapRelHash;		/* points to (what used to be)
-										 * FSMHeader->relHash */
-
-
-static void CheckFreeSpaceMapStatistics(int elevel, int numRels,
-							double needed);
-static FSMRelation *lookup_fsm_rel(RelFileNode *rel);
-static FSMRelation *create_fsm_rel(RelFileNode *rel);
-static void delete_fsm_rel(FSMRelation *fsmrel);
-static int realloc_fsm_rel(FSMRelation *fsmrel, BlockNumber interestingPages,
-				bool isIndex);
-static void link_fsm_rel_usage(FSMRelation *fsmrel);
-static void unlink_fsm_rel_usage(FSMRelation *fsmrel);
-static void link_fsm_rel_storage(FSMRelation *fsmrel);
-static void unlink_fsm_rel_storage(FSMRelation *fsmrel);
-static BlockNumber find_free_space(FSMRelation *fsmrel, Size spaceNeeded);
-static BlockNumber find_index_free_space(FSMRelation *fsmrel);
-static void fsm_record_free_space(FSMRelation *fsmrel, BlockNumber page,
-					  Size spaceAvail);
-static bool lookup_fsm_page_entry(FSMRelation *fsmrel, BlockNumber page,
-					  int *outPageIndex);
-static void compact_fsm_storage(void);
-static void push_fsm_rels_after(FSMRelation *afterRel);
-static void pack_incoming_pages(FSMPageData *newLocation, int newPages,
-					FSMPageData *pageSpaces, int nPages);
-static void pack_existing_pages(FSMPageData *newLocation, int newPages,
-					FSMPageData *oldLocation, int oldPages);
-static int	fsm_calc_request(FSMRelation *fsmrel);
-static int	fsm_calc_request_unclamped(FSMRelation *fsmrel);
-static int	fsm_calc_target_allocation(int myRequest);
-static int	fsm_current_chunks(FSMRelation *fsmrel);
-static int	fsm_current_allocation(FSMRelation *fsmrel);
-
-/*
- * List of relations that are in the vacuum process and have not been
- * commited.
- */
-static List *vacuumRels = NIL;
-=======
 #define FSM_CATEGORIES	256
 #define FSM_CAT_STEP	(BLCKSZ / FSM_CATEGORIES)
 #define MaxFSMRequestSize	MaxHeapTupleSize
->>>>>>> 38e93482
 
 /*
  * Depth of the on-disk tree. We need to be able to address 2^32-1 blocks,
@@ -296,6 +217,8 @@
 		PageInit(page, BLCKSZ, 0);
 
 	if (fsm_set_avail(page, slot, new_cat))
+		/* GPDB_84_MERGE_FIXME: upstream calls MarkBufferDirtyHint instead.
+		 * Backport commit 20723ce80 to fix. */
 		MarkBufferDirty(buf);
 	UnlockReleaseBuffer(buf);
 }
@@ -366,6 +289,8 @@
 			return; /* nothing to do; the FSM was already smaller */
 		LockBuffer(buf, BUFFER_LOCK_EXCLUSIVE);
 		fsm_truncate_avail(BufferGetPage(buf), first_removed_slot);
+		/* GPDB_84_MERGE_FIXME: upstream calls MarkBufferDirtyHint instead.
+		 * Backport commit 20723ce80 to fix. */
 		MarkBufferDirty(buf);
 		UnlockReleaseBuffer(buf);
 
@@ -409,40 +334,14 @@
 /******** Internal routines ********/
 
 /*
-<<<<<<< HEAD
- * FreeSpaceMapForgetDatabase - forget all relations of a database.
- *
- * This is called during DROP DATABASE and DROP TABLESPACE.  As above,
- * might as well reclaim map space sooner instead of later.
- */
-void
-FreeSpaceMapForgetDatabase(Oid tblspc, Oid dbid)
-=======
  * Return category corresponding x bytes of free space
  */
 static uint8
 fsm_space_avail_to_cat(Size avail)
->>>>>>> 38e93482
 {
 	int cat;
 
-<<<<<<< HEAD
-	LWLockAcquire(FreeSpaceLock, LW_EXCLUSIVE);
-	for (fsmrel = FreeSpaceMap->usageList; fsmrel; fsmrel = nextrel)
-	{
-		nextrel = fsmrel->nextUsage;	/* in case we delete it */
-		if (!OidIsValid(tblspc) ||
-			fsmrel->key.spcNode == tblspc)
-		{
-			if (fsmrel->key.dbNode == dbid)
-				delete_fsm_rel(fsmrel);
-		}
-	}
-	LWLockRelease(FreeSpaceLock);
-}
-=======
 	Assert(avail < BLCKSZ);
->>>>>>> 38e93482
 
 	if (avail >= MaxFSMRequestSize)
 		return 255;
@@ -456,32 +355,7 @@
 	if (cat > 254)
 		cat = 254;
 
-<<<<<<< HEAD
-	/* Copy other stats before dropping lock */
-	numRels = FreeSpaceMap->numRels;
-	LWLockRelease(FreeSpaceLock);
-
-	/* Convert stats to actual number of page slots needed */
-	needed = (sumRequests + numRels) * CHUNKPAGES;
-
-	ereport(elevel,
-			(errmsg("free space map contains %d pages in %d relations",
-					storedPages, numRels),
-	errdetail("A total of %.0f page slots are in use (including overhead).\n"
-			  "%.0f page slots are required to track all free space.\n"
-		  "Current limits are:  %d page slots, %d relations, using %.0f kB.",
-			  Min(needed, MaxFSMPages),
-			  needed,
-			  MaxFSMPages, MaxFSMRelations,
-			  (double) FreeSpaceShmemSize() / 1024.0)));
-
-	if (Gp_role != GP_ROLE_DISPATCH) /* not interesting on the dispatch node */
-		CheckFreeSpaceMapStatistics(NOTICE, numRels, needed);
-	/* Print to server logs too because is deals with a config variable. */
-	CheckFreeSpaceMapStatistics(LOG, numRels, needed);
-=======
 	return (uint8) cat;
->>>>>>> 38e93482
 }
 
 /*
@@ -702,6 +576,8 @@
 
 	while (fsm_nblocks_now < fsm_nblocks)
 	{
+		PageSetChecksumInplace(pg, fsm_nblocks_now);
+
 		smgrextend(rel->rd_smgr, FSM_FORKNUM, fsm_nblocks_now,
 				   (char *) pg, rel->rd_istemp);
 		fsm_nblocks_now++;
@@ -738,6 +614,8 @@
 	page = BufferGetPage(buf);
 
 	if (fsm_set_avail(page, slot, newValue))
+		/* GPDB_84_MERGE_FIXME: upstream calls MarkBufferDirtyHint instead.
+		 * Backport commit 20723ce80 to fix. */
 		MarkBufferDirty(buf);
 
 	if (minValue != 0)
@@ -872,160 +750,7 @@
 		int slot;
 		bool eof = false;
 
-<<<<<<< HEAD
-	spareChunks = FreeSpaceMap->totalChunks - FreeSpaceMap->numRels;
-	Assert(spareChunks > 0);
-	if (spareChunks >= FreeSpaceMap->sumRequests)
-	{
-		/* We aren't oversubscribed, so allocate exactly the request */
-		extra = myRequest;
-	}
-	else
-	{
-		extra = (int) rint(spareChunks * myRequest / FreeSpaceMap->sumRequests);
-		if (extra < 0)			/* shouldn't happen, but make sure */
-			extra = 0;
-	}
-	return 1 + extra;
-}
-
-/*
- * Calculate number of chunks actually used to store current data
- */
-static int
-fsm_current_chunks(FSMRelation *fsmrel)
-{
-	int			chunkCount;
-
-	/* Make sure storedPages==0 produces right answer */
-	if (fsmrel->storedPages <= 0)
-		return 0;
-	/* Convert page count to chunk count */
-	if (fsmrel->isIndex)
-		chunkCount = (fsmrel->storedPages - 1) / INDEXCHUNKPAGES + 1;
-	else
-		chunkCount = (fsmrel->storedPages - 1) / CHUNKPAGES + 1;
-	return chunkCount;
-}
-
-/*
- * Calculate current actual allocation (number of chunks) for a rel
- */
-static int
-fsm_current_allocation(FSMRelation *fsmrel)
-{
-	if (fsmrel->nextPhysical != NULL)
-		return fsmrel->nextPhysical->firstChunk - fsmrel->firstChunk;
-	else if (fsmrel == FreeSpaceMap->lastRel)
-		return FreeSpaceMap->usedChunks - fsmrel->firstChunk;
-	else
-	{
-		/* it's not in the storage-order list */
-		Assert(fsmrel->firstChunk < 0 && fsmrel->storedPages == 0);
-		return 0;
-	}
-}
-
-
-/*
- * Return the FreeSpaceMap structure for examination.
- */
-FSMHeader *
-GetFreeSpaceMap(void)
-{
-
-	return FreeSpaceMap;
-}
-
-/*
- * Append relations that are in the vacuum process to the vacuumRels list.
- *
- * Only support non-index relations.
- */
-List *
-AppendRelToVacuumRels(Relation rel)
-{
-	RelFileNode *relfilenode = palloc(sizeof(RelFileNode));
-
-	/* This relation should not be an index. */
-	Assert(!OidIsValid(rel->rd_rel->relam));
-
-	relfilenode->spcNode = (rel->rd_node).spcNode;
-	relfilenode->dbNode = (rel->rd_node).dbNode;
-	relfilenode->relNode = (rel->rd_node).relNode;
-	vacuumRels = lappend(vacuumRels, relfilenode);
-
-	elog(DEBUG2, "Add relation %d/%d/%d to VacuumRels",
-		 relfilenode->spcNode, relfilenode->dbNode, relfilenode->relNode);
-
-	return vacuumRels;
-}
-
-/*
- * Remove all relations in the vacuumRels list. This should be called during
- * commit.
- */
-void
-ResetVacuumRels()
-{
-	if (vacuumRels == NULL)
-		return;
-	
-	list_free_deep(vacuumRels);
-	vacuumRels = NIL;
-	elog(DEBUG2, "Reset VacuumRels");
-}
-
-/*
- * Clear the freespace map entries for relations that are in vacuumRels.
- */
-void
-ClearFreeSpaceForVacuumRels()
-{
-	ListCell *lc;
-
-	if (vacuumRels == NULL)
-		return;
-	
-	foreach (lc, vacuumRels)
-	{
-		RelFileNode *relfilenode = (RelFileNode *)lfirst(lc);
-		RecordRelationFreeSpace(relfilenode, 0, 0, NULL);
-
-		elog(DEBUG2, "Clear the freespace map entry for relation %d/%d/%d in VacuumRels",
-			 relfilenode->spcNode, relfilenode->dbNode, relfilenode->relNode);
-	}
-
-	ResetVacuumRels();
-}
-
-#ifdef FREESPACE_DEBUG
-/*
- * Dump contents of freespace map for debugging.
- *
- * We assume caller holds the FreeSpaceLock, or is otherwise unconcerned
- * about other processes.
- */
-void
-DumpFreeSpace(void)
-{
-	FSMRelation *fsmrel;
-	FSMRelation *prevrel = NULL;
-	int			relNum = 0;
-	int			nPages;
-
-	for (fsmrel = FreeSpaceMap->usageList; fsmrel; fsmrel = fsmrel->nextUsage)
-	{
-		relNum++;
-		fprintf(stderr, "Map %d: rel %u/%u/%u isIndex %d avgRequest %u interestingPages %u nextPage %d\nMap= ",
-				relNum,
-				fsmrel->key.spcNode, fsmrel->key.dbNode, fsmrel->key.relNode,
-				(int) fsmrel->isIndex, fsmrel->avgRequest,
-				fsmrel->interestingPages, fsmrel->nextPage);
-		if (fsmrel->isIndex)
-=======
 		for (slot = 0; slot < SlotsPerFSMPage; slot++)
->>>>>>> 38e93482
 		{
 			int child_avail;
 
@@ -1040,6 +765,8 @@
 			{
 				LockBuffer(buf, BUFFER_LOCK_EXCLUSIVE);
 				fsm_set_avail(BufferGetPage(buf), slot, child_avail);
+				/* GPDB_84_MERGE_FIXME: upstream calls MarkBufferDirtyHint instead.
+				 * Backport commit 20723ce80 to fix. */
 				MarkBufferDirty(buf);
 				LockBuffer(buf, BUFFER_LOCK_UNLOCK);
 			}
