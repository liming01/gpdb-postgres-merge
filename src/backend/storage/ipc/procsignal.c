/*-------------------------------------------------------------------------
 *
 * procsignal.c
 *	  Routines for interprocess signalling
 *
 *
<<<<<<< HEAD
 * Portions Copyright (c) 1996-2012, PostgreSQL Global Development Group
 * Portions Copyright (c) 1994, Regents of the University of California
 *
 * IDENTIFICATION
 *	  src/backend/storage/ipc/procsignal.c
=======
 * Portions Copyright (c) 1996-2010, PostgreSQL Global Development Group
 * Portions Copyright (c) 1994, Regents of the University of California
 *
 * IDENTIFICATION
 *	  $PostgreSQL: pgsql/src/backend/storage/ipc/procsignal.c,v 1.6 2010/02/26 02:01:00 momjian Exp $
>>>>>>> 1084f317
 *
 *-------------------------------------------------------------------------
 */
#include "postgres.h"

#include <signal.h>
#include <unistd.h>

#include "cdb/cdbvars.h"
#include "commands/async.h"
#include "miscadmin.h"
#include "storage/latch.h"
#include "storage/ipc.h"
#include "storage/proc.h"
#include "storage/procsignal.h"
#include "storage/sinval.h"
<<<<<<< HEAD
=======
#include "storage/standby.h"
>>>>>>> 1084f317
#include "tcop/tcopprot.h"


/*
 * The SIGUSR1 signal is multiplexed to support signalling multiple event
 * types. The specific reason is communicated via flags in shared memory.
 * We keep a boolean flag for each possible "reason", so that different
 * reasons can be signaled to a process concurrently.  (However, if the same
 * reason is signaled more than once nearly simultaneously, the process may
 * observe it only once.)
 *
 * Each process that wants to receive signals registers its process ID
 * in the ProcSignalSlots array. The array is indexed by backend ID to make
 * slot allocation simple, and to avoid having to search the array when you
 * know the backend ID of the process you're signalling.  (We do support
 * signalling without backend ID, but it's a bit less efficient.)
 *
 * The flags are actually declared as "volatile sig_atomic_t" for maximum
 * portability.  This should ensure that loads and stores of the flag
 * values are atomic, allowing us to dispense with any explicit locking.
 */
typedef struct
{
	pid_t		pss_pid;
	sig_atomic_t pss_signalFlags[NUM_PROCSIGNALS];
} ProcSignalSlot;

/*
 * We reserve a slot for each possible BackendId, plus one for each
 * possible auxiliary process type.  (This scheme assumes there is not
 * more than one of any auxiliary process type at a time.)
 */
<<<<<<< HEAD
#define NumProcSignalSlots	(MaxBackends + NUM_AUXILIARY_PROCS)
=======
#define NumProcSignalSlots	(MaxBackends + NUM_AUXPROCTYPES)
>>>>>>> 1084f317

static ProcSignalSlot *ProcSignalSlots = NULL;
static volatile ProcSignalSlot *MyProcSignalSlot = NULL;
static volatile bool InSIGUSR1Handler = false;

static bool CheckProcSignal(ProcSignalReason reason);
static void CleanupProcSignalState(int status, Datum arg);

/*
 * ProcSignalShmemSize
 *		Compute space needed for procsignal's shared memory
 */
Size
ProcSignalShmemSize(void)
{
	return NumProcSignalSlots * sizeof(ProcSignalSlot);
}

/*
 * ProcSignalShmemInit
 *		Allocate and initialize procsignal's shared memory
 */
void
ProcSignalShmemInit(void)
{
	Size		size = ProcSignalShmemSize();
	bool		found;

	ProcSignalSlots = (ProcSignalSlot *)
		ShmemInitStruct("ProcSignalSlots", size, &found);

	/* If we're first, set everything to zeroes */
	if (!found)
		MemSet(ProcSignalSlots, 0, size);
}

/*
 * ProcSignalInit
 *		Register the current process in the procsignal array
 *
 * The passed index should be my BackendId if the process has one,
 * or MaxBackends + aux process type if not.
 */
void
ProcSignalInit(int pss_idx)
{
	volatile ProcSignalSlot *slot;

	Assert(pss_idx >= 1 && pss_idx <= NumProcSignalSlots);

	slot = &ProcSignalSlots[pss_idx - 1];

	/* sanity check */
	if (slot->pss_pid != 0)
		elog(LOG, "process %d taking over ProcSignal slot %d, but it's not empty",
			 MyProcPid, pss_idx);

	/* Clear out any leftover signal reasons */
	MemSet(slot->pss_signalFlags, 0, NUM_PROCSIGNALS * sizeof(sig_atomic_t));

	/* Mark slot with my PID */
	slot->pss_pid = MyProcPid;

	/* Remember slot location for CheckProcSignal */
	MyProcSignalSlot = slot;

	/* Set up to release the slot on process exit */
	on_shmem_exit(CleanupProcSignalState, Int32GetDatum(pss_idx));
}

/*
 * CleanupProcSignalState
 *		Remove current process from ProcSignalSlots
 *
 * This function is called via on_shmem_exit() during backend shutdown.
 */
static void
CleanupProcSignalState(int status, Datum arg)
{
	int			pss_idx = DatumGetInt32(arg);
	volatile ProcSignalSlot *slot;

	slot = &ProcSignalSlots[pss_idx - 1];
	Assert(slot == MyProcSignalSlot);

	/* sanity check */
	if (slot->pss_pid != MyProcPid)
	{
		/*
		 * don't ERROR here. We're exiting anyway, and don't want to get into
		 * infinite loop trying to exit
		 */
		elog(LOG, "process %d releasing ProcSignal slot %d, but it contains %d",
			 MyProcPid, pss_idx, (int) slot->pss_pid);
		return;					/* XXX better to zero the slot anyway? */
	}

	slot->pss_pid = 0;
}

/*
 * SendProcSignal
 *		Send a signal to a Postgres process
 *
 * Providing backendId is optional, but it will speed up the operation.
 *
 * On success (a signal was sent), zero is returned.
 * On error, -1 is returned, and errno is set (typically to ESRCH or EPERM).
 *
 * Not to be confused with ProcSendSignal
 */
int
SendProcSignal(pid_t pid, ProcSignalReason reason, BackendId backendId)
{
	volatile ProcSignalSlot *slot;

	if (backendId != InvalidBackendId)
	{
		slot = &ProcSignalSlots[backendId - 1];

		/*
		 * Note: Since there's no locking, it's possible that the target
		 * process detaches from shared memory and exits right after this
		 * test, before we set the flag and send signal. And the signal slot
		 * might even be recycled by a new process, so it's remotely possible
		 * that we set a flag for a wrong process. That's OK, all the signals
		 * are such that no harm is done if they're mistakenly fired.
		 */
		if (slot->pss_pid == pid)
		{
			/* Atomically set the proper flag */
			slot->pss_signalFlags[reason] = true;
			/* Send signal */
			return kill(pid, SIGUSR1);
		}
	}
	else
	{
		/*
		 * BackendId not provided, so search the array using pid.  We search
		 * the array back to front so as to reduce search overhead.  Passing
		 * InvalidBackendId means that the target is most likely an auxiliary
		 * process, which will have a slot near the end of the array.
		 */
		int			i;

		for (i = NumProcSignalSlots - 1; i >= 0; i--)
		{
			slot = &ProcSignalSlots[i];

			if (slot->pss_pid == pid)
			{
				/* the above note about race conditions applies here too */

				/* Atomically set the proper flag */
				slot->pss_signalFlags[reason] = true;
				/* Send signal */
				return kill(pid, SIGUSR1);
			}
		}
	}

	errno = ESRCH;
	return -1;
}

/*
 * CheckProcSignal - check to see if a particular reason has been
 * signaled, and clear the signal flag.  Should be called after receiving
 * SIGUSR1.
 */
static bool
CheckProcSignal(ProcSignalReason reason)
{
	volatile ProcSignalSlot *slot = MyProcSignalSlot;

	if (slot != NULL)
	{
		/* Careful here --- don't clear flag if we haven't seen it set */
		if (slot->pss_signalFlags[reason])
		{
			slot->pss_signalFlags[reason] = false;
			return true;
		}
	}

	return false;
}

bool
AmIInSIGUSR1Handler(void)
{
	return InSIGUSR1Handler;
}

/*
 * Query-finish signal from QD.  The executor will deliverately try
 * to finish execution as quickly as possible.
 */
static void
QueryFinishHandler(void)
{
	/*
	 * It might be too much to check Gp_role but just in case.
	 */
	if (!proc_exit_inprogress && Gp_role == GP_ROLE_EXECUTE)
	{
		QueryFinishPending = true;
	}
}

/*
 * procsignal_sigusr1_handler - handle SIGUSR1 signal.
 */
void
procsignal_sigusr1_handler(SIGNAL_ARGS)
{
<<<<<<< HEAD
	int save_errno = errno;

	PG_TRY();
	{
		InSIGUSR1Handler = true;
=======
	int			save_errno = errno;
>>>>>>> 1084f317

		if (CheckProcSignal(PROCSIG_CATCHUP_INTERRUPT))
			HandleCatchupInterrupt();

		if (CheckProcSignal(PROCSIG_QUERY_FINISH))
			QueryFinishHandler();

		latch_sigusr1_handler();
		InSIGUSR1Handler = false;
	}
	PG_CATCH();
	{
		InSIGUSR1Handler = false;
		PG_RE_THROW();
	}
	PG_END_TRY();

	if (CheckProcSignal(PROCSIG_RECOVERY_CONFLICT_DATABASE))
		RecoveryConflictInterrupt(PROCSIG_RECOVERY_CONFLICT_DATABASE);

	if (CheckProcSignal(PROCSIG_RECOVERY_CONFLICT_TABLESPACE))
		RecoveryConflictInterrupt(PROCSIG_RECOVERY_CONFLICT_TABLESPACE);

	if (CheckProcSignal(PROCSIG_RECOVERY_CONFLICT_LOCK))
		RecoveryConflictInterrupt(PROCSIG_RECOVERY_CONFLICT_LOCK);

	if (CheckProcSignal(PROCSIG_RECOVERY_CONFLICT_SNAPSHOT))
		RecoveryConflictInterrupt(PROCSIG_RECOVERY_CONFLICT_SNAPSHOT);

	if (CheckProcSignal(PROCSIG_RECOVERY_CONFLICT_STARTUP_DEADLOCK))
		RecoveryConflictInterrupt(PROCSIG_RECOVERY_CONFLICT_STARTUP_DEADLOCK);

	if (CheckProcSignal(PROCSIG_RECOVERY_CONFLICT_BUFFERPIN))
		RecoveryConflictInterrupt(PROCSIG_RECOVERY_CONFLICT_BUFFERPIN);

	errno = save_errno;
}<|MERGE_RESOLUTION|>--- conflicted
+++ resolved
@@ -4,19 +4,11 @@
  *	  Routines for interprocess signalling
  *
  *
-<<<<<<< HEAD
  * Portions Copyright (c) 1996-2012, PostgreSQL Global Development Group
  * Portions Copyright (c) 1994, Regents of the University of California
  *
  * IDENTIFICATION
  *	  src/backend/storage/ipc/procsignal.c
-=======
- * Portions Copyright (c) 1996-2010, PostgreSQL Global Development Group
- * Portions Copyright (c) 1994, Regents of the University of California
- *
- * IDENTIFICATION
- *	  $PostgreSQL: pgsql/src/backend/storage/ipc/procsignal.c,v 1.6 2010/02/26 02:01:00 momjian Exp $
->>>>>>> 1084f317
  *
  *-------------------------------------------------------------------------
  */
@@ -33,10 +25,7 @@
 #include "storage/proc.h"
 #include "storage/procsignal.h"
 #include "storage/sinval.h"
-<<<<<<< HEAD
-=======
 #include "storage/standby.h"
->>>>>>> 1084f317
 #include "tcop/tcopprot.h"
 
 
@@ -69,11 +58,7 @@
  * possible auxiliary process type.  (This scheme assumes there is not
  * more than one of any auxiliary process type at a time.)
  */
-<<<<<<< HEAD
 #define NumProcSignalSlots	(MaxBackends + NUM_AUXILIARY_PROCS)
-=======
-#define NumProcSignalSlots	(MaxBackends + NUM_AUXPROCTYPES)
->>>>>>> 1084f317
 
 static ProcSignalSlot *ProcSignalSlots = NULL;
 static volatile ProcSignalSlot *MyProcSignalSlot = NULL;
@@ -291,15 +276,11 @@
 void
 procsignal_sigusr1_handler(SIGNAL_ARGS)
 {
-<<<<<<< HEAD
-	int save_errno = errno;
+	int			save_errno = errno;
 
 	PG_TRY();
 	{
 		InSIGUSR1Handler = true;
-=======
-	int			save_errno = errno;
->>>>>>> 1084f317
 
 		if (CheckProcSignal(PROCSIG_CATCHUP_INTERRUPT))
 			HandleCatchupInterrupt();
