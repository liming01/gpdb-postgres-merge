--- conflicted
+++ resolved
@@ -10,11 +10,7 @@
  *
  *
  * IDENTIFICATION
-<<<<<<< HEAD
- *	  $PostgreSQL: pgsql/src/backend/storage/lmgr/lmgr.c,v 1.96.2.1 2008/03/04 19:54:13 tgl Exp $
-=======
  *	  $PostgreSQL: pgsql/src/backend/storage/lmgr/lmgr.c,v 1.97 2008/03/04 19:54:06 tgl Exp $
->>>>>>> f260edb1
  *
  *-------------------------------------------------------------------------
  */
@@ -25,20 +21,15 @@
 #include "access/transam.h"
 #include "access/xact.h"
 #include "catalog/catalog.h"
-<<<<<<< HEAD
-#include "catalog/gp_policy.h"     /* CDB: POLICYTYPE_PARTiITIONED */
 #include "catalog/namespace.h"
-=======
->>>>>>> f260edb1
 #include "miscadmin.h"
 #include "storage/lmgr.h"
 #include "storage/procarray.h"
 #include "utils/inval.h"
-<<<<<<< HEAD
 #include "utils/lsyscache.h"        /* CDB: get_rel_name() */
+
+#include "catalog/gp_policy.h"     /* CDB: POLICYTYPE_PARTiITIONED */
 #include "cdb/cdbvars.h"
-=======
->>>>>>> f260edb1
 
 
 /*
