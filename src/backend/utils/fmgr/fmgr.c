--- conflicted
+++ resolved
@@ -31,15 +31,13 @@
 #include "utils/lsyscache.h"
 #include "utils/syscache.h"
 
-<<<<<<< HEAD
 #include "cdb/cdbvars.h"
-=======
+
 /*
  * Hooks for function calls
  */
 PGDLLIMPORT needs_fmgr_hook_type needs_fmgr_hook = NULL;
 PGDLLIMPORT fmgr_hook_type fmgr_hook = NULL;
->>>>>>> a4bebdd9
 
 /*
  * Declaration for old-style function pointer type.  This is now used only
