/*-------------------------------------------------------------------------
 *
 * lsyscache.c
 *	  Convenience routines for common queries in the system catalog cache.
 *
<<<<<<< HEAD
 * Portions Copyright (c) 2007-2009, Greenplum inc
 * Portions Copyright (c) 2012-Present Pivotal Software, Inc.
 * Portions Copyright (c) 1996-2010, PostgreSQL Global Development Group
=======
 * Portions Copyright (c) 1996-2011, PostgreSQL Global Development Group
>>>>>>> a4bebdd9
 * Portions Copyright (c) 1994, Regents of the University of California
 *
 * IDENTIFICATION
 *	  src/backend/utils/cache/lsyscache.c
 *
 * NOTES
 *	  Eventually, the index information should go through here, too.
 *-------------------------------------------------------------------------
 */
#include "postgres.h"

#include "access/genam.h"
#include "access/hash.h"
#include "access/nbtree.h"
#include "bootstrap/bootstrap.h"
#include "catalog/heap.h"                   /* SystemAttributeDefinition() */
#include "catalog/pg_amop.h"
#include "catalog/pg_amproc.h"
#include "catalog/pg_collation.h"
#include "catalog/pg_constraint.h"
#include "catalog/pg_inherits.h"
#include "catalog/pg_inherits_fn.h"
#include "catalog/pg_namespace.h"
#include "catalog/pg_opclass.h"
#include "catalog/pg_operator.h"
#include "catalog/pg_proc.h"
#include "catalog/pg_aggregate.h"
#include "catalog/pg_constraint.h"
#include "catalog/pg_statistic.h"
#include "catalog/pg_trigger.h"
#include "catalog/pg_type.h"
#include "cdb/cdbpartition.h"
#include "commands/tablecmds.h"
#include "commands/trigger.h"
#include "miscadmin.h"
#include "nodes/makefuncs.h"
#include "parser/parse_clause.h"			/* for sort_op_can_sort() */
#include "parser/parse_coerce.h"
#include "utils/array.h"
#include "utils/builtins.h"
#include "utils/datum.h"
<<<<<<< HEAD
#include "utils/guc.h"
#include "utils/lsyscache.h"
#include "utils/syscache.h"
#include "utils/fmgroids.h"
#include "utils/tqual.h"
#include "funcapi.h"
=======
#include "utils/fmgroids.h"
#include "utils/lsyscache.h"
#include "utils/syscache.h"
#include "utils/typcache.h"
>>>>>>> a4bebdd9

/* Hook for plugins to get control in get_attavgwidth() */
get_attavgwidth_hook_type get_attavgwidth_hook = NULL;


/*				---------- AMOP CACHES ----------						 */

/*
 * op_in_opfamily
 *
 *		Return t iff operator 'opno' is in operator family 'opfamily'.
 *
 * This function only considers search operators, not ordering operators.
 */
bool
op_in_opfamily(Oid opno, Oid opfamily)
{
	return SearchSysCacheExists3(AMOPOPID,
								 ObjectIdGetDatum(opno),
								 CharGetDatum(AMOP_SEARCH),
								 ObjectIdGetDatum(opfamily));
}

/*
 * get_op_opfamily_strategy
 *
 *		Get the operator's strategy number within the specified opfamily,
 *		or 0 if it's not a member of the opfamily.
 *
 * This function only considers search operators, not ordering operators.
 */
int
get_op_opfamily_strategy(Oid opno, Oid opfamily)
{
	HeapTuple	tp;
	Form_pg_amop amop_tup;
	int			result;

	tp = SearchSysCache3(AMOPOPID,
						 ObjectIdGetDatum(opno),
						 CharGetDatum(AMOP_SEARCH),
						 ObjectIdGetDatum(opfamily));
	if (!HeapTupleIsValid(tp))
		return 0;
	amop_tup = (Form_pg_amop) GETSTRUCT(tp);
	result = amop_tup->amopstrategy;
	ReleaseSysCache(tp);
	return result;
}

/*
 * get_op_opfamily_sortfamily
 *
 *		If the operator is an ordering operator within the specified opfamily,
 *		return its amopsortfamily OID; else return InvalidOid.
 */
Oid
get_op_opfamily_sortfamily(Oid opno, Oid opfamily)
{
	HeapTuple	tp;
	Form_pg_amop amop_tup;
	Oid			result;

	tp = SearchSysCache3(AMOPOPID,
						 ObjectIdGetDatum(opno),
						 CharGetDatum(AMOP_ORDER),
						 ObjectIdGetDatum(opfamily));
	if (!HeapTupleIsValid(tp))
		return InvalidOid;
	amop_tup = (Form_pg_amop) GETSTRUCT(tp);
	result = amop_tup->amopsortfamily;
	ReleaseSysCache(tp);
	return result;
}

/*
 * get_op_opfamily_properties
 *
 *		Get the operator's strategy number and declared input data types
 *		within the specified opfamily.
 *
 * Caller should already have verified that opno is a member of opfamily,
 * therefore we raise an error if the tuple is not found.
 */
void
get_op_opfamily_properties(Oid opno, Oid opfamily, bool ordering_op,
						   int *strategy,
						   Oid *lefttype,
						   Oid *righttype)
{
	HeapTuple	tp;
	Form_pg_amop amop_tup;

	tp = SearchSysCache3(AMOPOPID,
						 ObjectIdGetDatum(opno),
						 CharGetDatum(ordering_op ? AMOP_ORDER : AMOP_SEARCH),
						 ObjectIdGetDatum(opfamily));
	if (!HeapTupleIsValid(tp))
		elog(ERROR, "operator %u is not a member of opfamily %u",
			 opno, opfamily);
	amop_tup = (Form_pg_amop) GETSTRUCT(tp);
	*strategy = amop_tup->amopstrategy;
	*lefttype = amop_tup->amoplefttype;
	*righttype = amop_tup->amoprighttype;
	ReleaseSysCache(tp);
}

/*
 * get_opfamily_member
 *		Get the OID of the operator that implements the specified strategy
 *		with the specified datatypes for the specified opfamily.
 *
 * Returns InvalidOid if there is no pg_amop entry for the given keys.
 */
Oid
get_opfamily_member(Oid opfamily, Oid lefttype, Oid righttype,
					int16 strategy)
{
	HeapTuple	tp;
	Form_pg_amop amop_tup;
	Oid			result;

	tp = SearchSysCache4(AMOPSTRATEGY,
						 ObjectIdGetDatum(opfamily),
						 ObjectIdGetDatum(lefttype),
						 ObjectIdGetDatum(righttype),
						 Int16GetDatum(strategy));
	if (!HeapTupleIsValid(tp))
		return InvalidOid;
	amop_tup = (Form_pg_amop) GETSTRUCT(tp);
	result = amop_tup->amopopr;
	ReleaseSysCache(tp);
	return result;
}

/*
 * get_ordering_op_properties
 *		Given the OID of an ordering operator (a btree "<" or ">" operator),
 *		determine its opfamily, its declared input datatype, and its
 *		strategy number (BTLessStrategyNumber or BTGreaterStrategyNumber).
 *
 * Returns TRUE if successful, FALSE if no matching pg_amop entry exists.
 * (This indicates that the operator is not a valid ordering operator.)
 *
 * Note: the operator could be registered in multiple families, for example
 * if someone were to build a "reverse sort" opfamily.	This would result in
 * uncertainty as to whether "ORDER BY USING op" would default to NULLS FIRST
 * or NULLS LAST, as well as inefficient planning due to failure to match up
 * pathkeys that should be the same.  So we want a determinate result here.
 * Because of the way the syscache search works, we'll use the interpretation
 * associated with the opfamily with smallest OID, which is probably
 * determinate enough.	Since there is no longer any particularly good reason
 * to build reverse-sort opfamilies, it doesn't seem worth expending any
 * additional effort on ensuring consistency.
 */
bool
get_ordering_op_properties(Oid opno,
						   Oid *opfamily, Oid *opcintype, int16 *strategy)
{
	bool		result = false;
	CatCList   *catlist;
	int			i;

	/* ensure outputs are initialized on failure */
	*opfamily = InvalidOid;
	*opcintype = InvalidOid;
	*strategy = 0;

	/*
	 * Search pg_amop to see if the target operator is registered as the "<"
	 * or ">" operator of any btree opfamily.
	 */
	catlist = SearchSysCacheList1(AMOPOPID, ObjectIdGetDatum(opno));

	for (i = 0; i < catlist->n_members; i++)
	{
		HeapTuple	tuple = &catlist->members[i]->tuple;
		Form_pg_amop aform = (Form_pg_amop) GETSTRUCT(tuple);

		/* must be btree */
		if (aform->amopmethod != BTREE_AM_OID)
			continue;

		if (aform->amopstrategy == BTLessStrategyNumber ||
			aform->amopstrategy == BTGreaterStrategyNumber)
		{
			/* Found it ... should have consistent input types */
			if (aform->amoplefttype == aform->amoprighttype)
			{
				/* Found a suitable opfamily, return info */
				*opfamily = aform->amopfamily;
				*opcintype = aform->amoplefttype;
				*strategy = aform->amopstrategy;
				result = true;
				break;
			}
		}
	}

	ReleaseSysCacheList(catlist);

	return result;
}

/*
 * get_compare_function_for_ordering_op
 *		Get the OID of the datatype-specific btree comparison function
 *		associated with an ordering operator (a "<" or ">" operator).
 *
 * *cmpfunc receives the comparison function OID.
 * *reverse is set FALSE if the operator is "<", TRUE if it's ">"
 * (indicating the comparison result must be negated before use).
 *
 * Returns TRUE if successful, FALSE if no btree function can be found.
 * (This indicates that the operator is not a valid ordering operator.)
 */
bool
get_compare_function_for_ordering_op(Oid opno, Oid *cmpfunc, bool *reverse)
{
	Oid			opfamily;
	Oid			opcintype;
	int16		strategy;

	/* Find the operator in pg_amop */
	if (get_ordering_op_properties(opno,
								   &opfamily, &opcintype, &strategy))
	{
		/* Found a suitable opfamily, get matching support function */
		*cmpfunc = get_opfamily_proc(opfamily,
									 opcintype,
									 opcintype,
									 BTORDER_PROC);

		if (!OidIsValid(*cmpfunc))		/* should not happen */
			elog(ERROR, "missing support function %d(%u,%u) in opfamily %u",
				 BTORDER_PROC, opcintype, opcintype, opfamily);
		*reverse = (strategy == BTGreaterStrategyNumber);
		return true;
	}

	/* ensure outputs are set on failure */
	*cmpfunc = InvalidOid;

	*reverse = false;
	return false;
}

/*
 * get_equality_op_for_ordering_op
 *		Get the OID of the datatype-specific btree equality operator
 *		associated with an ordering operator (a "<" or ">" operator).
 *
 * If "reverse" isn't NULL, also set *reverse to FALSE if the operator is "<",
 * TRUE if it's ">"
 *
 * Returns InvalidOid if no matching equality operator can be found.
 * (This indicates that the operator is not a valid ordering operator.)
 */
Oid
get_equality_op_for_ordering_op(Oid opno, bool *reverse)
{
	Oid			result = InvalidOid;
	Oid			opfamily;
	Oid			opcintype;
	int16		strategy;

	/* Find the operator in pg_amop */
	if (get_ordering_op_properties(opno,
								   &opfamily, &opcintype, &strategy))
	{
		/* Found a suitable opfamily, get matching equality operator */
		result = get_opfamily_member(opfamily,
									 opcintype,
									 opcintype,
									 BTEqualStrategyNumber);
		if (reverse)
			*reverse = (strategy == BTGreaterStrategyNumber);
	}

	return result;
}

/*
 * get_ordering_op_for_equality_op
 *		Get the OID of a datatype-specific btree ordering operator
 *		associated with an equality operator.  (If there are multiple
 *		possibilities, assume any one will do.)
 *
 * This function is used when we have to sort data before unique-ifying,
 * and don't much care which sorting op is used as long as it's compatible
 * with the intended equality operator.  Since we need a sorting operator,
 * it should be single-data-type even if the given operator is cross-type.
 * The caller specifies whether to find an op for the LHS or RHS data type.
 *
 * Returns InvalidOid if no matching ordering operator can be found.
 */
Oid
get_ordering_op_for_equality_op(Oid opno, bool use_lhs_type)
{
	Oid			result = InvalidOid;
	CatCList   *catlist;
	int			i;

	/*
	 * Search pg_amop to see if the target operator is registered as the "="
	 * operator of any btree opfamily.
	 */
	catlist = SearchSysCacheList1(AMOPOPID, ObjectIdGetDatum(opno));

	for (i = 0; i < catlist->n_members; i++)
	{
		HeapTuple	tuple = &catlist->members[i]->tuple;
		Form_pg_amop aform = (Form_pg_amop) GETSTRUCT(tuple);

		/* must be btree */
		if (aform->amopmethod != BTREE_AM_OID)
			continue;

		if (aform->amopstrategy == BTEqualStrategyNumber)
		{
			/* Found a suitable opfamily, get matching ordering operator */
			Oid			typid;

			typid = use_lhs_type ? aform->amoplefttype : aform->amoprighttype;
			result = get_opfamily_member(aform->amopfamily,
										 typid, typid,
										 BTLessStrategyNumber);
			if (OidIsValid(result))
				break;
			/* failure probably shouldn't happen, but keep looking if so */
		}
	}

	ReleaseSysCacheList(catlist);

	return result;
}

/*
 * get_mergejoin_opfamilies
 *		Given a putatively mergejoinable operator, return a list of the OIDs
 *		of the btree opfamilies in which it represents equality.
 *
 * It is possible (though at present unusual) for an operator to be equality
 * in more than one opfamily, hence the result is a list.  This also lets us
 * return NIL if the operator is not found in any opfamilies.
 *
 * The planner currently uses simple equal() tests to compare the lists
 * returned by this function, which makes the list order relevant, though
 * strictly speaking it should not be.	Because of the way syscache list
 * searches are handled, in normal operation the result will be sorted by OID
 * so everything works fine.  If running with system index usage disabled,
 * the result ordering is unspecified and hence the planner might fail to
 * recognize optimization opportunities ... but that's hardly a scenario in
 * which performance is good anyway, so there's no point in expending code
 * or cycles here to guarantee the ordering in that case.
 */
List *
get_mergejoin_opfamilies(Oid opno)
{
	List	   *result = NIL;
	CatCList   *catlist;
	int			i;

	/*
	 * Search pg_amop to see if the target operator is registered as the "="
	 * operator of any btree opfamily.
	 */
	catlist = SearchSysCacheList1(AMOPOPID, ObjectIdGetDatum(opno));

	for (i = 0; i < catlist->n_members; i++)
	{
		HeapTuple	tuple = &catlist->members[i]->tuple;
		Form_pg_amop aform = (Form_pg_amop) GETSTRUCT(tuple);

		/* must be btree equality */
		if (aform->amopmethod == BTREE_AM_OID &&
			aform->amopstrategy == BTEqualStrategyNumber)
			result = lappend_oid(result, aform->amopfamily);
	}

	ReleaseSysCacheList(catlist);

	return result;
}

/*
 * get_compatible_hash_operators
 *		Get the OID(s) of hash equality operator(s) compatible with the given
 *		operator, but operating on its LHS and/or RHS datatype.
 *
 * An operator for the LHS type is sought and returned into *lhs_opno if
 * lhs_opno isn't NULL.  Similarly, an operator for the RHS type is sought
 * and returned into *rhs_opno if rhs_opno isn't NULL.
 *
 * If the given operator is not cross-type, the results should be the same
 * operator, but in cross-type situations they will be different.
 *
 * Returns true if able to find the requested operator(s), false if not.
 * (This indicates that the operator should not have been marked oprcanhash.)
 */
bool
get_compatible_hash_operators(Oid opno,
							  Oid *lhs_opno, Oid *rhs_opno)
{
	bool		result = false;
	CatCList   *catlist;
	int			i;

	/* Ensure output args are initialized on failure */
	if (lhs_opno)
		*lhs_opno = InvalidOid;
	if (rhs_opno)
		*rhs_opno = InvalidOid;

	/*
	 * Search pg_amop to see if the target operator is registered as the "="
	 * operator of any hash opfamily.  If the operator is registered in
	 * multiple opfamilies, assume we can use any one.
	 */
	catlist = SearchSysCacheList1(AMOPOPID, ObjectIdGetDatum(opno));

	for (i = 0; i < catlist->n_members; i++)
	{
		HeapTuple	tuple = &catlist->members[i]->tuple;
		Form_pg_amop aform = (Form_pg_amop) GETSTRUCT(tuple);

		if (aform->amopmethod == HASH_AM_OID &&
			aform->amopstrategy == HTEqualStrategyNumber)
		{
			/* No extra lookup needed if given operator is single-type */
			if (aform->amoplefttype == aform->amoprighttype)
			{
				if (lhs_opno)
					*lhs_opno = opno;
				if (rhs_opno)
					*rhs_opno = opno;
				result = true;
				break;
			}

			/*
			 * Get the matching single-type operator(s).  Failure probably
			 * shouldn't happen --- it implies a bogus opfamily --- but
			 * continue looking if so.
			 */
			if (lhs_opno)
			{
				*lhs_opno = get_opfamily_member(aform->amopfamily,
												aform->amoplefttype,
												aform->amoplefttype,
												HTEqualStrategyNumber);
				if (!OidIsValid(*lhs_opno))
					continue;
				/* Matching LHS found, done if caller doesn't want RHS */
				if (!rhs_opno)
				{
					result = true;
					break;
				}
			}
			if (rhs_opno)
			{
				*rhs_opno = get_opfamily_member(aform->amopfamily,
												aform->amoprighttype,
												aform->amoprighttype,
												HTEqualStrategyNumber);
				if (!OidIsValid(*rhs_opno))
				{
					/* Forget any LHS operator from this opfamily */
					if (lhs_opno)
						*lhs_opno = InvalidOid;
					continue;
				}
				/* Matching RHS found, so done */
				result = true;
				break;
			}
		}
	}

	ReleaseSysCacheList(catlist);

	return result;
}

/*
 * get_op_hash_functions
 *		Get the OID(s) of hash support function(s) compatible with the given
 *		operator, operating on its LHS and/or RHS datatype as required.
 *
 * A function for the LHS type is sought and returned into *lhs_procno if
 * lhs_procno isn't NULL.  Similarly, a function for the RHS type is sought
 * and returned into *rhs_procno if rhs_procno isn't NULL.
 *
 * If the given operator is not cross-type, the results should be the same
 * function, but in cross-type situations they will be different.
 *
 * Returns true if able to find the requested function(s), false if not.
 * (This indicates that the operator should not have been marked oprcanhash.)
 */
bool
get_op_hash_functions(Oid opno,
					  RegProcedure *lhs_procno, RegProcedure *rhs_procno)
{
	bool		result = false;
	CatCList   *catlist;
	int			i;

	/* Ensure output args are initialized on failure */
	if (lhs_procno)
		*lhs_procno = InvalidOid;
	if (rhs_procno)
		*rhs_procno = InvalidOid;

	/*
	 * Search pg_amop to see if the target operator is registered as the "="
	 * operator of any hash opfamily.  If the operator is registered in
	 * multiple opfamilies, assume we can use any one.
	 */
	catlist = SearchSysCacheList1(AMOPOPID, ObjectIdGetDatum(opno));

	for (i = 0; i < catlist->n_members; i++)
	{
		HeapTuple	tuple = &catlist->members[i]->tuple;
		Form_pg_amop aform = (Form_pg_amop) GETSTRUCT(tuple);

		if (aform->amopmethod == HASH_AM_OID &&
			aform->amopstrategy == HTEqualStrategyNumber)
		{
			/*
			 * Get the matching support function(s).  Failure probably
			 * shouldn't happen --- it implies a bogus opfamily --- but
			 * continue looking if so.
			 */
			if (lhs_procno)
			{
				*lhs_procno = get_opfamily_proc(aform->amopfamily,
												aform->amoplefttype,
												aform->amoplefttype,
												HASHPROC);
				if (!OidIsValid(*lhs_procno))
					continue;
				/* Matching LHS found, done if caller doesn't want RHS */
				if (!rhs_procno)
				{
					result = true;
					break;
				}
				/* Only one lookup needed if given operator is single-type */
				if (aform->amoplefttype == aform->amoprighttype)
				{
					*rhs_procno = *lhs_procno;
					result = true;
					break;
				}
			}
			if (rhs_procno)
			{
				*rhs_procno = get_opfamily_proc(aform->amopfamily,
												aform->amoprighttype,
												aform->amoprighttype,
												HASHPROC);
				if (!OidIsValid(*rhs_procno))
				{
					/* Forget any LHS function from this opfamily */
					if (lhs_procno)
						*lhs_procno = InvalidOid;
					continue;
				}
				/* Matching RHS found, so done */
				result = true;
				break;
			}
		}
	}

	ReleaseSysCacheList(catlist);

	return result;
}

/*
 * get_op_btree_interpretation
 *		Given an operator's OID, find out which btree opfamilies it belongs to,
 *		and what strategy number it has within each one.  The results are
 *		returned as an OID list and a parallel integer list.
 *
 * In addition to the normal btree operators, we consider a <> operator to be
 * a "member" of an opfamily if its negator is an equality operator of the
 * opfamily.  ROWCOMPARE_NE is returned as the strategy number for this case.
 */
void
get_op_btree_interpretation(Oid opno, List **opfamilies, List **opstrats)
{
	CatCList   *catlist;
	bool		op_negated;
	int			i;

	*opfamilies = NIL;
	*opstrats = NIL;

	/*
	 * Find all the pg_amop entries containing the operator.
	 */
	catlist = SearchSysCacheList1(AMOPOPID, ObjectIdGetDatum(opno));

	/*
	 * If we can't find any opfamily containing the op, perhaps it is a <>
	 * operator.  See if it has a negator that is in an opfamily.
	 */
	op_negated = false;
	if (catlist->n_members == 0)
	{
		Oid			op_negator = get_negator(opno);

		if (OidIsValid(op_negator))
		{
			op_negated = true;
			ReleaseSysCacheList(catlist);
			catlist = SearchSysCacheList1(AMOPOPID,
										  ObjectIdGetDatum(op_negator));
		}
	}

	/* Now search the opfamilies */
	for (i = 0; i < catlist->n_members; i++)
	{
		HeapTuple	op_tuple = &catlist->members[i]->tuple;
		Form_pg_amop op_form = (Form_pg_amop) GETSTRUCT(op_tuple);
		Oid			opfamily_id;
		StrategyNumber op_strategy;

		/* must be btree */
		if (op_form->amopmethod != BTREE_AM_OID)
			continue;

		/* Get the operator's btree strategy number */
		opfamily_id = op_form->amopfamily;
		op_strategy = (StrategyNumber) op_form->amopstrategy;
		Assert(op_strategy >= 1 && op_strategy <= 5);

		if (op_negated)
		{
			/* Only consider negators that are = */
			if (op_strategy != BTEqualStrategyNumber)
				continue;
			op_strategy = ROWCOMPARE_NE;
		}

		*opfamilies = lappend_oid(*opfamilies, opfamily_id);
		*opstrats = lappend_int(*opstrats, op_strategy);
	}

	ReleaseSysCacheList(catlist);
}

/*
 * equality_ops_are_compatible
 *		Return TRUE if the two given equality operators have compatible
 *		semantics.
 *
 * This is trivially true if they are the same operator.  Otherwise,
 * we look to see if they can be found in the same btree or hash opfamily.
 * Either finding allows us to assume that they have compatible notions
 * of equality.  (The reason we need to do these pushups is that one might
 * be a cross-type operator; for instance int24eq vs int4eq.)
 */
bool
equality_ops_are_compatible(Oid opno1, Oid opno2)
{
	bool		result;
	CatCList   *catlist;
	int			i;

	/* Easy if they're the same operator */
	if (opno1 == opno2)
		return true;

	/*
	 * We search through all the pg_amop entries for opno1.
	 */
	catlist = SearchSysCacheList1(AMOPOPID, ObjectIdGetDatum(opno1));

	result = false;
	for (i = 0; i < catlist->n_members; i++)
	{
		HeapTuple	op_tuple = &catlist->members[i]->tuple;
		Form_pg_amop op_form = (Form_pg_amop) GETSTRUCT(op_tuple);

		/* must be btree or hash */
		if (op_form->amopmethod == BTREE_AM_OID ||
			op_form->amopmethod == HASH_AM_OID)
		{
			if (op_in_opfamily(opno2, op_form->amopfamily))
			{
				result = true;
				break;
			}
		}
	}

	ReleaseSysCacheList(catlist);

	return result;
}


/*				---------- AMPROC CACHES ----------						 */

/*
 * get_opfamily_proc
 *		Get the OID of the specified support function
 *		for the specified opfamily and datatypes.
 *
 * Returns InvalidOid if there is no pg_amproc entry for the given keys.
 */
Oid
get_opfamily_proc(Oid opfamily, Oid lefttype, Oid righttype, int16 procnum)
{
	HeapTuple	tp;
	Form_pg_amproc amproc_tup;
	RegProcedure result;

	tp = SearchSysCache4(AMPROCNUM,
						 ObjectIdGetDatum(opfamily),
						 ObjectIdGetDatum(lefttype),
						 ObjectIdGetDatum(righttype),
						 Int16GetDatum(procnum));
	if (!HeapTupleIsValid(tp))
		return InvalidOid;
	amproc_tup = (Form_pg_amproc) GETSTRUCT(tp);
	result = amproc_tup->amproc;
	ReleaseSysCache(tp);
	return result;
}


/*				---------- ATTRIBUTE CACHES ----------					 */

/*
 * get_attname
 *		Given the relation id and the attribute number,
 *		return the "attname" field from the attribute relation.
 *
 * Note: returns a palloc'd copy of the string, or NULL if no such attribute.
 */
char *
get_attname(Oid relid, AttrNumber attnum)
{
	HeapTuple	tp;

	tp = SearchSysCache2(ATTNUM,
						 ObjectIdGetDatum(relid),
						 Int16GetDatum(attnum));
	if (HeapTupleIsValid(tp))
	{
		Form_pg_attribute att_tup = (Form_pg_attribute) GETSTRUCT(tp);
		char	   *result;

		result = pstrdup(NameStr(att_tup->attname));
		ReleaseSysCache(tp);
		return result;
	}
	else
		return NULL;
}

/*
 * get_relid_attribute_name
 *
 * Same as above routine get_attname(), except that error
 * is handled by elog() instead of returning NULL.
 */
char *
get_relid_attribute_name(Oid relid, AttrNumber attnum)
{
	char	   *attname;

	attname = get_attname(relid, attnum);
	if (attname == NULL)
		elog(ERROR, "cache lookup failed for attribute %d of relation %u",
			 attnum, relid);
	return attname;
}

/*
 * get_attnum
 *
 *		Given the relation id and the attribute name,
 *		return the "attnum" field from the attribute relation.
 *
 *		Returns InvalidAttrNumber if the attr doesn't exist (or is dropped).
 */
AttrNumber
get_attnum(Oid relid, const char *attname)
{
	HeapTuple	tp;

	tp = SearchSysCacheAttName(relid, attname);
	if (HeapTupleIsValid(tp))
	{
		Form_pg_attribute att_tup = (Form_pg_attribute) GETSTRUCT(tp);
		AttrNumber	result;

		result = att_tup->attnum;
		ReleaseSysCache(tp);
		return result;
	}
	else
		return InvalidAttrNumber;
}

/*
 * get_atttype
 *
 *		Given the relation OID and the attribute number with the relation,
 *		return the attribute type OID.
 */
Oid
get_atttype(Oid relid, AttrNumber attnum)
{
	HeapTuple	tp;

	tp = SearchSysCache2(ATTNUM,
						 ObjectIdGetDatum(relid),
						 Int16GetDatum(attnum));
	if (HeapTupleIsValid(tp))
	{
		Form_pg_attribute att_tup = (Form_pg_attribute) GETSTRUCT(tp);
		Oid			result;

		result = att_tup->atttypid;
		ReleaseSysCache(tp);
		return result;
	}
	else
		return InvalidOid;
}

/*
 * get_atttypmod
 *
 *		Given the relation id and the attribute number,
 *		return the "atttypmod" field from the attribute relation.
 */
int32
get_atttypmod(Oid relid, AttrNumber attnum)
{
	HeapTuple	tp;

	tp = SearchSysCache2(ATTNUM,
						 ObjectIdGetDatum(relid),
						 Int16GetDatum(attnum));
	if (HeapTupleIsValid(tp))
	{
		Form_pg_attribute att_tup = (Form_pg_attribute) GETSTRUCT(tp);
		int32		result;

		result = att_tup->atttypmod;
		ReleaseSysCache(tp);
		return result;
	}
	else
		return -1;
}

/*
 * get_atttypetypmodcoll
 *
 *		A three-fer: given the relation id and the attribute number,
 *		fetch atttypid, atttypmod, and attcollation in a single cache lookup.
 *
 * Unlike the otherwise-similar get_atttype/get_atttypmod, this routine
 * raises an error if it can't obtain the information.
 */
void
get_atttypetypmodcoll(Oid relid, AttrNumber attnum,
					  Oid *typid, int32 *typmod, Oid *collid)
{
	HeapTuple	tp;
	Form_pg_attribute att_tup;

    /* CDB: Get type for sysattr even if relid is no good (e.g. SubqueryScan) */
    if (attnum < 0 &&
        attnum > FirstLowInvalidHeapAttributeNumber)
    {
        att_tup = SystemAttributeDefinition(attnum, true);
	    *typid = att_tup->atttypid;
	    *typmod = att_tup->atttypmod;
        return;
    }

	tp = SearchSysCache2(ATTNUM,
						 ObjectIdGetDatum(relid),
						 Int16GetDatum(attnum));
	if (!HeapTupleIsValid(tp))
		elog(ERROR, "cache lookup failed for attribute %d of relation %u",
			 attnum, relid);
	att_tup = (Form_pg_attribute) GETSTRUCT(tp);

	*typid = att_tup->atttypid;
	*typmod = att_tup->atttypmod;
	*collid = att_tup->attcollation;
	ReleaseSysCache(tp);
}

/*				---------- COLLATION CACHE ----------					 */

/*
 * get_collation_name
 *		Returns the name of a given pg_collation entry.
 *
 * Returns a palloc'd copy of the string, or NULL if no such constraint.
 *
 * NOTE: since collation name is not unique, be wary of code that uses this
 * for anything except preparing error messages.
 */
char *
get_collation_name(Oid colloid)
{
	HeapTuple	tp;

	tp = SearchSysCache1(COLLOID, ObjectIdGetDatum(colloid));
	if (HeapTupleIsValid(tp))
	{
		Form_pg_collation colltup = (Form_pg_collation) GETSTRUCT(tp);
		char	   *result;

		result = pstrdup(NameStr(colltup->collname));
		ReleaseSysCache(tp);
		return result;
	}
	else
		return NULL;
}

/*				---------- CONSTRAINT CACHE ----------					 */

/*
 * get_constraint_name
 *		Returns the name of a given pg_constraint entry.
 *
 * Returns a palloc'd copy of the string, or NULL if no such constraint.
 *
 * NOTE: since constraint name is not unique, be wary of code that uses this
 * for anything except preparing error messages.
 */
char *
get_constraint_name(Oid conoid)
{
	HeapTuple	tp;

	tp = SearchSysCache1(CONSTROID, ObjectIdGetDatum(conoid));
	if (HeapTupleIsValid(tp))
	{
		Form_pg_constraint contup = (Form_pg_constraint) GETSTRUCT(tp);
		char	   *result;

		result = pstrdup(NameStr(contup->conname));
		ReleaseSysCache(tp);
		return result;
	}
	else
		return NULL;
}

/*				---------- OPCLASS CACHE ----------						 */

/*
 * get_opclass_family
 *
 *		Returns the OID of the operator family the opclass belongs to.
 */
Oid
get_opclass_family(Oid opclass)
{
	HeapTuple	tp;
	Form_pg_opclass cla_tup;
	Oid			result;

	tp = SearchSysCache1(CLAOID, ObjectIdGetDatum(opclass));
	if (!HeapTupleIsValid(tp))
		elog(ERROR, "cache lookup failed for opclass %u", opclass);
	cla_tup = (Form_pg_opclass) GETSTRUCT(tp);

	result = cla_tup->opcfamily;
	ReleaseSysCache(tp);
	return result;
}

/*
 * get_opclass_input_type
 *
 *		Returns the OID of the datatype the opclass indexes.
 */
Oid
get_opclass_input_type(Oid opclass)
{
	HeapTuple	tp;
	Form_pg_opclass cla_tup;
	Oid			result;

	tp = SearchSysCache1(CLAOID, ObjectIdGetDatum(opclass));
	if (!HeapTupleIsValid(tp))
		elog(ERROR, "cache lookup failed for opclass %u", opclass);
	cla_tup = (Form_pg_opclass) GETSTRUCT(tp);

	result = cla_tup->opcintype;
	ReleaseSysCache(tp);
	return result;
}

/*				---------- OPERATOR CACHE ----------					 */

/*
 * get_opcode
 *
 *		Returns the regproc id of the routine used to implement an
 *		operator given the operator oid.
 */
RegProcedure
get_opcode(Oid opno)
{
	HeapTuple	tp;

	tp = SearchSysCache1(OPEROID, ObjectIdGetDatum(opno));
	if (HeapTupleIsValid(tp))
	{
		Form_pg_operator optup = (Form_pg_operator) GETSTRUCT(tp);
		RegProcedure result;

		result = optup->oprcode;
		ReleaseSysCache(tp);
		return result;
	}
	else
		return (RegProcedure) InvalidOid;
}

/*
 * get_opname
 *	  returns the name of the operator with the given opno
 *
 * Note: returns a palloc'd copy of the string, or NULL if no such operator.
 */
char *
get_opname(Oid opno)
{
	HeapTuple	tp;

	tp = SearchSysCache1(OPEROID, ObjectIdGetDatum(opno));
	if (HeapTupleIsValid(tp))
	{
		Form_pg_operator optup = (Form_pg_operator) GETSTRUCT(tp);
		char	   *result;

		result = pstrdup(NameStr(optup->oprname));
		ReleaseSysCache(tp);
		return result;
	}
	else
		return NULL;
}

/*
 * op_input_types
 *
 *		Returns the left and right input datatypes for an operator
 *		(InvalidOid if not relevant).
 */
void
op_input_types(Oid opno, Oid *lefttype, Oid *righttype)
{
	HeapTuple	tp;
	Form_pg_operator optup;

	tp = SearchSysCache1(OPEROID, ObjectIdGetDatum(opno));
	if (!HeapTupleIsValid(tp))	/* shouldn't happen */
		elog(ERROR, "cache lookup failed for operator %u", opno);
	optup = (Form_pg_operator) GETSTRUCT(tp);
	*lefttype = optup->oprleft;
	*righttype = optup->oprright;
	ReleaseSysCache(tp);
}

/*
 * op_mergejoinable
 *
 * Returns true if the operator is potentially mergejoinable.  (The planner
 * will fail to find any mergejoin plans unless there are suitable btree
 * opfamily entries for this operator and associated sortops.  The pg_operator
 * flag is just a hint to tell the planner whether to bother looking.)
 *
 * In some cases (currently only array_eq and record_eq), mergejoinability
 * depends on the specific input data type the operator is invoked for, so
 * that must be passed as well. We currently assume that only one input's type
 * is needed to check this --- by convention, pass the left input's data type.
 */
bool
op_mergejoinable(Oid opno, Oid inputtype)
{
	bool		result = false;
	HeapTuple	tp;
	TypeCacheEntry *typentry;

	/*
	 * For array_eq or record_eq, we can sort if the element or field types
	 * are all sortable.  We could implement all the checks for that here, but
	 * the typcache already does that and caches the results too, so let's
	 * rely on the typcache.
	 */
	if (opno == ARRAY_EQ_OP)
	{
		typentry = lookup_type_cache(inputtype, TYPECACHE_CMP_PROC);
		if (typentry->cmp_proc == F_BTARRAYCMP)
			result = true;
	}
	else if (opno == RECORD_EQ_OP)
	{
		typentry = lookup_type_cache(inputtype, TYPECACHE_CMP_PROC);
		if (typentry->cmp_proc == F_BTRECORDCMP)
			result = true;
	}
	else
	{
		/* For all other operators, rely on pg_operator.oprcanmerge */
		tp = SearchSysCache1(OPEROID, ObjectIdGetDatum(opno));
		if (HeapTupleIsValid(tp))
		{
			Form_pg_operator optup = (Form_pg_operator) GETSTRUCT(tp);

			result = optup->oprcanmerge;
			ReleaseSysCache(tp);
		}
	}
	return result;
}

/*
 * op_hashjoinable
 *
 * Returns true if the operator is hashjoinable.  (There must be a suitable
 * hash opfamily entry for this operator if it is so marked.)
 *
 * In some cases (currently only array_eq), hashjoinability depends on the
 * specific input data type the operator is invoked for, so that must be
 * passed as well.	We currently assume that only one input's type is needed
 * to check this --- by convention, pass the left input's data type.
 */
bool
op_hashjoinable(Oid opno, Oid inputtype)
{
	bool		result = false;
	HeapTuple	tp;
	TypeCacheEntry *typentry;

	/* As in op_mergejoinable, let the typcache handle the hard cases */
	/* Eventually we'll need a similar case for record_eq ... */
	if (opno == ARRAY_EQ_OP)
	{
		typentry = lookup_type_cache(inputtype, TYPECACHE_HASH_PROC);
		if (typentry->hash_proc == F_HASH_ARRAY)
			result = true;
	}
	else
	{
		/* For all other operators, rely on pg_operator.oprcanhash */
		tp = SearchSysCache1(OPEROID, ObjectIdGetDatum(opno));
		if (HeapTupleIsValid(tp))
		{
			Form_pg_operator optup = (Form_pg_operator) GETSTRUCT(tp);

			result = optup->oprcanhash;
			ReleaseSysCache(tp);
		}
	}
	return result;
}

/*
 * op_strict
 *
 * Get the proisstrict flag for the operator's underlying function.
 */
bool
op_strict(Oid opno)
{
	RegProcedure funcid = get_opcode(opno);

	if (funcid == (RegProcedure) InvalidOid)
		elog(ERROR, "operator %u does not exist", opno);

	return func_strict((Oid) funcid);
}

/*
 * op_volatile
 *
 * Get the provolatile flag for the operator's underlying function.
 */
char
op_volatile(Oid opno)
{
	RegProcedure funcid = get_opcode(opno);

	if (funcid == (RegProcedure) InvalidOid)
		elog(ERROR, "operator %u does not exist", opno);

	return func_volatile((Oid) funcid);
}

/*
 * get_commutator
 *
 *		Returns the corresponding commutator of an operator.
 */
Oid
get_commutator(Oid opno)
{
	HeapTuple	tp;

	tp = SearchSysCache1(OPEROID, ObjectIdGetDatum(opno));
	if (HeapTupleIsValid(tp))
	{
		Form_pg_operator optup = (Form_pg_operator) GETSTRUCT(tp);
		Oid			result;

		result = optup->oprcom;
		ReleaseSysCache(tp);
		return result;
	}
	else
		return InvalidOid;
}

/*
 * get_negator
 *
 *		Returns the corresponding negator of an operator.
 */
Oid
get_negator(Oid opno)
{
	HeapTuple	tp;

	tp = SearchSysCache1(OPEROID, ObjectIdGetDatum(opno));
	if (HeapTupleIsValid(tp))
	{
		Form_pg_operator optup = (Form_pg_operator) GETSTRUCT(tp);
		Oid			result;

		result = optup->oprnegate;
		ReleaseSysCache(tp);
		return result;
	}
	else
		return InvalidOid;
}

/*
 * get_oprrest
 *
 *		Returns procedure id for computing selectivity of an operator.
 */
RegProcedure
get_oprrest(Oid opno)
{
	HeapTuple	tp;

	tp = SearchSysCache1(OPEROID, ObjectIdGetDatum(opno));
	if (HeapTupleIsValid(tp))
	{
		Form_pg_operator optup = (Form_pg_operator) GETSTRUCT(tp);
		RegProcedure result;

		result = optup->oprrest;
		ReleaseSysCache(tp);
		return result;
	}
	else
		return (RegProcedure) InvalidOid;
}

/*
 * get_oprjoin
 *
 *		Returns procedure id for computing selectivity of a join.
 */
RegProcedure
get_oprjoin(Oid opno)
{
	HeapTuple	tp;

	tp = SearchSysCache1(OPEROID, ObjectIdGetDatum(opno));
	if (HeapTupleIsValid(tp))
	{
		Form_pg_operator optup = (Form_pg_operator) GETSTRUCT(tp);
		RegProcedure result;

		result = optup->oprjoin;
		ReleaseSysCache(tp);
		return result;
	}
	else
		return (RegProcedure) InvalidOid;
}

/*				---------- TRIGGER CACHE ----------					 */

/*
 * get_trigger_name
 *	  returns the name of the trigger with the given triggerid
 *
 * Note: returns a palloc'd copy of the string, or NULL if no such trigger
 */
char *
get_trigger_name(Oid triggerid)
{
	Relation	rel;
	HeapTuple	tp;
	char	   *result = NULL;
	ScanKeyData	scankey;
	SysScanDesc sscan;

	ScanKeyInit(&scankey, ObjectIdAttributeNumber,
				BTEqualStrategyNumber, F_OIDEQ,
				ObjectIdGetDatum(triggerid));
	rel = heap_open(TriggerRelationId, AccessShareLock);
	sscan = systable_beginscan(rel, TriggerOidIndexId, true,
							   SnapshotNow, 1, &scankey);

	tp = systable_getnext(sscan);
	if (HeapTupleIsValid(tp))
	{
		Form_pg_trigger trigtup = (Form_pg_trigger) GETSTRUCT(tp);

		result = pstrdup(NameStr(trigtup->tgname));
	}
	systable_endscan(sscan);
	heap_close(rel, AccessShareLock);

	return result;
}

/*
 * get_trigger_relid
 *		Given trigger id, return the trigger's relation oid
 */
Oid
get_trigger_relid(Oid triggerid)
{
	Relation	rel;
	HeapTuple	tp;
	Oid			result = InvalidOid;
	ScanKeyData	scankey;
	SysScanDesc sscan;

	ScanKeyInit(&scankey, ObjectIdAttributeNumber,
				BTEqualStrategyNumber, F_OIDEQ,
				ObjectIdGetDatum(triggerid));
	rel = heap_open(TriggerRelationId, AccessShareLock);
	sscan = systable_beginscan(rel, TriggerOidIndexId, true,
							   SnapshotNow, 1, &scankey);

	tp = systable_getnext(sscan);
	if (HeapTupleIsValid(tp))
		result = ((Form_pg_trigger) GETSTRUCT(tp))->tgrelid;
	systable_endscan(sscan);
	heap_close(rel, AccessShareLock);

	return result;
}

/*
 * get_trigger_funcid
 *		Given trigger id, return the trigger's function oid
 */
Oid
get_trigger_funcid(Oid triggerid)
{
	Relation	rel;
	HeapTuple	tp;
	Oid			result = InvalidOid;
	ScanKeyData	scankey;
	SysScanDesc sscan;

	ScanKeyInit(&scankey, ObjectIdAttributeNumber,
				BTEqualStrategyNumber, F_OIDEQ,
				ObjectIdGetDatum(triggerid));
	rel = heap_open(TriggerRelationId, AccessShareLock);
	sscan = systable_beginscan(rel, TriggerOidIndexId, true,
							   SnapshotNow, 1, &scankey);

	tp = systable_getnext(sscan);
	if (HeapTupleIsValid(tp))
		result = ((Form_pg_trigger) GETSTRUCT(tp))->tgfoid;

	systable_endscan(sscan);
	heap_close(rel, AccessShareLock);

	return result;
}

/*
 * get_trigger_type
 *		Given trigger id, return the trigger's type
 */
int32
get_trigger_type(Oid triggerid)
{
	Relation	rel;
	HeapTuple	tp;
	int32		result = -1;
	ScanKeyData	scankey;
	SysScanDesc sscan;

	ScanKeyInit(&scankey, ObjectIdAttributeNumber,
				BTEqualStrategyNumber, F_OIDEQ,
				ObjectIdGetDatum(triggerid));
	rel = heap_open(TriggerRelationId, AccessShareLock);
	sscan = systable_beginscan(rel, TriggerOidIndexId, true,
							   SnapshotNow, 1, &scankey);

	tp = systable_getnext(sscan);
	if (!HeapTupleIsValid(tp))
		elog(ERROR, "cache lookup failed for trigger %u", triggerid);

	result = ((Form_pg_trigger) GETSTRUCT(tp))->tgtype;

	systable_endscan(sscan);
	heap_close(rel, AccessShareLock);

	return result;
}

/*
 * trigger_enabled
 *		Given trigger id, return the trigger's enabled flag
 */
bool
trigger_enabled(Oid triggerid)
{
	Relation	rel;
	HeapTuple	tp;
	bool		result;
	ScanKeyData	scankey;
	SysScanDesc sscan;

	ScanKeyInit(&scankey, ObjectIdAttributeNumber,
				BTEqualStrategyNumber, F_OIDEQ,
				ObjectIdGetDatum(triggerid));
	rel = heap_open(TriggerRelationId, AccessShareLock);
	sscan = systable_beginscan(rel, TriggerOidIndexId, true,
							   SnapshotNow, 1, &scankey);

	tp = systable_getnext(sscan);
	if (!HeapTupleIsValid(tp))
		elog(ERROR, "cache lookup failed for trigger %u", triggerid);

	result = ((Form_pg_trigger) GETSTRUCT(tp))->tgenabled;

	systable_endscan(sscan);
	heap_close(rel, AccessShareLock);

	return result;
}

/*				---------- FUNCTION CACHE ----------					 */

/*
 * get_func_name
 *	  returns the name of the function with the given funcid
 *
 * Note: returns a palloc'd copy of the string, or NULL if no such function.
 */
char *
get_func_name(Oid funcid)
{
	HeapTuple	tp;

	tp = SearchSysCache1(PROCOID, ObjectIdGetDatum(funcid));
	if (HeapTupleIsValid(tp))
	{
		Form_pg_proc functup = (Form_pg_proc) GETSTRUCT(tp);
		char	   *result;

		result = pstrdup(NameStr(functup->proname));
		ReleaseSysCache(tp);
		return result;
	}
	else
		return NULL;
}

/*
 * get_type_name
 *	  returns the name of the type with the given oid
 *
 * Note: returns a palloc'd copy of the string, or NULL if no such type.
 */
char *
get_type_name(Oid oid)
{
	HeapTuple	tp;

	tp = SearchSysCache(TYPEOID,
						ObjectIdGetDatum(oid),
						0, 0, 0);
	if (HeapTupleIsValid(tp))
	{
		Form_pg_type typtup = (Form_pg_type) GETSTRUCT(tp);
		char	   *result;

		result = pstrdup(NameStr(typtup->typname));
		ReleaseSysCache(tp);
		return result;
	}
	else
		return NULL;
}

/*
 * get_func_namespace
 *
 *		Returns the pg_namespace OID associated with a given function.
 */
Oid
get_func_namespace(Oid funcid)
{
	HeapTuple	tp;

	tp = SearchSysCache1(PROCOID, ObjectIdGetDatum(funcid));
	if (HeapTupleIsValid(tp))
	{
		Form_pg_proc functup = (Form_pg_proc) GETSTRUCT(tp);
		Oid			result;

		result = functup->pronamespace;
		ReleaseSysCache(tp);
		return result;
	}
	else
		return InvalidOid;
}

/*
 * get_func_cost
 *		Given procedure id, return the function's procost field.
 */
float4
get_func_cost(Oid funcid)
{
	HeapTuple	tp;
	float4		result;

	tp = SearchSysCache(PROCOID,
						ObjectIdGetDatum(funcid),
						0, 0, 0);
	if (!HeapTupleIsValid(tp))
		elog(ERROR, "cache lookup failed for function %u", funcid);

	result = ((Form_pg_proc) GETSTRUCT(tp))->procost;
	ReleaseSysCache(tp);
	return result;
}

/*
 * get_func_rows
 *		Given procedure id, return the function's prorows field.
 */
float4
get_func_rows(Oid funcid)
{
	HeapTuple	tp;
	float4		result;

	tp = SearchSysCache(PROCOID,
						ObjectIdGetDatum(funcid),
						0, 0, 0);
	if (!HeapTupleIsValid(tp))
		elog(ERROR, "cache lookup failed for function %u", funcid);

	result = ((Form_pg_proc) GETSTRUCT(tp))->prorows;
	ReleaseSysCache(tp);
	return result;
}

/*				---------- RELATION CACHE ----------					 */
 
/*
 * get_func_rettype
 *		Given procedure id, return the function's result type.
 */
Oid
get_func_rettype(Oid funcid)
{
	HeapTuple	tp;
	Oid			result;

	tp = SearchSysCache1(PROCOID, ObjectIdGetDatum(funcid));
	if (!HeapTupleIsValid(tp))
		elog(ERROR, "cache lookup failed for function %u", funcid);

	result = ((Form_pg_proc) GETSTRUCT(tp))->prorettype;
	ReleaseSysCache(tp);
	return result;
}

/*
 * get_agg_transtype
 *		Given aggregate id, return the aggregate transition function's result type.
 */
Oid
get_agg_transtype(Oid aggid)
{
	HeapTuple	tp;
	Oid			result;

	tp = SearchSysCache1(AGGFNOID, ObjectIdGetDatum(aggid));
	if (!HeapTupleIsValid(tp))
		elog(ERROR, "cache lookup failed for aggregate %u", aggid);

	result = ((Form_pg_aggregate) GETSTRUCT(tp))->aggtranstype;
	ReleaseSysCache(tp);
	return result;
}

/*
 * is_ordered_agg
 *		Given aggregate id, check if it is an ordered aggregate
 */
bool
is_agg_ordered(Oid aggid)
{
	HeapTuple	aggTuple;
	char		aggkind;
	bool		isnull = false;

	aggTuple = SearchSysCache1(AGGFNOID,
							   ObjectIdGetDatum(aggid));
	if (!HeapTupleIsValid(aggTuple))
		elog(ERROR, "cache lookup failed for aggregate %u", aggid);

	aggkind = DatumGetChar(SysCacheGetAttr(AGGFNOID, aggTuple,
										   Anum_pg_aggregate_aggkind, &isnull));
	Assert(!isnull);

	ReleaseSysCache(aggTuple);

	return AGGKIND_IS_ORDERED_SET(aggkind);
}

/*
 * has_agg_prelimfunc
 *		Given aggregate id, check if it is has a prelim function
 */
bool
has_agg_prelimfunc(Oid aggid)
{
	HeapTuple	aggTuple;
	Form_pg_aggregate aggform;
	bool		has_prelimfunc;

	aggTuple = SearchSysCache1(AGGFNOID,
							   ObjectIdGetDatum(aggid));
	if (!HeapTupleIsValid(aggTuple))
		elog(ERROR, "cache lookup failed for aggregate %u", aggid);
	aggform = (Form_pg_aggregate) GETSTRUCT(aggTuple);
	has_prelimfunc = (aggform->aggprelimfn != InvalidOid);

	ReleaseSysCache(aggTuple);

	return has_prelimfunc;
}


/*
 * agg_has_prelim_or_invprelim_func
 *		Given aggregate id, check if it is has a prelim or inverse prelim function
 */
bool
agg_has_prelim_or_invprelim_func(Oid aggid)
{
	HeapTuple aggTuple;
	Form_pg_aggregate aggform;
	bool		has_prelimfunc;
	bool		has_invprelimfunc;

	aggTuple = SearchSysCache1(AGGFNOID,
							   ObjectIdGetDatum(aggid));
	if (!HeapTupleIsValid(aggTuple))
		elog(ERROR, "cache lookup failed for aggregate %u", aggid);
	aggform = (Form_pg_aggregate) GETSTRUCT(aggTuple);
	has_prelimfunc = (aggform->aggprelimfn != InvalidOid);
	has_invprelimfunc = (aggform->agginvprelimfn != InvalidOid);

	ReleaseSysCache(aggTuple);

	return has_prelimfunc || has_invprelimfunc;
}

/*
 * get_rel_tablespace
 *
 *		Returns the pg_tablespace OID associated with a given relation.
 *
 * Note: InvalidOid might mean either that we couldn't find the relation,
 * or that it is in the database's default tablespace.
 */
Oid
get_rel_tablespace(Oid relid)
{
	HeapTuple	tp;

	tp = SearchSysCache(RELOID,
						ObjectIdGetDatum(relid),
						0, 0, 0);
	if (HeapTupleIsValid(tp))
	{
		Form_pg_class reltup = (Form_pg_class) GETSTRUCT(tp);
		Oid			result;

		result = reltup->reltablespace;
		ReleaseSysCache(tp);
		return result;
	}
	else
		return InvalidOid;
}


/*
 * get_func_nargs
 *		Given procedure id, return the number of arguments.
 */
int
get_func_nargs(Oid funcid)
{
	HeapTuple	tp;
	int			result;

	tp = SearchSysCache1(PROCOID, ObjectIdGetDatum(funcid));
	if (!HeapTupleIsValid(tp))
		elog(ERROR, "cache lookup failed for function %u", funcid);

	result = ((Form_pg_proc) GETSTRUCT(tp))->pronargs;
	ReleaseSysCache(tp);
	return result;
}

/*
 * get_func_signature
 *		Given procedure id, return the function's argument and result types.
 *		(The return value is the result type.)
 *
 * The arguments are returned as a palloc'd array.
 */
Oid
get_func_signature(Oid funcid, Oid **argtypes, int *nargs)
{
	HeapTuple	tp;
	Form_pg_proc procstruct;
	Oid			result;

	tp = SearchSysCache1(PROCOID, ObjectIdGetDatum(funcid));
	if (!HeapTupleIsValid(tp))
		elog(ERROR, "cache lookup failed for function %u", funcid);

	procstruct = (Form_pg_proc) GETSTRUCT(tp);

	result = procstruct->prorettype;
	*nargs = (int) procstruct->pronargs;
	Assert(*nargs == procstruct->proargtypes.dim1);
	*argtypes = (Oid *) palloc(*nargs * sizeof(Oid));
	memcpy(*argtypes, procstruct->proargtypes.values, *nargs * sizeof(Oid));

	ReleaseSysCache(tp);
	return result;
}

/*
 * pfree_ptr_array
 * 		Free an array of pointers, after freeing each individual element
 */
void
pfree_ptr_array(char **ptrarray, int nelements)
{
	int i;
	if (NULL == ptrarray)
		return;

	for (i = 0; i < nelements; i++)
	{
		if (NULL != ptrarray[i])
		{
			pfree(ptrarray[i]);
		}
	}
	pfree(ptrarray);
}

/*
 * get_func_output_arg_types
 *		Given procedure id, return the function's output argument types
 */
List *
get_func_output_arg_types(Oid funcid)
{
	HeapTuple	tp;
	int			numargs;
	Oid		   *argtypes = NULL;
	char	  **argnames = NULL;
	char	   *argmodes = NULL;
	List	   *l_argtypes = NIL;
	int			i;

	tp = SearchSysCache1(PROCOID,
						 ObjectIdGetDatum(funcid));
	if (!HeapTupleIsValid(tp))
		elog(ERROR, "cache lookup failed for function %u", funcid);

	numargs = get_func_arg_info(tp, &argtypes, &argnames, &argmodes);

	if (NULL == argmodes)
	{
		pfree_ptr_array(argnames, numargs);
		if (NULL != argtypes)
		{
			pfree(argtypes);
		}
		ReleaseSysCache(tp);
		return NULL;
	}

	for (i = 0; i < numargs; i++)
	{
		Oid			argtype = argtypes[i];
		char		argmode = argmodes[i];

		if (PROARGMODE_INOUT == argmode || PROARGMODE_OUT == argmode || PROARGMODE_TABLE == argmode)
		{
			l_argtypes = lappend_oid(l_argtypes, argtype);
		}
	}

	pfree_ptr_array(argnames, numargs);
	pfree(argtypes);
	pfree(argmodes);

	ReleaseSysCache(tp);
	return l_argtypes;
}

/*
 * get_func_arg_types
 *		Given procedure id, return all the function's argument types
 */
List *
get_func_arg_types(Oid funcid)
{
	HeapTuple	tp;

	tp = SearchSysCache(PROCOID,
						ObjectIdGetDatum(funcid),
						0, 0, 0);
	if (!HeapTupleIsValid(tp))
		elog(ERROR, "cache lookup failed for function %u", funcid);

	oidvector args = ((Form_pg_proc) GETSTRUCT(tp))->proargtypes;
	List *result = NIL;
	for (int i = 0; i < args.dim1; i++)
	{
		result = lappend_oid(result, args.values[i]);
	}

	ReleaseSysCache(tp);
	return result;
}

/*
 * get_func_variadictype
 *		Given procedure id, return the function's provariadic field.
 */
Oid
get_func_variadictype(Oid funcid)
{
	HeapTuple	tp;
	Oid			result;

	tp = SearchSysCache1(PROCOID, ObjectIdGetDatum(funcid));
	if (!HeapTupleIsValid(tp))
		elog(ERROR, "cache lookup failed for function %u", funcid);

	result = ((Form_pg_proc) GETSTRUCT(tp))->provariadic;
	ReleaseSysCache(tp);
	return result;
}

/*
 * get_func_retset
 *		Given procedure id, return the function's proretset flag.
 */
bool
get_func_retset(Oid funcid)
{
	HeapTuple	tp;
	bool		result;

	tp = SearchSysCache1(PROCOID, ObjectIdGetDatum(funcid));
	if (!HeapTupleIsValid(tp))
		elog(ERROR, "cache lookup failed for function %u", funcid);

	result = ((Form_pg_proc) GETSTRUCT(tp))->proretset;
	ReleaseSysCache(tp);
	return result;
}

/*
 * func_strict
 *		Given procedure id, return the function's proisstrict flag.
 */
bool
func_strict(Oid funcid)
{
	HeapTuple	tp;
	bool		result;

	tp = SearchSysCache1(PROCOID, ObjectIdGetDatum(funcid));
	if (!HeapTupleIsValid(tp))
		elog(ERROR, "cache lookup failed for function %u", funcid);

	result = ((Form_pg_proc) GETSTRUCT(tp))->proisstrict;
	ReleaseSysCache(tp);
	return result;
}

/*
 * func_volatile
 *		Given procedure id, return the function's provolatile flag.
 */
char
func_volatile(Oid funcid)
{
	HeapTuple	tp;
	char		result;

	tp = SearchSysCache1(PROCOID, ObjectIdGetDatum(funcid));
	if (!HeapTupleIsValid(tp))
		elog(ERROR, "cache lookup failed for function %u", funcid);

	result = ((Form_pg_proc) GETSTRUCT(tp))->provolatile;
	ReleaseSysCache(tp);
	return result;
}

/*
 * func_data_access
 *		Given procedure id, return the function's data access flag.
 */
char
func_data_access(Oid funcid)
{
	HeapTuple	tp;
	char		result;
	bool		isnull;

	tp = SearchSysCache1(PROCOID, ObjectIdGetDatum(funcid));
	if (!HeapTupleIsValid(tp))
		elog(ERROR, "cache lookup failed for function %u", funcid);

	result = DatumGetChar(
		SysCacheGetAttr(PROCOID, tp, Anum_pg_proc_prodataaccess, &isnull));
	ReleaseSysCache(tp);

	Assert(!isnull);
	return result;
}

/*
 * func_exec_location
 *		Given procedure id, return the function's proexeclocation field
 */
char
func_exec_location(Oid funcid)
{
	HeapTuple	tp;
	char		result;
	bool		isnull;

	tp = SearchSysCache1(PROCOID, ObjectIdGetDatum(funcid));
	if (!HeapTupleIsValid(tp))
		elog(ERROR, "cache lookup failed for function %u", funcid);

	result = DatumGetChar(
		SysCacheGetAttr(PROCOID, tp, Anum_pg_proc_proexeclocation, &isnull));
	ReleaseSysCache(tp);

	Assert(!isnull);
	return result;
}

/*				---------- RELATION CACHE ----------					 */

/*
 * get_relname_relid
 *		Given name and namespace of a relation, look up the OID.
 *
 * Returns InvalidOid if there is no such relation.
 */
Oid
get_relname_relid(const char *relname, Oid relnamespace)
{
	return GetSysCacheOid2(RELNAMENSP,
						   PointerGetDatum(relname),
						   ObjectIdGetDatum(relnamespace));
}

#ifdef NOT_USED
/*
 * get_relnatts
 *
 *		Returns the number of attributes for a given relation.
 */
int
get_relnatts(Oid relid)
{
	HeapTuple	tp;

	tp = SearchSysCache1(RELOID, ObjectIdGetDatum(relid));
	if (HeapTupleIsValid(tp))
	{
		Form_pg_class reltup = (Form_pg_class) GETSTRUCT(tp);
		int			result;

		result = reltup->relnatts;
		ReleaseSysCache(tp);
		return result;
	}
	else
		return InvalidAttrNumber;
}
#endif

/*
 * get_rel_name
 *		Returns the name of a given relation.
 *
 * Returns a palloc'd copy of the string, or NULL if no such relation.
 *
 * NOTE: since relation name is not unique, be wary of code that uses this
 * for anything except preparing error messages.
 */
char *
get_rel_name(Oid relid)
{
	HeapTuple	tp;

	tp = SearchSysCache1(RELOID, ObjectIdGetDatum(relid));
	if (HeapTupleIsValid(tp))
	{
		Form_pg_class reltup = (Form_pg_class) GETSTRUCT(tp);
		char	   *result;

		result = pstrdup(NameStr(reltup->relname));
		ReleaseSysCache(tp);
		return result;
	}
	else
		return NULL;
}


/*
 * get_rel_name_partition
 *		Returns the name of a given relation plus its parent name, if it is a partition table.
 *		If it not a partition table, it returns the relation name only.
 *
 *	Returns a palloc'd copy of the string, or NULL if no such relation.
 *	The caller is responsible for releasing the palloc'd memory.
 */
char *
get_rel_name_partition(Oid relid)
{
	char *rel_name = get_rel_name(relid);

	if (rel_name == NULL) return NULL;

	if (rel_is_child_partition(relid))
	{
		char *result;

		Oid parent_oid = rel_partition_get_master(relid);
		Assert(parent_oid != InvalidOid);

		char *parent_name = get_rel_name(parent_oid);
		Assert(parent_name);

		char *partition_name = "";

		StringInfo buffer = makeStringInfo();
		Assert(buffer);

		appendStringInfo(buffer, "\"%s\" (partition%s of relation \"%s\")",
							     rel_name, partition_name, parent_name);

		result = pstrdup(buffer->data);

		pfree(rel_name);
		pfree(parent_name);
		pfree(buffer);

		rel_name = NULL;
		parent_name = NULL;
		buffer = NULL;

		return result;
	}
	return rel_name;
}


/*
 * get_rel_namespace
 *
 *		Returns the pg_namespace OID associated with a given relation.
 */
Oid
get_rel_namespace(Oid relid)
{
	HeapTuple	tp;

	tp = SearchSysCache1(RELOID, ObjectIdGetDatum(relid));
	if (HeapTupleIsValid(tp))
	{
		Form_pg_class reltup = (Form_pg_class) GETSTRUCT(tp);
		Oid			result;

		result = reltup->relnamespace;
		ReleaseSysCache(tp);
		return result;
	}
	else
		return InvalidOid;
}

/*
 * get_rel_type_id
 *
 *		Returns the pg_type OID associated with a given relation.
 *
 * Note: not all pg_class entries have associated pg_type OIDs; so be
 * careful to check for InvalidOid result.
 */
Oid
get_rel_type_id(Oid relid)
{
	HeapTuple	tp;

	tp = SearchSysCache1(RELOID, ObjectIdGetDatum(relid));
	if (HeapTupleIsValid(tp))
	{
		Form_pg_class reltup = (Form_pg_class) GETSTRUCT(tp);
		Oid			result;

		result = reltup->reltype;
		ReleaseSysCache(tp);
		return result;
	}
	else
		return InvalidOid;
}

/*
 * get_rel_relkind
 *
 *		Returns the relkind associated with a given relation.
 */
char
get_rel_relkind(Oid relid)
{
	HeapTuple	tp;

	tp = SearchSysCache1(RELOID, ObjectIdGetDatum(relid));
	if (HeapTupleIsValid(tp))
	{
		Form_pg_class reltup = (Form_pg_class) GETSTRUCT(tp);
		char		result;

		result = reltup->relkind;
		ReleaseSysCache(tp);
		return result;
	}
	else
		return '\0';
}

/*
 * get_rel_relstorage
 *
 *		Returns the relstorage associated with a given relation.
 */
char
get_rel_relstorage(Oid relid)
{
	HeapTuple	tp;

	tp = SearchSysCache1(RELOID, ObjectIdGetDatum(relid));
	if (HeapTupleIsValid(tp))
	{
		Form_pg_class reltup = (Form_pg_class) GETSTRUCT(tp);
		char		result;

		result = reltup->relstorage;
		ReleaseSysCache(tp);
		return result;
	}
	else
		return '\0';
}

/*				---------- TYPE CACHE ----------						 */

/*
 * get_typisdefined
 *
 *		Given the type OID, determine whether the type is defined
 *		(if not, it's only a shell).
 */
bool
get_typisdefined(Oid typid)
{
	HeapTuple	tp;

	tp = SearchSysCache1(TYPEOID, ObjectIdGetDatum(typid));
	if (HeapTupleIsValid(tp))
	{
		Form_pg_type typtup = (Form_pg_type) GETSTRUCT(tp);
		bool		result;

		result = typtup->typisdefined;
		ReleaseSysCache(tp);
		return result;
	}
	else
		return false;
}

/*
 * get_typlen
 *
 *		Given the type OID, return the length of the type.
 */
int16
get_typlen(Oid typid)
{
	HeapTuple	tp;

	tp = SearchSysCache1(TYPEOID, ObjectIdGetDatum(typid));
	if (HeapTupleIsValid(tp))
	{
		Form_pg_type typtup = (Form_pg_type) GETSTRUCT(tp);
		int16		result;

		result = typtup->typlen;
		ReleaseSysCache(tp);
		return result;
	}
	else
		return 0;
}

/*
 * get_typbyval
 *
 *		Given the type OID, determine whether the type is returned by value or
 *		not.  Returns true if by value, false if by reference.
 */
bool
get_typbyval(Oid typid)
{
	HeapTuple	tp;

	tp = SearchSysCache1(TYPEOID, ObjectIdGetDatum(typid));
	if (HeapTupleIsValid(tp))
	{
		Form_pg_type typtup = (Form_pg_type) GETSTRUCT(tp);
		bool		result;

		result = typtup->typbyval;
		ReleaseSysCache(tp);
		return result;
	}
	else
		return false;
}

/*
 * get_typlenbyval
 *
 *		A two-fer: given the type OID, return both typlen and typbyval.
 *
 *		Since both pieces of info are needed to know how to copy a Datum,
 *		many places need both.	Might as well get them with one cache lookup
 *		instead of two.  Also, this routine raises an error instead of
 *		returning a bogus value when given a bad type OID.
 */
void
get_typlenbyval(Oid typid, int16 *typlen, bool *typbyval)
{
	HeapTuple	tp;
	Form_pg_type typtup;

	tp = SearchSysCache1(TYPEOID, ObjectIdGetDatum(typid));
	if (!HeapTupleIsValid(tp))
		elog(ERROR, "cache lookup failed for type %u", typid);
	typtup = (Form_pg_type) GETSTRUCT(tp);
	*typlen = typtup->typlen;
	*typbyval = typtup->typbyval;
	ReleaseSysCache(tp);
}

/*
 * get_typlenbyvalalign
 *
 *		A three-fer: given the type OID, return typlen, typbyval, typalign.
 */
void
get_typlenbyvalalign(Oid typid, int16 *typlen, bool *typbyval,
					 char *typalign)
{
	HeapTuple	tp;
	Form_pg_type typtup;

	tp = SearchSysCache1(TYPEOID, ObjectIdGetDatum(typid));
	if (!HeapTupleIsValid(tp))
		elog(ERROR, "cache lookup failed for type %u", typid);
	typtup = (Form_pg_type) GETSTRUCT(tp);
	*typlen = typtup->typlen;
	*typbyval = typtup->typbyval;
	*typalign = typtup->typalign;
	ReleaseSysCache(tp);
}

/*
 * getTypeIOParam
 *		Given a pg_type row, select the type OID to pass to I/O functions
 *
 * Formerly, all I/O functions were passed pg_type.typelem as their second
 * parameter, but we now have a more complex rule about what to pass.
 * This knowledge is intended to be centralized here --- direct references
 * to typelem elsewhere in the code are wrong, if they are associated with
 * I/O calls and not with actual subscripting operations!  (But see
 * bootstrap.c's boot_get_type_io_data() if you need to change this.)
 *
 * As of PostgreSQL 8.1, output functions receive only the value itself
 * and not any auxiliary parameters, so the name of this routine is now
 * a bit of a misnomer ... it should be getTypeInputParam.
 */
Oid
getTypeIOParam(HeapTuple typeTuple)
{
	Form_pg_type typeStruct = (Form_pg_type) GETSTRUCT(typeTuple);

	/*
	 * Array types get their typelem as parameter; everybody else gets their
	 * own type OID as parameter.  (As of 8.2, domains must get their own OID
	 * even if their base type is an array.)
	 */
	if (typeStruct->typtype == TYPTYPE_BASE && OidIsValid(typeStruct->typelem))
		return typeStruct->typelem;
	else
		return HeapTupleGetOid(typeTuple);
}

/*
 * get_type_io_data
 *
 *		A six-fer:	given the type OID, return typlen, typbyval, typalign,
 *					typdelim, typioparam, and IO function OID. The IO function
 *					returned is controlled by IOFuncSelector
 */
void
get_type_io_data(Oid typid,
				 IOFuncSelector which_func,
				 int16 *typlen,
				 bool *typbyval,
				 char *typalign,
				 char *typdelim,
				 Oid *typioparam,
				 Oid *func)
{
	HeapTuple	typeTuple;
	Form_pg_type typeStruct;

	/*
	 * In bootstrap mode, pass it off to bootstrap.c.  This hack allows us to
	 * use array_in and array_out during bootstrap.
	 */
	if (IsBootstrapProcessingMode())
	{
		Oid			typinput;
		Oid			typoutput;

		boot_get_type_io_data(typid,
							  typlen,
							  typbyval,
							  typalign,
							  typdelim,
							  typioparam,
							  &typinput,
							  &typoutput);
		switch (which_func)
		{
			case IOFunc_input:
				*func = typinput;
				break;
			case IOFunc_output:
				*func = typoutput;
				break;
			default:
				elog(ERROR, "binary I/O not supported during bootstrap");
				break;
		}
		return;
	}

	typeTuple = SearchSysCache1(TYPEOID, ObjectIdGetDatum(typid));
	if (!HeapTupleIsValid(typeTuple))
		elog(ERROR, "cache lookup failed for type %u", typid);
	typeStruct = (Form_pg_type) GETSTRUCT(typeTuple);

	*typlen = typeStruct->typlen;
	*typbyval = typeStruct->typbyval;
	*typalign = typeStruct->typalign;
	*typdelim = typeStruct->typdelim;
	*typioparam = getTypeIOParam(typeTuple);
	switch (which_func)
	{
		case IOFunc_input:
			*func = typeStruct->typinput;
			break;
		case IOFunc_output:
			*func = typeStruct->typoutput;
			break;
		case IOFunc_receive:
			*func = typeStruct->typreceive;
			break;
		case IOFunc_send:
			*func = typeStruct->typsend;
			break;
	}
	ReleaseSysCache(typeTuple);
}

#ifdef NOT_USED
char
get_typalign(Oid typid)
{
	HeapTuple	tp;

	tp = SearchSysCache1(TYPEOID, ObjectIdGetDatum(typid));
	if (HeapTupleIsValid(tp))
	{
		Form_pg_type typtup = (Form_pg_type) GETSTRUCT(tp);
		char		result;

		result = typtup->typalign;
		ReleaseSysCache(tp);
		return result;
	}
	else
		return 'i';
}
#endif

char
get_typstorage(Oid typid)
{
	HeapTuple	tp;

	tp = SearchSysCache1(TYPEOID, ObjectIdGetDatum(typid));
	if (HeapTupleIsValid(tp))
	{
		Form_pg_type typtup = (Form_pg_type) GETSTRUCT(tp);
		char		result;

		result = typtup->typstorage;
		ReleaseSysCache(tp);
		return result;
	}
	else
		return 'p';
}

/*
 * get_typdefault
 *	  Given a type OID, return the type's default value, if any.
 *
 *	  The result is a palloc'd expression node tree, or NULL if there
 *	  is no defined default for the datatype.
 *
 * NB: caller should be prepared to coerce result to correct datatype;
 * the returned expression tree might produce something of the wrong type.
 */
Node *
get_typdefault(Oid typid)
{
	HeapTuple	typeTuple;
	Form_pg_type type;
	Datum		datum;
	bool		isNull;
	Node	   *expr;

	typeTuple = SearchSysCache1(TYPEOID, ObjectIdGetDatum(typid));
	if (!HeapTupleIsValid(typeTuple))
		elog(ERROR, "cache lookup failed for type %u", typid);
	type = (Form_pg_type) GETSTRUCT(typeTuple);

	/*
	 * typdefault and typdefaultbin are potentially null, so don't try to
	 * access 'em as struct fields. Must do it the hard way with
	 * SysCacheGetAttr.
	 */
	datum = SysCacheGetAttr(TYPEOID,
							typeTuple,
							Anum_pg_type_typdefaultbin,
							&isNull);

	if (!isNull)
	{
		/* We have an expression default */
		expr = stringToNode(TextDatumGetCString(datum));
	}
	else
	{
		/* Perhaps we have a plain literal default */
		datum = SysCacheGetAttr(TYPEOID,
								typeTuple,
								Anum_pg_type_typdefault,
								&isNull);

		if (!isNull)
		{
			char	   *strDefaultVal;

			/* Convert text datum to C string */
			strDefaultVal = TextDatumGetCString(datum);
			/* Convert C string to a value of the given type */
			datum = OidInputFunctionCall(type->typinput, strDefaultVal,
										 getTypeIOParam(typeTuple), -1);
			/* Build a Const node containing the value */
			expr = (Node *) makeConst(typid,
									  -1,
									  type->typcollation,
									  type->typlen,
									  datum,
									  false,
									  type->typbyval);
			pfree(strDefaultVal);
		}
		else
		{
			/* No default */
			expr = NULL;
		}
	}

	ReleaseSysCache(typeTuple);

	return expr;
}

/*
 * getBaseType
 *		If the given type is a domain, return its base type;
 *		otherwise return the type's own OID.
 */
Oid
getBaseType(Oid typid)
{
	int32		typmod = -1;

	return getBaseTypeAndTypmod(typid, &typmod);
}

/*
 * getBaseTypeAndTypmod
 *		If the given type is a domain, return its base type and typmod;
 *		otherwise return the type's own OID, and leave *typmod unchanged.
 *
 * Note that the "applied typmod" should be -1 for every domain level
 * above the bottommost; therefore, if the passed-in typid is indeed
 * a domain, *typmod should be -1.
 */
Oid
getBaseTypeAndTypmod(Oid typid, int32 *typmod)
{
	/*
	 * We loop to find the bottom base type in a stack of domains.
	 */
	for (;;)
	{
		HeapTuple	tup;
		Form_pg_type typTup;

		tup = SearchSysCache1(TYPEOID, ObjectIdGetDatum(typid));
		if (!HeapTupleIsValid(tup))
			elog(ERROR, "cache lookup failed for type %u", typid);
		typTup = (Form_pg_type) GETSTRUCT(tup);
		if (typTup->typtype != TYPTYPE_DOMAIN)
		{
			/* Not a domain, so done */
			ReleaseSysCache(tup);
			break;
		}

		Assert(*typmod == -1);
		typid = typTup->typbasetype;
		*typmod = typTup->typtypmod;

		ReleaseSysCache(tup);
	}

	return typid;
}

/*
 * get_typavgwidth
 *
 *	  Given a type OID and a typmod value (pass -1 if typmod is unknown),
 *	  estimate the average width of values of the type.  This is used by
 *	  the planner, which doesn't require absolutely correct results;
 *	  it's OK (and expected) to guess if we don't know for sure.
 */
int32
get_typavgwidth(Oid typid, int32 typmod)
{
	int			typlen = get_typlen(typid);
	int32		maxwidth;

	/*
	 * Easy if it's a fixed-width type
	 */
	if (typlen > 0)
		return typlen;

	/*
	 * type_maximum_size knows the encoding of typmod for some datatypes;
	 * don't duplicate that knowledge here.
	 */
	maxwidth = type_maximum_size(typid, typmod);
	if (maxwidth > 0)
	{
		/*
		 * For BPCHAR, the max width is also the only width.  Otherwise we
		 * need to guess about the typical data width given the max. A sliding
		 * scale for percentage of max width seems reasonable.
		 */
		if (typid == BPCHAROID)
			return maxwidth;
		if (maxwidth <= 32)
			return maxwidth;	/* assume full width */
		if (maxwidth < 1000)
			return 32 + (maxwidth - 32) / 2;	/* assume 50% */

		/*
		 * Beyond 1000, assume we're looking at something like
		 * "varchar(10000)" where the limit isn't actually reached often, and
		 * use a fixed estimate.
		 */
		return 32 + (1000 - 32) / 2;
	}

	/*
	 * Ooops, we have no idea ... wild guess time.
	 */
	return 32;
}

/*
 * get_typtype
 *
 *		Given the type OID, find if it is a basic type, a complex type, etc.
 *		It returns the null char if the cache lookup fails...
 */
char
get_typtype(Oid typid)
{
	HeapTuple	tp;

	tp = SearchSysCache1(TYPEOID, ObjectIdGetDatum(typid));
	if (HeapTupleIsValid(tp))
	{
		Form_pg_type typtup = (Form_pg_type) GETSTRUCT(tp);
		char		result;

		result = typtup->typtype;
		ReleaseSysCache(tp);
		return result;
	}
	else
		return '\0';
}

/*
 * type_is_rowtype
 *
 *		Convenience function to determine whether a type OID represents
 *		a "rowtype" type --- either RECORD or a named composite type.
 */
bool
type_is_rowtype(Oid typid)
{
	return (typid == RECORDOID || get_typtype(typid) == TYPTYPE_COMPOSITE);
}

/*
 * type_is_enum
 *	  Returns true if the given type is an enum type.
 */
bool
type_is_enum(Oid typid)
{
	return (get_typtype(typid) == TYPTYPE_ENUM);
}

/*
 * get_type_category_preferred
 *
 *		Given the type OID, fetch its category and preferred-type status.
 *		Throws error on failure.
 */
void
get_type_category_preferred(Oid typid, char *typcategory, bool *typispreferred)
{
	HeapTuple	tp;
	Form_pg_type typtup;

	tp = SearchSysCache1(TYPEOID, ObjectIdGetDatum(typid));
	if (!HeapTupleIsValid(tp))
		elog(ERROR, "cache lookup failed for type %u", typid);
	typtup = (Form_pg_type) GETSTRUCT(tp);
	*typcategory = typtup->typcategory;
	*typispreferred = typtup->typispreferred;
	ReleaseSysCache(tp);
}

/*
 * get_typ_typrelid
 *
 *		Given the type OID, get the typrelid (InvalidOid if not a complex
 *		type).
 */
Oid
get_typ_typrelid(Oid typid)
{
	HeapTuple	tp;

	tp = SearchSysCache1(TYPEOID, ObjectIdGetDatum(typid));
	if (HeapTupleIsValid(tp))
	{
		Form_pg_type typtup = (Form_pg_type) GETSTRUCT(tp);
		Oid			result;

		result = typtup->typrelid;
		ReleaseSysCache(tp);
		return result;
	}
	else
		return InvalidOid;
}

/*
 * get_element_type
 *
 *		Given the type OID, get the typelem (InvalidOid if not an array type).
 *
 * NB: this only considers varlena arrays to be true arrays; InvalidOid is
 * returned if the input is a fixed-length array type.
 */
Oid
get_element_type(Oid typid)
{
	HeapTuple	tp;

	tp = SearchSysCache1(TYPEOID, ObjectIdGetDatum(typid));
	if (HeapTupleIsValid(tp))
	{
		Form_pg_type typtup = (Form_pg_type) GETSTRUCT(tp);
		Oid			result;

		if (typtup->typlen == -1)
			result = typtup->typelem;
		else
			result = InvalidOid;
		ReleaseSysCache(tp);
		return result;
	}
	else
		return InvalidOid;
}

/*
 * get_array_type
 *
 *		Given the type OID, get the corresponding "true" array type.
 *		Returns InvalidOid if no array type can be found.
 */
Oid
get_array_type(Oid typid)
{
	HeapTuple	tp;
	Oid			result = InvalidOid;

	tp = SearchSysCache1(TYPEOID, ObjectIdGetDatum(typid));
	if (HeapTupleIsValid(tp))
	{
		result = ((Form_pg_type) GETSTRUCT(tp))->typarray;
		ReleaseSysCache(tp);
	}
	return result;
}

/*
 * get_base_element_type
 *		Given the type OID, get the typelem, looking "through" any domain
 *		to its underlying array type.
 *
 * This is equivalent to get_element_type(getBaseType(typid)), but avoids
 * an extra cache lookup.  Note that it fails to provide any information
 * about the typmod of the array.
 */
Oid
get_base_element_type(Oid typid)
{
	/*
	 * We loop to find the bottom base type in a stack of domains.
	 */
	for (;;)
	{
		HeapTuple	tup;
		Form_pg_type typTup;

		tup = SearchSysCache1(TYPEOID, ObjectIdGetDatum(typid));
		if (!HeapTupleIsValid(tup))
			break;
<<<<<<< HEAD

=======
>>>>>>> a4bebdd9
		typTup = (Form_pg_type) GETSTRUCT(tup);
		if (typTup->typtype != TYPTYPE_DOMAIN)
		{
			/* Not a domain, so stop descending */
			Oid			result;

			/* This test must match get_element_type */
			if (typTup->typlen == -1)
				result = typTup->typelem;
			else
				result = InvalidOid;
<<<<<<< HEAD

=======
>>>>>>> a4bebdd9
			ReleaseSysCache(tup);
			return result;
		}

		typid = typTup->typbasetype;
		ReleaseSysCache(tup);
	}

	/* Like get_element_type, silently return InvalidOid for bogus input */
	return InvalidOid;
}

/*
 * getTypeInputInfo
 *
 *		Get info needed for converting values of a type to internal form
 */
void
getTypeInputInfo(Oid type, Oid *typInput, Oid *typIOParam)
{
	HeapTuple	typeTuple;
	Form_pg_type pt;

	typeTuple = SearchSysCache1(TYPEOID, ObjectIdGetDatum(type));
	if (!HeapTupleIsValid(typeTuple))
		elog(ERROR, "cache lookup failed for type %u", type);
	pt = (Form_pg_type) GETSTRUCT(typeTuple);

	if (!pt->typisdefined)
		ereport(ERROR,
				(errcode(ERRCODE_UNDEFINED_OBJECT),
				 errmsg("type %s is only a shell",
						format_type_be(type))));
	if (!OidIsValid(pt->typinput))
		ereport(ERROR,
				(errcode(ERRCODE_UNDEFINED_FUNCTION),
				 errmsg("no input function available for type %s",
						format_type_be(type))));

	*typInput = pt->typinput;
	*typIOParam = getTypeIOParam(typeTuple);

	ReleaseSysCache(typeTuple);
}

/*
 * getTypeOutputInfo
 *
 *		Get info needed for printing values of a type
 */
void
getTypeOutputInfo(Oid type, Oid *typOutput, bool *typIsVarlena)
{
	HeapTuple	typeTuple;
	Form_pg_type pt;

	typeTuple = SearchSysCache1(TYPEOID, ObjectIdGetDatum(type));
	if (!HeapTupleIsValid(typeTuple))
		elog(ERROR, "cache lookup failed for type %u", type);
	pt = (Form_pg_type) GETSTRUCT(typeTuple);

	if (!pt->typisdefined)
		ereport(ERROR,
				(errcode(ERRCODE_UNDEFINED_OBJECT),
				 errmsg("type %s is only a shell",
						format_type_be(type))));
	if (!OidIsValid(pt->typoutput))
		ereport(ERROR,
				(errcode(ERRCODE_UNDEFINED_FUNCTION),
				 errmsg("no output function available for type %s",
						format_type_be(type))));

	*typOutput = pt->typoutput;
	*typIsVarlena = (!pt->typbyval) && (pt->typlen == -1);

	ReleaseSysCache(typeTuple);
}

/*
 * getTypeBinaryInputInfo
 *
 *		Get info needed for binary input of values of a type
 */
void
getTypeBinaryInputInfo(Oid type, Oid *typReceive, Oid *typIOParam)
{
	HeapTuple	typeTuple;
	Form_pg_type pt;

	typeTuple = SearchSysCache1(TYPEOID, ObjectIdGetDatum(type));
	if (!HeapTupleIsValid(typeTuple))
		elog(ERROR, "cache lookup failed for type %u", type);
	pt = (Form_pg_type) GETSTRUCT(typeTuple);

	if (!pt->typisdefined)
		ereport(ERROR,
				(errcode(ERRCODE_UNDEFINED_OBJECT),
				 errmsg("type %s is only a shell",
						format_type_be(type))));
	if (!OidIsValid(pt->typreceive))
		ereport(ERROR,
				(errcode(ERRCODE_UNDEFINED_FUNCTION),
				 errmsg("no binary input function available for type %s",
						format_type_be(type))));

	*typReceive = pt->typreceive;
	*typIOParam = getTypeIOParam(typeTuple);

	ReleaseSysCache(typeTuple);
}

/*
 * getTypeBinaryOutputInfo
 *
 *		Get info needed for binary output of values of a type
 */
void
getTypeBinaryOutputInfo(Oid type, Oid *typSend, bool *typIsVarlena)
{
	HeapTuple	typeTuple;
	Form_pg_type pt;

	typeTuple = SearchSysCache1(TYPEOID, ObjectIdGetDatum(type));
	if (!HeapTupleIsValid(typeTuple))
		elog(ERROR, "cache lookup failed for type %u", type);
	pt = (Form_pg_type) GETSTRUCT(typeTuple);

	if (!pt->typisdefined)
		ereport(ERROR,
				(errcode(ERRCODE_UNDEFINED_OBJECT),
				 errmsg("type %s is only a shell",
						format_type_be(type))));
	if (!OidIsValid(pt->typsend))
		ereport(ERROR,
				(errcode(ERRCODE_UNDEFINED_FUNCTION),
				 errmsg("no binary output function available for type %s",
						format_type_be(type))));

	*typSend = pt->typsend;
	*typIsVarlena = (!pt->typbyval) && (pt->typlen == -1);

	ReleaseSysCache(typeTuple);
}

/*
 * get_typmodin
 *
 *		Given the type OID, return the type's typmodin procedure, if any.
 */
Oid
get_typmodin(Oid typid)
{
	HeapTuple	tp;

	tp = SearchSysCache1(TYPEOID, ObjectIdGetDatum(typid));
	if (HeapTupleIsValid(tp))
	{
		Form_pg_type typtup = (Form_pg_type) GETSTRUCT(tp);
		Oid			result;

		result = typtup->typmodin;
		ReleaseSysCache(tp);
		return result;
	}
	else
		return InvalidOid;
}

#ifdef NOT_USED
/*
 * get_typmodout
 *
 *		Given the type OID, return the type's typmodout procedure, if any.
 */
Oid
get_typmodout(Oid typid)
{
	HeapTuple	tp;

	tp = SearchSysCache1(TYPEOID, ObjectIdGetDatum(typid));
	if (HeapTupleIsValid(tp))
	{
		Form_pg_type typtup = (Form_pg_type) GETSTRUCT(tp);
		Oid			result;

		result = typtup->typmodout;
		ReleaseSysCache(tp);
		return result;
	}
	else
		return InvalidOid;
}
#endif /* NOT_USED */

/*
 * get_typcollation
 *
 *		Given the type OID, return the type's typcollation attribute.
 */
Oid
get_typcollation(Oid typid)
{
	HeapTuple	tp;

	tp = SearchSysCache1(TYPEOID, ObjectIdGetDatum(typid));
	if (HeapTupleIsValid(tp))
	{
		Form_pg_type typtup = (Form_pg_type) GETSTRUCT(tp);
		Oid			result;

		result = typtup->typcollation;
		ReleaseSysCache(tp);
		return result;
	}
	else
		return InvalidOid;
}


/*
 * type_is_collatable
 *
 *		Return whether the type cares about collations
 */
bool
type_is_collatable(Oid typid)
{
	return OidIsValid(get_typcollation(typid));
}


/*				---------- STATISTICS CACHE ----------					 */

/*
 * get_attavgwidth
 *
 *	  Given the table and attribute number of a column, get the average
 *	  width of entries in the column.  Return zero if no data available.
 *
 * Currently this is only consulted for individual tables, not for inheritance
 * trees, so we don't need an "inh" parameter.
 *
 * Calling a hook at this point looks somewhat strange, but is required
 * because the optimizer calls this function without any other way for
 * plug-ins to control the result.
 */
int32
get_attavgwidth(Oid relid, AttrNumber attnum)
{
	HeapTuple	tp;
	int32		stawidth;

	if (get_attavgwidth_hook)
	{
		stawidth = (*get_attavgwidth_hook) (relid, attnum);
		if (stawidth > 0)
			return stawidth;
	}
	tp = SearchSysCache3(STATRELATTINH,
						 ObjectIdGetDatum(relid),
						 Int16GetDatum(attnum),
						 BoolGetDatum(false));
	if (HeapTupleIsValid(tp))
	{
		stawidth = ((Form_pg_statistic) GETSTRUCT(tp))->stawidth;
		ReleaseSysCache(tp);
		if (stawidth > 0)
			return stawidth;
	}
	return 0;
}

/*
 * get_attstatsslot
 *
 *		Extract the contents of a "slot" of a pg_statistic tuple.
 *		Returns TRUE if requested slot type was found, else FALSE.
 *
 * Unlike other routines in this file, this takes a pointer to an
 * already-looked-up tuple in the pg_statistic cache.  We do this since
 * most callers will want to extract more than one value from the cache
 * entry, and we don't want to repeat the cache lookup unnecessarily.
 * Also, this API allows this routine to be used with statistics tuples
 * that have been provided by a stats hook and didn't really come from
 * pg_statistic.
 *
 * sslot: pointer to output area (typically, a local variable in the caller).
 * statstuple: pg_statistic tuple to be examined.
 * reqkind: STAKIND code for desired statistics slot kind.
 * reqop: STAOP value wanted, or InvalidOid if don't care.
 * flags: bitmask of ATTSTATSSLOT_VALUES and/or ATTSTATSSLOT_NUMBERS.
 *
<<<<<<< HEAD
 * If a matching slot is found, TRUE is returned, and *sslot is filled thus:
 * staop: receives the actual STAOP value.
 * valuetype: receives actual datatype of the elements of stavalues.
 * values: receives pointer to an array of the slot's stavalues.
 * nvalues: receives number of stavalues.
 * numbers: receives pointer to an array of the slot's stanumbers (as float4).
 * nnumbers: receives number of stanumbers.
 *
 * valuetype/values/nvalues are InvalidOid/NULL/0 if ATTSTATSSLOT_VALUES
 * wasn't specified.  Likewise, numbers/nnumbers are NULL/0 if
 * ATTSTATSSLOT_NUMBERS wasn't specified.
 *
 * If no matching slot is found, FALSE is returned, and *sslot is zeroed.
 *
 * The data referred to by the fields of sslot is locally palloc'd and
 * is independent of the original pg_statistic tuple.  When the caller
 * is done with it, call free_attstatsslot to release the palloc'd data.
 *
 * If it's desirable to call free_attstatsslot when get_attstatsslot might
 * not have been called, memset'ing sslot to zeroes will allow that.
=======
 * If assigned, values and numbers are set to point to palloc'd arrays.
 * If the attribute type is pass-by-reference, the values referenced by
 * the values array are themselves palloc'd.  The palloc'd stuff can be
 * freed by calling free_attstatsslot.
 *
 * Note: at present, atttype/atttypmod aren't actually used here at all.
 * But the caller must have the correct (or at least binary-compatible)
 * type ID to pass to free_attstatsslot later.
>>>>>>> a4bebdd9
 */
bool
get_attstatsslot(AttStatsSlot *sslot, HeapTuple statstuple,
				 int reqkind, Oid reqop, int flags)
{
	Form_pg_statistic stats = (Form_pg_statistic) GETSTRUCT(statstuple);
	int			i;
	Datum		val;
	bool		isnull;
	ArrayType  *statarray;
	Oid			arrayelemtype;
	int			narrayelem;
	HeapTuple	typeTuple;
	Form_pg_type typeForm;

	/* initialize *sslot properly */
	memset(sslot, 0, sizeof(AttStatsSlot));

	for (i = 0; i < STATISTIC_NUM_SLOTS; i++)
	{
		if ((&stats->stakind1)[i] == reqkind &&
			(reqop == InvalidOid || (&stats->staop1)[i] == reqop))
			break;
	}
	if (i >= STATISTIC_NUM_SLOTS)
		return false;			/* not there */

	sslot->staop = (&stats->staop1)[i];

	if (flags & ATTSTATSSLOT_VALUES)
	{
		val = SysCacheGetAttr(STATRELATTINH, statstuple,
							  Anum_pg_statistic_stavalues1 + i,
							  &isnull);
		if (isnull)
			elog(ERROR, "stavalues is null");
<<<<<<< HEAD
=======
		statarray = DatumGetArrayTypeP(val);

		/*
		 * Need to get info about the array element type.  We look at the
		 * actual element type embedded in the array, which might be only
		 * binary-compatible with the passed-in atttype.  The info we extract
		 * here should be the same either way, but deconstruct_array is picky
		 * about having an exact type OID match.
		 */
		arrayelemtype = ARR_ELEMTYPE(statarray);
		typeTuple = SearchSysCache1(TYPEOID, ObjectIdGetDatum(arrayelemtype));
		if (!HeapTupleIsValid(typeTuple))
			elog(ERROR, "cache lookup failed for type %u", arrayelemtype);
		typeForm = (Form_pg_type) GETSTRUCT(typeTuple);

		/* Deconstruct array into Datum elements; NULLs not expected */
		deconstruct_array(statarray,
						  arrayelemtype,
						  typeForm->typlen,
						  typeForm->typbyval,
						  typeForm->typalign,
						  values, NULL, nvalues);
>>>>>>> a4bebdd9

		/*
		 * Detoast the array if needed, and in any case make a copy that's
		 * under control of this AttStatsSlot.
		 */
		statarray = DatumGetArrayTypePCopy(val);

		/**
		 * Could be an empty array.
		 */
		if (ARR_NDIM(statarray) > 0)
		{
			/*
			 * Extract the actual array element type, and pass it back in case the
			 * caller needs it.
			 */
			sslot->valuetype = arrayelemtype = ARR_ELEMTYPE(statarray);

			/* Need info about element type */
			typeTuple = SearchSysCache1(TYPEOID, ObjectIdGetDatum(arrayelemtype));
			if (!HeapTupleIsValid(typeTuple))
				elog(ERROR, "cache lookup failed for type %u", arrayelemtype);
			typeForm = (Form_pg_type) GETSTRUCT(typeTuple);

			/* Deconstruct array into Datum elements; NULLs not expected */
			deconstruct_array(statarray,
							  arrayelemtype,
							  typeForm->typlen,
							  typeForm->typbyval,
							  typeForm->typalign,
							  &sslot->values, NULL, &sslot->nvalues);

			/*
			 * If the element type is pass-by-reference, we now have a bunch of
			 * Datums that are pointers into the statarray, so we need to keep
			 * that until free_attstatsslot.  Otherwise, all the useful info is in
			 * sslot->values[], so we can free the array object immediately.
			 */
			if (!typeForm->typbyval)
				sslot->values_arr = statarray;
			else
				pfree(statarray);

			ReleaseSysCache(typeTuple);
		}
		else
			pfree(statarray);

	}

	if (flags & ATTSTATSSLOT_NUMBERS)
	{
		val = SysCacheGetAttr(STATRELATTINH, statstuple,
							  Anum_pg_statistic_stanumbers1 + i,
							  &isnull);
		if (isnull)
			elog(ERROR, "stanumbers is null");

		/*
		 * Detoast the array if needed, and in any case make a copy that's
		 * under control of this AttStatsSlot.
		 */
		statarray = DatumGetArrayTypePCopy(val);

		/**
		 * Could be an empty array.
		 */
		if (ARR_NDIM(statarray) > 0)
		{
			/*
			 * We expect the array to be a 1-D float4 array; verify that. We don't
			 * need to use deconstruct_array() since the array data is just going
			 * to look like a C array of float4 values.
			 */
			narrayelem = ARR_DIMS(statarray)[0];
			if (ARR_NDIM(statarray) != 1 || narrayelem <= 0 ||
					ARR_HASNULL(statarray) ||
					ARR_ELEMTYPE(statarray) != FLOAT4OID)
				elog(ERROR, "stanumbers is not a 1-D float4 array");

			/* Give caller a pointer directly into the statarray */
			sslot->numbers = (float4 *) ARR_DATA_PTR(statarray);
			sslot->nnumbers = narrayelem;

			/* We'll free the statarray in free_attstatsslot */
			sslot->numbers_arr = statarray;
		}
		else
			pfree(statarray);
	}

	return true;
}

/*
 * free_attstatsslot
 *		Free data allocated by get_attstatsslot
 */
void
free_attstatsslot(AttStatsSlot *sslot)
{
	/* The values[] array was separately palloc'd by deconstruct_array */
	if (sslot->values)
		pfree(sslot->values);
	/* The numbers[] array points into numbers_arr, do not pfree it */
	/* Free the detoasted array objects, if any */
	if (sslot->values_arr)
		pfree(sslot->values_arr);
	if (sslot->numbers_arr)
		pfree(sslot->numbers_arr);
}

/*
 * get_att_stats
 *		Get attribute statistics. Return a copy of the HeapTuple object, or NULL
 *		if no stats found for attribute
 * 
 */
HeapTuple
get_att_stats(Oid relid, AttrNumber attrnum)
{
	HeapTuple result;

	/*
	 * This is used by ORCA, and ORCA doesn't know that there are two different kinds of stats,
	 * the inherited stats and the non-inherited. Use the inherited stats, i.e. stats that
	 * cover all the child tables, too, if available.
	 */
	result = SearchSysCacheCopy3(STATRELATTINH,
								 ObjectIdGetDatum(relid),
								 Int16GetDatum(attrnum),
								 BoolGetDatum(true));
	if (!result)
		result = SearchSysCacheCopy3(STATRELATTINH,
									 ObjectIdGetDatum(relid),
									 Int16GetDatum(attrnum),
									 BoolGetDatum(false));

	return result;
}

/*				---------- PG_NAMESPACE CACHE ----------				 */

/*
 * get_namespace_name
 *		Returns the name of a given namespace
 *
 * Returns a palloc'd copy of the string, or NULL if no such namespace.
 */
char *
get_namespace_name(Oid nspid)
{
	HeapTuple	tp;

	tp = SearchSysCache1(NAMESPACEOID, ObjectIdGetDatum(nspid));
	if (HeapTupleIsValid(tp))
	{
		Form_pg_namespace nsptup = (Form_pg_namespace) GETSTRUCT(tp);
		char	   *result;

		result = pstrdup(NameStr(nsptup->nspname));
		ReleaseSysCache(tp);
		return result;
	}
	else
		return NULL;
<<<<<<< HEAD
}

/*				---------- PG_AUTHID CACHE ----------					 */

/*
 * get_roleid
 *	  Given a role name, look up the role's OID.
 *	  Returns InvalidOid if no such role.
 */
Oid
get_roleid(const char *rolname)
{
	return GetSysCacheOid1(AUTHNAME, PointerGetDatum(rolname));
}

/*
 * get_roleid_checked
 *	  Given a role name, look up the role's OID.
 *	  ereports if no such role.
 */
Oid
get_roleid_checked(const char *rolname)
{
	Oid			roleid;

	roleid = get_roleid(rolname);
	if (!OidIsValid(roleid))
		ereport(ERROR,
				(errcode(ERRCODE_UNDEFINED_OBJECT),
				 errmsg("role \"%s\" does not exist", rolname)));
	return roleid;
}


/*
 * relation_oids
 *	  Extract all relation oids from the catalog.
 */
List *
relation_oids()
{
	List			*relationOids = NIL;
	Relation		pgclass = NULL;
	HeapScanDesc 	scan = NULL;
	HeapTuple		tuple = NULL;

	pgclass = heap_open(RelationRelationId, AccessShareLock);

	scan = heap_beginscan(pgclass, SnapshotNow, 0 /* key length */, NULL);

	while ((tuple = heap_getnext(scan, ForwardScanDirection)) != NULL)
	{
		Form_pg_class pgclassEntry = (Form_pg_class) GETSTRUCT(tuple);

		switch (pgclassEntry->relstorage)
		{
			case RELSTORAGE_HEAP:
			case RELSTORAGE_AOCOLS:
			case RELSTORAGE_AOROWS:
			case RELSTORAGE_EXTERNAL:
			{
				Oid relOid = HeapTupleGetOid(tuple);
				relationOids = lappend_oid(relationOids, relOid);
				break;
			}
			default:
				break;
		}
	}

	heap_endscan(scan);
	heap_close(pgclass, AccessShareLock);
	return relationOids;
}

/*
 * operator_oids
 *	  Extract all operator oids from the catalog.
 */
List *
operator_oids()
{
	List			*operatorOids = NIL;
	Relation		operatortable = NULL;
	HeapScanDesc 	scan = NULL;
	HeapTuple		tuple = NULL;

	operatortable = heap_open(OperatorRelationId, AccessShareLock);

	scan = heap_beginscan(operatortable, SnapshotNow, 0 /* key length */, NULL);

	while ((tuple = heap_getnext(scan, ForwardScanDirection)) != NULL)
	{
		Oid opOid = HeapTupleGetOid(tuple);
		operatorOids = lappend_oid(operatorOids, opOid);
	}

	heap_endscan(scan);
	heap_close(operatortable, AccessShareLock);
	return operatorOids;
}

/*
 * function_oids
 *	  Extract all function oids from the catalog.
 */
List *
function_oids()
{
	List			*functionOids = NIL;
	Relation		functiontable = NULL;
	HeapScanDesc 	scan = NULL;
	HeapTuple		tuple = NULL;

	functiontable = heap_open(ProcedureRelationId, AccessShareLock);

	scan = heap_beginscan(functiontable, SnapshotNow, 0 /* key length */, NULL);

	while ((tuple = heap_getnext(scan, ForwardScanDirection)) != NULL)
	{
		Oid funcOid = HeapTupleGetOid(tuple);
		functionOids = lappend_oid(functionOids, funcOid);
	}

	heap_endscan(scan);
	heap_close(functiontable, AccessShareLock);
	return functionOids;
}

/*
 * relation_exists
 *	  Is there a relation with the given oid
 */
bool
relation_exists(Oid oid)
{
	return SearchSysCacheExists(RELOID, oid, 0, 0, 0);
}

/*
 * index_exists
 *	  Is there an index with the given oid
 */
bool
index_exists(Oid oid)
{
	return SearchSysCacheExists(INDEXRELID, oid, 0, 0, 0);
}

/*
 * type_exists
 *	  Is there a type with the given oid
 */
bool
type_exists(Oid oid)
{
	return SearchSysCacheExists(TYPEOID, oid, 0, 0, 0);
}

/*
 * operator_exists
 *	  Is there an operator with the given oid
 */
bool
operator_exists(Oid oid)
{
	return SearchSysCacheExists(OPEROID, oid, 0, 0, 0);
}

/*
 * function_exists
 *	  Is there a function with the given oid
 */
bool
function_exists(Oid oid)
{
	return SearchSysCacheExists(PROCOID, oid, 0, 0, 0);
}

/*
 * aggregate_exists
 *	  Is there an aggregate with the given oid
 */
bool
aggregate_exists(Oid oid)
{
	return SearchSysCacheExists(AGGFNOID, oid, 0, 0, 0);
}

// Get oid of aggregate with given name and argument type
Oid
get_aggregate(const char *aggname, Oid oidType)
{
	CatCList   *catlist;
	int			i;
	Oid			oidResult;

	// lookup pg_proc for functions with the given name and arg type
	catlist = SearchSysCacheList1(PROCNAMEARGSNSP,
								  CStringGetDatum((char *) aggname));

	oidResult = InvalidOid;
	for (i = 0; i < catlist->n_members; i++)
	{
		HeapTuple htup = &catlist->members[i]->tuple;
		Oid oidProc = HeapTupleGetOid(htup);
		Form_pg_proc proctuple = (Form_pg_proc) GETSTRUCT(htup);

		// skip functions with the wrong number of type of arguments
		if (1 != proctuple->pronargs || oidType != proctuple->proargtypes.values[0])
		{
			continue;
		}

		if (SearchSysCacheExists(AGGFNOID, ObjectIdGetDatum(oidProc), 0, 0, 0))
		{
			oidResult = oidProc;
			break;
		}
	}

	ReleaseSysCacheList(catlist);

	return oidResult;
}

/*
 * trigger_exists
 *	  Is there a trigger with the given oid
 */
bool
trigger_exists(Oid oid)
{
	ScanKeyData	scankey;
	Relation	rel;
	SysScanDesc sscan;
	bool		result;

	ScanKeyInit(&scankey, ObjectIdAttributeNumber,
				BTEqualStrategyNumber, F_OIDEQ,
				ObjectIdGetDatum(oid));

	rel = heap_open(TriggerRelationId, AccessShareLock);
	sscan = systable_beginscan(rel, TriggerOidIndexId, true,
							   SnapshotNow, 1, &scankey);

	result = (systable_getnext(sscan) != NULL);

	systable_endscan(sscan);

	heap_close(rel, AccessShareLock);

	return result;
}

/*
 * get_relation_keys
 *	  Return a list of relation keys
 */
List *
get_relation_keys(Oid relid)
{
	List *keys = NIL;

	// lookup unique constraints for relation from the catalog table
	ScanKeyData skey[1];
	ScanKeyInit(&skey[0], Anum_pg_constraint_conrelid, BTEqualStrategyNumber, F_OIDEQ, relid);

	Relation rel = heap_open(ConstraintRelationId, AccessShareLock);
	SysScanDesc scan = systable_beginscan
						(
						rel, 
						ConstraintRelidIndexId, 
						true, 
						SnapshotNow, 
						1, 
						skey
						);
	
	HeapTuple	htup = NULL;

	while (HeapTupleIsValid(htup = systable_getnext(scan)))
	{
		Form_pg_constraint contuple = (Form_pg_constraint) GETSTRUCT(htup);

		// skip non-unique constraints
		if (CONSTRAINT_UNIQUE != contuple->contype &&
			CONSTRAINT_PRIMARY != contuple->contype)
		{
			continue;
		}
			
		// store key set in an array
		List *key = NIL;
		
		bool null = false;
		Datum dat = 
				heap_getattr(htup, Anum_pg_constraint_conkey, RelationGetDescr(rel), &null);
		
		Datum *dats = NULL;
		int numKeys = 0;

		// extract key elements
		deconstruct_array(DatumGetArrayTypeP(dat), INT2OID, 2, true, 's', &dats, NULL, &numKeys);
			
		for (int i = 0; i < numKeys; i++)
		{
			int16 key_elem =  DatumGetInt16(dats[i]);
			key = lappend_int(key, key_elem);
		}
		
		keys = lappend(keys, key);
	}

	systable_endscan(scan);
	heap_close(rel, AccessShareLock);

	return keys;
}

/*
 * check_constraint_exists
 *	  Is there a check constraint with the given oid
 */
bool
check_constraint_exists(Oid oidCheckconstraint)
{
	return SearchSysCacheExists1(CONSTROID, ObjectIdGetDatum(oidCheckconstraint));
}

/*
 * get_check_constraint_relid
 *		Given check constraint id, return the check constraint's relation oid
 */
Oid
get_check_constraint_relid(Oid oidCheckconstraint)
{
	HeapTuple	tp;

	tp = SearchSysCache(CONSTROID,
						ObjectIdGetDatum(oidCheckconstraint),
						0, 0, 0);
	if (HeapTupleIsValid(tp))
	{
		Form_pg_constraint contup = (Form_pg_constraint) GETSTRUCT(tp);
		Oid			result;

		result = contup->conrelid;
		ReleaseSysCache(tp);
		return result;
	}
	else
		return InvalidOid;
}

/*
 * get_check_constraint_oids
 *	 Extract all check constraint oid for a given relation.
 */
List *
get_check_constraint_oids(Oid oidRel)
{
	List	   *plConstraints = NIL;
	HeapTuple	htup;
	Relation	conrel;
	ScanKeyData scankey;
	SysScanDesc sscan;

	/*
	 * lookup constraints for relation from the catalog table
	 *
	 * SELECT * FROM pg_constraint WHERE conrelid = :1
	 */
	conrel = heap_open(ConstraintRelationId, AccessShareLock);

	ScanKeyInit(&scankey,
				Anum_pg_constraint_conrelid,
				BTEqualStrategyNumber, F_OIDEQ,
				ObjectIdGetDatum(oidRel));
	sscan = systable_beginscan(conrel, ConstraintRelidIndexId, true,
							   SnapshotNow, 1, &scankey);

	while (HeapTupleIsValid(htup = systable_getnext(sscan)))
	{
		Form_pg_constraint contuple = (Form_pg_constraint) GETSTRUCT(htup);

		// only consider check constraints
		if (CONSTRAINT_CHECK != contuple->contype)
		{
			continue;
		}

		plConstraints = lappend_oid(plConstraints, HeapTupleGetOid(htup));
	}

	systable_endscan(sscan);
	heap_close(conrel, AccessShareLock);

	return plConstraints;
}

/*
 * get_check_constraint_name
 *        returns the name of the check constraint with the given oidConstraint.
 *
 * Note: returns a palloc'd copy of the string, or NULL if no such constraint.
 */
char *
get_check_constraint_name(Oid oidCheckconstraint)
{
	return get_constraint_name(oidCheckconstraint);
}

/*
 * get_check_constraint_expr_tree
 *        returns the expression node tree representing the check constraint
 *        with the given oidConstraint.
 *
 * Note: returns a palloc'd expression node tree, or NULL if no such constraint.
 */
Node *
get_check_constraint_expr_tree(Oid oidCheckconstraint)
{
	HeapTuple	tp;
	Node	   *result = NULL;

	tp = SearchSysCache(CONSTROID,
						ObjectIdGetDatum(oidCheckconstraint),
						0, 0, 0);
	if (HeapTupleIsValid(tp))
	{
		Datum		conbin;
		bool		isnull;

		conbin = SysCacheGetAttr(CONSTROID, tp,
								 Anum_pg_constraint_conbin, &isnull);
		if (!isnull)
			result = stringToNode(TextDatumGetCString(conbin));

		ReleaseSysCache(tp);
	}
	return result;
}

/*
 * get_cast_func
 *        finds the cast function between the given source and destination type,
 *        and records its oid and properties in the output parameters.
 *        Returns true if a cast exists, false otherwise.
 */
bool
get_cast_func(Oid oidSrc, Oid oidDest, bool *is_binary_coercible, Oid *oidCastFunc, CoercionPathType *pathtype)
{
	if (IsBinaryCoercible(oidSrc, oidDest))
	{
		*is_binary_coercible = true;
		*oidCastFunc = 0;
		return true;
	}
	
	*is_binary_coercible = false;

	*pathtype = find_coercion_pathway(oidDest, oidSrc, COERCION_IMPLICIT, oidCastFunc);
	if (*pathtype != COERCION_PATH_NONE)
		return true;
	return false;
}

/*
 * get_comparison_type
 *      Retrieve comparison type  
 */
CmpType
get_comparison_type(Oid oidOp, Oid oidLeft, Oid oidRight)
{
	List	   *opfamilies;
	List	   *opstrats;
	int			opstrat;

	get_op_btree_interpretation(oidOp, &opfamilies, &opstrats);

	if (opfamilies == NIL)
	{
		/* The operator does not belong to any B-tree operator family */
		return CmptOther;
	}

	Assert(opstrats);

	/*
	 * XXX: Arbitrarily use the first found operator family. Usually
	 * there is only one, but e.g. if someone has created a reverse ordering
	 * family that sorts in descending order, it is ambiguous whether a
	 * < operator stands for the less than operator of the ascending opfamily,
	 * or the greater than operator for the descending opfamily.
	 */
	opstrat = linitial_int(opstrats);

	switch(opstrat)
	{
		case BTLessStrategyNumber:
			return CmptLT;
		case BTLessEqualStrategyNumber:
			return CmptLEq;
		case BTEqualStrategyNumber:
			return CmptEq;
		case BTGreaterEqualStrategyNumber:
			return CmptGEq;
		case BTGreaterStrategyNumber:
			return CmptGT;
		case ROWCOMPARE_NE:
			return CmptNEq;
		default:
			elog(ERROR, "unknown B-tree strategy: %d", opstrat);
			return CmptOther;
	}
}

/*
 * get_comparison_operator
 *      Retrieve comparison operator between given types  
 */
Oid
get_comparison_operator(Oid oidLeft, Oid oidRight, CmpType cmpt)
{
	int16		opstrat;
	HeapTuple	ht;
	Oid			result = InvalidOid;
	Relation	pg_amop;
	ScanKeyData scankey[4];
	SysScanDesc sscan;

	switch(cmpt)
	{
		case CmptLT:
			opstrat = BTLessStrategyNumber;
			break;
		case CmptLEq:
			opstrat = BTLessEqualStrategyNumber;
			break;
		case CmptEq:
			opstrat = BTEqualStrategyNumber;
			break;
		case CmptGEq:
			opstrat = BTGreaterEqualStrategyNumber;
			break;
		case CmptGT:
			opstrat = BTGreaterStrategyNumber;
			break;
		default:
			return InvalidOid;
	}

	pg_amop = heap_open(AccessMethodOperatorRelationId, AccessShareLock);

	/*
	 * SELECT * FROM pg_amop
	 * WHERE amoplefttype = :1 and amoprighttype = :2 and amopmethod = :3 and amopstrategy = :4
	 */
	ScanKeyInit(&scankey[0],
				Anum_pg_amop_amoplefttype,
				BTEqualStrategyNumber, F_OIDEQ,
				ObjectIdGetDatum(oidLeft));
	ScanKeyInit(&scankey[1],
				Anum_pg_amop_amoprighttype,
				BTEqualStrategyNumber, F_OIDEQ,
				ObjectIdGetDatum(oidRight));
	ScanKeyInit(&scankey[2],
				Anum_pg_amop_amopmethod,
				BTEqualStrategyNumber, F_OIDEQ,
				ObjectIdGetDatum(BTREE_AM_OID));
	ScanKeyInit(&scankey[3],
				Anum_pg_amop_amopstrategy,
				BTEqualStrategyNumber, F_INT2EQ,
				Int16GetDatum(opstrat));

	/* XXX: There is no index for this, so this is slow! */
	sscan = systable_beginscan(pg_amop, InvalidOid, false,
							   SnapshotNow, 4, scankey);

	/* XXX: There can be multiple results. Arbitrarily use the first one */
	while (HeapTupleIsValid(ht = systable_getnext(sscan)))
	{
		Form_pg_amop amoptup = (Form_pg_amop) GETSTRUCT(ht);

		result = amoptup->amopopr;
		break;
	}

	systable_endscan(sscan);
	heap_close(pg_amop, AccessShareLock);

	return result;
}

/*
 * has_subclass_slow
 *
 * Performs the exhaustive check whether a relation has a subclass. This is 
 * different from has_subclass(), in that the latter can return true if a relation.
 * *might* have a subclass. See comments in has_subclass() for more details.
 */
bool
has_subclass_slow(Oid relationId)
{
	ScanKeyData	scankey;
	Relation	rel;
	SysScanDesc sscan;
	bool		result;

	if (!has_subclass(relationId))
	{
		return false;
	}

	rel = heap_open(InheritsRelationId, AccessShareLock);

	ScanKeyInit(&scankey, Anum_pg_inherits_inhparent,
				BTEqualStrategyNumber, F_OIDEQ,
				ObjectIdGetDatum(relationId));

	/* no index on inhparent */
	sscan = systable_beginscan(rel, InvalidOid, false,
							   SnapshotNow, 1, &scankey);

	result = (systable_getnext(sscan) != NULL);

	systable_endscan(sscan);

	heap_close(rel, AccessShareLock);

	return result;
}

/*
 * get_operator_opfamilies
 *		Get the oid of operator families the given operator belongs to
 *
 * ORCA calls this.
 */
List *
get_operator_opfamilies(Oid opno)
{
	List	   *opfam_oids;
	CatCList   *catlist;
	int			i;

	opfam_oids = NIL;

	/* SELECT * FROM pg_amop WHERE amopopr = :1 */
	catlist = SearchSysCacheList(AMOPOPID, 1,
								 ObjectIdGetDatum(opno),
								 0, 0, 0);
	for (i = 0; i < catlist->n_members; i++)
	{
		HeapTuple	htup = &catlist->members[i]->tuple;
		Form_pg_amop amop_tuple = (Form_pg_amop) GETSTRUCT(htup);

		opfam_oids = lappend_oid(opfam_oids, amop_tuple->amopfamily);
	}

	ReleaseSysCacheList(catlist);

	return opfam_oids;
} 

/*
 * get_index_opfamilies
 *		Get the oid of operator families for the index keys
 */
List *
get_index_opfamilies(Oid oidIndex)
{
	HeapTuple	htup;
	List	   *opfam_oids;
    bool		isnull = false;
	int			indnatts;
	Datum		indclassDatum;
	oidvector  *indclass;

	htup = SearchSysCache1(INDEXRELID,
						   ObjectIdGetDatum(oidIndex));
	if (!HeapTupleIsValid(htup))
		elog(ERROR, "Index %u not found", oidIndex);

    /*
     * use SysCacheGetAttr() to retrieve number of index attributes, and the oid
	 * vector of indclass
     */
    indnatts = DatumGetInt16(SysCacheGetAttr(INDEXRELID, htup, Anum_pg_index_indnatts, &isnull));
	Assert(!isnull);

    indclassDatum = SysCacheGetAttr(INDEXRELID, htup, Anum_pg_index_indclass, &isnull);
    if (isnull)
		return NIL;
    indclass = (oidvector *) DatumGetPointer(indclassDatum);

	opfam_oids = NIL;
	for (int i = 0; i < indnatts; i++)
	{
		Oid			oidOpClass = indclass->values[i];
		Oid 		opfam = get_opclass_family(oidOpClass);

		opfam_oids = lappend_oid(opfam_oids, opfam);
	}

	ReleaseSysCache(htup);
	return opfam_oids;
}

/*
 *  has_parquet_children
 *  Check if relation has a Parquet child relation
 */
bool
has_parquet_children(Oid relationId)
{
	Assert(InvalidOid != relationId);
	List *child_oids = find_all_inheritors(relationId, NoLock, NULL);
	ListCell *lc;
	
	foreach (lc, child_oids)
	{
		Oid oidChild = lfirst_oid(lc);
		Relation rel = RelationIdGetRelation(oidChild);
		Assert(NULL != rel);
		if (RELSTORAGE_PARQUET == rel->rd_rel->relstorage)
		{
			list_free(child_oids);
			RelationClose(rel);
			return true;
		}

		RelationClose(rel);
	}
	list_free(child_oids);
	return false;
}

/*
 *  relation_policy
 *  Return the distribution policy of a table. 
 */
GpPolicy *
relation_policy(Relation rel)
{
	Assert(NULL != rel);

	/* not a partitioned table */
	return rel->rd_cdbpolicy;
}

/*
 *  child_distribution_mismatch
 *  Return true if the table is partitioned and one of its children has a
 *  different distribution policy. The only allowed mismatch is for the parent
 *  to be hash distributed, and its child part to be randomly distributed.
 */
bool
child_distribution_mismatch(Relation rel)
{
	Assert(NULL != rel);
	if (PART_STATUS_NONE == rel_part_status(rel->rd_id))
	{
		/* not a partitioned table */
		return false;
	}

	GpPolicy *rootPolicy = rel->rd_cdbpolicy;
	Assert(NULL != rootPolicy && "Partitioned tables cannot be master-only");

	/* replicated table can't have child */
	Assert(!GpPolicyIsReplicated(rootPolicy));

	if (GpPolicyIsRandomPartitioned(rootPolicy))
	{
		/* root partition policy already marked as Random, no mismatch possible as
		 * all children must be random as well */
		return false;
	}

	List *child_oids = find_all_inheritors(rel->rd_id, NoLock, NULL);
	ListCell *lc;

	foreach (lc, child_oids)
	{
		Oid oidChild = lfirst_oid(lc);
		Relation relChild = RelationIdGetRelation(oidChild);
		Assert(NULL != relChild);

		GpPolicy *childPolicy = relChild->rd_cdbpolicy;

		Assert(!GpPolicyIsReplicated(childPolicy));

		if (GpPolicyIsRandomPartitioned(childPolicy))
		{
			/* child partition is Random, and parent is not */
			RelationClose(relChild);
			return true;
		}

		RelationClose(relChild);
	}

	list_free(child_oids);

	/* all children match the root's distribution policy */
	return false;
}

/*
 *  child_triggers
 *  Return true if the table is partitioned and any of the child partitions
 *  have a trigger of the given type.
 */
bool
child_triggers(Oid relationId, int32 triggerType)
{
	Assert(InvalidOid != relationId);
	if (PART_STATUS_NONE == rel_part_status(relationId))
	{
		/* not a partitioned table */
		return false;
	}

	List *childOids = find_all_inheritors(relationId, NoLock, NULL);
	ListCell *lc;

	bool found = false;
	foreach (lc, childOids)
	{
		Oid oidChild = lfirst_oid(lc);
		Relation relChild = RelationIdGetRelation(oidChild);
		Assert(NULL != relChild);

		if (relChild->rd_rel->relhastriggers && NULL == relChild->trigdesc)
		{
			RelationBuildTriggers(relChild);
			if (NULL == relChild->trigdesc)
			{
				relChild->rd_rel->relhastriggers = false;
			}
		}

		if (relChild->rd_rel->relhastriggers)
		{
			for (int i = 0; i < relChild->trigdesc->numtriggers && !found; i++)
			{
				Trigger trigger = relChild->trigdesc->triggers[i];
				found = trigger_enabled(trigger.tgoid) &&
						(get_trigger_type(trigger.tgoid) & triggerType) == triggerType;
			}
		}

		RelationClose(relChild);
		if (found)
		{
			break;
		}
	}

	list_free(childOids);
	
	/* no child triggers matching the given type */
	return found;
=======
>>>>>>> a4bebdd9
}<|MERGE_RESOLUTION|>--- conflicted
+++ resolved
@@ -3,13 +3,9 @@
  * lsyscache.c
  *	  Convenience routines for common queries in the system catalog cache.
  *
-<<<<<<< HEAD
  * Portions Copyright (c) 2007-2009, Greenplum inc
  * Portions Copyright (c) 2012-Present Pivotal Software, Inc.
- * Portions Copyright (c) 1996-2010, PostgreSQL Global Development Group
-=======
  * Portions Copyright (c) 1996-2011, PostgreSQL Global Development Group
->>>>>>> a4bebdd9
  * Portions Copyright (c) 1994, Regents of the University of California
  *
  * IDENTIFICATION
@@ -51,19 +47,14 @@
 #include "utils/array.h"
 #include "utils/builtins.h"
 #include "utils/datum.h"
-<<<<<<< HEAD
+#include "utils/fmgroids.h"
 #include "utils/guc.h"
 #include "utils/lsyscache.h"
 #include "utils/syscache.h"
+#include "utils/typcache.h"
 #include "utils/fmgroids.h"
 #include "utils/tqual.h"
 #include "funcapi.h"
-=======
-#include "utils/fmgroids.h"
-#include "utils/lsyscache.h"
-#include "utils/syscache.h"
-#include "utils/typcache.h"
->>>>>>> a4bebdd9
 
 /* Hook for plugins to get control in get_attavgwidth() */
 get_attavgwidth_hook_type get_attavgwidth_hook = NULL;
@@ -2911,10 +2902,6 @@
 		tup = SearchSysCache1(TYPEOID, ObjectIdGetDatum(typid));
 		if (!HeapTupleIsValid(tup))
 			break;
-<<<<<<< HEAD
-
-=======
->>>>>>> a4bebdd9
 		typTup = (Form_pg_type) GETSTRUCT(tup);
 		if (typTup->typtype != TYPTYPE_DOMAIN)
 		{
@@ -2926,10 +2913,6 @@
 				result = typTup->typelem;
 			else
 				result = InvalidOid;
-<<<<<<< HEAD
-
-=======
->>>>>>> a4bebdd9
 			ReleaseSysCache(tup);
 			return result;
 		}
@@ -3222,7 +3205,6 @@
  * reqop: STAOP value wanted, or InvalidOid if don't care.
  * flags: bitmask of ATTSTATSSLOT_VALUES and/or ATTSTATSSLOT_NUMBERS.
  *
-<<<<<<< HEAD
  * If a matching slot is found, TRUE is returned, and *sslot is filled thus:
  * staop: receives the actual STAOP value.
  * valuetype: receives actual datatype of the elements of stavalues.
@@ -3243,16 +3225,6 @@
  *
  * If it's desirable to call free_attstatsslot when get_attstatsslot might
  * not have been called, memset'ing sslot to zeroes will allow that.
-=======
- * If assigned, values and numbers are set to point to palloc'd arrays.
- * If the attribute type is pass-by-reference, the values referenced by
- * the values array are themselves palloc'd.  The palloc'd stuff can be
- * freed by calling free_attstatsslot.
- *
- * Note: at present, atttype/atttypmod aren't actually used here at all.
- * But the caller must have the correct (or at least binary-compatible)
- * type ID to pass to free_attstatsslot later.
->>>>>>> a4bebdd9
  */
 bool
 get_attstatsslot(AttStatsSlot *sslot, HeapTuple statstuple,
@@ -3289,31 +3261,6 @@
 							  &isnull);
 		if (isnull)
 			elog(ERROR, "stavalues is null");
-<<<<<<< HEAD
-=======
-		statarray = DatumGetArrayTypeP(val);
-
-		/*
-		 * Need to get info about the array element type.  We look at the
-		 * actual element type embedded in the array, which might be only
-		 * binary-compatible with the passed-in atttype.  The info we extract
-		 * here should be the same either way, but deconstruct_array is picky
-		 * about having an exact type OID match.
-		 */
-		arrayelemtype = ARR_ELEMTYPE(statarray);
-		typeTuple = SearchSysCache1(TYPEOID, ObjectIdGetDatum(arrayelemtype));
-		if (!HeapTupleIsValid(typeTuple))
-			elog(ERROR, "cache lookup failed for type %u", arrayelemtype);
-		typeForm = (Form_pg_type) GETSTRUCT(typeTuple);
-
-		/* Deconstruct array into Datum elements; NULLs not expected */
-		deconstruct_array(statarray,
-						  arrayelemtype,
-						  typeForm->typlen,
-						  typeForm->typbyval,
-						  typeForm->typalign,
-						  values, NULL, nvalues);
->>>>>>> a4bebdd9
 
 		/*
 		 * Detoast the array if needed, and in any case make a copy that's
@@ -3480,40 +3427,7 @@
 	}
 	else
 		return NULL;
-<<<<<<< HEAD
-}
-
-/*				---------- PG_AUTHID CACHE ----------					 */
-
-/*
- * get_roleid
- *	  Given a role name, look up the role's OID.
- *	  Returns InvalidOid if no such role.
- */
-Oid
-get_roleid(const char *rolname)
-{
-	return GetSysCacheOid1(AUTHNAME, PointerGetDatum(rolname));
-}
-
-/*
- * get_roleid_checked
- *	  Given a role name, look up the role's OID.
- *	  ereports if no such role.
- */
-Oid
-get_roleid_checked(const char *rolname)
-{
-	Oid			roleid;
-
-	roleid = get_roleid(rolname);
-	if (!OidIsValid(roleid))
-		ereport(ERROR,
-				(errcode(ERRCODE_UNDEFINED_OBJECT),
-				 errmsg("role \"%s\" does not exist", rolname)));
-	return roleid;
-}
-
+}
 
 /*
  * relation_oids
@@ -4346,6 +4260,4 @@
 	
 	/* no child triggers matching the given type */
 	return found;
-=======
->>>>>>> a4bebdd9
 }