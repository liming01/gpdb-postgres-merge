#
# Makefile for utils/adt
#
# $PostgreSQL: pgsql/src/backend/utils/adt/Makefile,v 1.61 2006/12/21 16:05:15 petere Exp $
#

subdir = src/backend/utils/adt
top_builddir = ../../../..
include $(top_builddir)/src/Makefile.global
override CPPFLAGS := -I$(top_srcdir)/src/backend/gp_libpq_fe  $(CPPFLAGS)

# seems to be required for some date/time stuff 1999/07/22 bjm
ifeq "$(findstring alpha,$(host_cpu))" "alpha"
ifeq "$(GCC)" "yes"
override CFLAGS+= -mieee
endif
endif

<<<<<<< HEAD
=======
OBJS = acl.o arrayfuncs.o array_userfuncs.o arrayutils.o bool.o \
	cash.o char.o date.o datetime.o datum.o domains.o \
	float.o format_type.o \
	geo_ops.o geo_selfuncs.o int.o int8.o like.o lockfuncs.o \
	misc.o nabstime.o name.o not_in.o numeric.o numutils.o \
	oid.o oracle_compat.o pseudotypes.o rowtypes.o \
	regexp.o regproc.o ruleutils.o selfuncs.o \
	tid.o timestamp.o varbit.o varchar.o varlena.o version.o xid.o \
	network.o mac.o inet_net_ntop.o inet_net_pton.o \
	ri_triggers.o pg_lzcompress.o pg_locale.o formatting.o \
	ascii.o quote.o pgstatfuncs.o encode.o dbsize.o genfile.o xml.o
>>>>>>> d31ccb6c

OBJS = acl.o array_userfuncs.o arrayfuncs.o arrayutils.o ascii.o \
	bool.o cash.o char.o date.o datetime.o datum.o dbsize.o \
	domains.o encode.o float.o format_type.o formatting.o genfile.o \
	geo_ops.o geo_selfuncs.o gp_optimizer_functions.o \
	gp_partition_functions.o inet_cidr_ntop.o inet_net_pton.o int.o \
	int8.o interpolate.o like.o lockfuncs.o mac.o matrix.o misc.o nabstime.o name.o \
	network.o not_in.o numeric.o numutils.o oid.o oracle_compat.o \
	percentile.o pg_locale.o pg_lzcompress.o pgstatfuncs.o pivot.o \
	pseudotypes.o quote.o regexp.o regproc.o ri_triggers.o rowtypes.o \
	ruleutils.o selfuncs.o tid.o timestamp.o varbit.o varchar.o varlena.o \
	version.o xid.o xml.o

like.o: like.c like_match.c

include $(top_srcdir)/src/backend/common.mk<|MERGE_RESOLUTION|>--- conflicted
+++ resolved
@@ -16,21 +16,6 @@
 endif
 endif
 
-<<<<<<< HEAD
-=======
-OBJS = acl.o arrayfuncs.o array_userfuncs.o arrayutils.o bool.o \
-	cash.o char.o date.o datetime.o datum.o domains.o \
-	float.o format_type.o \
-	geo_ops.o geo_selfuncs.o int.o int8.o like.o lockfuncs.o \
-	misc.o nabstime.o name.o not_in.o numeric.o numutils.o \
-	oid.o oracle_compat.o pseudotypes.o rowtypes.o \
-	regexp.o regproc.o ruleutils.o selfuncs.o \
-	tid.o timestamp.o varbit.o varchar.o varlena.o version.o xid.o \
-	network.o mac.o inet_net_ntop.o inet_net_pton.o \
-	ri_triggers.o pg_lzcompress.o pg_locale.o formatting.o \
-	ascii.o quote.o pgstatfuncs.o encode.o dbsize.o genfile.o xml.o
->>>>>>> d31ccb6c
-
 OBJS = acl.o array_userfuncs.o arrayfuncs.o arrayutils.o ascii.o \
 	bool.o cash.o char.o date.o datetime.o datum.o dbsize.o \
 	domains.o encode.o float.o format_type.o formatting.o genfile.o \
