/* -----------------------------------------------------------------------
 * formatting.c
 *
 * $PostgreSQL: pgsql/src/backend/utils/adt/formatting.c,v 1.171 2010/07/06 19:18:58 momjian Exp $
 *
 *
 *	 Portions Copyright (c) 1999-2010, PostgreSQL Global Development Group
 *
 *
 *	 TO_CHAR(); TO_TIMESTAMP(); TO_DATE(); TO_NUMBER();
 *
 *	 The PostgreSQL routines for a timestamp/int/float/numeric formatting,
 *	 inspired by the Oracle TO_CHAR() / TO_DATE() / TO_NUMBER() routines.
 *
 *
 *	 Cache & Memory:
 *	Routines use (itself) internal cache for format pictures.
 *
 *	The cache uses a static buffer and is persistent across transactions.  If
 *	the format-picture is bigger than the cache buffer, the parser is called
 *	always.
 *
 *	 NOTE for Number version:
 *	All in this version is implemented as keywords ( => not used
 *	suffixes), because a format picture is for *one* item (number)
 *	only. It not is as a timestamp version, where each keyword (can)
 *	has suffix.
 *
 *	 NOTE for Timestamp routines:
 *	In this module the POSIX 'struct tm' type is *not* used, but rather
 *	PgSQL type, which has tm_mon based on one (*non* zero) and
 *	year *not* based on 1900, but is used full year number.
 *	Module supports AD / BC / AM / PM.
 *
 *	Supported types for to_char():
 *
 *		Timestamp, Numeric, int4, int8, float4, float8
 *
 *	Supported types for reverse conversion:
 *
 *		Timestamp	- to_timestamp()
 *		Date		- to_date()
 *		Numeric		- to_number()
 *
 *
 *	Karel Zak
 *
 * TODO
 *	- better number building (formatting) / parsing, now it isn't
 *		  ideal code
 *	- use Assert()
 *	- add support for abstime
 *	- add support for roman number to standard number conversion
 *	- add support for number spelling
 *	- add support for string to string formatting (we must be better
 *	  than Oracle :-),
 *		to_char('Hello', 'X X X X X') -> 'H e l l o'
 *
 * -----------------------------------------------------------------------
 */

#ifdef DEBUG_TO_FROM_CHAR
#define DEBUG_elog_output	DEBUG3
#endif

#include "postgres.h"

#include <ctype.h>
#include <unistd.h>
#include <math.h>
#include <float.h>
#include <limits.h>

/*
 * towlower() and friends should be in <wctype.h>, but some pre-C99 systems
 * declare them in <wchar.h>.
 */
#ifdef HAVE_WCHAR_H
#include <wchar.h>
#endif
#ifdef HAVE_WCTYPE_H
#include <wctype.h>
#endif

#include "mb/pg_wchar.h"
#include "utils/builtins.h"
#include "utils/date.h"
#include "utils/datetime.h"
#include "utils/formatting.h"
#include "utils/int8.h"
#include "utils/numeric.h"
#include "utils/pg_locale.h"

/* ----------
 * Routines type
 * ----------
 */
#define DCH_TYPE		1		/* DATE-TIME version	*/
#define NUM_TYPE		2		/* NUMBER version	*/

/* ----------
 * KeyWord Index (ascii from position 32 (' ') to 126 (~))
 * ----------
 */
#define KeyWord_INDEX_SIZE		('~' - ' ')
#define KeyWord_INDEX_FILTER(_c)	((_c) <= ' ' || (_c) >= '~' ? 0 : 1)

/* ----------
 * Maximal length of one node
 * ----------
 */
#define DCH_MAX_ITEM_SIZ	   12		/* max localized day name		*/
#define NUM_MAX_ITEM_SIZ		8		/* roman number (RN has 15 chars)	*/

/* ----------
 * More is in float.c
 * ----------
 */
#define MAXFLOATWIDTH	60
#define MAXDOUBLEWIDTH	500


/* ----------
 * External (defined in PgSQL datetime.c (timestamp utils))
 * ----------
 */
extern char *months[],			/* month abbreviation	*/
		   *days[];				/* full days		*/

/* ----------
 * Format parser structs
 * ----------
 */
typedef struct
{
	char	   *name;			/* suffix string		*/
	int			len,			/* suffix length		*/
				id,				/* used in node->suffix */
				type;			/* prefix / postfix			*/
} KeySuffix;

/* ----------
 * FromCharDateMode
 * ----------
 *
 * This value is used to nominate one of several distinct (and mutually
 * exclusive) date conventions that a keyword can belong to.
 */
typedef enum
{
	FROM_CHAR_DATE_NONE = 0,	/* Value does not affect date mode. */
	FROM_CHAR_DATE_GREGORIAN,	/* Gregorian (day, month, year) style date */
	FROM_CHAR_DATE_ISOWEEK		/* ISO 8601 week date */
} FromCharDateMode;

typedef struct FormatNode FormatNode;

typedef struct
{
	const char *name;
	int			len;
	int			id;
	bool		is_digit;
	FromCharDateMode date_mode;
} KeyWord;

struct FormatNode
{
	int			type;			/* node type			*/
	const KeyWord *key;			/* if node type is KEYWORD	*/
	char		character;		/* if node type is CHAR		*/
	int			suffix;			/* keyword suffix		*/
};

#define NODE_TYPE_END		1
#define NODE_TYPE_ACTION	2
#define NODE_TYPE_CHAR		3

#define SUFFTYPE_PREFIX		1
#define SUFFTYPE_POSTFIX	2

#define CLOCK_24_HOUR		0
#define CLOCK_12_HOUR		1


/* ----------
 * Full months
 * ----------
 */
static char *months_full[] = {
	"January", "February", "March", "April", "May", "June", "July",
	"August", "September", "October", "November", "December", NULL
};

static char *days_short[] = {
	"Sun", "Mon", "Tue", "Wed", "Thu", "Fri", "Sat", NULL
};

/* ----------
 * AD / BC
 * ----------
 *	There is no 0 AD.  Years go from 1 BC to 1 AD, so we make it
 *	positive and map year == -1 to year zero, and shift all negative
 *	years up one.  For interval years, we just return the year.
 */
#define ADJUST_YEAR(year, is_interval)	((is_interval) ? (year) : ((year) <= 0 ? -((year) - 1) : (year)))

#define A_D_STR		"A.D."
#define a_d_STR		"a.d."
#define AD_STR		"AD"
#define ad_STR		"ad"

#define B_C_STR		"B.C."
#define b_c_STR		"b.c."
#define BC_STR		"BC"
#define bc_STR		"bc"

/*
 * AD / BC strings for seq_search.
 *
 * These are given in two variants, a long form with periods and a standard
 * form without.
 *
 * The array is laid out such that matches for AD have an even index, and
 * matches for BC have an odd index.  So the boolean value for BC is given by
 * taking the array index of the match, modulo 2.
 */
static char *adbc_strings[] = {ad_STR, bc_STR, AD_STR, BC_STR, NULL};
static char *adbc_strings_long[] = {a_d_STR, b_c_STR, A_D_STR, B_C_STR, NULL};

/* ----------
 * AM / PM
 * ----------
 */
#define A_M_STR		"A.M."
#define a_m_STR		"a.m."
#define AM_STR		"AM"
#define am_STR		"am"

#define P_M_STR		"P.M."
#define p_m_STR		"p.m."
#define PM_STR		"PM"
#define pm_STR		"pm"

/*
 * AM / PM strings for seq_search.
 *
 * These are given in two variants, a long form with periods and a standard
 * form without.
 *
 * The array is laid out such that matches for AM have an even index, and
 * matches for PM have an odd index.  So the boolean value for PM is given by
 * taking the array index of the match, modulo 2.
 */
static char *ampm_strings[] = {am_STR, pm_STR, AM_STR, PM_STR, NULL};
static char *ampm_strings_long[] = {a_m_STR, p_m_STR, A_M_STR, P_M_STR, NULL};

/* ----------
 * Months in roman-numeral
 * (Must be in reverse order for seq_search (in FROM_CHAR), because
 *	'VIII' must have higher precedence than 'V')
 * ----------
 */
static char *rm_months_upper[] =
{"XII", "XI", "X", "IX", "VIII", "VII", "VI", "V", "IV", "III", "II", "I", NULL};

static char *rm_months_lower[] =
{"xii", "xi", "x", "ix", "viii", "vii", "vi", "v", "iv", "iii", "ii", "i", NULL};

/* ----------
 * Roman numbers
 * ----------
 */
static char *rm1[] = {"I", "II", "III", "IV", "V", "VI", "VII", "VIII", "IX", NULL};
static char *rm10[] = {"X", "XX", "XXX", "XL", "L", "LX", "LXX", "LXXX", "XC", NULL};
static char *rm100[] = {"C", "CC", "CCC", "CD", "D", "DC", "DCC", "DCCC", "CM", NULL};

/* ----------
 * Ordinal postfixes
 * ----------
 */
static char *numTH[] = {"ST", "ND", "RD", "TH", NULL};
static char *numth[] = {"st", "nd", "rd", "th", NULL};

/* ----------
 * Flags & Options:
 * ----------
 */
#define ONE_UPPER		1		/* Name */
#define ALL_UPPER		2		/* NAME */
#define ALL_LOWER		3		/* name */

#define FULL_SIZ		0

#define MAX_MONTH_LEN	9
#define MAX_MON_LEN		3
#define MAX_DAY_LEN		9
#define MAX_DY_LEN		3
#define MAX_RM_LEN		4

#define TH_UPPER		1
#define TH_LOWER		2

/* ----------
 * Number description struct
 * ----------
 */
typedef struct
{
	int			pre,			/* (count) numbers before decimal */
				post,			/* (count) numbers after decimal  */
				lsign,			/* want locales sign		  */
				flag,			/* number parameters		  */
				pre_lsign_num,	/* tmp value for lsign		  */
				multi,			/* multiplier for 'V'		  */
				zero_start,		/* position of first zero	  */
				zero_end,		/* position of last zero	  */
				need_locale;	/* needs it locale		  */
} NUMDesc;

/* ----------
 * Flags for NUMBER version
 * ----------
 */
#define NUM_F_DECIMAL		(1 << 1)
#define NUM_F_LDECIMAL		(1 << 2)
#define NUM_F_ZERO			(1 << 3)
#define NUM_F_BLANK			(1 << 4)
#define NUM_F_FILLMODE		(1 << 5)
#define NUM_F_LSIGN			(1 << 6)
#define NUM_F_BRACKET		(1 << 7)
#define NUM_F_MINUS			(1 << 8)
#define NUM_F_PLUS			(1 << 9)
#define NUM_F_ROMAN			(1 << 10)
#define NUM_F_MULTI			(1 << 11)
#define NUM_F_PLUS_POST		(1 << 12)
#define NUM_F_MINUS_POST	(1 << 13)
#define NUM_F_EEEE			(1 << 14)

#define NUM_LSIGN_PRE	(-1)
#define NUM_LSIGN_POST	1
#define NUM_LSIGN_NONE	0

/* ----------
 * Tests
 * ----------
 */
#define IS_DECIMAL(_f)	((_f)->flag & NUM_F_DECIMAL)
#define IS_LDECIMAL(_f) ((_f)->flag & NUM_F_LDECIMAL)
#define IS_ZERO(_f) ((_f)->flag & NUM_F_ZERO)
#define IS_BLANK(_f)	((_f)->flag & NUM_F_BLANK)
#define IS_FILLMODE(_f) ((_f)->flag & NUM_F_FILLMODE)
#define IS_BRACKET(_f)	((_f)->flag & NUM_F_BRACKET)
#define IS_MINUS(_f)	((_f)->flag & NUM_F_MINUS)
#define IS_LSIGN(_f)	((_f)->flag & NUM_F_LSIGN)
#define IS_PLUS(_f) ((_f)->flag & NUM_F_PLUS)
#define IS_ROMAN(_f)	((_f)->flag & NUM_F_ROMAN)
#define IS_MULTI(_f)	((_f)->flag & NUM_F_MULTI)
#define IS_EEEE(_f)		((_f)->flag & NUM_F_EEEE)

/* ----------
 * Format picture cache
 *	(cache size:
 *		Number part = NUM_CACHE_SIZE * NUM_CACHE_FIELDS
 *		Date-time part	= DCH_CACHE_SIZE * DCH_CACHE_FIELDS
 *	)
 * ----------
 */
#define NUM_CACHE_SIZE		64
#define NUM_CACHE_FIELDS	16
#define DCH_CACHE_SIZE		128
#define DCH_CACHE_FIELDS	16

typedef struct
{
	FormatNode	format[DCH_CACHE_SIZE + 1];
	char		str[DCH_CACHE_SIZE + 1];
	int			age;
} DCHCacheEntry;

typedef struct
{
	FormatNode	format[NUM_CACHE_SIZE + 1];
	char		str[NUM_CACHE_SIZE + 1];
	int			age;
	NUMDesc		Num;
} NUMCacheEntry;

/* global cache for --- date/time part */
static DCHCacheEntry DCHCache[DCH_CACHE_FIELDS + 1];

static int	n_DCHCache = 0;		/* number of entries */
static int	DCHCounter = 0;

/* global cache for --- number part */
static NUMCacheEntry NUMCache[NUM_CACHE_FIELDS + 1];

static int	n_NUMCache = 0;		/* number of entries */
static int	NUMCounter = 0;
static NUMCacheEntry *last_NUMCacheEntry = NUMCache + 0;

/* ----------
 * For char->date/time conversion
 * ----------
 */
typedef struct
{
	FromCharDateMode mode;
	int			hh,
				pm,
				mi,
				ss,
				ssss,
				d,
				dd,
				ddd,
				mm,
				ms,
				year,
				bc,
				ww,
				w,
				cc,
				j,
				us,
				yysz,			/* is it YY or YYYY ? */
				clock;			/* 12 or 24 hour clock? */
} TmFromChar;

#define ZERO_tmfc(_X) memset(_X, 0, sizeof(TmFromChar))

/* ----------
 * Debug
 * ----------
 */
#ifdef DEBUG_TO_FROM_CHAR
#define DEBUG_TMFC(_X) \
		elog(DEBUG_elog_output, "TMFC:\nmode %d\nhh %d\npm %d\nmi %d\nss %d\nssss %d\nd %d\ndd %d\nddd %d\nmm %d\nms: %d\nyear %d\nbc %d\nww %d\nw %d\ncc %d\nj %d\nus: %d\nyysz: %d\nclock: %d", \
			(_X)->mode, (_X)->hh, (_X)->pm, (_X)->mi, (_X)->ss, (_X)->ssss, \
			(_X)->d, (_X)->dd, (_X)->ddd, (_X)->mm, (_X)->ms, (_X)->year, \
			(_X)->bc, (_X)->ww, (_X)->w, (_X)->cc, (_X)->j, (_X)->us, \
			(_X)->yysz, (_X)->clock);
#define DEBUG_TM(_X) \
		elog(DEBUG_elog_output, "TM:\nsec %d\nyear %d\nmin %d\nwday %d\nhour %d\nyday %d\nmday %d\nnisdst %d\nmon %d\n",\
			(_X)->tm_sec, (_X)->tm_year,\
			(_X)->tm_min, (_X)->tm_wday, (_X)->tm_hour, (_X)->tm_yday,\
			(_X)->tm_mday, (_X)->tm_isdst, (_X)->tm_mon)
#else
#define DEBUG_TMFC(_X)
#define DEBUG_TM(_X)
#endif

/* ----------
 * Datetime to char conversion
 * ----------
 */
typedef struct TmToChar
{
	struct pg_tm tm;			/* classic 'tm' struct */
	fsec_t		fsec;			/* fractional seconds */
	char	   *tzn;			/* timezone */
} TmToChar;

#define tmtcTm(_X)	(&(_X)->tm)
#define tmtcTzn(_X) ((_X)->tzn)
#define tmtcFsec(_X)	((_X)->fsec)

#define ZERO_tm(_X) \
do {	\
	(_X)->tm_sec  = (_X)->tm_year = (_X)->tm_min = (_X)->tm_wday = \
	(_X)->tm_hour = (_X)->tm_yday = (_X)->tm_isdst = 0; \
	(_X)->tm_mday = (_X)->tm_mon  = 1; \
} while(0)

#define ZERO_tmtc(_X) \
do { \
	ZERO_tm( tmtcTm(_X) ); \
	tmtcFsec(_X) = 0; \
	tmtcTzn(_X) = NULL; \
} while(0)

/*
 *	to_char(time) appears to to_char() as an interval, so this check
 *	is really for interval and time data types.
 */
#define INVALID_FOR_INTERVAL  \
do { \
	if (is_interval) \
		ereport(ERROR, \
				(errcode(ERRCODE_INVALID_DATETIME_FORMAT), \
				 errmsg("invalid format specification for an interval value"), \
				 errhint("Intervals are not tied to specific calendar dates."))); \
} while(0)

/*****************************************************************************
 *			KeyWord definitions
 *****************************************************************************/

/* ----------
 * Suffixes:
 * ----------
 */
#define DCH_S_FM	0x01
#define DCH_S_TH	0x02
#define DCH_S_th	0x04
#define DCH_S_SP	0x08
#define DCH_S_TM	0x10

/* ----------
 * Suffix tests
 * ----------
 */
#define S_THth(_s)	((((_s) & DCH_S_TH) || ((_s) & DCH_S_th)) ? 1 : 0)
#define S_TH(_s)	(((_s) & DCH_S_TH) ? 1 : 0)
#define S_th(_s)	(((_s) & DCH_S_th) ? 1 : 0)
#define S_TH_TYPE(_s)	(((_s) & DCH_S_TH) ? TH_UPPER : TH_LOWER)

/* Oracle toggles FM behavior, we don't; see docs. */
#define S_FM(_s)	(((_s) & DCH_S_FM) ? 1 : 0)
#define S_SP(_s)	(((_s) & DCH_S_SP) ? 1 : 0)
#define S_TM(_s)	(((_s) & DCH_S_TM) ? 1 : 0)

/* ----------
 * Suffixes definition for DATE-TIME TO/FROM CHAR
 * ----------
 */
#define TM_SUFFIX_LEN	2

static KeySuffix DCH_suff[] = {
	{"FM", 2, DCH_S_FM, SUFFTYPE_PREFIX},
	{"fm", 2, DCH_S_FM, SUFFTYPE_PREFIX},
	{"TM", TM_SUFFIX_LEN, DCH_S_TM, SUFFTYPE_PREFIX},
	{"tm", 2, DCH_S_TM, SUFFTYPE_PREFIX},
	{"TH", 2, DCH_S_TH, SUFFTYPE_POSTFIX},
	{"th", 2, DCH_S_th, SUFFTYPE_POSTFIX},
	{"SP", 2, DCH_S_SP, SUFFTYPE_POSTFIX},
	/* last */
	{NULL, 0, 0, 0}
};

/* ----------
 * Format-pictures (KeyWord).
 *
 * The KeyWord field; alphabetic sorted, *BUT* strings alike is sorted
 *		  complicated -to-> easy:
 *
 *	(example: "DDD","DD","Day","D" )
 *
 * (this specific sort needs the algorithm for sequential search for strings,
 * which not has exact end; -> How keyword is in "HH12blabla" ? - "HH"
 * or "HH12"? You must first try "HH12", because "HH" is in string, but
 * it is not good.
 *
 * (!)
 *	 - Position for the keyword is similar as position in the enum DCH/NUM_poz.
 * (!)
 *
 * For fast search is used the 'int index[]', index is ascii table from position
 * 32 (' ') to 126 (~), in this index is DCH_ / NUM_ enums for each ASCII
 * position or -1 if char is not used in the KeyWord. Search example for
 * string "MM":
 *	1)	see in index to index['M' - 32],
 *	2)	take keywords position (enum DCH_MI) from index
 *	3)	run sequential search in keywords[] from this position
 *
 * ----------
 */

typedef enum
{
	DCH_A_D,
	DCH_A_M,
	DCH_AD,
	DCH_AM,
	DCH_B_C,
	DCH_BC,
	DCH_CC,
	DCH_DAY,
	DCH_DDD,
	DCH_DD,
	DCH_DY,
	DCH_Day,
	DCH_Dy,
	DCH_D,
	DCH_FX,						/* global suffix */
	DCH_HH24,
	DCH_HH12,
	DCH_HH,
	DCH_IDDD,
	DCH_ID,
	DCH_IW,
	DCH_IYYY,
	DCH_IYY,
	DCH_IY,
	DCH_I,
	DCH_J,
	DCH_MI,
	DCH_MM,
	DCH_MONTH,
	DCH_MON,
	DCH_MS,
	DCH_Month,
	DCH_Mon,
	DCH_P_M,
	DCH_PM,
	DCH_Q,
	DCH_RM,
	DCH_SSSS,
	DCH_SS,
	DCH_TZ,
	DCH_US,
	DCH_WW,
	DCH_W,
	DCH_Y_YYY,
	DCH_YYYY,
	DCH_YYY,
	DCH_YY,
	DCH_Y,
	DCH_a_d,
	DCH_a_m,
	DCH_ad,
	DCH_am,
	DCH_b_c,
	DCH_bc,
	DCH_cc,
	DCH_day,
	DCH_ddd,
	DCH_dd,
	DCH_dy,
	DCH_d,
	DCH_fx,
	DCH_hh24,
	DCH_hh12,
	DCH_hh,
	DCH_iddd,
	DCH_id,
	DCH_iw,
	DCH_iyyy,
	DCH_iyy,
	DCH_iy,
	DCH_i,
	DCH_j,
	DCH_mi,
	DCH_mm,
	DCH_month,
	DCH_mon,
	DCH_ms,
	DCH_p_m,
	DCH_pm,
	DCH_q,
	DCH_rm,
	DCH_ssss,
	DCH_ss,
	DCH_tz,
	DCH_us,
	DCH_ww,
	DCH_w,
	DCH_y_yyy,
	DCH_yyyy,
	DCH_yyy,
	DCH_yy,
	DCH_y,

	/* last */
	_DCH_last_
} DCH_poz;

typedef enum
{
	NUM_COMMA,
	NUM_DEC,
	NUM_0,
	NUM_9,
	NUM_B,
	NUM_C,
	NUM_D,
	NUM_E,
	NUM_FM,
	NUM_G,
	NUM_L,
	NUM_MI,
	NUM_PL,
	NUM_PR,
	NUM_RN,
	NUM_SG,
	NUM_SP,
	NUM_S,
	NUM_TH,
	NUM_V,
	NUM_b,
	NUM_c,
	NUM_d,
	NUM_e,
	NUM_fm,
	NUM_g,
	NUM_l,
	NUM_mi,
	NUM_pl,
	NUM_pr,
	NUM_rn,
	NUM_sg,
	NUM_sp,
	NUM_s,
	NUM_th,
	NUM_v,

	/* last */
	_NUM_last_
} NUM_poz;

/* ----------
 * KeyWords for DATE-TIME version
 * ----------
 */
static const KeyWord DCH_keywords[] = {
/*	name, len, id, is_digit, date_mode */
	{"A.D.", 4, DCH_A_D, FALSE, FROM_CHAR_DATE_NONE},	/* A */
	{"A.M.", 4, DCH_A_M, FALSE, FROM_CHAR_DATE_NONE},
	{"AD", 2, DCH_AD, FALSE, FROM_CHAR_DATE_NONE},
	{"AM", 2, DCH_AM, FALSE, FROM_CHAR_DATE_NONE},
	{"B.C.", 4, DCH_B_C, FALSE, FROM_CHAR_DATE_NONE},	/* B */
	{"BC", 2, DCH_BC, FALSE, FROM_CHAR_DATE_NONE},
	{"CC", 2, DCH_CC, TRUE, FROM_CHAR_DATE_NONE},		/* C */
	{"DAY", 3, DCH_DAY, FALSE, FROM_CHAR_DATE_NONE},	/* D */
	{"DDD", 3, DCH_DDD, TRUE, FROM_CHAR_DATE_GREGORIAN},
	{"DD", 2, DCH_DD, TRUE, FROM_CHAR_DATE_GREGORIAN},
	{"DY", 2, DCH_DY, FALSE, FROM_CHAR_DATE_NONE},
	{"Day", 3, DCH_Day, FALSE, FROM_CHAR_DATE_NONE},
	{"Dy", 2, DCH_Dy, FALSE, FROM_CHAR_DATE_NONE},
	{"D", 1, DCH_D, TRUE, FROM_CHAR_DATE_GREGORIAN},
	{"FX", 2, DCH_FX, FALSE, FROM_CHAR_DATE_NONE},		/* F */
	{"HH24", 4, DCH_HH24, TRUE, FROM_CHAR_DATE_NONE},	/* H */
	{"HH12", 4, DCH_HH12, TRUE, FROM_CHAR_DATE_NONE},
	{"HH", 2, DCH_HH, TRUE, FROM_CHAR_DATE_NONE},
	{"IDDD", 4, DCH_IDDD, TRUE, FROM_CHAR_DATE_ISOWEEK},		/* I */
	{"ID", 2, DCH_ID, TRUE, FROM_CHAR_DATE_ISOWEEK},
	{"IW", 2, DCH_IW, TRUE, FROM_CHAR_DATE_ISOWEEK},
	{"IYYY", 4, DCH_IYYY, TRUE, FROM_CHAR_DATE_ISOWEEK},
	{"IYY", 3, DCH_IYY, TRUE, FROM_CHAR_DATE_ISOWEEK},
	{"IY", 2, DCH_IY, TRUE, FROM_CHAR_DATE_ISOWEEK},
	{"I", 1, DCH_I, TRUE, FROM_CHAR_DATE_ISOWEEK},
	{"J", 1, DCH_J, TRUE, FROM_CHAR_DATE_NONE}, /* J */
	{"MI", 2, DCH_MI, TRUE, FROM_CHAR_DATE_NONE},		/* M */
	{"MM", 2, DCH_MM, TRUE, FROM_CHAR_DATE_GREGORIAN},
	{"MONTH", 5, DCH_MONTH, FALSE, FROM_CHAR_DATE_GREGORIAN},
	{"MON", 3, DCH_MON, FALSE, FROM_CHAR_DATE_GREGORIAN},
	{"MS", 2, DCH_MS, TRUE, FROM_CHAR_DATE_NONE},
	{"Month", 5, DCH_Month, FALSE, FROM_CHAR_DATE_GREGORIAN},
	{"Mon", 3, DCH_Mon, FALSE, FROM_CHAR_DATE_GREGORIAN},
	{"P.M.", 4, DCH_P_M, FALSE, FROM_CHAR_DATE_NONE},	/* P */
	{"PM", 2, DCH_PM, FALSE, FROM_CHAR_DATE_NONE},
	{"Q", 1, DCH_Q, TRUE, FROM_CHAR_DATE_NONE}, /* Q */
	{"RM", 2, DCH_RM, FALSE, FROM_CHAR_DATE_GREGORIAN}, /* R */
	{"SSSS", 4, DCH_SSSS, TRUE, FROM_CHAR_DATE_NONE},	/* S */
	{"SS", 2, DCH_SS, TRUE, FROM_CHAR_DATE_NONE},
	{"TZ", 2, DCH_TZ, FALSE, FROM_CHAR_DATE_NONE},		/* T */
	{"US", 2, DCH_US, TRUE, FROM_CHAR_DATE_NONE},		/* U */
	{"WW", 2, DCH_WW, TRUE, FROM_CHAR_DATE_GREGORIAN},	/* W */
	{"W", 1, DCH_W, TRUE, FROM_CHAR_DATE_GREGORIAN},
	{"Y,YYY", 5, DCH_Y_YYY, TRUE, FROM_CHAR_DATE_GREGORIAN},	/* Y */
	{"YYYY", 4, DCH_YYYY, TRUE, FROM_CHAR_DATE_GREGORIAN},
	{"YYY", 3, DCH_YYY, TRUE, FROM_CHAR_DATE_GREGORIAN},
	{"YY", 2, DCH_YY, TRUE, FROM_CHAR_DATE_GREGORIAN},
	{"Y", 1, DCH_Y, TRUE, FROM_CHAR_DATE_GREGORIAN},
	{"a.d.", 4, DCH_a_d, FALSE, FROM_CHAR_DATE_NONE},	/* a */
	{"a.m.", 4, DCH_a_m, FALSE, FROM_CHAR_DATE_NONE},
	{"ad", 2, DCH_ad, FALSE, FROM_CHAR_DATE_NONE},
	{"am", 2, DCH_am, FALSE, FROM_CHAR_DATE_NONE},
	{"b.c.", 4, DCH_b_c, FALSE, FROM_CHAR_DATE_NONE},	/* b */
	{"bc", 2, DCH_bc, FALSE, FROM_CHAR_DATE_NONE},
	{"cc", 2, DCH_CC, TRUE, FROM_CHAR_DATE_NONE},		/* c */
	{"day", 3, DCH_day, FALSE, FROM_CHAR_DATE_NONE},	/* d */
	{"ddd", 3, DCH_DDD, TRUE, FROM_CHAR_DATE_GREGORIAN},
	{"dd", 2, DCH_DD, TRUE, FROM_CHAR_DATE_GREGORIAN},
	{"dy", 2, DCH_dy, FALSE, FROM_CHAR_DATE_NONE},
	{"d", 1, DCH_D, TRUE, FROM_CHAR_DATE_GREGORIAN},
	{"fx", 2, DCH_FX, FALSE, FROM_CHAR_DATE_NONE},		/* f */
	{"hh24", 4, DCH_HH24, TRUE, FROM_CHAR_DATE_NONE},	/* h */
	{"hh12", 4, DCH_HH12, TRUE, FROM_CHAR_DATE_NONE},
	{"hh", 2, DCH_HH, TRUE, FROM_CHAR_DATE_NONE},
	{"iddd", 4, DCH_IDDD, TRUE, FROM_CHAR_DATE_ISOWEEK},		/* i */
	{"id", 2, DCH_ID, TRUE, FROM_CHAR_DATE_ISOWEEK},
	{"iw", 2, DCH_IW, TRUE, FROM_CHAR_DATE_ISOWEEK},
	{"iyyy", 4, DCH_IYYY, TRUE, FROM_CHAR_DATE_ISOWEEK},
	{"iyy", 3, DCH_IYY, TRUE, FROM_CHAR_DATE_ISOWEEK},
	{"iy", 2, DCH_IY, TRUE, FROM_CHAR_DATE_ISOWEEK},
	{"i", 1, DCH_I, TRUE, FROM_CHAR_DATE_ISOWEEK},
	{"j", 1, DCH_J, TRUE, FROM_CHAR_DATE_NONE}, /* j */
	{"mi", 2, DCH_MI, TRUE, FROM_CHAR_DATE_NONE},		/* m */
	{"mm", 2, DCH_MM, TRUE, FROM_CHAR_DATE_GREGORIAN},
	{"month", 5, DCH_month, FALSE, FROM_CHAR_DATE_GREGORIAN},
	{"mon", 3, DCH_mon, FALSE, FROM_CHAR_DATE_GREGORIAN},
	{"ms", 2, DCH_MS, TRUE, FROM_CHAR_DATE_NONE},
	{"p.m.", 4, DCH_p_m, FALSE, FROM_CHAR_DATE_NONE},	/* p */
	{"pm", 2, DCH_pm, FALSE, FROM_CHAR_DATE_NONE},
	{"q", 1, DCH_Q, TRUE, FROM_CHAR_DATE_NONE}, /* q */
	{"rm", 2, DCH_rm, FALSE, FROM_CHAR_DATE_GREGORIAN}, /* r */
	{"ssss", 4, DCH_SSSS, TRUE, FROM_CHAR_DATE_NONE},	/* s */
	{"ss", 2, DCH_SS, TRUE, FROM_CHAR_DATE_NONE},
	{"tz", 2, DCH_tz, FALSE, FROM_CHAR_DATE_NONE},		/* t */
	{"us", 2, DCH_US, TRUE, FROM_CHAR_DATE_NONE},		/* u */
	{"ww", 2, DCH_WW, TRUE, FROM_CHAR_DATE_GREGORIAN},	/* w */
	{"w", 1, DCH_W, TRUE, FROM_CHAR_DATE_GREGORIAN},
	{"y,yyy", 5, DCH_Y_YYY, TRUE, FROM_CHAR_DATE_GREGORIAN},	/* y */
	{"yyyy", 4, DCH_YYYY, TRUE, FROM_CHAR_DATE_GREGORIAN},
	{"yyy", 3, DCH_YYY, TRUE, FROM_CHAR_DATE_GREGORIAN},
	{"yy", 2, DCH_YY, TRUE, FROM_CHAR_DATE_GREGORIAN},
	{"y", 1, DCH_Y, TRUE, FROM_CHAR_DATE_GREGORIAN},

	/* last */
	{NULL, 0, 0, 0, 0}
};

/* ----------
 * KeyWords for NUMBER version
 *
 * The is_digit and date_mode fields are not relevant here.
 * ----------
 */
static const KeyWord NUM_keywords[] = {
/*	name, len, id			is in Index */
	{",", 1, NUM_COMMA},		/* , */
	{".", 1, NUM_DEC},			/* . */
	{"0", 1, NUM_0},			/* 0 */
	{"9", 1, NUM_9},			/* 9 */
	{"B", 1, NUM_B},			/* B */
	{"C", 1, NUM_C},			/* C */
	{"D", 1, NUM_D},			/* D */
	{"EEEE", 4, NUM_E},			/* E */
	{"FM", 2, NUM_FM},			/* F */
	{"G", 1, NUM_G},			/* G */
	{"L", 1, NUM_L},			/* L */
	{"MI", 2, NUM_MI},			/* M */
	{"PL", 2, NUM_PL},			/* P */
	{"PR", 2, NUM_PR},
	{"RN", 2, NUM_RN},			/* R */
	{"SG", 2, NUM_SG},			/* S */
	{"SP", 2, NUM_SP},
	{"S", 1, NUM_S},
	{"TH", 2, NUM_TH},			/* T */
	{"V", 1, NUM_V},			/* V */
	{"b", 1, NUM_B},			/* b */
	{"c", 1, NUM_C},			/* c */
	{"d", 1, NUM_D},			/* d */
	{"eeee", 4, NUM_E},			/* e */
	{"fm", 2, NUM_FM},			/* f */
	{"g", 1, NUM_G},			/* g */
	{"l", 1, NUM_L},			/* l */
	{"mi", 2, NUM_MI},			/* m */
	{"pl", 2, NUM_PL},			/* p */
	{"pr", 2, NUM_PR},
	{"rn", 2, NUM_rn},			/* r */
	{"sg", 2, NUM_SG},			/* s */
	{"sp", 2, NUM_SP},
	{"s", 1, NUM_S},
	{"th", 2, NUM_th},			/* t */
	{"v", 1, NUM_V},			/* v */

	/* last */
	{NULL, 0, 0}
};


/* ----------
 * KeyWords index for DATE-TIME version
 * ----------
 */
static const int DCH_index[KeyWord_INDEX_SIZE] = {
/*
0	1	2	3	4	5	6	7	8	9
*/
	/*---- first 0..31 chars are skipped ----*/

	-1, -1, -1, -1, -1, -1, -1, -1,
	-1, -1, -1, -1, -1, -1, -1, -1, -1, -1,
	-1, -1, -1, -1, -1, -1, -1, -1, -1, -1,
	-1, -1, -1, -1, -1, DCH_A_D, DCH_B_C, DCH_CC, DCH_DAY, -1,
	DCH_FX, -1, DCH_HH24, DCH_IDDD, DCH_J, -1, -1, DCH_MI, -1, -1,
	DCH_P_M, DCH_Q, DCH_RM, DCH_SSSS, DCH_TZ, DCH_US, -1, DCH_WW, -1, DCH_Y_YYY,
	-1, -1, -1, -1, -1, -1, -1, DCH_a_d, DCH_b_c, DCH_cc,
	DCH_day, -1, DCH_fx, -1, DCH_hh24, DCH_iddd, DCH_j, -1, -1, DCH_mi,
	-1, -1, DCH_p_m, DCH_q, DCH_rm, DCH_ssss, DCH_tz, DCH_us, -1, DCH_ww,
	-1, DCH_y_yyy, -1, -1, -1, -1

	/*---- chars over 126 are skipped ----*/
};

/* ----------
 * KeyWords index for NUMBER version
 * ----------
 */
static const int NUM_index[KeyWord_INDEX_SIZE] = {
/*
0	1	2	3	4	5	6	7	8	9
*/
	/*---- first 0..31 chars are skipped ----*/

	-1, -1, -1, -1, -1, -1, -1, -1,
	-1, -1, -1, -1, NUM_COMMA, -1, NUM_DEC, -1, NUM_0, -1,
	-1, -1, -1, -1, -1, -1, -1, NUM_9, -1, -1,
	-1, -1, -1, -1, -1, -1, NUM_B, NUM_C, NUM_D, NUM_E,
	NUM_FM, NUM_G, -1, -1, -1, -1, NUM_L, NUM_MI, -1, -1,
	NUM_PL, -1, NUM_RN, NUM_SG, NUM_TH, -1, NUM_V, -1, -1, -1,
	-1, -1, -1, -1, -1, -1, -1, -1, NUM_b, NUM_c,
	NUM_d, NUM_e, NUM_fm, NUM_g, -1, -1, -1, -1, NUM_l, NUM_mi,
	-1, -1, NUM_pl, -1, NUM_rn, NUM_sg, NUM_th, -1, NUM_v, -1,
	-1, -1, -1, -1, -1, -1

	/*---- chars over 126 are skipped ----*/
};

/* ----------
 * Number processor struct
 * ----------
 */
typedef struct NUMProc
{
	bool		is_to_char;
	NUMDesc    *Num;			/* number description		*/

	int			sign,			/* '-' or '+'			*/
				sign_wrote,		/* was sign write		*/
				num_count,		/* number of write digits	*/
				num_in,			/* is inside number		*/
				num_curr,		/* current position in number	*/
				num_pre,		/* space before first number	*/

				read_dec,		/* to_number - was read dec. point	*/
				read_post,		/* to_number - number of dec. digit */
				read_pre;		/* to_number - number non-dec. digit */

	char	   *number,			/* string with number	*/
			   *number_p,		/* pointer to current number position */
			   *inout,			/* in / out buffer	*/
			   *inout_p,		/* pointer to current inout position */
			   *last_relevant,	/* last relevant number after decimal point */

			   *L_negative_sign,	/* Locale */
			   *L_positive_sign,
			   *decimal,
			   *L_thousands_sep,
			   *L_currency_symbol;
} NUMProc;


/* ----------
 * Functions
 * ----------
 */
static const KeyWord *index_seq_search(char *str, const KeyWord *kw,
				 const int *index);
static KeySuffix *suff_search(char *str, KeySuffix *suf, int type);
static void NUMDesc_prepare(NUMDesc *num, FormatNode *n, char *func);
static void parse_format(FormatNode *node, char *str, const KeyWord *kw,
			 KeySuffix *suf, const int *index, int ver, NUMDesc *Num,
			 char *func);

static void DCH_to_char(FormatNode *node, bool is_interval,
			TmToChar *in, char *out);
static void DCH_from_char(FormatNode *node, char *in, TmFromChar *out);

#ifdef DEBUG_TO_FROM_CHAR
static void dump_index(const KeyWord *k, const int *index);
static void dump_node(FormatNode *node, int max);
#endif

static char *get_th(char *num, int type);
static char *str_numth(char *dest, char *num, int type);
static int	strspace_len(char *str);
static int	strdigits_len(char *str);
static void from_char_set_mode(TmFromChar *tmfc, const FromCharDateMode mode);
static void from_char_set_int(int *dest, const int value, const FormatNode *node);
static int	from_char_parse_int_len(int *dest, char **src, const int len, FormatNode *node);
static int	from_char_parse_int(int *dest, char **src, FormatNode *node);
static int	seq_search(char *name, char **array, int type, int max, int *len);
static int	from_char_seq_search(int *dest, char **src, char **array, int type, int max, FormatNode *node);
static void do_to_timestamp(text *date_txt, text *fmt,
				struct pg_tm * tm, fsec_t *fsec);
static char *fill_str(char *str, int c, int max);
static FormatNode *NUM_cache(int len, NUMDesc *Num, text *pars_str, bool *shouldFree);
static char *int_to_roman(int number);
static void NUM_prepare_locale(NUMProc *Np);
static char *get_last_relevant_decnum(char *num);
static void NUM_numpart_from_char(NUMProc *Np, int id, int plen);
static void NUM_numpart_to_char(NUMProc *Np, int id);
static char *NUM_processor(FormatNode *node, NUMDesc *Num, char *inout, char *number,
			  int plen, int sign, bool is_to_char);
static DCHCacheEntry *DCH_cache_search(char *str);
static DCHCacheEntry *DCH_cache_getnew(char *str);

static NUMCacheEntry *NUM_cache_search(char *str);
static NUMCacheEntry *NUM_cache_getnew(char *str);
static void NUM_cache_remove(NUMCacheEntry *ent);


/* ----------
 * Fast sequential search, use index for data selection which
 * go to seq. cycle (it is very fast for unwanted strings)
 * (can't be used binary search in format parsing)
 * ----------
 */
static const KeyWord *
index_seq_search(char *str, const KeyWord *kw, const int *index)
{
	int			poz;

	if (!KeyWord_INDEX_FILTER(*str))
		return NULL;

	if ((poz = *(index + (*str - ' '))) > -1)
	{
		const KeyWord *k = kw + poz;

		do
		{
			if (!strncmp(str, k->name, k->len))
				return k;
			k++;
			if (!k->name)
				return NULL;
		} while (*str == *k->name);
	}
	return NULL;
}

static KeySuffix *
suff_search(char *str, KeySuffix *suf, int type)
{
	KeySuffix  *s;

	for (s = suf; s->name != NULL; s++)
	{
		if (s->type != type)
			continue;

		if (!strncmp(str, s->name, s->len))
			return s;
	}
	return NULL;
}

/* ----------
 * Prepare NUMDesc (number description struct) via FormatNode struct
 * ----------
 */
static void
NUMDesc_prepare(NUMDesc *num, FormatNode *n, char *func)
{

	if (n->type != NODE_TYPE_ACTION)
		return;

	/*
	 * In case of an error, we need to remove the numeric from the cache.  Use
	 * a PG_TRY block to ensure that this happens.
	 */
	PG_TRY();
	{
		if (IS_EEEE(num) && n->key->id != NUM_E)
			ereport(ERROR,
					(errcode(ERRCODE_SYNTAX_ERROR),
					 errmsg("\"EEEE\" must be the last pattern used")));

<<<<<<< HEAD
	switch (n->key->id)
	{
		case NUM_9:
			if (IS_BRACKET(num))
				ereport(ERROR,
						(errcode(ERRCODE_SYNTAX_ERROR),
						 errmsg("\"9\" must be ahead of \"PR\" for function \"%s\"", func)));
			if (IS_MULTI(num))
			{
				++num->multi;
=======
		switch (n->key->id)
		{
			case NUM_9:
				if (IS_BRACKET(num))
					ereport(ERROR,
							(errcode(ERRCODE_SYNTAX_ERROR),
							 errmsg("\"9\" must be ahead of \"PR\"")));
				if (IS_MULTI(num))
				{
					++num->multi;
					break;
				}
				if (IS_DECIMAL(num))
					++num->post;
				else
					++num->pre;
>>>>>>> 1084f317
				break;

<<<<<<< HEAD
		case NUM_0:
			if (IS_BRACKET(num))
				ereport(ERROR,
						(errcode(ERRCODE_SYNTAX_ERROR),
						 errmsg("\"0\" must be ahead of \"PR\" for function \"%s\"", func)));
			if (!IS_ZERO(num) && !IS_DECIMAL(num))
			{
				num->flag |= NUM_F_ZERO;
				num->zero_start = num->pre + 1;
			}
			if (!IS_DECIMAL(num))
				++num->pre;
			else
				++num->post;
=======
			case NUM_0:
				if (IS_BRACKET(num))
					ereport(ERROR,
							(errcode(ERRCODE_SYNTAX_ERROR),
							 errmsg("\"0\" must be ahead of \"PR\"")));
				if (!IS_ZERO(num) && !IS_DECIMAL(num))
				{
					num->flag |= NUM_F_ZERO;
					num->zero_start = num->pre + 1;
				}
				if (!IS_DECIMAL(num))
					++num->pre;
				else
					++num->post;
>>>>>>> 1084f317

				num->zero_end = num->pre + num->post;
				break;

			case NUM_B:
				if (num->pre == 0 && num->post == 0 && (!IS_ZERO(num)))
					num->flag |= NUM_F_BLANK;
				break;

<<<<<<< HEAD
		case NUM_D:
			num->flag |= NUM_F_LDECIMAL;
			num->need_locale = TRUE;
		case NUM_DEC:
			if (IS_DECIMAL(num))
				ereport(ERROR,
						(errcode(ERRCODE_SYNTAX_ERROR),
						 errmsg("multiple decimal points for function \"%s\"", func)));
			if (IS_MULTI(num))
				ereport(ERROR,
						(errcode(ERRCODE_SYNTAX_ERROR),
					 errmsg("cannot use \"V\" and decimal point together for function \"%s\"", func)));
			num->flag |= NUM_F_DECIMAL;
			break;
=======
			case NUM_D:
				num->flag |= NUM_F_LDECIMAL;
				num->need_locale = TRUE;
			case NUM_DEC:
				if (IS_DECIMAL(num))
					ereport(ERROR,
							(errcode(ERRCODE_SYNTAX_ERROR),
							 errmsg("multiple decimal points")));
				if (IS_MULTI(num))
					ereport(ERROR,
							(errcode(ERRCODE_SYNTAX_ERROR),
					 errmsg("cannot use \"V\" and decimal point together")));
				num->flag |= NUM_F_DECIMAL;
				break;
>>>>>>> 1084f317

			case NUM_FM:
				num->flag |= NUM_F_FILLMODE;
				break;

<<<<<<< HEAD
		case NUM_S:
			if (IS_LSIGN(num))
				ereport(ERROR,
						(errcode(ERRCODE_SYNTAX_ERROR),
						 errmsg("cannot use \"S\" twice for function \"%s\"", func)));
			if (IS_PLUS(num) || IS_MINUS(num) || IS_BRACKET(num))
				ereport(ERROR,
						(errcode(ERRCODE_SYNTAX_ERROR),
						 errmsg("cannot use \"S\" and \"PL\"/\"MI\"/\"SG\"/\"PR\" together for function \"%s\"", func)));
			if (!IS_DECIMAL(num))
			{
				num->lsign = NUM_LSIGN_PRE;
				num->pre_lsign_num = num->pre;
				num->need_locale = TRUE;
				num->flag |= NUM_F_LSIGN;
			}
			else if (num->lsign == NUM_LSIGN_NONE)
			{
				num->lsign = NUM_LSIGN_POST;
=======
			case NUM_S:
				if (IS_LSIGN(num))
					ereport(ERROR,
							(errcode(ERRCODE_SYNTAX_ERROR),
							 errmsg("cannot use \"S\" twice")));
				if (IS_PLUS(num) || IS_MINUS(num) || IS_BRACKET(num))
					ereport(ERROR,
							(errcode(ERRCODE_SYNTAX_ERROR),
							 errmsg("cannot use \"S\" and \"PL\"/\"MI\"/\"SG\"/\"PR\" together")));
				if (!IS_DECIMAL(num))
				{
					num->lsign = NUM_LSIGN_PRE;
					num->pre_lsign_num = num->pre;
					num->need_locale = TRUE;
					num->flag |= NUM_F_LSIGN;
				}
				else if (num->lsign == NUM_LSIGN_NONE)
				{
					num->lsign = NUM_LSIGN_POST;
					num->need_locale = TRUE;
					num->flag |= NUM_F_LSIGN;
				}
				break;

			case NUM_MI:
				if (IS_LSIGN(num))
					ereport(ERROR,
							(errcode(ERRCODE_SYNTAX_ERROR),
							 errmsg("cannot use \"S\" and \"MI\" together")));
				num->flag |= NUM_F_MINUS;
				if (IS_DECIMAL(num))
					num->flag |= NUM_F_MINUS_POST;
				break;

			case NUM_PL:
				if (IS_LSIGN(num))
					ereport(ERROR,
							(errcode(ERRCODE_SYNTAX_ERROR),
							 errmsg("cannot use \"S\" and \"PL\" together")));
				num->flag |= NUM_F_PLUS;
				if (IS_DECIMAL(num))
					num->flag |= NUM_F_PLUS_POST;
				break;

			case NUM_SG:
				if (IS_LSIGN(num))
					ereport(ERROR,
							(errcode(ERRCODE_SYNTAX_ERROR),
							 errmsg("cannot use \"S\" and \"SG\" together")));
				num->flag |= NUM_F_MINUS;
				num->flag |= NUM_F_PLUS;
				break;

			case NUM_PR:
				if (IS_LSIGN(num) || IS_PLUS(num) || IS_MINUS(num))
					ereport(ERROR,
							(errcode(ERRCODE_SYNTAX_ERROR),
							 errmsg("cannot use \"PR\" and \"S\"/\"PL\"/\"MI\"/\"SG\" together")));
				num->flag |= NUM_F_BRACKET;
				break;

			case NUM_rn:
			case NUM_RN:
				num->flag |= NUM_F_ROMAN;
				break;

			case NUM_L:
			case NUM_G:
>>>>>>> 1084f317
				num->need_locale = TRUE;
				break;

<<<<<<< HEAD
		case NUM_MI:
			if (IS_LSIGN(num))
				ereport(ERROR,
						(errcode(ERRCODE_SYNTAX_ERROR),
						 errmsg("cannot use \"S\" and \"MI\" together for function \"%s\"", func)));
			num->flag |= NUM_F_MINUS;
			if (IS_DECIMAL(num))
				num->flag |= NUM_F_MINUS_POST;
			break;

		case NUM_PL:
			if (IS_LSIGN(num))
				ereport(ERROR,
						(errcode(ERRCODE_SYNTAX_ERROR),
						 errmsg("cannot use \"S\" and \"PL\" together for function \"%s\"", func)));
			num->flag |= NUM_F_PLUS;
			if (IS_DECIMAL(num))
				num->flag |= NUM_F_PLUS_POST;
			break;

		case NUM_SG:
			if (IS_LSIGN(num))
				ereport(ERROR,
						(errcode(ERRCODE_SYNTAX_ERROR),
						 errmsg("cannot use \"S\" and \"SG\" together for function \"%s\"", func)));
			num->flag |= NUM_F_MINUS;
			num->flag |= NUM_F_PLUS;
			break;

		case NUM_PR:
			if (IS_LSIGN(num) || IS_PLUS(num) || IS_MINUS(num))
				ereport(ERROR,
						(errcode(ERRCODE_SYNTAX_ERROR),
						 errmsg("cannot use \"PR\" and \"S\"/\"PL\"/\"MI\"/\"SG\" together for function \"%s\"", func)));
			num->flag |= NUM_F_BRACKET;
			break;

		case NUM_rn:
		case NUM_RN:
			num->flag |= NUM_F_ROMAN;
			break;

		case NUM_L:
		case NUM_G:
			num->need_locale = TRUE;
			break;

		case NUM_V:
			if (IS_DECIMAL(num))
				ereport(ERROR,
						(errcode(ERRCODE_SYNTAX_ERROR),
					 errmsg("cannot use \"V\" and decimal point together for function \"%s\"", func)));
			num->flag |= NUM_F_MULTI;
			break;
=======
			case NUM_V:
				if (IS_DECIMAL(num))
					ereport(ERROR,
							(errcode(ERRCODE_SYNTAX_ERROR),
					 errmsg("cannot use \"V\" and decimal point together")));
				num->flag |= NUM_F_MULTI;
				break;
>>>>>>> 1084f317

			case NUM_E:
				if (IS_EEEE(num))
					ereport(ERROR,
							(errcode(ERRCODE_SYNTAX_ERROR),
							 errmsg("cannot use \"EEEE\" twice")));
				if (IS_BLANK(num) || IS_FILLMODE(num) || IS_LSIGN(num) ||
					IS_BRACKET(num) || IS_MINUS(num) || IS_PLUS(num) ||
					IS_ROMAN(num) || IS_MULTI(num))
					ereport(ERROR,
							(errcode(ERRCODE_SYNTAX_ERROR),
					   errmsg("\"EEEE\" is incompatible with other formats"),
							 errdetail("\"EEEE\" may only be used together with digit and decimal point patterns.")));
				num->flag |= NUM_F_EEEE;
				break;
		}
	}
	PG_CATCH();
	{
		NUM_cache_remove(last_NUMCacheEntry);
		PG_RE_THROW();
	}
	PG_END_TRY();


	return;
}

/* ----------
 * Format parser, search small keywords and keyword's suffixes, and make
 * format-node tree.
 *
 * for DATE-TIME & NUMBER version
 * ----------
 */
static void
parse_format(FormatNode *node, char *str, const KeyWord *kw,
			 KeySuffix *suf, const int *index, int ver, NUMDesc *Num,
			 char *func)
{
	KeySuffix  *s;
	FormatNode *n;
	int			node_set = 0,
				suffix,
				last = 0;

#ifdef DEBUG_TO_FROM_CHAR
	elog(DEBUG_elog_output, "to_char/number(): run parser");
#endif

	n = node;

	while (*str)
	{
		suffix = 0;

		/*
		 * Prefix
		 */
		if (ver == DCH_TYPE && (s = suff_search(str, suf, SUFFTYPE_PREFIX)) != NULL)
		{
			suffix |= s->id;
			if (s->len)
				str += s->len;
		}

		/*
		 * Keyword
		 */
		if (*str && (n->key = index_seq_search(str, kw, index)) != NULL)
		{
			n->type = NODE_TYPE_ACTION;
			n->suffix = 0;
			node_set = 1;
			if (n->key->len)
				str += n->key->len;

			/*
			 * NUM version: Prepare global NUMDesc struct
			 */
			if (ver == NUM_TYPE)
				NUMDesc_prepare(Num, n, func);

			/*
			 * Postfix
			 */
			if (ver == DCH_TYPE && *str && (s = suff_search(str, suf, SUFFTYPE_POSTFIX)) != NULL)
			{
				suffix |= s->id;
				if (s->len)
					str += s->len;
			}
		}
		else if (*str)
		{
			/*
			 * Special characters '\' and '"'
			 */
			if (*str == '"' && last != '\\')
			{
				int			x = 0;

				while (*(++str))
				{
					if (*str == '"' && x != '\\')
					{
						str++;
						break;
					}
					else if (*str == '\\' && x != '\\')
					{
						x = '\\';
						continue;
					}
					n->type = NODE_TYPE_CHAR;
					n->character = *str;
					n->key = NULL;
					n->suffix = 0;
					++n;
					x = *str;
				}
				node_set = 0;
				suffix = 0;
				last = 0;
			}
			else if (*str && *str == '\\' && last != '\\' && *(str + 1) == '"')
			{
				last = *str;
				str++;
			}
			else if (*str)
			{
				n->type = NODE_TYPE_CHAR;
				n->character = *str;
				n->key = NULL;
				node_set = 1;
				last = 0;
				str++;
			}
		}

		/* end */
		if (node_set)
		{
			if (n->type == NODE_TYPE_ACTION)
				n->suffix = suffix;
			++n;

			n->suffix = 0;
			node_set = 0;
		}
	}

	n->type = NODE_TYPE_END;
	n->suffix = 0;
	return;
}

/* ----------
 * DEBUG: Dump the FormatNode Tree (debug)
 * ----------
 */
#ifdef DEBUG_TO_FROM_CHAR

#define DUMP_THth(_suf) (S_TH(_suf) ? "TH" : (S_th(_suf) ? "th" : " "))
#define DUMP_FM(_suf)	(S_FM(_suf) ? "FM" : " ")

static void
dump_node(FormatNode *node, int max)
{
	FormatNode *n;
	int			a;

	elog(DEBUG_elog_output, "to_from-char(): DUMP FORMAT");

	for (a = 0, n = node; a <= max; n++, a++)
	{
		if (n->type == NODE_TYPE_ACTION)
			elog(DEBUG_elog_output, "%d:\t NODE_TYPE_ACTION '%s'\t(%s,%s)",
				 a, n->key->name, DUMP_THth(n->suffix), DUMP_FM(n->suffix));
		else if (n->type == NODE_TYPE_CHAR)
			elog(DEBUG_elog_output, "%d:\t NODE_TYPE_CHAR '%c'", a, n->character);
		else if (n->type == NODE_TYPE_END)
		{
			elog(DEBUG_elog_output, "%d:\t NODE_TYPE_END", a);
			return;
		}
		else
			elog(DEBUG_elog_output, "%d:\t unknown NODE!", a);
	}
}
#endif   /* DEBUG */

/*****************************************************************************
 *			Private utils
 *****************************************************************************/

/* ----------
 * Return ST/ND/RD/TH for simple (1..9) numbers
 * type --> 0 upper, 1 lower
 * ----------
 */
static char *
get_th(char *num, int type)
{
	int			len = strlen(num),
				last,
				seclast;

	last = *(num + (len - 1));
	if (!isdigit((unsigned char) last))
		ereport(ERROR,
				(errcode(ERRCODE_INVALID_TEXT_REPRESENTATION),
				 errmsg("\"%s\" is not a number", num)));

	/*
	 * All "teens" (<x>1[0-9]) get 'TH/th', while <x>[02-9][123] still get
	 * 'ST/st', 'ND/nd', 'RD/rd', respectively
	 */
	if ((len > 1) && ((seclast = num[len - 2]) == '1'))
		last = 0;

	switch (last)
	{
		case '1':
			if (type == TH_UPPER)
				return numTH[0];
			return numth[0];
		case '2':
			if (type == TH_UPPER)
				return numTH[1];
			return numth[1];
		case '3':
			if (type == TH_UPPER)
				return numTH[2];
			return numth[2];
		default:
			if (type == TH_UPPER)
				return numTH[3];
			return numth[3];
	}
	return NULL;
}

/* ----------
 * Convert string-number to ordinal string-number
 * type --> 0 upper, 1 lower
 * ----------
 */
static char *
str_numth(char *dest, char *num, int type)
{
	if (dest != num)
		strcpy(dest, num);
	strcat(dest, get_th(num, type));
	return dest;
}

/*
 * If the system provides the needed functions for wide-character manipulation
 * (which are all standardized by C99), then we implement upper/lower/initcap
 * using wide-character functions, if necessary.  Otherwise we use the
 * traditional <ctype.h> functions, which of course will not work as desired
 * in multibyte character sets.  Note that in either case we are effectively
 * assuming that the database character encoding matches the encoding implied
 * by LC_CTYPE.
 */

/*
 * wide-character-aware lower function
 *
 * We pass the number of bytes so we can pass varlena and char*
 * to this function.  The result is a palloc'd, null-terminated string.
 */
char *
str_tolower(const char *buff, size_t nbytes)
{
	char	   *result;

	if (!buff)
		return NULL;

#ifdef USE_WIDE_UPPER_LOWER
	if (pg_database_encoding_max_length() > 1 && !lc_ctype_is_c())
	{
		wchar_t    *workspace;
		size_t		curr_char;
		size_t		result_size;

		/* Overflow paranoia */
		if ((nbytes + 1) > (INT_MAX / sizeof(wchar_t)))
			ereport(ERROR,
					(errcode(ERRCODE_OUT_OF_MEMORY),
					 errmsg("out of memory")));

		/* Output workspace cannot have more codes than input bytes */
		workspace = (wchar_t *) palloc((nbytes + 1) * sizeof(wchar_t));

		char2wchar(workspace, nbytes + 1, buff, nbytes);

		for (curr_char = 0; workspace[curr_char] != 0; curr_char++)
			workspace[curr_char] = towlower(workspace[curr_char]);

		/* Make result large enough; case change might change number of bytes */
		result_size = curr_char * pg_database_encoding_max_length() + 1;
		result = palloc(result_size);

		wchar2char(result, workspace, result_size);
		pfree(workspace);
	}
	else
#endif   /* USE_WIDE_UPPER_LOWER */
	{
		char	   *p;

		result = pnstrdup(buff, nbytes);

		for (p = result; *p; p++)
			*p = pg_tolower((unsigned char) *p);
	}

	return result;
}

/*
 * wide-character-aware upper function
 *
 * We pass the number of bytes so we can pass varlena and char*
 * to this function.  The result is a palloc'd, null-terminated string.
 */
char *
str_toupper(const char *buff, size_t nbytes)
{
	char	   *result;

	if (!buff)
		return NULL;

#ifdef USE_WIDE_UPPER_LOWER
	if (pg_database_encoding_max_length() > 1 && !lc_ctype_is_c())
	{
		wchar_t    *workspace;
		size_t		curr_char;
		size_t		result_size;

		/* Overflow paranoia */
		if ((nbytes + 1) > (INT_MAX / sizeof(wchar_t)))
			ereport(ERROR,
					(errcode(ERRCODE_OUT_OF_MEMORY),
					 errmsg("out of memory")));

		/* Output workspace cannot have more codes than input bytes */
		workspace = (wchar_t *) palloc((nbytes + 1) * sizeof(wchar_t));

		char2wchar(workspace, nbytes + 1, buff, nbytes);

		for (curr_char = 0; workspace[curr_char] != 0; curr_char++)
			workspace[curr_char] = towupper(workspace[curr_char]);

		/* Make result large enough; case change might change number of bytes */
		result_size = curr_char * pg_database_encoding_max_length() + 1;
		result = palloc(result_size);

		wchar2char(result, workspace, result_size);
		pfree(workspace);
	}
	else
#endif   /* USE_WIDE_UPPER_LOWER */
	{
		char	   *p;

		result = pnstrdup(buff, nbytes);

		for (p = result; *p; p++)
			*p = pg_toupper((unsigned char) *p);
	}

	return result;
}

/*
 * wide-character-aware initcap function
 *
 * We pass the number of bytes so we can pass varlena and char*
 * to this function.  The result is a palloc'd, null-terminated string.
 */
char *
str_initcap(const char *buff, size_t nbytes)
{
	char	   *result;
	int			wasalnum = false;

	if (!buff)
		return NULL;

#ifdef USE_WIDE_UPPER_LOWER
	if (pg_database_encoding_max_length() > 1 && !lc_ctype_is_c())
	{
		wchar_t    *workspace;
		size_t		curr_char;
		size_t		result_size;

		/* Overflow paranoia */
		if ((nbytes + 1) > (INT_MAX / sizeof(wchar_t)))
			ereport(ERROR,
					(errcode(ERRCODE_OUT_OF_MEMORY),
					 errmsg("out of memory")));

		/* Output workspace cannot have more codes than input bytes */
		workspace = (wchar_t *) palloc((nbytes + 1) * sizeof(wchar_t));

		char2wchar(workspace, nbytes + 1, buff, nbytes);

		for (curr_char = 0; workspace[curr_char] != 0; curr_char++)
		{
			if (wasalnum)
				workspace[curr_char] = towlower(workspace[curr_char]);
			else
				workspace[curr_char] = towupper(workspace[curr_char]);
			wasalnum = iswalnum(workspace[curr_char]);
		}

		/* Make result large enough; case change might change number of bytes */
		result_size = curr_char * pg_database_encoding_max_length() + 1;
		result = palloc(result_size);

		wchar2char(result, workspace, result_size);
		pfree(workspace);
	}
	else
#endif   /* USE_WIDE_UPPER_LOWER */
	{
		char	   *p;

		result = pnstrdup(buff, nbytes);

		for (p = result; *p; p++)
		{
			if (wasalnum)
				*p = pg_tolower((unsigned char) *p);
			else
				*p = pg_toupper((unsigned char) *p);
			wasalnum = isalnum((unsigned char) *p);
		}
	}

	return result;
}

/*
 * ASCII-only lower function
 *
 * We pass the number of bytes so we can pass varlena and char*
 * to this function.  The result is a palloc'd, null-terminated string.
 */
char *
asc_tolower(const char *buff, size_t nbytes)
{
	char	   *result;
	char	   *p;

	if (!buff)
		return NULL;

	result = pnstrdup(buff, nbytes);

	for (p = result; *p; p++)
		*p = pg_tolower((unsigned char) *p);

	return result;
}

/*
 * ASCII-only upper function
 *
 * We pass the number of bytes so we can pass varlena and char*
 * to this function.  The result is a palloc'd, null-terminated string.
 */
char *
asc_toupper(const char *buff, size_t nbytes)
{
	char	   *result;
	char	   *p;

	if (!buff)
		return NULL;

	result = pnstrdup(buff, nbytes);

	for (p = result; *p; p++)
		*p = pg_toupper((unsigned char) *p);

	return result;
}

/*
 * ASCII-only initcap function
 *
 * We pass the number of bytes so we can pass varlena and char*
 * to this function.  The result is a palloc'd, null-terminated string.
 */
char *
asc_initcap(const char *buff, size_t nbytes)
{
	char	   *result;
	char	   *p;
	int			wasalnum = false;

	if (!buff)
		return NULL;

	result = pnstrdup(buff, nbytes);

	for (p = result; *p; p++)
	{
		char		c;

		if (wasalnum)
			*p = c = pg_tolower((unsigned char) *p);
		else
			*p = c = pg_toupper((unsigned char) *p);
		/* we don't trust isalnum() here */
		wasalnum = ((c >= 'A' && c <= 'Z') ||
					(c >= 'a' && c <= 'z') ||
					(c >= '0' && c <= '9'));
	}

	return result;
}

/* convenience routines for when the input is null-terminated */

static char *
str_tolower_z(const char *buff)
{
	return str_tolower(buff, strlen(buff));
}

static char *
str_toupper_z(const char *buff)
{
	return str_toupper(buff, strlen(buff));
}

static char *
str_initcap_z(const char *buff)
{
	return str_initcap(buff, strlen(buff));
}

static char *
asc_tolower_z(const char *buff)
{
	return asc_tolower(buff, strlen(buff));
}

static char *
asc_toupper_z(const char *buff)
{
	return asc_toupper(buff, strlen(buff));
}

/* asc_initcap_z is not currently needed */


/* ----------
 * Skip TM / th in FROM_CHAR
 * ----------
 */
#define SKIP_THth(_suf)		(S_THth(_suf) ? 2 : 0)

#ifdef DEBUG_TO_FROM_CHAR
/* -----------
 * DEBUG: Call for debug and for index checking; (Show ASCII char
 * and defined keyword for each used position
 * ----------
 */
static void
dump_index(const KeyWord *k, const int *index)
{
	int			i,
				count = 0,
				free_i = 0;

	elog(DEBUG_elog_output, "TO-FROM_CHAR: Dump KeyWord Index:");

	for (i = 0; i < KeyWord_INDEX_SIZE; i++)
	{
		if (index[i] != -1)
		{
			elog(DEBUG_elog_output, "\t%c: %s, ", i + 32, k[index[i]].name);
			count++;
		}
		else
		{
			free_i++;
			elog(DEBUG_elog_output, "\t(%d) %c %d", i, i + 32, index[i]);
		}
	}
	elog(DEBUG_elog_output, "\n\t\tUsed positions: %d,\n\t\tFree positions: %d",
		 count, free_i);
}
#endif   /* DEBUG */

/* ----------
 * Return TRUE if next format picture is not digit value
 * ----------
 */
static bool
is_next_separator(FormatNode *n)
{
	if (n->type == NODE_TYPE_END)
		return FALSE;

	if (n->type == NODE_TYPE_ACTION && S_THth(n->suffix))
		return TRUE;

	/*
	 * Next node
	 */
	n++;

	/* end of format string is treated like a non-digit separator */
	if (n->type == NODE_TYPE_END)
		return TRUE;

	if (n->type == NODE_TYPE_ACTION)
	{
		if (n->key->is_digit)
			return FALSE;

		return TRUE;
	}
	else if (isdigit((unsigned char) n->character))
		return FALSE;

	return TRUE;				/* some non-digit input (separator) */
}

static int
strspace_len(char *str)
{
	int			len = 0;

	while (*str && isspace((unsigned char) *str))
	{
		str++;
		len++;
	}
	return len;
}

static int
strdigits_len(char *str)
{
	char	   *p = str;
	int			len;

	len = strspace_len(str);
	p += len;

	while (*p && isdigit((unsigned char) *p) && len <= DCH_MAX_ITEM_SIZ)
	{
		len++;
		p++;
	}
	return len;
}

/*
 * Set the date mode of a from-char conversion.
 *
 * Puke if the date mode has already been set, and the caller attempts to set
 * it to a conflicting mode.
 */
static void
from_char_set_mode(TmFromChar *tmfc, const FromCharDateMode mode)
{
	if (mode != FROM_CHAR_DATE_NONE)
	{
		if (tmfc->mode == FROM_CHAR_DATE_NONE)
			tmfc->mode = mode;
		else if (tmfc->mode != mode)
			ereport(ERROR,
					(errcode(ERRCODE_INVALID_DATETIME_FORMAT),
					 errmsg("invalid combination of date conventions"),
					 errhint("Do not mix Gregorian and ISO week date "
							 "conventions in a formatting template.")));
	}
}

/*
 * Set the integer pointed to by 'dest' to the given value.
 *
 * Puke if the destination integer has previously been set to some other
 * non-zero value.
 */
static void
from_char_set_int(int *dest, const int value, const FormatNode *node)
{
	if (*dest != 0 && *dest != value)
		ereport(ERROR,
				(errcode(ERRCODE_INVALID_DATETIME_FORMAT),
		   errmsg("conflicting values for \"%s\" field in formatting string",
				  node->key->name),
				 errdetail("This value contradicts a previous setting for "
						   "the same field type.")));
	*dest = value;
}

/*
 * Read a single integer from the source string, into the int pointed to by
 * 'dest'. If 'dest' is NULL, the result is discarded.
 *
 * In fixed-width mode (the node does not have the FM suffix), consume at most
 * 'len' characters.  However, any leading whitespace isn't counted in 'len'.
 *
 * We use strtol() to recover the integer value from the source string, in
 * accordance with the given FormatNode.
 *
 * If the conversion completes successfully, src will have been advanced to
 * point at the character immediately following the last character used in the
 * conversion.
 *
 * Return the number of characters consumed.
 *
 * Note that from_char_parse_int() provides a more convenient wrapper where
 * the length of the field is the same as the length of the format keyword (as
 * with DD and MI).
 */
static int
from_char_parse_int_len(int *dest, char **src, const int len, FormatNode *node)
{
	long		result;
	char		copy[DCH_MAX_ITEM_SIZ + 1];
	char	   *init = *src;
	int			used;

	/*
	 * Skip any whitespace before parsing the integer.
	 */
	*src += strspace_len(*src);

	Assert(len <= DCH_MAX_ITEM_SIZ);
	used = (int) strlcpy(copy, *src, len + 1);

	if (S_FM(node->suffix) || is_next_separator(node))
	{
		/*
		 * This node is in Fill Mode, or the next node is known to be a
		 * non-digit value, so we just slurp as many characters as we can get.
		 */
		errno = 0;
		result = strtol(init, src, 10);
	}
	else
	{
		/*
		 * We need to pull exactly the number of characters given in 'len' out
		 * of the string, and convert those.
		 */
		char	   *last;

		if (used < len)
			ereport(ERROR,
					(errcode(ERRCODE_INVALID_DATETIME_FORMAT),
				errmsg("source string too short for \"%s\" formatting field",
					   node->key->name),
					 errdetail("Field requires %d characters, but only %d "
							   "remain.",
							   len, used),
					 errhint("If your source string is not fixed-width, try "
							 "using the \"FM\" modifier.")));

		errno = 0;
		result = strtol(copy, &last, 10);
		used = last - copy;

		if (used > 0 && used < len)
			ereport(ERROR,
					(errcode(ERRCODE_INVALID_DATETIME_FORMAT),
					 errmsg("invalid value \"%s\" for \"%s\"",
							copy, node->key->name),
					 errdetail("Field requires %d characters, but only %d "
							   "could be parsed.", len, used),
					 errhint("If your source string is not fixed-width, try "
							 "using the \"FM\" modifier.")));

		*src += used;
	}

	if (*src == init)
		ereport(ERROR,
				(errcode(ERRCODE_INVALID_DATETIME_FORMAT),
				 errmsg("invalid value \"%s\" for \"%s\"",
						copy, node->key->name),
				 errdetail("Value must be an integer.")));

	if (errno == ERANGE || result < INT_MIN || result > INT_MAX)
		ereport(ERROR,
				(errcode(ERRCODE_DATETIME_VALUE_OUT_OF_RANGE),
				 errmsg("value for \"%s\" in source string is out of range",
						node->key->name),
				 errdetail("Value must be in the range %d to %d.",
						   INT_MIN, INT_MAX)));

	if (dest != NULL)
		from_char_set_int(dest, (int) result, node);
	return *src - init;
}

/*
 * Call from_char_parse_int_len(), using the length of the format keyword as
 * the expected length of the field.
 *
 * Don't call this function if the field differs in length from the format
 * keyword (as with HH24; the keyword length is 4, but the field length is 2).
 * In such cases, call from_char_parse_int_len() instead to specify the
 * required length explictly.
 */
static int
from_char_parse_int(int *dest, char **src, FormatNode *node)
{
	return from_char_parse_int_len(dest, src, node->key->len, node);
}

/* ----------
 * Sequential search with to upper/lower conversion
 * ----------
 */
static int
seq_search(char *name, char **array, int type, int max, int *len)
{
	char	   *p,
			   *n,
			  **a;
	int			last,
				i;

	*len = 0;

	if (!*name)
		return -1;

	/* set first char */
	if (type == ONE_UPPER || type == ALL_UPPER)
		*name = pg_toupper((unsigned char) *name);
	else if (type == ALL_LOWER)
		*name = pg_tolower((unsigned char) *name);

	for (last = 0, a = array; *a != NULL; a++)
	{
		/* comperate first chars */
		if (*name != **a)
			continue;

		for (i = 1, p = *a + 1, n = name + 1;; n++, p++, i++)
		{
			/* search fragment (max) only */
			if (max && i == max)
			{
				*len = i;
				return a - array;
			}
			/* full size */
			if (*p == '\0')
			{
				*len = i;
				return a - array;
			}
			/* Not found in array 'a' */
			if (*n == '\0')
				break;

			/*
			 * Convert (but convert new chars only)
			 */
			if (i > last)
			{
				if (type == ONE_UPPER || type == ALL_LOWER)
					*n = pg_tolower((unsigned char) *n);
				else if (type == ALL_UPPER)
					*n = pg_toupper((unsigned char) *n);
				last = i;
			}

#ifdef DEBUG_TO_FROM_CHAR
			elog(DEBUG_elog_output, "N: %c, P: %c, A: %s (%s)",
				 *n, *p, *a, name);
#endif
			if (*n != *p)
				break;
		}
	}

	return -1;
}

/*
 * Perform a sequential search in 'array' for text matching the first 'max'
 * characters of the source string.
 *
 * If a match is found, copy the array index of the match into the integer
 * pointed to by 'dest', advance 'src' to the end of the part of the string
 * which matched, and return the number of characters consumed.
 *
 * If the string doesn't match, throw an error.
 */
static int
from_char_seq_search(int *dest, char **src, char **array, int type, int max,
					 FormatNode *node)
{
	int			len;

	*dest = seq_search(*src, array, type, max, &len);
	if (len <= 0)
	{
		char		copy[DCH_MAX_ITEM_SIZ + 1];

		Assert(max <= DCH_MAX_ITEM_SIZ);
		strlcpy(copy, *src, max + 1);

		ereport(ERROR,
				(errcode(ERRCODE_INVALID_DATETIME_FORMAT),
				 errmsg("invalid value \"%s\" for \"%s\"",
						copy, node->key->name),
				 errdetail("The given value did not match any of the allowed "
						   "values for this field.")));
	}
	*src += len;
	return len;
}

/* ----------
 * Process a TmToChar struct as denoted by a list of FormatNodes.
 * The formatted data is written to the string pointed to by 'out'.
 * ----------
 */
static void
DCH_to_char(FormatNode *node, bool is_interval, TmToChar *in, char *out)
{
	FormatNode *n;
	char	   *s;
	struct pg_tm *tm = &in->tm;
	int			i;

	/* cache localized days and months */
	cache_locale_time();

	s = out;
	for (n = node; n->type != NODE_TYPE_END; n++)
	{
		if (n->type != NODE_TYPE_ACTION)
		{
			*s = n->character;
			s++;
			continue;
		}

		switch (n->key->id)
		{
			case DCH_A_M:
			case DCH_P_M:
				strcpy(s, (tm->tm_hour % HOURS_PER_DAY >= HOURS_PER_DAY / 2)
					   ? P_M_STR : A_M_STR);
				s += strlen(s);
				break;
			case DCH_AM:
			case DCH_PM:
				strcpy(s, (tm->tm_hour % HOURS_PER_DAY >= HOURS_PER_DAY / 2)
					   ? PM_STR : AM_STR);
				s += strlen(s);
				break;
			case DCH_a_m:
			case DCH_p_m:
				strcpy(s, (tm->tm_hour % HOURS_PER_DAY >= HOURS_PER_DAY / 2)
					   ? p_m_STR : a_m_STR);
				s += strlen(s);
				break;
			case DCH_am:
			case DCH_pm:
				strcpy(s, (tm->tm_hour % HOURS_PER_DAY >= HOURS_PER_DAY / 2)
					   ? pm_STR : am_STR);
				s += strlen(s);
				break;
			case DCH_HH:
			case DCH_HH12:

				/*
				 * display time as shown on a 12-hour clock, even for
				 * intervals
				 */
				sprintf(s, "%0*d", S_FM(n->suffix) ? 0 : 2,
						tm->tm_hour % (HOURS_PER_DAY / 2) == 0 ? 12 :
						tm->tm_hour % (HOURS_PER_DAY / 2));
				if (S_THth(n->suffix))
					str_numth(s, s, S_TH_TYPE(n->suffix));
				s += strlen(s);
				break;
			case DCH_HH24:
				sprintf(s, "%0*d", S_FM(n->suffix) ? 0 : 2, tm->tm_hour);
				if (S_THth(n->suffix))
					str_numth(s, s, S_TH_TYPE(n->suffix));
				s += strlen(s);
				break;
			case DCH_MI:
				sprintf(s, "%0*d", S_FM(n->suffix) ? 0 : 2, tm->tm_min);
				if (S_THth(n->suffix))
					str_numth(s, s, S_TH_TYPE(n->suffix));
				s += strlen(s);
				break;
			case DCH_SS:
				sprintf(s, "%0*d", S_FM(n->suffix) ? 0 : 2, tm->tm_sec);
				if (S_THth(n->suffix))
					str_numth(s, s, S_TH_TYPE(n->suffix));
				s += strlen(s);
				break;
			case DCH_MS:		/* millisecond */
#ifdef HAVE_INT64_TIMESTAMP
				sprintf(s, "%03d", (int) (in->fsec / INT64CONST(1000)));
#else
				/* No rint() because we can't overflow and we might print US */
				sprintf(s, "%03d", (int) (in->fsec * 1000));
#endif
				if (S_THth(n->suffix))
					str_numth(s, s, S_TH_TYPE(n->suffix));
				s += strlen(s);
				break;
			case DCH_US:		/* microsecond */
#ifdef HAVE_INT64_TIMESTAMP
				sprintf(s, "%06d", (int) in->fsec);
#else
				/* don't use rint() because we can't overflow 1000 */
				sprintf(s, "%06d", (int) (in->fsec * 1000000));
#endif
				if (S_THth(n->suffix))
					str_numth(s, s, S_TH_TYPE(n->suffix));
				s += strlen(s);
				break;
			case DCH_SSSS:
				sprintf(s, "%d", tm->tm_hour * SECS_PER_HOUR +
						tm->tm_min * SECS_PER_MINUTE +
						tm->tm_sec);
				if (S_THth(n->suffix))
					str_numth(s, s, S_TH_TYPE(n->suffix));
				s += strlen(s);
				break;
			case DCH_tz:
				INVALID_FOR_INTERVAL;
				if (tmtcTzn(in))
				{
					/* We assume here that timezone names aren't localized */
					char	   *p = asc_tolower_z(tmtcTzn(in));

					strcpy(s, p);
					pfree(p);
					s += strlen(s);
				}
				break;
			case DCH_TZ:
				INVALID_FOR_INTERVAL;
				if (tmtcTzn(in))
				{
					strcpy(s, tmtcTzn(in));
					s += strlen(s);
				}
				break;
			case DCH_A_D:
			case DCH_B_C:
				INVALID_FOR_INTERVAL;
				strcpy(s, (tm->tm_year <= 0 ? B_C_STR : A_D_STR));
				s += strlen(s);
				break;
			case DCH_AD:
			case DCH_BC:
				INVALID_FOR_INTERVAL;
				strcpy(s, (tm->tm_year <= 0 ? BC_STR : AD_STR));
				s += strlen(s);
				break;
			case DCH_a_d:
			case DCH_b_c:
				INVALID_FOR_INTERVAL;
				strcpy(s, (tm->tm_year <= 0 ? b_c_STR : a_d_STR));
				s += strlen(s);
				break;
			case DCH_ad:
			case DCH_bc:
				INVALID_FOR_INTERVAL;
				strcpy(s, (tm->tm_year <= 0 ? bc_STR : ad_STR));
				s += strlen(s);
				break;
			case DCH_MONTH:
				INVALID_FOR_INTERVAL;
				if (!tm->tm_mon)
					break;
				if (S_TM(n->suffix))
				{
					char *str = str_toupper_z(localized_full_months[tm->tm_mon - 1]);

					if (strlen(str) < (n->key->len + TM_SUFFIX_LEN) * DCH_MAX_ITEM_SIZ)
						strcpy(s, str);
					else
						ereport(ERROR,
								(errcode(ERRCODE_DATETIME_VALUE_OUT_OF_RANGE),
								 errmsg("localized string format value too long")));
				}
				else
					sprintf(s, "%*s", S_FM(n->suffix) ? 0 : -9,
							asc_toupper_z(months_full[tm->tm_mon - 1]));
				s += strlen(s);
				break;
			case DCH_Month:
				INVALID_FOR_INTERVAL;
				if (!tm->tm_mon)
					break;
				if (S_TM(n->suffix))
				{
					char *str = str_initcap_z(localized_full_months[tm->tm_mon - 1]);

					if (strlen(str) < (n->key->len + TM_SUFFIX_LEN) * DCH_MAX_ITEM_SIZ)
						strcpy(s, str);
					else
						ereport(ERROR,
								(errcode(ERRCODE_DATETIME_VALUE_OUT_OF_RANGE),
								 errmsg("localized string format value too long")));
				}
				else
					sprintf(s, "%*s", S_FM(n->suffix) ? 0 : -9,
							months_full[tm->tm_mon - 1]);
				s += strlen(s);
				break;
			case DCH_month:
				INVALID_FOR_INTERVAL;
				if (!tm->tm_mon)
					break;
				if (S_TM(n->suffix))
				{
					char *str = str_tolower_z(localized_full_months[tm->tm_mon - 1]);

					if (strlen(str) < (n->key->len + TM_SUFFIX_LEN) * DCH_MAX_ITEM_SIZ)
						strcpy(s, str);
					else
						ereport(ERROR,
								(errcode(ERRCODE_DATETIME_VALUE_OUT_OF_RANGE),
								 errmsg("localized string format value too long")));
				}
				else
					sprintf(s, "%*s", S_FM(n->suffix) ? 0 : -9,
							asc_tolower_z(months_full[tm->tm_mon - 1]));
				s += strlen(s);
				break;
			case DCH_MON:
				INVALID_FOR_INTERVAL;
				if (!tm->tm_mon)
					break;
				if (S_TM(n->suffix))
				{
					char *str = str_toupper_z(localized_abbrev_months[tm->tm_mon - 1]);

					if (strlen(str) < (n->key->len + TM_SUFFIX_LEN) * DCH_MAX_ITEM_SIZ)
						strcpy(s, str);
					else
						ereport(ERROR,
								(errcode(ERRCODE_DATETIME_VALUE_OUT_OF_RANGE),
								 errmsg("localized string format value too long")));
				}
				else
					strcpy(s, asc_toupper_z(months[tm->tm_mon - 1]));
				s += strlen(s);
				break;
			case DCH_Mon:
				INVALID_FOR_INTERVAL;
				if (!tm->tm_mon)
					break;
				if (S_TM(n->suffix))
				{
					char *str = str_initcap_z(localized_abbrev_months[tm->tm_mon - 1]);

					if (strlen(str) < (n->key->len + TM_SUFFIX_LEN) * DCH_MAX_ITEM_SIZ)
						strcpy(s, str);
					else
						ereport(ERROR,
								(errcode(ERRCODE_DATETIME_VALUE_OUT_OF_RANGE),
								 errmsg("localized string format value too long")));
				}
				else
					strcpy(s, months[tm->tm_mon - 1]);
				s += strlen(s);
				break;
			case DCH_mon:
				INVALID_FOR_INTERVAL;
				if (!tm->tm_mon)
					break;
				if (S_TM(n->suffix))
				{
					char *str = str_tolower_z(localized_abbrev_months[tm->tm_mon - 1]);

					if (strlen(str) < (n->key->len + TM_SUFFIX_LEN) * DCH_MAX_ITEM_SIZ)
						strcpy(s, str);
					else
						ereport(ERROR,
								(errcode(ERRCODE_DATETIME_VALUE_OUT_OF_RANGE),
								 errmsg("localized string format value too long")));
				}
				else
					strcpy(s, asc_tolower_z(months[tm->tm_mon - 1]));
				s += strlen(s);
				break;
			case DCH_MM:
				sprintf(s, "%0*d", S_FM(n->suffix) ? 0 : 2, tm->tm_mon);
				if (S_THth(n->suffix))
					str_numth(s, s, S_TH_TYPE(n->suffix));
				s += strlen(s);
				break;
			case DCH_DAY:
				INVALID_FOR_INTERVAL;
				if (S_TM(n->suffix))
				{
					char *str = str_toupper_z(localized_full_days[tm->tm_wday]);

					if (strlen(str) < (n->key->len + TM_SUFFIX_LEN) * DCH_MAX_ITEM_SIZ)
						strcpy(s, str);
					else
						ereport(ERROR,
								(errcode(ERRCODE_DATETIME_VALUE_OUT_OF_RANGE),
								 errmsg("localized string format value too long")));
				}
				else
					sprintf(s, "%*s", S_FM(n->suffix) ? 0 : -9,
							asc_toupper_z(days[tm->tm_wday]));
				s += strlen(s);
				break;
			case DCH_Day:
				INVALID_FOR_INTERVAL;
				if (S_TM(n->suffix))
				{
					char *str = str_initcap_z(localized_full_days[tm->tm_wday]);

					if (strlen(str) < (n->key->len + TM_SUFFIX_LEN) * DCH_MAX_ITEM_SIZ)
						strcpy(s, str);
					else
						ereport(ERROR,
								(errcode(ERRCODE_DATETIME_VALUE_OUT_OF_RANGE),
								 errmsg("localized string format value too long")));
				}
				else
					sprintf(s, "%*s", S_FM(n->suffix) ? 0 : -9,
							days[tm->tm_wday]);
				s += strlen(s);
				break;
			case DCH_day:
				INVALID_FOR_INTERVAL;
				if (S_TM(n->suffix))
				{
					char *str = str_tolower_z(localized_full_days[tm->tm_wday]);

					if (strlen(str) < (n->key->len + TM_SUFFIX_LEN) * DCH_MAX_ITEM_SIZ)
						strcpy(s, str);
					else
						ereport(ERROR,
								(errcode(ERRCODE_DATETIME_VALUE_OUT_OF_RANGE),
								 errmsg("localized string format value too long")));
				}
				else
					sprintf(s, "%*s", S_FM(n->suffix) ? 0 : -9,
							asc_tolower_z(days[tm->tm_wday]));
				s += strlen(s);
				break;
			case DCH_DY:
				INVALID_FOR_INTERVAL;
				if (S_TM(n->suffix))
				{
					char *str = str_toupper_z(localized_abbrev_days[tm->tm_wday]);

					if (strlen(str) < (n->key->len + TM_SUFFIX_LEN) * DCH_MAX_ITEM_SIZ)
						strcpy(s, str);
					else
						ereport(ERROR,
								(errcode(ERRCODE_DATETIME_VALUE_OUT_OF_RANGE),
								 errmsg("localized string format value too long")));
				}
				else
					strcpy(s, asc_toupper_z(days_short[tm->tm_wday]));
				s += strlen(s);
				break;
			case DCH_Dy:
				INVALID_FOR_INTERVAL;
				if (S_TM(n->suffix))
				{
					char *str = str_initcap_z(localized_abbrev_days[tm->tm_wday]);

					if (strlen(str) < (n->key->len + TM_SUFFIX_LEN) * DCH_MAX_ITEM_SIZ)
						strcpy(s, str);
					else
						ereport(ERROR,
								(errcode(ERRCODE_DATETIME_VALUE_OUT_OF_RANGE),
								 errmsg("localized string format value too long")));
				}
				else
					strcpy(s, days_short[tm->tm_wday]);
				s += strlen(s);
				break;
			case DCH_dy:
				INVALID_FOR_INTERVAL;
				if (S_TM(n->suffix))
				{
					char *str = str_tolower_z(localized_abbrev_days[tm->tm_wday]);

					if (strlen(str) < (n->key->len + TM_SUFFIX_LEN) * DCH_MAX_ITEM_SIZ)
						strcpy(s, str);
					else
						ereport(ERROR,
								(errcode(ERRCODE_DATETIME_VALUE_OUT_OF_RANGE),
								 errmsg("localized string format value too long")));
				}
				else
					strcpy(s, asc_tolower_z(days_short[tm->tm_wday]));
				s += strlen(s);
				break;
			case DCH_DDD:
			case DCH_IDDD:
				sprintf(s, "%0*d", S_FM(n->suffix) ? 0 : 3,
						(n->key->id == DCH_DDD) ?
						tm->tm_yday :
					  date2isoyearday(tm->tm_year, tm->tm_mon, tm->tm_mday));
				if (S_THth(n->suffix))
					str_numth(s, s, S_TH_TYPE(n->suffix));
				s += strlen(s);
				break;
			case DCH_DD:
				sprintf(s, "%0*d", S_FM(n->suffix) ? 0 : 2, tm->tm_mday);
				if (S_THth(n->suffix))
					str_numth(s, s, S_TH_TYPE(n->suffix));
				s += strlen(s);
				break;
			case DCH_D:
				INVALID_FOR_INTERVAL;
				sprintf(s, "%d", tm->tm_wday + 1);
				if (S_THth(n->suffix))
					str_numth(s, s, S_TH_TYPE(n->suffix));
				s += strlen(s);
				break;
			case DCH_ID:
				INVALID_FOR_INTERVAL;
				sprintf(s, "%d", (tm->tm_wday == 0) ? 7 : tm->tm_wday);
				if (S_THth(n->suffix))
					str_numth(s, s, S_TH_TYPE(n->suffix));
				s += strlen(s);
				break;
			case DCH_WW:
				sprintf(s, "%0*d", S_FM(n->suffix) ? 0 : 2,
						(tm->tm_yday - 1) / 7 + 1);
				if (S_THth(n->suffix))
					str_numth(s, s, S_TH_TYPE(n->suffix));
				s += strlen(s);
				break;
			case DCH_IW:
				sprintf(s, "%0*d", S_FM(n->suffix) ? 0 : 2,
						date2isoweek(tm->tm_year, tm->tm_mon, tm->tm_mday));
				if (S_THth(n->suffix))
					str_numth(s, s, S_TH_TYPE(n->suffix));
				s += strlen(s);
				break;
			case DCH_Q:
				if (!tm->tm_mon)
					break;
				sprintf(s, "%d", (tm->tm_mon - 1) / 3 + 1);
				if (S_THth(n->suffix))
					str_numth(s, s, S_TH_TYPE(n->suffix));
				s += strlen(s);
				break;
			case DCH_CC:
				if (is_interval)	/* straight calculation */
					i = tm->tm_year / 100;
				else	/* century 21 starts in 2001 */
					i = (tm->tm_year - 1) / 100 + 1;
				if (i <= 99 && i >= -99)
					sprintf(s, "%0*d", S_FM(n->suffix) ? 0 : 2, i);
				else
					sprintf(s, "%d", i);
				if (S_THth(n->suffix))
					str_numth(s, s, S_TH_TYPE(n->suffix));
				s += strlen(s);
				break;
			case DCH_Y_YYY:
				i = ADJUST_YEAR(tm->tm_year, is_interval) / 1000;
				sprintf(s, "%d,%03d", i,
						ADJUST_YEAR(tm->tm_year, is_interval) - (i * 1000));
				if (S_THth(n->suffix))
					str_numth(s, s, S_TH_TYPE(n->suffix));
				s += strlen(s);
				break;
			case DCH_YYYY:
			case DCH_IYYY:
				sprintf(s, "%0*d",
						S_FM(n->suffix) ? 0 : 4,
						(n->key->id == DCH_YYYY ?
						 ADJUST_YEAR(tm->tm_year, is_interval) :
						 ADJUST_YEAR(date2isoyear(tm->tm_year,
												  tm->tm_mon,
												  tm->tm_mday),
									 is_interval)));
				if (S_THth(n->suffix))
					str_numth(s, s, S_TH_TYPE(n->suffix));
				s += strlen(s);
				break;
			case DCH_YYY:
			case DCH_IYY:
				sprintf(s, "%0*d",
						S_FM(n->suffix) ? 0 : 3,
						(n->key->id == DCH_YYY ?
						 ADJUST_YEAR(tm->tm_year, is_interval) :
						 ADJUST_YEAR(date2isoyear(tm->tm_year,
												  tm->tm_mon,
												  tm->tm_mday),
									 is_interval)) % 1000);
				if (S_THth(n->suffix))
					str_numth(s, s, S_TH_TYPE(n->suffix));
				s += strlen(s);
				break;
			case DCH_YY:
			case DCH_IY:
				sprintf(s, "%0*d",
						S_FM(n->suffix) ? 0 : 2,
						(n->key->id == DCH_YY ?
						 ADJUST_YEAR(tm->tm_year, is_interval) :
						 ADJUST_YEAR(date2isoyear(tm->tm_year,
												  tm->tm_mon,
												  tm->tm_mday),
									 is_interval)) % 100);
				if (S_THth(n->suffix))
					str_numth(s, s, S_TH_TYPE(n->suffix));
				s += strlen(s);
				break;
			case DCH_Y:
			case DCH_I:
				sprintf(s, "%1d",
						(n->key->id == DCH_Y ?
						 ADJUST_YEAR(tm->tm_year, is_interval) :
						 ADJUST_YEAR(date2isoyear(tm->tm_year,
												  tm->tm_mon,
												  tm->tm_mday),
									 is_interval)) % 10);
				if (S_THth(n->suffix))
					str_numth(s, s, S_TH_TYPE(n->suffix));
				s += strlen(s);
				break;
			case DCH_RM:
				if (!tm->tm_mon)
					break;
				sprintf(s, "%*s", S_FM(n->suffix) ? 0 : -4,
						rm_months_upper[12 - tm->tm_mon]);
				s += strlen(s);
				break;
			case DCH_rm:
				if (!tm->tm_mon)
					break;
				sprintf(s, "%*s", S_FM(n->suffix) ? 0 : -4,
						rm_months_lower[12 - tm->tm_mon]);
				s += strlen(s);
				break;
			case DCH_W:
				sprintf(s, "%d", (tm->tm_mday - 1) / 7 + 1);
				if (S_THth(n->suffix))
					str_numth(s, s, S_TH_TYPE(n->suffix));
				s += strlen(s);
				break;
			case DCH_J:
				sprintf(s, "%d", date2j(tm->tm_year, tm->tm_mon, tm->tm_mday));
				if (S_THth(n->suffix))
					str_numth(s, s, S_TH_TYPE(n->suffix));
				s += strlen(s);
				break;
		}
	}

	*s = '\0';
}

/* ----------
 * Process a string as denoted by a list of FormatNodes.
 * The TmFromChar struct pointed to by 'out' is populated with the results.
 *
 * Note: we currently don't have any to_interval() function, so there
 * is no need here for INVALID_FOR_INTERVAL checks.
 * ----------
 */
static void
DCH_from_char(FormatNode *node, char *in, TmFromChar *out)
{
	FormatNode *n;
	char	   *s;
	int			len,
				value;
	bool		fx_mode = false;

	for (n = node, s = in; n->type != NODE_TYPE_END && *s != '\0'; n++)
	{
		if (n->type != NODE_TYPE_ACTION)
		{
			s++;
			/* Ignore spaces when not in FX (fixed width) mode */
			if (isspace((unsigned char) n->character) && !fx_mode)
			{
				while (*s != '\0' && isspace((unsigned char) *s))
					s++;
			}
			continue;
		}

		from_char_set_mode(out, n->key->date_mode);

		switch (n->key->id)
		{
			case DCH_FX:
				fx_mode = true;
				break;
			case DCH_A_M:
			case DCH_P_M:
			case DCH_a_m:
			case DCH_p_m:
				from_char_seq_search(&value, &s, ampm_strings_long,
									 ALL_UPPER, n->key->len, n);
				from_char_set_int(&out->pm, value % 2, n);
				out->clock = CLOCK_12_HOUR;
				break;
			case DCH_AM:
			case DCH_PM:
			case DCH_am:
			case DCH_pm:
				from_char_seq_search(&value, &s, ampm_strings,
									 ALL_UPPER, n->key->len, n);
				from_char_set_int(&out->pm, value % 2, n);
				out->clock = CLOCK_12_HOUR;
				break;
			case DCH_HH:
			case DCH_HH12:
				from_char_parse_int_len(&out->hh, &s, 2, n);
				out->clock = CLOCK_12_HOUR;
				s += SKIP_THth(n->suffix);
				break;
			case DCH_HH24:
				from_char_parse_int_len(&out->hh, &s, 2, n);
				s += SKIP_THth(n->suffix);
				break;
			case DCH_MI:
				from_char_parse_int(&out->mi, &s, n);
				s += SKIP_THth(n->suffix);
				break;
			case DCH_SS:
				from_char_parse_int(&out->ss, &s, n);
				s += SKIP_THth(n->suffix);
				break;
			case DCH_MS:		/* millisecond */
				len = from_char_parse_int_len(&out->ms, &s, 3, n);

				/*
				 * 25 is 0.25 and 250 is 0.25 too; 025 is 0.025 and not 0.25
				 */
				out->ms *= len == 1 ? 100 :
					len == 2 ? 10 : 1;

				s += SKIP_THth(n->suffix);
				break;
			case DCH_US:		/* microsecond */
				len = from_char_parse_int_len(&out->us, &s, 6, n);

				out->us *= len == 1 ? 100000 :
					len == 2 ? 10000 :
					len == 3 ? 1000 :
					len == 4 ? 100 :
					len == 5 ? 10 : 1;

				s += SKIP_THth(n->suffix);
				break;
			case DCH_SSSS:
				from_char_parse_int(&out->ssss, &s, n);
				s += SKIP_THth(n->suffix);
				break;
			case DCH_tz:
			case DCH_TZ:
				ereport(ERROR,
						(errcode(ERRCODE_FEATURE_NOT_SUPPORTED),
						 errmsg("\"TZ\"/\"tz\" format patterns are not supported in to_date")));
			case DCH_A_D:
			case DCH_B_C:
			case DCH_a_d:
			case DCH_b_c:
				from_char_seq_search(&value, &s, adbc_strings_long,
									 ALL_UPPER, n->key->len, n);
				from_char_set_int(&out->bc, value % 2, n);
				break;
			case DCH_AD:
			case DCH_BC:
			case DCH_ad:
			case DCH_bc:
				from_char_seq_search(&value, &s, adbc_strings,
									 ALL_UPPER, n->key->len, n);
				from_char_set_int(&out->bc, value % 2, n);
				break;
			case DCH_MONTH:
			case DCH_Month:
			case DCH_month:
				from_char_seq_search(&value, &s, months_full, ONE_UPPER,
									 MAX_MONTH_LEN, n);
				from_char_set_int(&out->mm, value + 1, n);
				break;
			case DCH_MON:
			case DCH_Mon:
			case DCH_mon:
				from_char_seq_search(&value, &s, months, ONE_UPPER,
									 MAX_MON_LEN, n);
				from_char_set_int(&out->mm, value + 1, n);
				break;
			case DCH_MM:
				from_char_parse_int(&out->mm, &s, n);
				s += SKIP_THth(n->suffix);
				break;
			case DCH_DAY:
			case DCH_Day:
			case DCH_day:
				from_char_seq_search(&value, &s, days, ONE_UPPER,
									 MAX_DAY_LEN, n);
				from_char_set_int(&out->d, value, n);
				break;
			case DCH_DY:
			case DCH_Dy:
			case DCH_dy:
				from_char_seq_search(&value, &s, days, ONE_UPPER,
									 MAX_DY_LEN, n);
				from_char_set_int(&out->d, value, n);
				break;
			case DCH_DDD:
				from_char_parse_int(&out->ddd, &s, n);
				s += SKIP_THth(n->suffix);
				break;
			case DCH_IDDD:
				from_char_parse_int_len(&out->ddd, &s, 3, n);
				s += SKIP_THth(n->suffix);
				break;
			case DCH_DD:
				from_char_parse_int(&out->dd, &s, n);
				s += SKIP_THth(n->suffix);
				break;
			case DCH_D:
				from_char_parse_int(&out->d, &s, n);
				out->d--;
				s += SKIP_THth(n->suffix);
				break;
			case DCH_ID:
				from_char_parse_int_len(&out->d, &s, 1, n);
				s += SKIP_THth(n->suffix);
				break;
			case DCH_WW:
			case DCH_IW:
				from_char_parse_int(&out->ww, &s, n);
				s += SKIP_THth(n->suffix);
				break;
			case DCH_Q:

				/*
				 * We ignore 'Q' when converting to date because it is unclear
				 * which date in the quarter to use, and some people specify
				 * both quarter and month, so if it was honored it might
				 * conflict with the supplied month. That is also why we don't
				 * throw an error.
				 *
				 * We still parse the source string for an integer, but it
				 * isn't stored anywhere in 'out'.
				 */
				from_char_parse_int((int *) NULL, &s, n);
				s += SKIP_THth(n->suffix);
				break;
			case DCH_CC:
				from_char_parse_int(&out->cc, &s, n);
				s += SKIP_THth(n->suffix);
				break;
			case DCH_Y_YYY:
				{
					int			matched,
								years,
								millenia;

					matched = sscanf(s, "%d,%03d", &millenia, &years);
					if (matched != 2)
						ereport(ERROR,
								(errcode(ERRCODE_INVALID_DATETIME_FORMAT),
							 errmsg("invalid input string for \"Y,YYY\" in function \"to_date\"")));
					years += (millenia * 1000);
					from_char_set_int(&out->year, years, n);
					out->yysz = 4;
					s += strdigits_len(s) + 4 + SKIP_THth(n->suffix);
				}
				break;
			case DCH_YYYY:
			case DCH_IYYY:
				from_char_parse_int(&out->year, &s, n);
				out->yysz = 4;
				s += SKIP_THth(n->suffix);
				break;
			case DCH_YYY:
			case DCH_IYY:
				from_char_parse_int(&out->year, &s, n);
				out->yysz = 3;

				/*
				 * 3-digit year: '100' ... '999' = 1100 ... 1999 '000' ...
				 * '099' = 2000 ... 2099
				 */
				if (out->year >= 100)
					out->year += 1000;
				else
					out->year += 2000;
				s += SKIP_THth(n->suffix);
				break;
			case DCH_YY:
			case DCH_IY:
				from_char_parse_int(&out->year, &s, n);
				out->yysz = 2;

				/*
				 * 2-digit year: '00' ... '69'	= 2000 ... 2069 '70' ... '99'
				 * = 1970 ... 1999
				 */
				if (out->year < 70)
					out->year += 2000;
				else
					out->year += 1900;
				s += SKIP_THth(n->suffix);
				break;
			case DCH_Y:
			case DCH_I:
				from_char_parse_int(&out->year, &s, n);
				out->yysz = 1;

				/*
				 * 1-digit year: always +2000
				 */
				out->year += 2000;
				s += SKIP_THth(n->suffix);
				break;
			case DCH_RM:
				from_char_seq_search(&value, &s, rm_months_upper,
									 ALL_UPPER, MAX_RM_LEN, n);
				from_char_set_int(&out->mm, 12 - value, n);
				break;
			case DCH_rm:
				from_char_seq_search(&value, &s, rm_months_lower,
									 ALL_LOWER, MAX_RM_LEN, n);
				from_char_set_int(&out->mm, 12 - value, n);
				break;
			case DCH_W:
				from_char_parse_int(&out->w, &s, n);
				s += SKIP_THth(n->suffix);
				break;
			case DCH_J:
				from_char_parse_int(&out->j, &s, n);
				s += SKIP_THth(n->suffix);
				break;
		}
	}
}

static DCHCacheEntry *
DCH_cache_getnew(char *str)
{
	DCHCacheEntry *ent;

	/* counter overflow check - paranoia? */
	if (DCHCounter >= (INT_MAX - DCH_CACHE_FIELDS - 1))
	{
		DCHCounter = 0;

		for (ent = DCHCache; ent <= (DCHCache + DCH_CACHE_FIELDS); ent++)
			ent->age = (++DCHCounter);
	}

	/*
	 * If cache is full, remove oldest entry
	 */
	if (n_DCHCache > DCH_CACHE_FIELDS)
	{
		DCHCacheEntry *old = DCHCache + 0;

#ifdef DEBUG_TO_FROM_CHAR
		elog(DEBUG_elog_output, "cache is full (%d)", n_DCHCache);
#endif
		for (ent = DCHCache + 1; ent <= (DCHCache + DCH_CACHE_FIELDS); ent++)
		{
			if (ent->age < old->age)
				old = ent;
		}
#ifdef DEBUG_TO_FROM_CHAR
		elog(DEBUG_elog_output, "OLD: '%s' AGE: %d", old->str, old->age);
#endif
		StrNCpy(old->str, str, DCH_CACHE_SIZE + 1);
		/* old->format fill parser */
		old->age = (++DCHCounter);
		return old;
	}
	else
	{
#ifdef DEBUG_TO_FROM_CHAR
		elog(DEBUG_elog_output, "NEW (%d)", n_DCHCache);
#endif
		ent = DCHCache + n_DCHCache;
		StrNCpy(ent->str, str, DCH_CACHE_SIZE + 1);
		/* ent->format fill parser */
		ent->age = (++DCHCounter);
		++n_DCHCache;
		return ent;
	}
}

static DCHCacheEntry *
DCH_cache_search(char *str)
{
	int			i;
	DCHCacheEntry *ent;

	/* counter overflow check - paranoia? */
	if (DCHCounter >= (INT_MAX - DCH_CACHE_FIELDS - 1))
	{
		DCHCounter = 0;

		for (ent = DCHCache; ent <= (DCHCache + DCH_CACHE_FIELDS); ent++)
			ent->age = (++DCHCounter);
	}

	for (i = 0, ent = DCHCache; i < n_DCHCache; i++, ent++)
	{
		if (strcmp(ent->str, str) == 0)
		{
			ent->age = (++DCHCounter);
			return ent;
		}
	}

	return NULL;
}

/*
 * Format a date/time or interval into a string according to fmt.
 * We parse fmt into a list of FormatNodes.  This is then passed to DCH_to_char
 * for formatting.
 */
static text *
datetime_to_char_body(TmToChar *tmtc, text *fmt, bool is_interval)
{
	FormatNode *format;
	char	   *fmt_str,
			   *result;
	bool		incache;
	int			fmt_len;
	text	   *res;

	/*
	 * Convert fmt to C string
	 */
	fmt_str = text_to_cstring(fmt);
	fmt_len = strlen(fmt_str);

	/*
	 * Allocate workspace for result as C string
	 */
	result = palloc((fmt_len * DCH_MAX_ITEM_SIZ) + 1);
	*result = '\0';

	/*
	 * Allocate new memory if format picture is bigger than static cache and
	 * not use cache (call parser always)
	 */
	if (fmt_len > DCH_CACHE_SIZE)
	{
		format = (FormatNode *) palloc((fmt_len + 1) * sizeof(FormatNode));
		incache = FALSE;

		parse_format(format, fmt_str, DCH_keywords,
					 DCH_suff, DCH_index, DCH_TYPE, NULL,
					 "to_char");

		(format + fmt_len)->type = NODE_TYPE_END;		/* Paranoia? */
	}
	else
	{
		/*
		 * Use cache buffers
		 */
		DCHCacheEntry *ent;

		incache = TRUE;

		if ((ent = DCH_cache_search(fmt_str)) == NULL)
		{
			ent = DCH_cache_getnew(fmt_str);

			/*
			 * Not in the cache, must run parser and save a new format-picture
			 * to the cache.
			 */
			parse_format(ent->format, fmt_str, DCH_keywords,
						 DCH_suff, DCH_index, DCH_TYPE, NULL,
						 "to_char");

			(ent->format + fmt_len)->type = NODE_TYPE_END;		/* Paranoia? */

#ifdef DEBUG_TO_FROM_CHAR
			/* dump_node(ent->format, fmt_len); */
			/* dump_index(DCH_keywords, DCH_index);  */
#endif
		}
		format = ent->format;
	}

	/* The real work is here */
	DCH_to_char(format, is_interval, tmtc, result);

	if (!incache)
		pfree(format);

	pfree(fmt_str);

	/* convert C-string result to TEXT format */
	res = cstring_to_text(result);

	pfree(result);
	return res;
}

/****************************************************************************
 *				Public routines
 ***************************************************************************/

/* -------------------
 * TIMESTAMP to_char()
 * -------------------
 */
Datum
timestamp_to_char(PG_FUNCTION_ARGS)
{
	Timestamp	dt = PG_GETARG_TIMESTAMP(0);
	text	   *fmt = PG_GETARG_TEXT_P(1),
			   *res;
	TmToChar	tmtc;
	struct pg_tm *tm;
	int			thisdate;

	if ((VARSIZE(fmt) - VARHDRSZ) <= 0 || TIMESTAMP_NOT_FINITE(dt))
		PG_RETURN_NULL();

	ZERO_tmtc(&tmtc);
	tm = tmtcTm(&tmtc);

	if (timestamp2tm(dt, NULL, tm, &tmtcFsec(&tmtc), NULL, NULL) != 0)
		ereport(ERROR,
				(errcode(ERRCODE_DATETIME_VALUE_OUT_OF_RANGE),
				 errmsg("timestamp out of range for function \"to_char\"")));

	thisdate = date2j(tm->tm_year, tm->tm_mon, tm->tm_mday);
	tm->tm_wday = (thisdate + 1) % 7;
	tm->tm_yday = thisdate - date2j(tm->tm_year, 1, 1) + 1;

	if (!(res = datetime_to_char_body(&tmtc, fmt, false)))
		PG_RETURN_NULL();

	PG_RETURN_TEXT_P(res);
}

Datum
timestamptz_to_char(PG_FUNCTION_ARGS)
{
	TimestampTz dt = PG_GETARG_TIMESTAMP(0);
	text	   *fmt = PG_GETARG_TEXT_P(1),
			   *res;
	TmToChar	tmtc;
	int			tz;
	struct pg_tm *tm;
	int			thisdate;

	if ((VARSIZE(fmt) - VARHDRSZ) <= 0 || TIMESTAMP_NOT_FINITE(dt))
		PG_RETURN_NULL();

	ZERO_tmtc(&tmtc);
	tm = tmtcTm(&tmtc);

	if (timestamp2tm(dt, &tz, tm, &tmtcFsec(&tmtc), &tmtcTzn(&tmtc), NULL) != 0)
		ereport(ERROR,
				(errcode(ERRCODE_DATETIME_VALUE_OUT_OF_RANGE),
				 errmsg("timestamp out of range for function \"to_char\"")));

	thisdate = date2j(tm->tm_year, tm->tm_mon, tm->tm_mday);
	tm->tm_wday = (thisdate + 1) % 7;
	tm->tm_yday = thisdate - date2j(tm->tm_year, 1, 1) + 1;

	if (!(res = datetime_to_char_body(&tmtc, fmt, false)))
		PG_RETURN_NULL();

	PG_RETURN_TEXT_P(res);
}


/* -------------------
 * INTERVAL to_char()
 * -------------------
 */
Datum
interval_to_char(PG_FUNCTION_ARGS)
{
	Interval   *it = PG_GETARG_INTERVAL_P(0);
	text	   *fmt = PG_GETARG_TEXT_P(1),
			   *res;
	TmToChar	tmtc;
	struct pg_tm *tm;

	if ((VARSIZE(fmt) - VARHDRSZ) <= 0)
		PG_RETURN_NULL();

	ZERO_tmtc(&tmtc);
	tm = tmtcTm(&tmtc);

	if (interval2tm(*it, tm, &tmtcFsec(&tmtc)) != 0)
		PG_RETURN_NULL();

	/* wday is meaningless, yday approximates the total span in days */
	tm->tm_yday = (tm->tm_year * MONTHS_PER_YEAR + tm->tm_mon) * DAYS_PER_MONTH + tm->tm_mday;

	if (!(res = datetime_to_char_body(&tmtc, fmt, true)))
		PG_RETURN_NULL();

	PG_RETURN_TEXT_P(res);
}

/* ---------------------
 * TO_TIMESTAMP()
 *
 * Make Timestamp from date_str which is formatted at argument 'fmt'
 * ( to_timestamp is reverse to_char() )
 * ---------------------
 */
Datum
to_timestamp(PG_FUNCTION_ARGS)
{
	text	   *date_txt = PG_GETARG_TEXT_P(0);
	text	   *fmt = PG_GETARG_TEXT_P(1);
	Timestamp	result;
	int			tz;
	struct pg_tm tm;
	fsec_t		fsec;

	do_to_timestamp(date_txt, fmt, &tm, &fsec);

	tz = DetermineTimeZoneOffset(&tm, session_timezone);

	if (tm2timestamp(&tm, fsec, &tz, &result) != 0)
		ereport(ERROR,
				(errcode(ERRCODE_DATETIME_VALUE_OUT_OF_RANGE),
				 errmsg("timestamp out of range for function \"to_timestamp\"")));

	PG_RETURN_TIMESTAMP(result);
}

/* ----------
 * TO_DATE
 *	Make Date from date_str which is formated at argument 'fmt'
 * ----------
 */
Datum
to_date(PG_FUNCTION_ARGS)
{
	text	   *date_txt = PG_GETARG_TEXT_P(0);
	text	   *fmt = PG_GETARG_TEXT_P(1);
	DateADT		result;
	struct pg_tm tm;
	fsec_t		fsec;

	do_to_timestamp(date_txt, fmt, &tm, &fsec);

	if (!IS_VALID_JULIAN(tm.tm_year, tm.tm_mon, tm.tm_mday))
		ereport(ERROR,
				(errcode(ERRCODE_DATETIME_VALUE_OUT_OF_RANGE),
				 errmsg("date out of range: \"%s\"",
						text_to_cstring(date_txt))));

	result = date2j(tm.tm_year, tm.tm_mon, tm.tm_mday) - POSTGRES_EPOCH_JDATE;

	PG_RETURN_DATEADT(result);
}

/*
 * do_to_timestamp: shared code for to_timestamp and to_date
 *
 * Parse the 'date_txt' according to 'fmt', return results as a struct pg_tm
 * and fractional seconds.
 *
 * We parse 'fmt' into a list of FormatNodes, which is then passed to
 * DCH_from_char to populate a TmFromChar with the parsed contents of
 * 'date_txt'.
 *
 * The TmFromChar is then analysed and converted into the final results in
 * struct 'tm' and 'fsec'.
 *
 * This function does very little error checking, e.g.
 * to_timestamp('20096040','YYYYMMDD') works
 */
static void
do_to_timestamp(text *date_txt, text *fmt,
				struct pg_tm * tm, fsec_t *fsec)
{
	FormatNode *format;
	TmFromChar	tmfc;
	int			fmt_len;

	ZERO_tmfc(&tmfc);
	ZERO_tm(tm);
	*fsec = 0;

	fmt_len = VARSIZE_ANY_EXHDR(fmt);

	if (fmt_len)
	{
		char	   *fmt_str;
		char	   *date_str;
		bool		incache;

		fmt_str = text_to_cstring(fmt);

		/*
		 * Allocate new memory if format picture is bigger than static cache
		 * and not use cache (call parser always)
		 */
		if (fmt_len > DCH_CACHE_SIZE)
		{
			format = (FormatNode *) palloc((fmt_len + 1) * sizeof(FormatNode));
			incache = FALSE;

			parse_format(format, fmt_str, DCH_keywords,
						 DCH_suff, DCH_index, DCH_TYPE, NULL,
						 "to_timestamp");

			(format + fmt_len)->type = NODE_TYPE_END;	/* Paranoia? */
		}
		else
		{
			/*
			 * Use cache buffers
			 */
			DCHCacheEntry *ent;

			incache = TRUE;

			if ((ent = DCH_cache_search(fmt_str)) == NULL)
			{
				ent = DCH_cache_getnew(fmt_str);

				/*
				 * Not in the cache, must run parser and save a new
				 * format-picture to the cache.
				 */
				parse_format(ent->format, fmt_str, DCH_keywords,
							 DCH_suff, DCH_index, DCH_TYPE, NULL,
							 "to_timestamp");

				(ent->format + fmt_len)->type = NODE_TYPE_END;	/* Paranoia? */
#ifdef DEBUG_TO_FROM_CHAR
				/* dump_node(ent->format, fmt_len); */
				/* dump_index(DCH_keywords, DCH_index); */
#endif
			}
			format = ent->format;
		}

#ifdef DEBUG_TO_FROM_CHAR
		/* dump_node(format, fmt_len); */
#endif

		date_str = text_to_cstring(date_txt);

		DCH_from_char(format, date_str, &tmfc);

		pfree(date_str);
		pfree(fmt_str);
		if (!incache)
			pfree(format);
	}

	DEBUG_TMFC(&tmfc);

	/*
	 * Convert values that user define for FROM_CHAR (to_date/to_timestamp) to
	 * standard 'tm'
	 */
	if (tmfc.ssss)
	{
		int			x = tmfc.ssss;

		tm->tm_hour = x / SECS_PER_HOUR;
		x %= SECS_PER_HOUR;
		tm->tm_min = x / SECS_PER_MINUTE;
		x %= SECS_PER_MINUTE;
		tm->tm_sec = x;
	}

	if (tmfc.ss)
		tm->tm_sec = tmfc.ss;
	if (tmfc.mi)
		tm->tm_min = tmfc.mi;
	if (tmfc.hh)
		tm->tm_hour = tmfc.hh;

	if (tmfc.clock == CLOCK_12_HOUR)
	{
		if (tm->tm_hour < 1 || tm->tm_hour > 12)
		{
			if (tm->tm_hour > 12 && !tmfc.pm)
			{
				ereport(WARNING,
						(errcode(ERRCODE_INVALID_DATETIME_FORMAT),
						 errmsg("hour \"%d\" is invalid for the 12-hour clock",
								tm->tm_hour),
						 errhint("Use the 24-hour clock, or give an hour between 1 and 12.")));
				tmfc.pm = TRUE;
				tm->tm_hour = tm->tm_hour - 12;
			}
			else
				ereport(ERROR,
						(errcode(ERRCODE_INVALID_DATETIME_FORMAT),
						 errmsg("hour \"%d\" is invalid for the 12-hour clock",
								tm->tm_hour),
						 errhint("Use the 24-hour clock, or give an hour between 1 and 12.")));
		}

		if (tmfc.pm && tm->tm_hour < 12)
			tm->tm_hour += 12;
		else if (!tmfc.pm && tm->tm_hour == 12)
			tm->tm_hour = 0;
	}

	if (tmfc.year)
	{
		/*
		 * If CC and YY (or Y) are provided, use YY as 2 low-order digits for
		 * the year in the given century.  Keep in mind that the 21st century
		 * runs from 2001-2100, not 2000-2099.
		 *
		 * If a 4-digit year is provided, we use that and ignore CC.
		 */
		if (tmfc.cc && tmfc.yysz <= 2)
		{
			tm->tm_year = tmfc.year % 100;
			if (tm->tm_year)
				tm->tm_year += (tmfc.cc - 1) * 100;
			else
				tm->tm_year = tmfc.cc * 100;
		}
		else
			tm->tm_year = tmfc.year;
	}
	else if (tmfc.cc)			/* use first year of century */
		tm->tm_year = (tmfc.cc - 1) * 100 + 1;

	if (tmfc.bc)
	{
		if (tm->tm_year > 0)
			tm->tm_year = -(tm->tm_year - 1);
		else
			ereport(ERROR,
					(errcode(ERRCODE_INVALID_DATETIME_FORMAT),
					 errmsg("inconsistent use of year %04d and \"BC\"",
							tm->tm_year)));
	}

	if (tmfc.j)
		j2date(tmfc.j, &tm->tm_year, &tm->tm_mon, &tm->tm_mday);

	if (tmfc.ww)
	{
		if (tmfc.mode == FROM_CHAR_DATE_ISOWEEK)
		{
			/*
			 * If tmfc.d is not set, then the date is left at the beginning of
			 * the ISO week (Monday).
			 */
			if (tmfc.d)
				isoweekdate2date(tmfc.ww, tmfc.d, &tm->tm_year, &tm->tm_mon, &tm->tm_mday);
			else
				isoweek2date(tmfc.ww, &tm->tm_year, &tm->tm_mon, &tm->tm_mday);
		}
		else
			tmfc.ddd = (tmfc.ww - 1) * 7 + 1;
	}

	if (tmfc.w)
		tmfc.dd = (tmfc.w - 1) * 7 + 1;
	if (tmfc.d)
		tm->tm_wday = tmfc.d;
	if (tmfc.dd)
		tm->tm_mday = tmfc.dd;
	if (tmfc.ddd)
		tm->tm_yday = tmfc.ddd;
	if (tmfc.mm)
		tm->tm_mon = tmfc.mm;

	if (tmfc.ddd && (tm->tm_mon <= 1 || tm->tm_mday <= 1))
	{
		/*
		 * The month and day field have not been set, so we use the
		 * day-of-year field to populate them.	Depending on the date mode,
		 * this field may be interpreted as a Gregorian day-of-year, or an ISO
		 * week date day-of-year.
		 */

		if (!tm->tm_year && !tmfc.bc)
			ereport(ERROR,
					(errcode(ERRCODE_INVALID_DATETIME_FORMAT),
			errmsg("cannot calculate day of year without year information")));

		if (tmfc.mode == FROM_CHAR_DATE_ISOWEEK)
		{
			int			j0;		/* zeroth day of the ISO year, in Julian */

			j0 = isoweek2j(tm->tm_year, 1) - 1;

			j2date(j0 + tmfc.ddd, &tm->tm_year, &tm->tm_mon, &tm->tm_mday);
		}
		else
		{
			const int  *y;
			int			i;

			static const int ysum[2][13] = {
				{0, 31, 59, 90, 120, 151, 181, 212, 243, 273, 304, 334, 365},
			{0, 31, 60, 91, 121, 152, 182, 213, 244, 274, 305, 335, 366}};

			y = ysum[isleap(tm->tm_year)];

			for (i = 1; i <= 12; i++)
			{
				if (tmfc.ddd < y[i])
					break;
			}
			if (tm->tm_mon <= 1)
				tm->tm_mon = i;

			if (tm->tm_mday <= 1)
				tm->tm_mday = tmfc.ddd - y[i - 1];
		}
	}

#ifdef HAVE_INT64_TIMESTAMP
	if (tmfc.ms)
		*fsec += tmfc.ms * 1000;
	if (tmfc.us)
		*fsec += tmfc.us;
#else
	if (tmfc.ms)
		*fsec += (double) tmfc.ms / 1000;
	if (tmfc.us)
		*fsec += (double) tmfc.us / 1000000;
#endif

	DEBUG_TM(tm);
}


/**********************************************************************
 *	the NUMBER version part
 *********************************************************************/


static char *
fill_str(char *str, int c, int max)
{
	memset(str, c, max);
	*(str + max) = '\0';
	return str;
}

#define zeroize_NUM(_n) \
do { \
	(_n)->flag		= 0;	\
	(_n)->lsign		= 0;	\
	(_n)->pre		= 0;	\
	(_n)->post		= 0;	\
	(_n)->pre_lsign_num = 0;	\
	(_n)->need_locale	= 0;	\
	(_n)->multi		= 0;	\
	(_n)->zero_start	= 0;	\
	(_n)->zero_end		= 0;	\
} while(0)

static NUMCacheEntry *
NUM_cache_getnew(char *str)
{
	NUMCacheEntry *ent;

	/* counter overflow check - paranoia? */
	if (NUMCounter >= (INT_MAX - NUM_CACHE_FIELDS - 1))
	{
		NUMCounter = 0;

		for (ent = NUMCache; ent <= (NUMCache + NUM_CACHE_FIELDS); ent++)
			ent->age = (++NUMCounter);
	}

	/*
	 * If cache is full, remove oldest entry
	 */
	if (n_NUMCache > NUM_CACHE_FIELDS)
	{
		NUMCacheEntry *old = NUMCache + 0;

#ifdef DEBUG_TO_FROM_CHAR
		elog(DEBUG_elog_output, "Cache is full (%d)", n_NUMCache);
#endif
		for (ent = NUMCache; ent <= (NUMCache + NUM_CACHE_FIELDS); ent++)
		{
			/*
			 * entry removed via NUM_cache_remove() can be used here, which is
			 * why it's worth scanning first entry again
			 */
			if (ent->str[0] == '\0')
			{
				old = ent;
				break;
			}
			if (ent->age < old->age)
				old = ent;
		}
#ifdef DEBUG_TO_FROM_CHAR
		elog(DEBUG_elog_output, "OLD: \"%s\" AGE: %d", old->str, old->age);
#endif
		StrNCpy(old->str, str, NUM_CACHE_SIZE + 1);
		/* old->format fill parser */
		old->age = (++NUMCounter);
		ent = old;
	}
	else
	{
#ifdef DEBUG_TO_FROM_CHAR
		elog(DEBUG_elog_output, "NEW (%d)", n_NUMCache);
#endif
		ent = NUMCache + n_NUMCache;
		StrNCpy(ent->str, str, NUM_CACHE_SIZE + 1);
		/* ent->format fill parser */
		ent->age = (++NUMCounter);
		++n_NUMCache;
	}

	zeroize_NUM(&ent->Num);

	last_NUMCacheEntry = ent;
	return ent;
}

static NUMCacheEntry *
NUM_cache_search(char *str)
{
	int			i;
	NUMCacheEntry *ent;

	/* counter overflow check - paranoia? */
	if (NUMCounter >= (INT_MAX - NUM_CACHE_FIELDS - 1))
	{
		NUMCounter = 0;

		for (ent = NUMCache; ent <= (NUMCache + NUM_CACHE_FIELDS); ent++)
			ent->age = (++NUMCounter);
	}

	for (i = 0, ent = NUMCache; i < n_NUMCache; i++, ent++)
	{
		if (strcmp(ent->str, str) == 0)
		{
			ent->age = (++NUMCounter);
			last_NUMCacheEntry = ent;
			return ent;
		}
	}

	return NULL;
}

static void
NUM_cache_remove(NUMCacheEntry *ent)
{
#ifdef DEBUG_TO_FROM_CHAR
	elog(DEBUG_elog_output, "REMOVING ENTRY (%s)", ent->str);
#endif
	ent->str[0] = '\0';
	ent->age = 0;
}

/* ----------
 * Cache routine for NUM to_char version
 * ----------
 */
static FormatNode *
NUM_cache(int len, NUMDesc *Num, text *pars_str, bool *shouldFree)
{
	FormatNode *format = NULL;
	char	   *str;

	str = text_to_cstring(pars_str);

	/*
	 * Allocate new memory if format picture is bigger than static cache and
	 * not use cache (call parser always). This branches sets shouldFree to
	 * true, accordingly.
	 */
	if (len > NUM_CACHE_SIZE)
	{
		format = (FormatNode *) palloc((len + 1) * sizeof(FormatNode));

		*shouldFree = true;

		zeroize_NUM(Num);

		parse_format(format, str, NUM_keywords,
					 NULL, NUM_index, NUM_TYPE, Num,
					 "to_char");

		(format + len)->type = NODE_TYPE_END;	/* Paranoia? */
	}
	else
	{
		/*
		 * Use cache buffers
		 */
		NUMCacheEntry *ent;

		*shouldFree = false;

		if ((ent = NUM_cache_search(str)) == NULL)
		{
			ent = NUM_cache_getnew(str);

			/*
			 * Not in the cache, must run parser and save a new format-picture
			 * to the cache.
			 */
			parse_format(ent->format, str, NUM_keywords,
						 NULL, NUM_index, NUM_TYPE, &ent->Num,
						 "to_char");

			(ent->format + len)->type = NODE_TYPE_END;	/* Paranoia? */
		}

		format = ent->format;

		/*
		 * Copy cache to used struct
		 */
		Num->flag = ent->Num.flag;
		Num->lsign = ent->Num.lsign;
		Num->pre = ent->Num.pre;
		Num->post = ent->Num.post;
		Num->pre_lsign_num = ent->Num.pre_lsign_num;
		Num->need_locale = ent->Num.need_locale;
		Num->multi = ent->Num.multi;
		Num->zero_start = ent->Num.zero_start;
		Num->zero_end = ent->Num.zero_end;
	}

#ifdef DEBUG_TO_FROM_CHAR
	/* dump_node(format, len); */
	dump_index(NUM_keywords, NUM_index);
#endif

	pfree(str);
	return format;
}


static char *
int_to_roman(int number)
{
	int			len = 0,
				num = 0;
	char	   *p = NULL,
			   *result,
				numstr[5];

	result = (char *) palloc(16);
	*result = '\0';

	if (number > 3999 || number < 1)
	{
		fill_str(result, '#', 15);
		return result;
	}
	len = snprintf(numstr, sizeof(numstr), "%d", number);

	for (p = numstr; *p != '\0'; p++, --len)
	{
		num = *p - 49;			/* 48 ascii + 1 */
		if (num < 0)
			continue;

		if (len > 3)
		{
			while (num-- != -1)
				strcat(result, "M");
		}
		else
		{
			if (len == 3)
				strcat(result, rm100[num]);
			else if (len == 2)
				strcat(result, rm10[num]);
			else if (len == 1)
				strcat(result, rm1[num]);
		}
	}
	return result;
}



/* ----------
 * Locale
 * ----------
 */
static void
NUM_prepare_locale(NUMProc *Np)
{
	if (Np->Num->need_locale)
	{
		struct lconv *lconv;

		/*
		 * Get locales
		 */
		lconv = PGLC_localeconv();

		/*
		 * Positive / Negative number sign
		 */
		if (lconv->negative_sign && *lconv->negative_sign)
			Np->L_negative_sign = lconv->negative_sign;
		else
			Np->L_negative_sign = "-";

		if (lconv->positive_sign && *lconv->positive_sign)
			Np->L_positive_sign = lconv->positive_sign;
		else
			Np->L_positive_sign = "+";

		/*
		 * Number decimal point
		 */
		if (lconv->decimal_point && *lconv->decimal_point)
			Np->decimal = lconv->decimal_point;

		else
			Np->decimal = ".";

		if (!IS_LDECIMAL(Np->Num))
			Np->decimal = ".";

		/*
		 * Number thousands separator
		 *
		 * Some locales (e.g. broken glibc pt_BR), have a comma for decimal,
		 * but "" for thousands_sep, so we set the thousands_sep too.
		 * http://archives.postgresql.org/pgsql-hackers/2007-11/msg00772.php
		 */
		if (lconv->thousands_sep && *lconv->thousands_sep)
			Np->L_thousands_sep = lconv->thousands_sep;
		/* Make sure thousands separator doesn't match decimal point symbol. */
		else if (strcmp(Np->decimal, ",") !=0)
			Np->L_thousands_sep = ",";
		else
			Np->L_thousands_sep = ".";

		/*
		 * Currency symbol
		 */
		if (lconv->currency_symbol && *lconv->currency_symbol)
			Np->L_currency_symbol = lconv->currency_symbol;
		else
			Np->L_currency_symbol = " ";
	}
	else
	{
		/*
		 * Default values
		 */
		Np->L_negative_sign = "-";
		Np->L_positive_sign = "+";
		Np->decimal = ".";

		Np->L_thousands_sep = ",";
		Np->L_currency_symbol = " ";
	}
}

/* ----------
 * Return pointer of last relevant number after decimal point
 *	12.0500 --> last relevant is '5'
 *	12.0000 --> last relevant is '.'
 * If there is no decimal point, return NULL (which will result in same
 * behavior as if FM hadn't been specified).
 * ----------
 */
static char *
get_last_relevant_decnum(char *num)
{
	char	   *result,
			   *p = strchr(num, '.');

#ifdef DEBUG_TO_FROM_CHAR
	elog(DEBUG_elog_output, "get_last_relevant_decnum()");
#endif

	if (!p)
		return NULL;

	result = p;

	while (*(++p))
	{
		if (*p != '0')
			result = p;
	}

	return result;
}

/* ----------
 * Number extraction for TO_NUMBER()
 * ----------
 */
static void
NUM_numpart_from_char(NUMProc *Np, int id, int plen)
{
	bool		isread = FALSE;

#ifdef DEBUG_TO_FROM_CHAR
	elog(DEBUG_elog_output, " --- scan start --- id=%s",
		 (id == NUM_0 || id == NUM_9) ? "NUM_0/9" : id == NUM_DEC ? "NUM_DEC" : "???");
#endif

	if (*Np->inout_p == ' ')
		Np->inout_p++;

#define OVERLOAD_TEST	(Np->inout_p >= Np->inout + plen)
#define AMOUNT_TEST(_s) (plen-(Np->inout_p-Np->inout) >= _s)

	if (*Np->inout_p == ' ')
		Np->inout_p++;

	if (OVERLOAD_TEST)
		return;

	/*
	 * read sign before number
	 */
	if (*Np->number == ' ' && (id == NUM_0 || id == NUM_9) &&
		(Np->read_pre + Np->read_post) == 0)
	{
#ifdef DEBUG_TO_FROM_CHAR
		elog(DEBUG_elog_output, "Try read sign (%c), locale positive: %s, negative: %s",
			 *Np->inout_p, Np->L_positive_sign, Np->L_negative_sign);
#endif

		/*
		 * locale sign
		 */
		if (IS_LSIGN(Np->Num) && Np->Num->lsign == NUM_LSIGN_PRE)
		{
			int			x = 0;

#ifdef DEBUG_TO_FROM_CHAR
			elog(DEBUG_elog_output, "Try read locale pre-sign (%c)", *Np->inout_p);
#endif
			if ((x = strlen(Np->L_negative_sign)) &&
				AMOUNT_TEST(x) &&
				strncmp(Np->inout_p, Np->L_negative_sign, x) == 0)
			{
				Np->inout_p += x;
				*Np->number = '-';
			}
			else if ((x = strlen(Np->L_positive_sign)) &&
					 AMOUNT_TEST(x) &&
					 strncmp(Np->inout_p, Np->L_positive_sign, x) == 0)
			{
				Np->inout_p += x;
				*Np->number = '+';
			}
		}
		else
		{
#ifdef DEBUG_TO_FROM_CHAR
			elog(DEBUG_elog_output, "Try read simple sign (%c)", *Np->inout_p);
#endif

			/*
			 * simple + - < >
			 */
			if (*Np->inout_p == '-' || (IS_BRACKET(Np->Num) &&
										*Np->inout_p == '<'))
			{
				*Np->number = '-';		/* set - */
				Np->inout_p++;
			}
			else if (*Np->inout_p == '+')
			{
				*Np->number = '+';		/* set + */
				Np->inout_p++;
			}
		}
	}

	if (OVERLOAD_TEST)
		return;

#ifdef DEBUG_TO_FROM_CHAR
	elog(DEBUG_elog_output, "Scan for numbers (%c), current number: '%s'", *Np->inout_p, Np->number);
#endif

	/*
	 * read digit
	 */
	if (isdigit((unsigned char) *Np->inout_p))
	{
		if (Np->read_dec && Np->read_post == Np->Num->post)
			return;

		*Np->number_p = *Np->inout_p;
		Np->number_p++;

		if (Np->read_dec)
			Np->read_post++;
		else
			Np->read_pre++;

		isread = TRUE;

#ifdef DEBUG_TO_FROM_CHAR
		elog(DEBUG_elog_output, "Read digit (%c)", *Np->inout_p);
#endif

		/*
		 * read decimal point
		 */
	}
	else if (IS_DECIMAL(Np->Num) && Np->read_dec == FALSE)
	{
#ifdef DEBUG_TO_FROM_CHAR
		elog(DEBUG_elog_output, "Try read decimal point (%c)", *Np->inout_p);
#endif
		if (*Np->inout_p == '.')
		{
			*Np->number_p = '.';
			Np->number_p++;
			Np->read_dec = TRUE;
			isread = TRUE;
		}
		else
		{
			int			x = strlen(Np->decimal);

#ifdef DEBUG_TO_FROM_CHAR
			elog(DEBUG_elog_output, "Try read locale point (%c)",
				 *Np->inout_p);
#endif
			if (x && AMOUNT_TEST(x) && strncmp(Np->inout_p, Np->decimal, x) == 0)
			{
				Np->inout_p += x - 1;
				*Np->number_p = '.';
				Np->number_p++;
				Np->read_dec = TRUE;
				isread = TRUE;
			}
		}
	}

	if (OVERLOAD_TEST)
		return;

	/*
	 * Read sign behind "last" number
	 *
	 * We need sign detection because determine exact position of post-sign is
	 * difficult:
	 *
	 * FM9999.9999999S	   -> 123.001- 9.9S			   -> .5- FM9.999999MI ->
	 * 5.01-
	 */
	if (*Np->number == ' ' && Np->read_pre + Np->read_post > 0)
	{
		/*
		 * locale sign (NUM_S) is always anchored behind a last number, if: -
		 * locale sign expected - last read char was NUM_0/9 or NUM_DEC - and
		 * next char is not digit
		 */
		if (IS_LSIGN(Np->Num) && isread &&
			(Np->inout_p + 1) <= Np->inout + plen &&
			!isdigit((unsigned char) *(Np->inout_p + 1)))
		{
			int			x;
			char	   *tmp = Np->inout_p++;

#ifdef DEBUG_TO_FROM_CHAR
			elog(DEBUG_elog_output, "Try read locale post-sign (%c)", *Np->inout_p);
#endif
			if ((x = strlen(Np->L_negative_sign)) &&
				AMOUNT_TEST(x) &&
				strncmp(Np->inout_p, Np->L_negative_sign, x) == 0)
			{
				Np->inout_p += x - 1;	/* -1 .. NUM_processor() do inout_p++ */
				*Np->number = '-';
			}
			else if ((x = strlen(Np->L_positive_sign)) &&
					 AMOUNT_TEST(x) &&
					 strncmp(Np->inout_p, Np->L_positive_sign, x) == 0)
			{
				Np->inout_p += x - 1;	/* -1 .. NUM_processor() do inout_p++ */
				*Np->number = '+';
			}
			if (*Np->number == ' ')
				/* no sign read */
				Np->inout_p = tmp;
		}

		/*
		 * try read non-locale sign, it's happen only if format is not exact
		 * and we cannot determine sign position of MI/PL/SG, an example:
		 *
		 * FM9.999999MI			   -> 5.01-
		 *
		 * if (.... && IS_LSIGN(Np->Num)==FALSE) prevents read wrong formats
		 * like to_number('1 -', '9S') where sign is not anchored to last
		 * number.
		 */
		else if (isread == FALSE && IS_LSIGN(Np->Num) == FALSE &&
				 (IS_PLUS(Np->Num) || IS_MINUS(Np->Num)))
		{
#ifdef DEBUG_TO_FROM_CHAR
			elog(DEBUG_elog_output, "Try read simple post-sign (%c)", *Np->inout_p);
#endif

			/*
			 * simple + -
			 */
			if (*Np->inout_p == '-' || *Np->inout_p == '+')
				/* NUM_processor() do inout_p++ */
				*Np->number = *Np->inout_p;
		}
	}
}

#define IS_PREDEC_SPACE(_n) \
		(IS_ZERO((_n)->Num)==FALSE && \
		 (_n)->number == (_n)->number_p && \
		 *(_n)->number == '0' && \
				 (_n)->Num->post != 0)

/* ----------
 * Add digit or sign to number-string
 * ----------
 */
static void
NUM_numpart_to_char(NUMProc *Np, int id)
{
	int			end;

	if (IS_ROMAN(Np->Num))
		return;

	/* Note: in this elog() output not set '\0' in 'inout' */

#ifdef DEBUG_TO_FROM_CHAR

	/*
	 * Np->num_curr is number of current item in format-picture, it is not
	 * current position in inout!
	 */
	elog(DEBUG_elog_output,
		 "SIGN_WROTE: %d, CURRENT: %d, NUMBER_P: \"%s\", INOUT: \"%s\"",
		 Np->sign_wrote,
		 Np->num_curr,
		 Np->number_p,
		 Np->inout);
#endif
	Np->num_in = FALSE;

	/*
	 * Write sign if real number will write to output Note: IS_PREDEC_SPACE()
	 * handle "9.9" --> " .1"
	 */
	if (Np->sign_wrote == FALSE &&
		(Np->num_curr >= Np->num_pre || (IS_ZERO(Np->Num) && Np->Num->zero_start == Np->num_curr)) &&
		(IS_PREDEC_SPACE(Np) == FALSE || (Np->last_relevant && *Np->last_relevant == '.')))
	{
		if (IS_LSIGN(Np->Num))
		{
			if (Np->Num->lsign == NUM_LSIGN_PRE)
			{
				if (Np->sign == '-')
					strcpy(Np->inout_p, Np->L_negative_sign);
				else
					strcpy(Np->inout_p, Np->L_positive_sign);
				Np->inout_p += strlen(Np->inout_p);
				Np->sign_wrote = TRUE;
			}
		}
		else if (IS_BRACKET(Np->Num))
		{
			*Np->inout_p = Np->sign == '+' ? ' ' : '<';
			++Np->inout_p;
			Np->sign_wrote = TRUE;
		}
		else if (Np->sign == '+')
		{
			if (!IS_FILLMODE(Np->Num))
			{
				*Np->inout_p = ' ';		/* Write + */
				++Np->inout_p;
			}
			Np->sign_wrote = TRUE;
		}
		else if (Np->sign == '-')
		{						/* Write - */
			*Np->inout_p = '-';
			++Np->inout_p;
			Np->sign_wrote = TRUE;
		}
	}


	/*
	 * digits / FM / Zero / Dec. point
	 */
	if (id == NUM_9 || id == NUM_0 || id == NUM_D || id == NUM_DEC)
	{
		if (Np->num_curr < Np->num_pre &&
			(Np->Num->zero_start > Np->num_curr || !IS_ZERO(Np->Num)))
		{
			/*
			 * Write blank space
			 */
			if (!IS_FILLMODE(Np->Num))
			{
				*Np->inout_p = ' ';		/* Write ' ' */
				++Np->inout_p;
			}
		}
		else if (IS_ZERO(Np->Num) &&
				 Np->num_curr < Np->num_pre &&
				 Np->Num->zero_start <= Np->num_curr)
		{
			/*
			 * Write ZERO
			 */
			*Np->inout_p = '0'; /* Write '0' */
			++Np->inout_p;
			Np->num_in = TRUE;
		}
		else
		{
			/*
			 * Write Decimal point
			 */
			if (*Np->number_p == '.')
			{
				if (!Np->last_relevant || *Np->last_relevant != '.')
				{
					strcpy(Np->inout_p, Np->decimal);	/* Write DEC/D */
					Np->inout_p += strlen(Np->inout_p);
				}

				/*
				 * Ora 'n' -- FM9.9 --> 'n.'
				 */
				else if (IS_FILLMODE(Np->Num) &&
						 Np->last_relevant && *Np->last_relevant == '.')
				{
					strcpy(Np->inout_p, Np->decimal);	/* Write DEC/D */
					Np->inout_p += strlen(Np->inout_p);
				}
			}
			else
			{
				/*
				 * Write Digits
				 */
				if (Np->last_relevant && Np->number_p > Np->last_relevant &&
					id != NUM_0)
					;

				/*
				 * '0.1' -- 9.9 --> '  .1'
				 */
				else if (IS_PREDEC_SPACE(Np))
				{
					if (!IS_FILLMODE(Np->Num))
					{
						*Np->inout_p = ' ';
						++Np->inout_p;
					}

					/*
					 * '0' -- FM9.9 --> '0.'
					 */
					else if (Np->last_relevant && *Np->last_relevant == '.')
					{
						*Np->inout_p = '0';
						++Np->inout_p;
					}
				}
				else
				{
					*Np->inout_p = *Np->number_p;		/* Write DIGIT */
					++Np->inout_p;
					Np->num_in = TRUE;
				}
			}
			/* do no exceed string length */
			if (*Np->number_p)
				++Np->number_p;
		}

		end = Np->num_count + (Np->num_pre ? 1 : 0) + (IS_DECIMAL(Np->Num) ? 1 : 0);

		if (Np->last_relevant && Np->last_relevant == Np->number_p)
			end = Np->num_curr;

		if (Np->num_curr + 1 == end)
		{
			if (Np->sign_wrote == TRUE && IS_BRACKET(Np->Num))
			{
				*Np->inout_p = Np->sign == '+' ? ' ' : '>';
				++Np->inout_p;
			}
			else if (IS_LSIGN(Np->Num) && Np->Num->lsign == NUM_LSIGN_POST)
			{
				if (Np->sign == '-')
					strcpy(Np->inout_p, Np->L_negative_sign);
				else
					strcpy(Np->inout_p, Np->L_positive_sign);
				Np->inout_p += strlen(Np->inout_p);
			}
		}
	}

	++Np->num_curr;
}

/*
 * Note: 'plen' is used in FROM_CHAR conversion and it's length of
 * input (inout). In TO_CHAR conversion it's space before first number.
 */
static char *
NUM_processor(FormatNode *node, NUMDesc *Num, char *inout, char *number,
			  int plen, int sign, bool is_to_char)
{
	FormatNode *n;
	NUMProc		_Np,
			   *Np = &_Np;

	MemSet(Np, 0, sizeof(NUMProc));

	Np->Num = Num;
	Np->is_to_char = is_to_char;
	Np->number = number;
	Np->inout = inout;
	Np->last_relevant = NULL;
	Np->read_post = 0;
	Np->read_pre = 0;
	Np->read_dec = FALSE;

	if (Np->Num->zero_start)
		--Np->Num->zero_start;

	if (IS_EEEE(Np->Num))
	{
		if (!Np->is_to_char)
			ereport(ERROR,
					(errcode(ERRCODE_FEATURE_NOT_SUPPORTED),
					 errmsg("\"EEEE\" not supported for input")));
		return strcpy(inout, number);
	}

	/*
	 * Roman correction
	 */
	if (IS_ROMAN(Np->Num))
	{
		if (!Np->is_to_char)
			ereport(ERROR,
					(errcode(ERRCODE_FEATURE_NOT_SUPPORTED),
					 errmsg("\"RN\" not supported with function \"to_number\"")));

		Np->Num->lsign = Np->Num->pre_lsign_num = Np->Num->post =
			Np->Num->pre = Np->num_pre = Np->sign = 0;

		if (IS_FILLMODE(Np->Num))
		{
			Np->Num->flag = 0;
			Np->Num->flag |= NUM_F_FILLMODE;
		}
		else
			Np->Num->flag = 0;
		Np->Num->flag |= NUM_F_ROMAN;
	}

	/*
	 * Sign
	 */
	if (is_to_char)
	{
		Np->sign = sign;

		/* MI/PL/SG - write sign itself and not in number */
		if (IS_PLUS(Np->Num) || IS_MINUS(Np->Num))
		{
			if (IS_PLUS(Np->Num) && IS_MINUS(Np->Num) == FALSE)
				Np->sign_wrote = FALSE; /* need sign */
			else
				Np->sign_wrote = TRUE;	/* needn't sign */
		}
		else
		{
			if (Np->sign != '-')
			{
				if (IS_BRACKET(Np->Num) && IS_FILLMODE(Np->Num))
					Np->Num->flag &= ~NUM_F_BRACKET;
				if (IS_MINUS(Np->Num))
					Np->Num->flag &= ~NUM_F_MINUS;
			}
			else if (Np->sign != '+' && IS_PLUS(Np->Num))
				Np->Num->flag &= ~NUM_F_PLUS;

			if (Np->sign == '+' && IS_FILLMODE(Np->Num) && IS_LSIGN(Np->Num) == FALSE)
				Np->sign_wrote = TRUE;	/* needn't sign */
			else
				Np->sign_wrote = FALSE; /* need sign */

			if (Np->Num->lsign == NUM_LSIGN_PRE && Np->Num->pre == Np->Num->pre_lsign_num)
				Np->Num->lsign = NUM_LSIGN_POST;
		}
	}
	else
		Np->sign = FALSE;

	/*
	 * Count
	 */
	Np->num_count = Np->Num->post + Np->Num->pre - 1;

	if (is_to_char)
	{
		Np->num_pre = plen;

		if (IS_FILLMODE(Np->Num) && IS_DECIMAL(Np->Num))
		{
			Np->last_relevant = get_last_relevant_decnum(Np->number);

			/*
			 * If any '0' specifiers are present, make sure we don't strip
			 * those digits.
			 */
			if (Np->last_relevant && Np->Num->zero_end > Np->num_pre)
			{
				char   *last_zero;

				last_zero = Np->number + (Np->Num->zero_end - Np->num_pre);
				if (Np->last_relevant < last_zero)
					Np->last_relevant = last_zero;
			}
		}

		if (Np->sign_wrote == FALSE && Np->num_pre == 0)
			++Np->num_count;
	}
	else
	{
		Np->num_pre = 0;
		*Np->number = ' ';		/* sign space */
		*(Np->number + 1) = '\0';
	}

	Np->num_in = 0;
	Np->num_curr = 0;

#ifdef DEBUG_TO_FROM_CHAR
	elog(DEBUG_elog_output,
		 "\n\tSIGN: '%c'\n\tNUM: '%s'\n\tPRE: %d\n\tPOST: %d\n\tNUM_COUNT: %d\n\tNUM_PRE: %d\n\tSIGN_WROTE: %s\n\tZERO: %s\n\tZERO_START: %d\n\tZERO_END: %d\n\tLAST_RELEVANT: %s\n\tBRACKET: %s\n\tPLUS: %s\n\tMINUS: %s\n\tFILLMODE: %s\n\tROMAN: %s\n\tEEEE: %s",
		 Np->sign,
		 Np->number,
		 Np->Num->pre,
		 Np->Num->post,
		 Np->num_count,
		 Np->num_pre,
		 Np->sign_wrote ? "Yes" : "No",
		 IS_ZERO(Np->Num) ? "Yes" : "No",
		 Np->Num->zero_start,
		 Np->Num->zero_end,
		 Np->last_relevant ? Np->last_relevant : "<not set>",
		 IS_BRACKET(Np->Num) ? "Yes" : "No",
		 IS_PLUS(Np->Num) ? "Yes" : "No",
		 IS_MINUS(Np->Num) ? "Yes" : "No",
		 IS_FILLMODE(Np->Num) ? "Yes" : "No",
		 IS_ROMAN(Np->Num) ? "Yes" : "No",
		 IS_EEEE(Np->Num) ? "Yes" : "No"
		);
#endif

	/*
	 * Locale
	 */
	NUM_prepare_locale(Np);

	/*
	 * Processor direct cycle
	 */
	if (Np->is_to_char)
		Np->number_p = Np->number;
	else
		Np->number_p = Np->number + 1;	/* first char is space for sign */

	for (n = node, Np->inout_p = Np->inout; n->type != NODE_TYPE_END; n++)
	{
		if (!Np->is_to_char)
		{
			/*
			 * Check non-string inout end
			 */
			if (Np->inout_p >= Np->inout + plen)
				break;
		}

		/*
		 * Format pictures actions
		 */
		if (n->type == NODE_TYPE_ACTION)
		{
			/*
			 * Create/reading digit/zero/blank/sing
			 *
			 * 'NUM_S' note: The locale sign is anchored to number and we
			 * read/write it when we work with first or last number
			 * (NUM_0/NUM_9). This is reason why NUM_S missing in follow
			 * switch().
			 */
			switch (n->key->id)
			{
				case NUM_9:
				case NUM_0:
				case NUM_DEC:
				case NUM_D:
					if (Np->is_to_char)
					{
						NUM_numpart_to_char(Np, n->key->id);
						continue;		/* for() */
					}
					else
					{
						NUM_numpart_from_char(Np, n->key->id, plen);
						break;	/* switch() case: */
					}

				case NUM_COMMA:
					if (Np->is_to_char)
					{
						if (!Np->num_in)
						{
							if (IS_FILLMODE(Np->Num))
								continue;
							else
								*Np->inout_p = ' ';
						}
						else
							*Np->inout_p = ',';
					}
					else
					{
						if (!Np->num_in)
						{
							if (IS_FILLMODE(Np->Num))
								continue;
						}
					}
					break;

				case NUM_G:
					if (Np->is_to_char)
					{
						if (!Np->num_in)
						{
							if (IS_FILLMODE(Np->Num))
								continue;
							else
							{
								int			x = strlen(Np->L_thousands_sep);

								memset(Np->inout_p, ' ', x);
								Np->inout_p += x - 1;
							}
						}
						else
						{
							strcpy(Np->inout_p, Np->L_thousands_sep);
							Np->inout_p += strlen(Np->inout_p) - 1;
						}
					}
					else
					{
						if (!Np->num_in)
						{
							if (IS_FILLMODE(Np->Num))
								continue;
						}
						Np->inout_p += strlen(Np->L_thousands_sep) - 1;
					}
					break;

				case NUM_L:
					if (Np->is_to_char)
					{
						strcpy(Np->inout_p, Np->L_currency_symbol);
						Np->inout_p += strlen(Np->inout_p) - 1;
					}
					else
						Np->inout_p += strlen(Np->L_currency_symbol) - 1;
					break;

				case NUM_RN:
					if (IS_FILLMODE(Np->Num))
					{
						strcpy(Np->inout_p, Np->number_p);
						Np->inout_p += strlen(Np->inout_p) - 1;
					}
					else
					{
						sprintf(Np->inout_p, "%15s", Np->number_p);
						Np->inout_p += strlen(Np->inout_p) - 1;
					}
					break;

				case NUM_rn:
					if (IS_FILLMODE(Np->Num))
					{
						strcpy(Np->inout_p, asc_tolower_z(Np->number_p));
						Np->inout_p += strlen(Np->inout_p) - 1;
					}
					else
					{
						sprintf(Np->inout_p, "%15s", asc_tolower_z(Np->number_p));
						Np->inout_p += strlen(Np->inout_p) - 1;
					}
					break;

				case NUM_th:
					if (IS_ROMAN(Np->Num) || *Np->number == '#' ||
						Np->sign == '-' || IS_DECIMAL(Np->Num))
						continue;

					if (Np->is_to_char)
						strcpy(Np->inout_p, get_th(Np->number, TH_LOWER));
					Np->inout_p += 1;
					break;

				case NUM_TH:
					if (IS_ROMAN(Np->Num) || *Np->number == '#' ||
						Np->sign == '-' || IS_DECIMAL(Np->Num))
						continue;

					if (Np->is_to_char)
						strcpy(Np->inout_p, get_th(Np->number, TH_UPPER));
					Np->inout_p += 1;
					break;

				case NUM_MI:
					if (Np->is_to_char)
					{
						if (Np->sign == '-')
							*Np->inout_p = '-';
						else if (IS_FILLMODE(Np->Num))
							continue;
						else
							*Np->inout_p = ' ';
					}
					else
					{
						if (*Np->inout_p == '-')
							*Np->number = '-';
					}
					break;

				case NUM_PL:
					if (Np->is_to_char)
					{
						if (Np->sign == '+')
							*Np->inout_p = '+';
						else if (IS_FILLMODE(Np->Num))
							continue;
						else
							*Np->inout_p = ' ';
					}
					else
					{
						if (*Np->inout_p == '+')
							*Np->number = '+';
					}
					break;

				case NUM_SG:
					if (Np->is_to_char)
						*Np->inout_p = Np->sign;

					else
					{
						if (*Np->inout_p == '-')
							*Np->number = '-';
						else if (*Np->inout_p == '+')
							*Np->number = '+';
					}
					break;


				default:
					continue;
					break;
			}
		}
		else
		{
			/*
			 * Remove to output char from input in TO_CHAR
			 */
			if (Np->is_to_char)
				*Np->inout_p = n->character;
		}
		Np->inout_p++;
	}

	if (Np->is_to_char)
	{
		*Np->inout_p = '\0';
		return Np->inout;
	}
	else
	{
		if (*(Np->number_p - 1) == '.')
			*(Np->number_p - 1) = '\0';
		else
			*Np->number_p = '\0';

		/*
		 * Correction - precision of dec. number
		 */
		Np->Num->post = Np->read_post;

#ifdef DEBUG_TO_FROM_CHAR
		elog(DEBUG_elog_output, "TO_NUMBER (number): '%s'", Np->number);
#endif
		return Np->number;
	}
}

/* ----------
 * MACRO: Start part of NUM - for all NUM's to_char variants
 *	(sorry, but I hate copy same code - macro is better..)
 * ----------
 */
#define NUM_TOCHAR_prepare \
do { \
	len = VARSIZE_ANY_EXHDR(fmt); \
	if (len <= 0 || len >= (INT_MAX-VARHDRSZ)/NUM_MAX_ITEM_SIZ)		\
		PG_RETURN_TEXT_P(cstring_to_text("")); \
	result	= (text *) palloc0((len * NUM_MAX_ITEM_SIZ) + 1 + VARHDRSZ);	\
	format	= NUM_cache(len, &Num, fmt, &shouldFree);		\
} while (0)

/* ----------
 * MACRO: Finish part of NUM
 * ----------
 */
#define NUM_TOCHAR_finish \
do { \
	NUM_processor(format, &Num, VARDATA(result), numstr, plen, sign, true); \
									\
	if (shouldFree)					\
		pfree(format);				\
									\
	/*								\
	 * Convert null-terminated representation of result to standard text. \
	 * The result is usually much bigger than it needs to be, but there \
	 * seems little point in realloc'ing it smaller. \
	 */								\
	len = strlen(VARDATA(result));	\
	SET_VARSIZE(result, len + VARHDRSZ); \
} while (0)

/* -------------------
 * NUMERIC to_number() (convert string to numeric)
 * -------------------
 */
Datum
numeric_to_number(PG_FUNCTION_ARGS)
{
	text	   *value = PG_GETARG_TEXT_P(0);
	text	   *fmt = PG_GETARG_TEXT_P(1);
	NUMDesc		Num;
	Datum		result;
	FormatNode *format;
	char	   *numstr;
	bool		shouldFree;
	int			len = 0;
	int			scale,
				precision;

	len = VARSIZE(fmt) - VARHDRSZ;

	if (len <= 0 || len >= INT_MAX / NUM_MAX_ITEM_SIZ)
		PG_RETURN_NULL();

	format = NUM_cache(len, &Num, fmt, &shouldFree);

	numstr = (char *) palloc((len * NUM_MAX_ITEM_SIZ) + 1);

	NUM_processor(format, &Num, VARDATA(value), numstr,
				  VARSIZE(value) - VARHDRSZ, 0, false);

	scale = Num.post;
	precision = Max(0, Num.pre) + scale;

	if (shouldFree)
		pfree(format);

	result = DirectFunctionCall3(numeric_in,
								 CStringGetDatum(numstr),
								 ObjectIdGetDatum(InvalidOid),
					  Int32GetDatum(((precision << 16) | scale) + VARHDRSZ));
	pfree(numstr);
	return result;
}

/* ------------------
 * NUMERIC to_char()
 * ------------------
 */
Datum
numeric_to_char(PG_FUNCTION_ARGS)
{
	Numeric		value = PG_GETARG_NUMERIC(0);
	text	   *fmt = PG_GETARG_TEXT_P(1);
	NUMDesc		Num;
	FormatNode *format;
	text	   *result;
	bool		shouldFree;
	int			len = 0,
				plen = 0,
				sign = 0;
	char	   *numstr,
			   *orgnum,
			   *p;
	Numeric		x;

	NUM_TOCHAR_prepare;

	/*
	 * On DateType depend part (numeric)
	 */
	if (IS_ROMAN(&Num))
	{
		x = DatumGetNumeric(DirectFunctionCall2(numeric_round,
												NumericGetDatum(value),
												Int32GetDatum(0)));
		numstr = orgnum =
			int_to_roman(DatumGetInt32(DirectFunctionCall1(numeric_int4,
													   NumericGetDatum(x))));
	}
	else if (IS_EEEE(&Num))
	{
		orgnum = numeric_out_sci(value, Num.post);

		/*
		 * numeric_out_sci() does not emit a sign for positive numbers.  We
		 * need to add a space in this case so that positive and negative
		 * numbers are aligned.  We also have to do the right thing for NaN.
		 */
		if (strcmp(orgnum, "NaN") == 0)
		{
			/*
			 * Allow 6 characters for the leading sign, the decimal point,
			 * "e", the exponent's sign and two exponent digits.
			 */
			numstr = (char *) palloc(Num.pre + Num.post + 7);
			fill_str(numstr, '#', Num.pre + Num.post + 6);
			*numstr = ' ';
			*(numstr + Num.pre + 1) = '.';
		}
		else if (*orgnum != '-')
		{
			numstr = (char *) palloc(strlen(orgnum) + 2);
			*numstr = ' ';
			strcpy(numstr + 1, orgnum);
			len = strlen(numstr);
		}
		else
		{
			numstr = orgnum;
			len = strlen(orgnum);
		}
	}
	else
	{
		Numeric		val = value;

		if (IS_MULTI(&Num))
		{
			Numeric		a = DatumGetNumeric(DirectFunctionCall1(int4_numeric,
														 Int32GetDatum(10)));
			Numeric		b = DatumGetNumeric(DirectFunctionCall1(int4_numeric,
												  Int32GetDatum(Num.multi)));

			x = DatumGetNumeric(DirectFunctionCall2(numeric_power,
													NumericGetDatum(a),
													NumericGetDatum(b)));
			val = DatumGetNumeric(DirectFunctionCall2(numeric_mul,
													  NumericGetDatum(value),
													  NumericGetDatum(x)));
			Num.pre += Num.multi;
		}

		x = DatumGetNumeric(DirectFunctionCall2(numeric_round,
												NumericGetDatum(val),
												Int32GetDatum(Num.post)));
		orgnum = DatumGetCString(DirectFunctionCall1(numeric_out,
													 NumericGetDatum(x)));

		if (*orgnum == '-')
		{
			sign = '-';
			numstr = orgnum + 1;
		}
		else
		{
			sign = '+';
			numstr = orgnum;
		}
		if ((p = strchr(numstr, '.')))
			len = p - numstr;
		else
			len = strlen(numstr);

		if (Num.pre > len)
			plen = Num.pre - len;
		else if (len > Num.pre)
		{
			numstr = (char *) palloc(Num.pre + Num.post + 2);
			fill_str(numstr, '#', Num.pre + Num.post + 1);
			*(numstr + Num.pre) = '.';
		}
	}

	NUM_TOCHAR_finish;
	PG_RETURN_TEXT_P(result);
}

/* ---------------
 * INT4 to_char()
 * ---------------
 */
Datum
int4_to_char(PG_FUNCTION_ARGS)
{
	int32		value = PG_GETARG_INT32(0);
	text	   *fmt = PG_GETARG_TEXT_P(1);
	NUMDesc		Num;
	FormatNode *format;
	text	   *result;
	bool		shouldFree;
	int			len = 0,
				plen = 0,
				sign = 0;
	char	   *numstr,
			   *orgnum;

	NUM_TOCHAR_prepare;

	/*
	 * On DateType depend part (int32)
	 */
	if (IS_ROMAN(&Num))
		numstr = orgnum = int_to_roman(value);
	else if (IS_EEEE(&Num))
	{
		/* we can do it easily because float8 won't lose any precision */
		float8		val = (float8) value;

		orgnum = (char *) palloc(MAXDOUBLEWIDTH + 1);
		snprintf(orgnum, MAXDOUBLEWIDTH + 1, "%+.*e", Num.post, val);

		/*
		 * Swap a leading positive sign for a space.
		 */
		if (*orgnum == '+')
			*orgnum = ' ';

		len = strlen(orgnum);
		numstr = orgnum;
	}
	else
	{
		if (IS_MULTI(&Num))
		{
			orgnum = DatumGetCString(DirectFunctionCall1(int4out,
														 Int32GetDatum(value * ((int32) pow((double) 10, (double) Num.multi)))));
			Num.pre += Num.multi;
		}
		else
		{
			orgnum = DatumGetCString(DirectFunctionCall1(int4out,
													  Int32GetDatum(value)));
		}

		if (*orgnum == '-')
		{
			sign = '-';
			orgnum++;
		}
		else
			sign = '+';
		len = strlen(orgnum);

		if (Num.post)
		{
			numstr = (char *) palloc(len + Num.post + 2);
			strcpy(numstr, orgnum);
			*(numstr + len) = '.';
			memset(numstr + len + 1, '0', Num.post);
			*(numstr + len + Num.post + 1) = '\0';
		}
		else
			numstr = orgnum;

		if (Num.pre > len)
			plen = Num.pre - len;
		else if (len > Num.pre)
		{
			numstr = (char *) palloc(Num.pre + Num.post + 2);
			fill_str(numstr, '#', Num.pre + Num.post + 1);
			*(numstr + Num.pre) = '.';
		}
	}

	NUM_TOCHAR_finish;
	PG_RETURN_TEXT_P(result);
}

/* ---------------
 * INT8 to_char()
 * ---------------
 */
Datum
int8_to_char(PG_FUNCTION_ARGS)
{
	int64		value = PG_GETARG_INT64(0);
	text	   *fmt = PG_GETARG_TEXT_P(1);
	NUMDesc		Num;
	FormatNode *format;
	text	   *result;
	bool		shouldFree;
	int			len = 0,
				plen = 0,
				sign = 0;
	char	   *numstr,
			   *orgnum;

	NUM_TOCHAR_prepare;

	/*
	 * On DateType depend part (int32)
	 */
	if (IS_ROMAN(&Num))
	{
		/* Currently don't support int8 conversion to roman... */
		numstr = orgnum = int_to_roman(DatumGetInt32(
						  DirectFunctionCall1(int84, Int64GetDatum(value))));
	}
	else if (IS_EEEE(&Num))
	{
		/* to avoid loss of precision, must go via numeric not float8 */
		Numeric		val;

		val = DatumGetNumeric(DirectFunctionCall1(int8_numeric,
												  Int64GetDatum(value)));
		orgnum = numeric_out_sci(val, Num.post);

		/*
		 * numeric_out_sci() does not emit a sign for positive numbers.  We
		 * need to add a space in this case so that positive and negative
		 * numbers are aligned.  We don't have to worry about NaN here.
		 */
		if (*orgnum != '-')
		{
			numstr = (char *) palloc(strlen(orgnum) + 2);
			*numstr = ' ';
			strcpy(numstr + 1, orgnum);
			len = strlen(numstr);
		}
		else
		{
			numstr = orgnum;
			len = strlen(orgnum);
		}
	}
	else
	{
		if (IS_MULTI(&Num))
		{
			double		multi = pow((double) 10, (double) Num.multi);

			value = DatumGetInt64(DirectFunctionCall2(int8mul,
													  Int64GetDatum(value),
												   DirectFunctionCall1(dtoi8,
													Float8GetDatum(multi))));
			Num.pre += Num.multi;
		}

		orgnum = DatumGetCString(DirectFunctionCall1(int8out,
													 Int64GetDatum(value)));

		if (*orgnum == '-')
		{
			sign = '-';
			orgnum++;
		}
		else
			sign = '+';
		len = strlen(orgnum);

		if (Num.post)
		{
			numstr = (char *) palloc(len + Num.post + 2);
			strcpy(numstr, orgnum);
			*(numstr + len) = '.';
			memset(numstr + len + 1, '0', Num.post);
			*(numstr + len + Num.post + 1) = '\0';
		}
		else
			numstr = orgnum;

		if (Num.pre > len)
			plen = Num.pre - len;
		else if (len > Num.pre)
		{
			numstr = (char *) palloc(Num.pre + Num.post + 2);
			fill_str(numstr, '#', Num.pre + Num.post + 1);
			*(numstr + Num.pre) = '.';
		}
	}

	NUM_TOCHAR_finish;
	PG_RETURN_TEXT_P(result);
}

/* -----------------
 * FLOAT4 to_char()
 * -----------------
 */
Datum
float4_to_char(PG_FUNCTION_ARGS)
{
	float4		value = PG_GETARG_FLOAT4(0);
	text	   *fmt = PG_GETARG_TEXT_P(1);
	NUMDesc		Num;
	FormatNode *format;
	text	   *result;
	bool		shouldFree;
	int			len = 0,
				plen = 0,
				sign = 0;
	char	   *numstr,
			   *orgnum,
			   *p;

	NUM_TOCHAR_prepare;

	if (IS_ROMAN(&Num))
		numstr = orgnum = int_to_roman((int) rint(value));
	else if (IS_EEEE(&Num))
	{
		numstr = orgnum = (char *) palloc(MAXDOUBLEWIDTH + 1);
		if (isnan(value) || is_infinite(value))
		{
			/*
			 * Allow 6 characters for the leading sign, the decimal point,
			 * "e", the exponent's sign and two exponent digits.
			 */
			numstr = (char *) palloc(Num.pre + Num.post + 7);
			fill_str(numstr, '#', Num.pre + Num.post + 6);
			*numstr = ' ';
			*(numstr + Num.pre + 1) = '.';
		}
		else
		{
			snprintf(orgnum, MAXDOUBLEWIDTH + 1, "%+.*e", Num.post, value);

			/*
			 * Swap a leading positive sign for a space.
			 */
			if (*orgnum == '+')
				*orgnum = ' ';

			len = strlen(orgnum);
			numstr = orgnum;
		}
	}
	else
	{
		float4		val = value;

		if (IS_MULTI(&Num))
		{
			float		multi = pow((double) 10, (double) Num.multi);

			val = value * multi;
			Num.pre += Num.multi;
		}

		orgnum = (char *) palloc(MAXFLOATWIDTH + 1);
		snprintf(orgnum, MAXFLOATWIDTH + 1, "%.0f", fabs(val));
		len = strlen(orgnum);
		if (Num.pre > len)
			plen = Num.pre - len;
		if (len >= FLT_DIG)
			Num.post = 0;
		else if (Num.post + len > FLT_DIG)
			Num.post = FLT_DIG - len;
		snprintf(orgnum, MAXFLOATWIDTH + 1, "%.*f", Num.post, val);

		if (*orgnum == '-')
		{						/* < 0 */
			sign = '-';
			numstr = orgnum + 1;
		}
		else
		{
			sign = '+';
			numstr = orgnum;
		}
		if ((p = strchr(numstr, '.')))
			len = p - numstr;
		else
			len = strlen(numstr);

		if (Num.pre > len)
			plen = Num.pre - len;
		else if (len > Num.pre)
		{
			numstr = (char *) palloc(Num.pre + Num.post + 2);
			fill_str(numstr, '#', Num.pre + Num.post + 1);
			*(numstr + Num.pre) = '.';
		}
	}

	NUM_TOCHAR_finish;
	PG_RETURN_TEXT_P(result);
}

/* -----------------
 * FLOAT8 to_char()
 * -----------------
 */
Datum
float8_to_char(PG_FUNCTION_ARGS)
{
	float8		value = PG_GETARG_FLOAT8(0);
	text	   *fmt = PG_GETARG_TEXT_P(1);
	NUMDesc		Num;
	FormatNode *format;
	text	   *result;
	bool		shouldFree;
	int			len = 0,
				plen = 0,
				sign = 0;
	char	   *numstr,
			   *orgnum,
			   *p;

	NUM_TOCHAR_prepare;

	if (IS_ROMAN(&Num))
		numstr = orgnum = int_to_roman((int) rint(value));
	else if (IS_EEEE(&Num))
	{
		numstr = orgnum = (char *) palloc(MAXDOUBLEWIDTH + 1);
		if (isnan(value) || is_infinite(value))
		{
			/*
			 * Allow 6 characters for the leading sign, the decimal point,
			 * "e", the exponent's sign and two exponent digits.
			 */
			numstr = (char *) palloc(Num.pre + Num.post + 7);
			fill_str(numstr, '#', Num.pre + Num.post + 6);
			*numstr = ' ';
			*(numstr + Num.pre + 1) = '.';
		}
		else
		{
			snprintf(orgnum, MAXDOUBLEWIDTH + 1, "%+.*e", Num.post, value);

			/*
			 * Swap a leading positive sign for a space.
			 */
			if (*orgnum == '+')
				*orgnum = ' ';

			len = strlen(orgnum);
			numstr = orgnum;
		}
	}
	else
	{
		float8		val = value;

		if (IS_MULTI(&Num))
		{
			double		multi = pow((double) 10, (double) Num.multi);

			val = value * multi;
			Num.pre += Num.multi;
		}
		orgnum = (char *) palloc(MAXDOUBLEWIDTH + 1);
		len = snprintf(orgnum, MAXDOUBLEWIDTH + 1, "%.0f", fabs(val));
		if (Num.pre > len)
			plen = Num.pre - len;
		if (len >= DBL_DIG)
			Num.post = 0;
		else if (Num.post + len > DBL_DIG)
			Num.post = DBL_DIG - len;
		snprintf(orgnum, MAXDOUBLEWIDTH + 1, "%.*f", Num.post, val);

		if (*orgnum == '-')
		{						/* < 0 */
			sign = '-';
			numstr = orgnum + 1;
		}
		else
		{
			sign = '+';
			numstr = orgnum;
		}
		if ((p = strchr(numstr, '.')))
			len = p - numstr;
		else
			len = strlen(numstr);

		if (Num.pre > len)
			plen = Num.pre - len;
		else if (len > Num.pre)
		{
			numstr = (char *) palloc(Num.pre + Num.post + 2);
			fill_str(numstr, '#', Num.pre + Num.post + 1);
			*(numstr + Num.pre) = '.';
		}
	}

	NUM_TOCHAR_finish;
	PG_RETURN_TEXT_P(result);
}<|MERGE_RESOLUTION|>--- conflicted
+++ resolved
@@ -1061,18 +1061,6 @@
 					(errcode(ERRCODE_SYNTAX_ERROR),
 					 errmsg("\"EEEE\" must be the last pattern used")));
 
-<<<<<<< HEAD
-	switch (n->key->id)
-	{
-		case NUM_9:
-			if (IS_BRACKET(num))
-				ereport(ERROR,
-						(errcode(ERRCODE_SYNTAX_ERROR),
-						 errmsg("\"9\" must be ahead of \"PR\" for function \"%s\"", func)));
-			if (IS_MULTI(num))
-			{
-				++num->multi;
-=======
 		switch (n->key->id)
 		{
 			case NUM_9:
@@ -1089,25 +1077,8 @@
 					++num->post;
 				else
 					++num->pre;
->>>>>>> 1084f317
-				break;
-
-<<<<<<< HEAD
-		case NUM_0:
-			if (IS_BRACKET(num))
-				ereport(ERROR,
-						(errcode(ERRCODE_SYNTAX_ERROR),
-						 errmsg("\"0\" must be ahead of \"PR\" for function \"%s\"", func)));
-			if (!IS_ZERO(num) && !IS_DECIMAL(num))
-			{
-				num->flag |= NUM_F_ZERO;
-				num->zero_start = num->pre + 1;
-			}
-			if (!IS_DECIMAL(num))
-				++num->pre;
-			else
-				++num->post;
-=======
+				break;
+
 			case NUM_0:
 				if (IS_BRACKET(num))
 					ereport(ERROR,
@@ -1122,7 +1093,6 @@
 					++num->pre;
 				else
 					++num->post;
->>>>>>> 1084f317
 
 				num->zero_end = num->pre + num->post;
 				break;
@@ -1132,22 +1102,6 @@
 					num->flag |= NUM_F_BLANK;
 				break;
 
-<<<<<<< HEAD
-		case NUM_D:
-			num->flag |= NUM_F_LDECIMAL;
-			num->need_locale = TRUE;
-		case NUM_DEC:
-			if (IS_DECIMAL(num))
-				ereport(ERROR,
-						(errcode(ERRCODE_SYNTAX_ERROR),
-						 errmsg("multiple decimal points for function \"%s\"", func)));
-			if (IS_MULTI(num))
-				ereport(ERROR,
-						(errcode(ERRCODE_SYNTAX_ERROR),
-					 errmsg("cannot use \"V\" and decimal point together for function \"%s\"", func)));
-			num->flag |= NUM_F_DECIMAL;
-			break;
-=======
 			case NUM_D:
 				num->flag |= NUM_F_LDECIMAL;
 				num->need_locale = TRUE;
@@ -1162,33 +1116,11 @@
 					 errmsg("cannot use \"V\" and decimal point together")));
 				num->flag |= NUM_F_DECIMAL;
 				break;
->>>>>>> 1084f317
 
 			case NUM_FM:
 				num->flag |= NUM_F_FILLMODE;
 				break;
 
-<<<<<<< HEAD
-		case NUM_S:
-			if (IS_LSIGN(num))
-				ereport(ERROR,
-						(errcode(ERRCODE_SYNTAX_ERROR),
-						 errmsg("cannot use \"S\" twice for function \"%s\"", func)));
-			if (IS_PLUS(num) || IS_MINUS(num) || IS_BRACKET(num))
-				ereport(ERROR,
-						(errcode(ERRCODE_SYNTAX_ERROR),
-						 errmsg("cannot use \"S\" and \"PL\"/\"MI\"/\"SG\"/\"PR\" together for function \"%s\"", func)));
-			if (!IS_DECIMAL(num))
-			{
-				num->lsign = NUM_LSIGN_PRE;
-				num->pre_lsign_num = num->pre;
-				num->need_locale = TRUE;
-				num->flag |= NUM_F_LSIGN;
-			}
-			else if (num->lsign == NUM_LSIGN_NONE)
-			{
-				num->lsign = NUM_LSIGN_POST;
-=======
 			case NUM_S:
 				if (IS_LSIGN(num))
 					ereport(ERROR,
@@ -1257,66 +1189,9 @@
 
 			case NUM_L:
 			case NUM_G:
->>>>>>> 1084f317
 				num->need_locale = TRUE;
 				break;
 
-<<<<<<< HEAD
-		case NUM_MI:
-			if (IS_LSIGN(num))
-				ereport(ERROR,
-						(errcode(ERRCODE_SYNTAX_ERROR),
-						 errmsg("cannot use \"S\" and \"MI\" together for function \"%s\"", func)));
-			num->flag |= NUM_F_MINUS;
-			if (IS_DECIMAL(num))
-				num->flag |= NUM_F_MINUS_POST;
-			break;
-
-		case NUM_PL:
-			if (IS_LSIGN(num))
-				ereport(ERROR,
-						(errcode(ERRCODE_SYNTAX_ERROR),
-						 errmsg("cannot use \"S\" and \"PL\" together for function \"%s\"", func)));
-			num->flag |= NUM_F_PLUS;
-			if (IS_DECIMAL(num))
-				num->flag |= NUM_F_PLUS_POST;
-			break;
-
-		case NUM_SG:
-			if (IS_LSIGN(num))
-				ereport(ERROR,
-						(errcode(ERRCODE_SYNTAX_ERROR),
-						 errmsg("cannot use \"S\" and \"SG\" together for function \"%s\"", func)));
-			num->flag |= NUM_F_MINUS;
-			num->flag |= NUM_F_PLUS;
-			break;
-
-		case NUM_PR:
-			if (IS_LSIGN(num) || IS_PLUS(num) || IS_MINUS(num))
-				ereport(ERROR,
-						(errcode(ERRCODE_SYNTAX_ERROR),
-						 errmsg("cannot use \"PR\" and \"S\"/\"PL\"/\"MI\"/\"SG\" together for function \"%s\"", func)));
-			num->flag |= NUM_F_BRACKET;
-			break;
-
-		case NUM_rn:
-		case NUM_RN:
-			num->flag |= NUM_F_ROMAN;
-			break;
-
-		case NUM_L:
-		case NUM_G:
-			num->need_locale = TRUE;
-			break;
-
-		case NUM_V:
-			if (IS_DECIMAL(num))
-				ereport(ERROR,
-						(errcode(ERRCODE_SYNTAX_ERROR),
-					 errmsg("cannot use \"V\" and decimal point together for function \"%s\"", func)));
-			num->flag |= NUM_F_MULTI;
-			break;
-=======
 			case NUM_V:
 				if (IS_DECIMAL(num))
 					ereport(ERROR,
@@ -1324,7 +1199,6 @@
 					 errmsg("cannot use \"V\" and decimal point together")));
 				num->flag |= NUM_F_MULTI;
 				break;
->>>>>>> 1084f317
 
 			case NUM_E:
 				if (IS_EEEE(num))
