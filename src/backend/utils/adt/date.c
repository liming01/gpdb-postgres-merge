--- conflicted
+++ resolved
@@ -2545,12 +2545,9 @@
 	TimeTzADT  *result;
 	int			tz;
 	char		tzname[TZ_STRLEN_MAX + 1];
-<<<<<<< HEAD
 	char	   *lowzone;
 	int			type,
 				val;
-=======
->>>>>>> f260edb1
 	pg_tz	   *tzp;
 
 	/*
@@ -2562,18 +2559,9 @@
 	 * that are identical to offset abbreviations.)
 	 */
 	text_to_cstring_buffer(zone, tzname, sizeof(tzname));
-<<<<<<< HEAD
 	lowzone = downcase_truncate_identifier(tzname,
 										   strlen(tzname),
 										   false);
-=======
-	tzp = pg_tzset(tzname);
-	if (tzp)
-	{
-		/* Get the offset-from-GMT that is valid today for the selected zone */
-		pg_time_t	now = (pg_time_t) time(NULL);
-		struct pg_tm *tm;
->>>>>>> f260edb1
 
 	type = DecodeSpecial(0, lowzone, &val);
 
@@ -2581,23 +2569,12 @@
 		tz = val * 60;
 	else
 	{
-<<<<<<< HEAD
 		tzp = pg_tzset(tzname);
 		if (tzp)
 		{
 			/* Get the offset-from-GMT that is valid today for the zone */
 			pg_time_t	now = (pg_time_t) time(NULL);
 			struct pg_tm *tm;
-=======
-		char	   *lowzone;
-		int			type,
-					val;
-
-		lowzone = downcase_truncate_identifier(tzname,
-											   strlen(tzname),
-											   false);
-		type = DecodeSpecial(0, lowzone, &val);
->>>>>>> f260edb1
 
 			tm = pg_localtime(&now, tzp);
 			tz = -tm->tm_gmtoff;
