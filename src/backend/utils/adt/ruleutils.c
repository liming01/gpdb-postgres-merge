--- conflicted
+++ resolved
@@ -9,7 +9,7 @@
  *
  *
  * IDENTIFICATION
- *	  $PostgreSQL: pgsql/src/backend/utils/adt/ruleutils.c,v 1.291 2008/12/28 18:53:59 tgl Exp $
+ *	  $PostgreSQL: pgsql/src/backend/utils/adt/ruleutils.c,v 1.290 2008/12/19 05:04:35 tgl Exp $
  *
  *-------------------------------------------------------------------------
  */
@@ -22,6 +22,7 @@
 #include "access/sysattr.h"
 #include "catalog/dependency.h"
 #include "catalog/indexing.h"
+#include "catalog/pg_aggregate.h"
 #include "catalog/pg_authid.h"
 #include "catalog/pg_attribute_encoding.h"
 #include "catalog/pg_constraint.h"
@@ -43,6 +44,7 @@
 #include "optimizer/tlist.h"
 #include "parser/gramparse.h"
 #include "parser/keywords.h"
+#include "parser/parse_agg.h"
 #include "parser/parse_func.h"
 #include "parser/parse_oper.h"
 #include "parser/parse_cte.h"
@@ -89,10 +91,7 @@
 	List	   *namespaces;		/* List of deparse_namespace nodes */
 	List	   *windowClause;	/* Current query level's WINDOW clause */
 	List	   *windowTList;	/* targetlist for resolving WINDOW clause */
-<<<<<<< HEAD
 	List	   *groupClause;	/* Current query level's GROUP BY clause */
-=======
->>>>>>> 95b07bc7
 	int			prettyFlags;	/* enabling of pretty-print functions */
 	int			indentLevel;	/* current indent level for prettyprint */
 	bool		varprefix;		/* TRUE to print prefixes on Vars */
@@ -184,16 +183,8 @@
 static Node *get_rule_sortgroupclause(SortGroupClause *srt, List *tlist,
 						 bool force_colno,
 						 deparse_context *context);
-<<<<<<< HEAD
 static void get_rule_windowspec(WindowClause *wc, List *targetList,
 					deparse_context *context);
-=======
-static void get_rule_orderby(List *orderList, List *targetList,
-							 bool force_colno, deparse_context *context);
-static void get_rule_windowclause(Query *query, deparse_context *context);
-static void get_rule_windowspec(WindowClause *wc, List *targetList,
-								deparse_context *context);
->>>>>>> 95b07bc7
 static void push_plan(deparse_namespace *dpns, Plan *subplan);
 static char *get_variable(Var *var, int levelsup, bool showstar,
 			 deparse_context *context);
@@ -212,11 +203,8 @@
 static void get_groupingfunc_expr(GroupingFunc *grpfunc,
 								  deparse_context *context);
 static void get_agg_expr(Aggref *aggref, deparse_context *context);
-<<<<<<< HEAD
 static void get_sortlist_expr(List *l, List *targetList, bool force_colno,
                               deparse_context *context, char *keyword_clause);
-=======
->>>>>>> 95b07bc7
 static void get_windowfunc_expr(WindowFunc *wfunc, deparse_context *context);
 static void get_coercion_expr(Node *arg, deparse_context *context,
 				  Oid resulttype, int32 resulttypmod,
@@ -240,8 +228,9 @@
 static void printSubscripts(ArrayRef *aref, deparse_context *context);
 static char *get_relation_name(Oid relid);
 static char *generate_relation_name(Oid relid, List *namespaces);
-static char *generate_function_name(Oid funcid, int nargs, Oid *argtypes,
-					   bool *is_variadic);
+static char *generate_function_name(Oid funcid, int nargs,
+					   Oid *argtypes,
+					   bool has_variadic, bool *use_variadic_p);
 static char *generate_operator_name(Oid operid, Oid arg1, Oid arg2);
 static text *string_to_text(char *str);
 static char *flatten_reloptions(Oid relid);
@@ -584,7 +573,9 @@
 		appendStringInfo(&buf, "FOR EACH STATEMENT ");
 
 	appendStringInfo(&buf, "EXECUTE PROCEDURE %s(",
-					 generate_function_name(trigrec->tgfoid, 0, NULL, NULL));
+					 generate_function_name(trigrec->tgfoid, 0,
+											NULL,
+											false, NULL));
 
 	if (trigrec->tgnargs > 0)
 	{
@@ -1751,6 +1742,7 @@
 	Oid		   *argtypes;
 	char	  **argnames;
 	char	   *argmodes;
+	int			insertorderbyat = -1;
 	int			argsprinted;
 	int			inputargno;
 	int			nlackdefaults;
@@ -1782,6 +1774,23 @@
 			/* nlackdefaults counts only *input* arguments lacking defaults */
 			nlackdefaults = proc->pronargs - list_length(argdefaults);
 		}
+	}
+
+	/* Check for special treatment of ordered-set aggregates */
+	if (proc->proisagg)
+	{
+		HeapTuple	aggtup;
+		Form_pg_aggregate agg;
+
+		aggtup = SearchSysCache1(AGGFNOID,
+								 ObjectIdGetDatum(HeapTupleGetOid(proctup)));
+		if (!HeapTupleIsValid(aggtup))
+			elog(ERROR, "cache lookup failed for aggregate %u",
+				 HeapTupleGetOid(proctup));
+		agg = (Form_pg_aggregate) GETSTRUCT(aggtup);
+		if (AGGKIND_IS_ORDERED_SET(agg->aggkind))
+			insertorderbyat = agg->aggnumdirectargs;
+		ReleaseSysCache(aggtup);
 	}
 
 	argsprinted = 0;
@@ -1828,8 +1837,15 @@
 		if (print_table_args != (argmode == PROARGMODE_TABLE))
 			continue;
 
-		if (argsprinted)
+		if (argsprinted == insertorderbyat)
+		{
+			if (argsprinted)
+				appendStringInfoChar(buf, ' ');
+			appendStringInfoString(buf, "ORDER BY ");
+		}
+		else if (argsprinted)
 			appendStringInfoString(buf, ", ");
+
 		appendStringInfoString(buf, modename);
 		if (argname && argname[0])
 			appendStringInfo(buf, "%s ", quote_identifier(argname));
@@ -1846,6 +1862,14 @@
 							 deparse_expression(expr, NIL, false, false));
 		}
 		argsprinted++;
+
+		/* nasty hack: print the last arg twice for variadic ordered-set agg */
+		if (argsprinted == insertorderbyat && i == numargs - 1)
+		{
+			i--;
+			/* aggs shouldn't have defaults anyway, but just to be sure ... */
+			print_defaults = false;
+		}
 	}
 
 	return argsprinted;
@@ -1957,10 +1981,7 @@
 	initStringInfo(&buf);
 	context.buf = &buf;
 	context.namespaces = dpcontext;
-<<<<<<< HEAD
 	context.groupClause = NIL;
-=======
->>>>>>> 95b07bc7
 	context.windowClause = NIL;
 	context.windowTList = NIL;
 	context.varprefix = forceprefix;
@@ -2210,10 +2231,7 @@
 
 		context.buf = buf;
 		context.namespaces = list_make1(&dpns);
-<<<<<<< HEAD
 		context.groupClause = NIL;
-=======
->>>>>>> 95b07bc7
 		context.windowClause = NIL;
 		context.windowTList = NIL;
 		context.varprefix = (list_length(query->rtable) != 1);
@@ -2367,10 +2385,7 @@
 
 	context.buf = buf;
 	context.namespaces = lcons(&dpns, list_copy(parentnamespace));
-<<<<<<< HEAD
 	context.groupClause = NIL;
-=======
->>>>>>> 95b07bc7
 	context.windowClause = NIL;
 	context.windowTList = NIL;
 	context.varprefix = (parentnamespace != NIL ||
@@ -2539,10 +2554,7 @@
 	StringInfo	buf = context->buf;
 	List	   *save_windowclause;
 	List	   *save_windowtlist;
-<<<<<<< HEAD
 	List	   *save_groupclause;
-=======
->>>>>>> 95b07bc7
 	bool		force_colno;
 	ListCell   *l;
 
@@ -2554,11 +2566,8 @@
 	context->windowClause = query->windowClause;
 	save_windowtlist = context->windowTList;
 	context->windowTList = query->targetList;
-<<<<<<< HEAD
 	save_groupclause = context->groupClause;
 	context->groupClause = query->groupClause;
-=======
->>>>>>> 95b07bc7
 
 	/*
 	 * If the Query node has a setOperations tree, then it's the top level of
@@ -2580,18 +2589,11 @@
 	/* Add the ORDER BY clause if given */
 	if (query->sortClause != NIL)
 	{
-<<<<<<< HEAD
 		get_sortlist_expr(query->sortClause,
 						  query->targetList,
 						  force_colno,
 						  context,
 						  " ORDER BY ");
-=======
-		appendContextKeyword(context, " ORDER BY ",
-							 -PRETTYINDENT_STD, PRETTYINDENT_STD, 1);
-		get_rule_orderby(query->sortClause, query->targetList,
-						 force_colno, context);
->>>>>>> 95b07bc7
 	}
 
 	/* Add the LIMIT clause if given */
@@ -2660,10 +2662,7 @@
 
 	context->windowClause = save_windowclause;
 	context->windowTList = save_windowtlist;
-<<<<<<< HEAD
 	context->groupClause = save_groupclause;
-=======
->>>>>>> 95b07bc7
 }
 
 static void
@@ -2759,7 +2758,6 @@
 		get_rule_expr(query->havingQual, context, false);
 	}
 
-<<<<<<< HEAD
 	/* The WINDOW clause must be last */
 	if (query->windowClause)
 	{
@@ -2785,11 +2783,6 @@
 			get_rule_windowspec(wc, context->windowTList, context);
 		}
 	}
-=======
-	/* Add the WINDOW clause if needed */
-	if (query->windowClause != NIL)
-		get_rule_windowclause(query, context);
->>>>>>> 95b07bc7
 }
 
 /* ----------
@@ -3087,98 +3080,6 @@
 	return expr;
 }
 
-<<<<<<< HEAD
-=======
-/*
- * Display an ORDER BY list.
- */
-static void
-get_rule_orderby(List *orderList, List *targetList,
-				 bool force_colno, deparse_context *context)
-{
-	StringInfo	buf = context->buf;
-	const char *sep;
-	ListCell   *l;
-
-	sep = "";
-	foreach(l, orderList)
-	{
-		SortGroupClause *srt = (SortGroupClause *) lfirst(l);
-		Node	   *sortexpr;
-		Oid			sortcoltype;
-		TypeCacheEntry *typentry;
-
-		appendStringInfoString(buf, sep);
-		sortexpr = get_rule_sortgroupclause(srt, targetList,
-											force_colno, context);
-		sortcoltype = exprType(sortexpr);
-		/* See whether operator is default < or > for datatype */
-		typentry = lookup_type_cache(sortcoltype,
-									 TYPECACHE_LT_OPR | TYPECACHE_GT_OPR);
-		if (srt->sortop == typentry->lt_opr)
-		{
-			/* ASC is default, so emit nothing for it */
-			if (srt->nulls_first)
-				appendStringInfo(buf, " NULLS FIRST");
-		}
-		else if (srt->sortop == typentry->gt_opr)
-		{
-			appendStringInfo(buf, " DESC");
-			/* DESC defaults to NULLS FIRST */
-			if (!srt->nulls_first)
-				appendStringInfo(buf, " NULLS LAST");
-		}
-		else
-		{
-			appendStringInfo(buf, " USING %s",
-							 generate_operator_name(srt->sortop,
-													sortcoltype,
-													sortcoltype));
-			/* be specific to eliminate ambiguity */
-			if (srt->nulls_first)
-				appendStringInfo(buf, " NULLS FIRST");
-			else
-				appendStringInfo(buf, " NULLS LAST");
-		}
-		sep = ", ";
-	}
-}
-
-/*
- * Display a WINDOW clause.
- *
- * Note that the windowClause list might contain only anonymous window
- * specifications, in which case we should print nothing here.
- */
-static void
-get_rule_windowclause(Query *query, deparse_context *context)
-{
-	StringInfo	buf = context->buf;
-	const char *sep;
-	ListCell   *l;
-
-	sep = NULL;
-	foreach(l, query->windowClause)
-	{
-		WindowClause *wc = (WindowClause *) lfirst(l);
-
-		if (wc->name == NULL)
-			continue;			/* ignore anonymous windows */
-
-		if (sep == NULL)
-			appendContextKeyword(context, " WINDOW ",
-								 -PRETTYINDENT_STD, PRETTYINDENT_STD, 1);
-		else
-			appendStringInfoString(buf, sep);
-
-		appendStringInfo(buf, "%s AS ", quote_identifier(wc->name));
-
-		get_rule_windowspec(wc, query->targetList, context);
-
-		sep = ", ";
-	}
-}
->>>>>>> 95b07bc7
 
 /*
  * Display a window definition
@@ -3189,31 +3090,19 @@
 {
 	StringInfo	buf = context->buf;
 	bool		needspace = false;
-<<<<<<< HEAD
 
 	appendStringInfoChar(buf, '(');
 
-=======
-	const char *sep;
-	ListCell   *l;
-
-	appendStringInfoChar(buf, '(');
->>>>>>> 95b07bc7
 	if (wc->refname)
 	{
 		appendStringInfoString(buf, quote_identifier(wc->refname));
 		needspace = true;
 	}
-<<<<<<< HEAD
 	/* partition clauses are always inherited, so only print if no refname */
-=======
-	/* partitions are always inherited, so only print if no refname */
->>>>>>> 95b07bc7
 	if (wc->partitionClause && !wc->refname)
 	{
 		if (needspace)
 			appendStringInfoChar(buf, ' ');
-<<<<<<< HEAD
 		get_sortlist_expr(wc->partitionClause,
 						  targetList,
 						  false,  /* force_colno */
@@ -3222,26 +3111,10 @@
 		needspace = true;
 	}
 	/* print ordering clause only if not inherited */
-=======
-		appendStringInfoString(buf, "PARTITION BY ");
-		sep = "";
-		foreach(l, wc->partitionClause)
-		{
-			SortGroupClause *grp = (SortGroupClause *) lfirst(l);
-
-			appendStringInfoString(buf, sep);
-			get_rule_sortgroupclause(grp, targetList,
-									 false, context);
-			sep = ", ";
-		}
-		needspace = true;
-	}
->>>>>>> 95b07bc7
 	if (wc->orderClause && !wc->copiedOrder)
 	{
 		if (needspace)
 			appendStringInfoChar(buf, ' ');
-<<<<<<< HEAD
 		get_sortlist_expr(wc->orderClause,
 						  targetList,
 						  false,  /* force_colno */
@@ -3301,12 +3174,6 @@
 		/* we will now have a trailing space; remove it */
 		buf->len--;
 	}
-=======
-		appendStringInfoString(buf, "ORDER BY ");
-		get_rule_orderby(wc->orderClause, targetList, false, context);
-		needspace = true;
-	}
->>>>>>> 95b07bc7
 	appendStringInfoChar(buf, ')');
 }
 
@@ -4397,9 +4264,7 @@
 		case T_XmlExpr:
 		case T_NullIfExpr:
 		case T_Aggref:
-		case T_WindowFunc:
 		case T_FuncExpr:
-		case T_PercentileExpr:
 			/* function-like: name(..) or name[..] */
 			return true;
 
@@ -4514,7 +4379,6 @@
 				case T_XmlExpr:	/* own parentheses */
 				case T_NullIfExpr:		/* other separators */
 				case T_Aggref:	/* own parentheses */
-				case T_WindowFunc:		/* own parentheses */
 				case T_CaseExpr:		/* other separators */
 					return true;
 				default:
@@ -4564,7 +4428,6 @@
 				case T_XmlExpr:	/* own parentheses */
 				case T_NullIfExpr:		/* other separators */
 				case T_Aggref:	/* own parentheses */
-				case T_WindowFunc:		/* own parentheses */
 				case T_CaseExpr:		/* other separators */
 					return true;
 				default:
@@ -5514,41 +5377,6 @@
 			}
 			break;
 
-		case T_PercentileExpr:
-			{
-				PercentileExpr *p = (PercentileExpr *) node;
-
-				if (p->perckind == PERC_MEDIAN)
-				{
-					Node	   *expr;
-
-					expr = get_sortgroupclause_expr(linitial(p->sortClause), p->sortTargets);
-					appendStringInfoString(buf, "median(");
-					get_rule_expr(expr, context, false);
-					appendStringInfoString(buf, ")");
-				}
-				else
-				{
-					if (p->perckind == PERC_CONT)
-					{
-						appendStringInfoString(buf, "percentile_cont(");
-					}
-					else if (p->perckind == PERC_DISC)
-					{
-						appendStringInfoString(buf, "percentile_disc(");
-					}
-					else
-						Assert(false);
-					get_rule_expr((Node *) p->args, context, true);
-					appendStringInfoString(buf, ") WITHIN GROUP (");
-					get_sortlist_expr(p->sortClause,
-									  p->sortTargets,
-									  false, context, "ORDER BY ");
-					appendStringInfoString(buf, ") ");
-				}
-			}
-			break;
-
 		case T_CoerceToDomainValue:
 			appendStringInfo(buf, "VALUE");
 			break;
@@ -5678,7 +5506,7 @@
 	Oid			funcoid = expr->funcid;
 	Oid			argtypes[FUNC_MAX_ARGS];
 	int			nargs;
-	bool		is_variadic;
+	bool		use_variadic;
 	ListCell   *l;
 
 	/*
@@ -5717,26 +5545,28 @@
 	 * Normal function: display as proname(args).  First we need to extract
 	 * the argument datatypes.
 	 */
-	if (list_length(expr->args) > FUNC_MAX_ARGS)
-		ereport(ERROR,
-				(errcode(ERRCODE_TOO_MANY_ARGUMENTS),
-				 errmsg("too many arguments")));
 	nargs = 0;
 	foreach(l, expr->args)
 	{
+		if (nargs >= FUNC_MAX_ARGS)
+			ereport(ERROR,
+					(errcode(ERRCODE_TOO_MANY_ARGUMENTS),
+					 errmsg("too many arguments")));
 		argtypes[nargs] = exprType((Node *) lfirst(l));
 		nargs++;
 	}
 
 	appendStringInfo(buf, "%s(",
-					 generate_function_name(funcoid, nargs, argtypes,
-											&is_variadic));
+					 generate_function_name(funcoid, nargs,
+											argtypes,
+											expr->funcvariadic,
+											&use_variadic));
 	nargs = 0;
 	foreach(l, expr->args)
 	{
 		if (nargs++ > 0)
 			appendStringInfoString(buf, ", ");
-		if (is_variadic && lnext(l) == NULL)
+		if (use_variadic && lnext(l) == NULL)
 			appendStringInfoString(buf, "VARIADIC ");
 		get_rule_expr((Node *) lfirst(l), context, true);
 	}
@@ -5779,6 +5609,56 @@
 	appendStringInfoString(buf, ")");
 }
 
+static void
+get_rule_orderby(List *orderList, List *targetList,
+				 bool force_colno, deparse_context *context)
+{
+	get_sortlist_expr(orderList, targetList, force_colno,
+					  context, "");
+}
+
+/*
+ * Deparse an Aggref as a special MEDIAN() construct, if it looks like
+ * one.
+ *
+ * Returns true if the reference was handled as MEDIAN, false otherwise.
+ */
+static bool
+get_median_expr(Aggref *aggref, deparse_context *context)
+{
+	StringInfo	buf = context->buf;
+	TargetEntry *tle;
+
+	if (!IS_MEDIAN_OID(aggref->aggfnoid))
+		return false;
+	if (list_length(aggref->aggdirectargs) != 1)
+		return false;
+	if (list_length(aggref->args) != 1)
+		return false;
+
+	tle = (TargetEntry *) linitial(aggref->args);
+	if (tle->resjunk)
+		return false;
+
+	/* Ok, it looks like a MEDIAN */
+	appendStringInfoString(buf, "MEDIAN(");
+
+	get_rule_expr((Node *) tle->expr, context, false);
+
+	/*
+	 * MEDIAN (...) FILTER (...) isn't currently allowed by the grammar,
+	 * but it's easy enough to handle here, so let's be prepared.
+	 */
+	if (aggref->aggfilter != NULL)
+	{
+		appendStringInfoString(buf, ") FILTER (WHERE ");
+		get_rule_expr((Node *) aggref->aggfilter, context, false);
+	}
+	appendStringInfoChar(buf, ')');
+
+	return true;
+}
+
 /*
  * get_agg_expr			- Parse back an Aggref node
  */
@@ -5788,19 +5668,12 @@
 	StringInfo	buf = context->buf;
 	Oid			argtypes[FUNC_MAX_ARGS];
 	int			nargs;
-	ListCell   *l;
+	bool		use_variadic;
 	Oid fnoid;
 
-	if (list_length(aggref->args) > FUNC_MAX_ARGS)
-		ereport(ERROR,
-				(errcode(ERRCODE_TOO_MANY_ARGUMENTS),
-				 errmsg("too many arguments")));
-	nargs = 0;
-	foreach(l, aggref->args)
-	{
-		argtypes[nargs] = exprType((Node *) lfirst(l));
-		nargs++;
-	}
+	/* Special handling of MEDIAN */
+	if (get_median_expr(aggref, context))
+		return;
 
 	/*
 	 * Depending on the stage of aggregation, this Aggref
@@ -5828,24 +5701,60 @@
 			break;
 	}
 
+	/* Extract the argument types as seen by the parser */
+	nargs = get_aggregate_argtypes(aggref, argtypes);
+
+	/* Print the aggregate name, schema-qualified if needed */
 	appendStringInfo(buf, "%s(%s",
-					 generate_function_name(fnoid, nargs, argtypes, NULL),
+					 generate_function_name(fnoid, nargs,
+											argtypes,
+											aggref->aggvariadic,
+											&use_variadic),
 					 aggref->aggdistinct ? "DISTINCT " : "");
-	/* aggstar can be set only in zero-argument aggregates */
-	if (aggref->aggstar)
-		appendStringInfoChar(buf, '*');
+	if (AGGKIND_IS_ORDERED_SET(aggref->aggkind))
+	{
+		/*
+		 * Ordered-set aggregates do not use "*" syntax.  Also, we needn't
+		 * worry about inserting VARIADIC.  So we can just dump the direct
+		 * args as-is.
+		 */
+		get_rule_expr((Node *) aggref->aggdirectargs, context, true);
+		Assert(aggref->aggorder != NIL);
+		appendStringInfoString(buf, ") WITHIN GROUP (ORDER BY ");
+		get_rule_orderby(aggref->aggorder, aggref->args, false, context);
+	}
 	else
-		get_rule_expr((Node *) aggref->args, context, true);
-
-    /* Handle ORDER BY clause for ordered aggregates */
-    if (aggref->aggorder != NULL && !aggref->aggorder->sortImplicit)
-    {
-        get_sortlist_expr(aggref->aggorder->sortClause,
-                          aggref->aggorder->sortTargets,
-                          false,  /* force_colno */
-                          context,
-                          " ORDER BY ");
-    }
+	{
+		/* aggstar can be set only in zero-argument aggregates */
+		if (aggref->aggstar)
+			appendStringInfoChar(buf, '*');
+		else
+		{
+			ListCell   *l;
+			int			i;
+
+			i = 0;
+			foreach(l, aggref->args)
+			{
+				TargetEntry *tle = (TargetEntry *) lfirst(l);
+				Node	   *arg = (Node *) tle->expr;
+
+				if (tle->resjunk)
+					continue;
+				if (i++ > 0)
+					appendStringInfoString(buf, ", ");
+				if (use_variadic && i == nargs)
+					appendStringInfoString(buf, "VARIADIC ");
+				get_rule_expr(arg, context, true);
+			}
+		}
+
+		if (aggref->aggorder != NIL)
+		{
+			appendStringInfoString(buf, " ORDER BY ");
+			get_rule_orderby(aggref->aggorder, aggref->args, false, context);
+		}
+	}
 
 	if (aggref->aggfilter != NULL)
 	{
@@ -5856,7 +5765,6 @@
 	appendStringInfoChar(buf, ')');
 }
 
-<<<<<<< HEAD
 static void
 get_sortlist_expr(List *l, List *targetList, bool force_colno,
                   deparse_context *context, char *keyword_clause)
@@ -5911,8 +5819,6 @@
 	}
 }
 
-=======
->>>>>>> 95b07bc7
 /*
  * get_windowfunc_expr	- Parse back a WindowFunc node
  */
@@ -5924,11 +5830,7 @@
 	int			nargs;
 	ListCell   *l;
 
-<<<<<<< HEAD
 	if (list_length(wfunc->args) >= FUNC_MAX_ARGS)
-=======
-	if (list_length(wfunc->args) > FUNC_MAX_ARGS)
->>>>>>> 95b07bc7
 		ereport(ERROR,
 				(errcode(ERRCODE_TOO_MANY_ARGUMENTS),
 				 errmsg("too many arguments")));
@@ -5939,15 +5841,15 @@
 		nargs++;
 	}
 
-	appendStringInfo(buf, "%s(%s",
-					 generate_function_name(wfunc->winfnoid,
-											nargs, argtypes, NULL), "");
+	appendStringInfo(buf, "%s(",
+					 generate_function_name(wfunc->winfnoid, nargs,
+											argtypes,
+											false, NULL));
 	/* winstar can be set only in zero-argument aggregates */
 	if (wfunc->winstar)
 		appendStringInfoChar(buf, '*');
 	else
 		get_rule_expr((Node *) wfunc->args, context, true);
-<<<<<<< HEAD
 
 	if (wfunc->aggfilter != NULL)
 	{
@@ -5955,8 +5857,6 @@
 		get_rule_expr((Node *) wfunc->aggfilter, context, false);
 	}
 
-=======
->>>>>>> 95b07bc7
 	appendStringInfoString(buf, ") OVER ");
 
 	foreach(l, context->windowClause)
@@ -5977,16 +5877,10 @@
 		if (context->windowClause)
 			elog(ERROR, "could not find window clause for winref %u",
 				 wfunc->winref);
-<<<<<<< HEAD
 
 		/*
 		 * In EXPLAIN, we don't have window context information available, so
 		 * we have to settle for this:
-=======
-		/*
-		 * In EXPLAIN, we don't have window context information available,
-		 * so we have to settle for this:
->>>>>>> 95b07bc7
 		 */
 		appendStringInfoString(buf, "(?)");
 	}
@@ -7057,23 +6951,31 @@
  *		given that it is being called with the specified actual arg types.
  *		(Arg types matter because of ambiguous-function resolution rules.)
  *
- * The result includes all necessary quoting and schema-prefixing.  We can
- * also pass back an indication of whether the function is variadic.
+ * If we're dealing with a potentially variadic function (in practice, this
+ * means a FuncExpr or Aggref, not some other way of calling a function), then
+ * has_variadic must specify whether variadic arguments have been merged,
+ * and *use_variadic_p will be set to indicate whether to print VARIADIC in
+ * the output.  For non-FuncExpr cases, has_variadic should be FALSE and
+ * use_variadic_p can be NULL.
+ *
+ * The result includes all necessary quoting and schema-prefixing.
  */
 static char *
 generate_function_name(Oid funcid, int nargs, Oid *argtypes,
-					   bool *is_variadic)
-{
+					   bool has_variadic, bool *use_variadic_p)
+{
+	char	   *result;
 	HeapTuple	proctup;
 	Form_pg_proc procform;
 	char	   *proname;
+	bool		use_variadic;
 	char	   *nspname;
-	char	   *result;
 	FuncDetailCode p_result;
 	Oid			p_funcid;
 	Oid			p_rettype;
 	bool		p_retset;
 	int			p_nvargs;
+	Oid			p_vatype;
 	Oid		   *p_true_typeids;
 
 	proctup = SearchSysCache(PROCOID,
@@ -7085,14 +6987,44 @@
 	proname = NameStr(procform->proname);
 
 	/*
+	 * Determine whether VARIADIC should be printed.  We must do this first
+	 * since it affects the lookup rules in func_get_detail().
+	 *
+	 * Currently, we always print VARIADIC if the function has a merged
+	 * variadic-array argument.  Note that this is always the case for
+	 * functions taking a VARIADIC argument type other than VARIADIC ANY.
+	 *
+	 * In principle, if VARIADIC wasn't originally specified and the array
+	 * actual argument is deconstructable, we could print the array elements
+	 * separately and not print VARIADIC, thus more nearly reproducing the
+	 * original input.  For the moment that seems like too much complication
+	 * for the benefit, and anyway we do not know whether VARIADIC was
+	 * originally specified if it's a non-ANY type.
+	 */
+	if (use_variadic_p)
+	{
+		/* Parser should not have set funcvariadic unless fn is variadic */
+		Assert(!has_variadic || OidIsValid(procform->provariadic));
+		use_variadic = has_variadic;
+		*use_variadic_p = use_variadic;
+	}
+	else
+	{
+		Assert(!has_variadic);
+		use_variadic = false;
+	}
+
+	/*
 	 * The idea here is to schema-qualify only if the parser would fail to
 	 * resolve the correct function given the unqualified func name with the
-	 * specified argtypes.
+	 * specified argtypes and VARIADIC flag.
 	 */
 	p_result = func_get_detail(list_make1(makeString(proname)),
-							   NIL, nargs, argtypes, false, true,
+							   NIL, nargs, argtypes,
+							   !use_variadic, true,
 							   &p_funcid, &p_rettype,
-							   &p_retset, &p_nvargs, &p_true_typeids, NULL);
+							   &p_retset, &p_nvargs, &p_vatype,
+							   &p_true_typeids, NULL);
 	if ((p_result == FUNCDETAIL_NORMAL ||
 		 p_result == FUNCDETAIL_AGGREGATE ||
 		 p_result == FUNCDETAIL_WINDOWFUNC) &&
@@ -7102,34 +7034,6 @@
 		nspname = get_namespace_name(procform->pronamespace);
 
 	result = quote_qualified_identifier(nspname, proname);
-	/* Check variadic-ness if caller cares */
-	if (is_variadic)
-	{
-		bool 	isnull;
-		Datum	varDatum;
-		Oid		varOid;
-
-		varDatum = SysCacheGetAttr (PROCOID, proctup,
-									Anum_pg_proc_provariadic, &isnull);
-		varOid = DatumGetObjectId(varDatum);
-
-		/* "any" variadics are not treated as variadics for listing */
-		if (OidIsValid(varOid) && varOid != ANYOID)
-			*is_variadic = true;
-		else
-			*is_variadic = false;
-	}
-
-	/* Check variadic-ness if caller cares */
-	if (is_variadic)
-	{
-		/* "any" variadics are not treated as variadics for listing */
-		if (OidIsValid(procform->provariadic) &&
-			procform->provariadic != ANYOID)
-			*is_variadic = true;
-		else
-			*is_variadic = false;
-	}
 
 	ReleaseSysCache(proctup);
 
