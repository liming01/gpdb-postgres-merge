# -----------------------------
# PostgreSQL configuration file
# -----------------------------
#
# This file consists of lines of the form:
#
#   name = value
#
# (The "=" is optional.)  Whitespace may be used.  Comments are introduced with
# "#" anywhere on a line.  The complete list of parameter names and allowed
# values can be found in the PostgreSQL documentation.
#
# The commented-out settings shown in this file represent the default values.
# Re-commenting a setting is NOT sufficient to revert it to the default value;
# you need to reload the server.
#
# This file is read on server startup and when the server receives a SIGHUP
# signal.  If you edit the file on a running system, you have to SIGHUP the
# server for the changes to take effect, or use "pg_ctl reload".  Some
# parameters, which are marked below, require a server shutdown and restart to
# take effect.
#
# Any parameter can also be given as a command-line option to the server, e.g.,
# "postgres -c log_connections=on".  Some parameters can be changed at run time
# with the "SET" SQL command.
#
# Memory units:  kB = kilobytes        Time units:  ms  = milliseconds
#                MB = megabytes                     s   = seconds
#                GB = gigabytes                     min = minutes
#                                                   h   = hours
#                                                   d   = days


#------------------------------------------------------------------------------
# FILE LOCATIONS
#------------------------------------------------------------------------------

# The default values of these variables are driven from the -D command-line
# option or PGDATA environment variable, represented here as ConfigDir.

#data_directory = 'ConfigDir'		# use data in another directory
					# (change requires restart)
#hba_file = 'ConfigDir/pg_hba.conf'	# host-based authentication file
					# (change requires restart)
#ident_file = 'ConfigDir/pg_ident.conf'	# ident configuration file
					# (change requires restart)

# If external_pid_file is not explicitly set, no extra PID file is written.
#external_pid_file = '(none)'		# write an extra PID file
					# (change requires restart)


#------------------------------------------------------------------------------
# CONNECTIONS AND AUTHENTICATION
#------------------------------------------------------------------------------

# - Connection Settings -

#listen_addresses = '*'			# what IP address(es) to listen on;
					# comma-separated list of addresses;
					# defaults to '*', '*' = all
					# (change requires restart)
<<<<<<< HEAD

#port = 5432				# sets the database listener port for 
      					# a Greenplum instance. The master and 
					# each segment has its own port number. 
# note: Port numbers for the Greenplum system must also be changed in the
# gp_configuration catalog. See the Greenplum Database Administrator Guide 
# for instructions!
#
# WARNING: YOU MUST SHUT DOWN YOUR GREENPLUM SYSTEM BEFORE CHANGING 
# THE PORT NUMBER IN THIS FILE.

#max_connections = 200			# (change requires restart)
# Note:  Increasing max_connections costs ~400 bytes of shared memory per 
=======
#port = 5432				# (change requires restart)
#max_connections = 100			# (change requires restart)
# Note:  Increasing max_connections costs ~400 bytes of shared memory per
>>>>>>> a4bebdd9
# connection slot, plus lock space (see max_locks_per_transaction).
#superuser_reserved_connections = 3	# (change requires restart)
#unix_socket_directory = ''		# (change requires restart)
#unix_socket_group = ''			# (change requires restart)
#unix_socket_permissions = 0777		# begin with 0 to use octal notation
					# (change requires restart)
#bonjour = off				# advertise server via Bonjour
					# (change requires restart)
#bonjour_name = ''			# defaults to the computer name
					# (change requires restart)

# - Security and Authentication -

#authentication_timeout = 1min		# 1s-600s
#ssl = off				# (change requires restart)
#ssl_ciphers = 'ALL:!ADH:!LOW:!EXP:!MD5:@STRENGTH'	# allowed SSL ciphers
					# (change requires restart)
#ssl_renegotiation_limit = 512MB	# amount of data between renegotiations
#password_encryption = on
#db_user_namespace = off

# Kerberos and GSSAPI
#krb_server_keyfile = ''
#krb_srvname = 'postgres'		# (Kerberos only)
#krb_caseins_users = off

# - TCP Keepalives -
# see "man 7 tcp" for details

#tcp_keepalives_idle = 0		# TCP_KEEPIDLE, in seconds;
					# 0 selects the system default
#tcp_keepalives_interval = 0		# TCP_KEEPINTVL, in seconds;
					# 0 selects the system default
#tcp_keepalives_count = 0		# TCP_KEEPCNT;
					# 0 selects the system default


#------------------------------------------------------------------------------
# RESOURCE USAGE (except WAL)
#------------------------------------------------------------------------------

# - Memory -

#shared_buffers = 128MB			# min 128kB
					# (change requires restart)
#temp_buffers = 8MB			# min 800kB
max_prepared_transactions = 250		# can be 0 or more
					# (change requires restart)
# Note:  Increasing max_prepared_transactions costs ~600 bytes of shared memory
# per transaction slot, plus lock space (see max_locks_per_transaction).
#work_mem = 32MB			# min 64kB
#maintenance_work_mem = 64MB		# min 1MB
#max_stack_depth = 2MB			# min 100kB

# - Kernel Resource Usage -

#max_files_per_process = 1000		# min 25
					# (change requires restart)
#shared_preload_libraries = ''		# (change requires restart)

# - Cost-Based Vacuum Delay -

#vacuum_cost_delay = 0ms		# 0-100 milliseconds
#vacuum_cost_page_hit = 1		# 0-10000 credits
#vacuum_cost_page_miss = 10		# 0-10000 credits
#vacuum_cost_page_dirty = 20		# 0-10000 credits
#vacuum_cost_limit = 200		# 1-10000 credits

# - Asynchronous Behavior -

#effective_io_concurrency = 1		# 1-1000. 0 disables prefetching

<<<<<<< HEAD
=======

#------------------------------------------------------------------------------
# WRITE AHEAD LOG
#------------------------------------------------------------------------------

# - Settings -

#wal_level = minimal			# minimal, archive, or hot_standby
					# (change requires restart)
#fsync = on				# turns forced synchronization on or off
#synchronous_commit = on		# synchronization level; on, off, or local
#wal_sync_method = fsync		# the default is the first option
					# supported by the operating system:
					#   open_datasync
					#   fdatasync (default on Linux)
					#   fsync
					#   fsync_writethrough
					#   open_sync
#full_page_writes = on			# recover from partial page writes
#wal_buffers = -1			# min 32kB, -1 sets based on shared_buffers
					# (change requires restart)
#wal_writer_delay = 200ms		# 1-10000 milliseconds

#commit_delay = 0			# range 0-100000, in microseconds
#commit_siblings = 5			# range 1-1000

# - Checkpoints -

#checkpoint_segments = 3		# in logfile segments, min 1, 16MB each
#checkpoint_timeout = 5min		# range 30s-1h
#checkpoint_completion_target = 0.5	# checkpoint target duration, 0.0 - 1.0
#checkpoint_warning = 30s		# 0 disables

# - Archiving -

#archive_mode = off		# allows archiving to be done
				# (change requires restart)
#archive_command = ''		# command to use to archive a logfile segment
#archive_timeout = 0		# force a logfile segment switch after this
				# number of seconds; 0 disables

# - Streaming Replication - Server Settings

#synchronous_standby_names = ''	# standby servers that provide sync rep
				# comma-separated list of application_name from standby(s);
				# '*' = all


#max_wal_senders = 0		# max number of walsender processes
				# (change requires restart)
#wal_sender_delay = 1s		# walsender cycle time, 1-10000 milliseconds
#wal_keep_segments = 0		# in logfile segments, 16MB each; 0 disables
#vacuum_defer_cleanup_age = 0	# number of xacts by which cleanup is delayed
#replication_timeout = 60s # in milliseconds, 0 is disabled

# - Standby Servers -

#hot_standby = off			# "on" allows queries during recovery
					# (change requires restart)
#hot_standby_feedback = off	# info from standby to prevent query conflicts
#max_standby_archive_delay = 30s	# max delay before canceling queries
					# when reading WAL from archive;
					# -1 allows indefinite delay
#max_standby_streaming_delay = 30s	# max delay before canceling queries
					# when reading streaming WAL;
					# -1 allows indefinite delay
#wal_receiver_status_interval = 10s	# replies at least this often, 0 disables


>>>>>>> a4bebdd9
#------------------------------------------------------------------------------
# QUERY TUNING
#------------------------------------------------------------------------------

# - Planner Method Configuration -

#enable_bitmapscan = on
#enable_indexscan = on
#enable_material = on
#enable_seqscan = on
#enable_tidscan = on

#enable_hashjoin = on
#enable_mergejoin = off
#enable_nestloop = off
#gp_enable_adaptive_nestloop = on

#gp_enable_multiphase_agg = on
#gp_enable_preunique = on
#gp_enable_agg_distinct = on
#gp_enable_agg_distinct_pruning = on
#enable_groupagg = on
#enable_hashagg = on
#gp_selectivity_damping_for_scans = on
#gp_selectivity_damping_for_joins = off

#enable_sort = on
#gp_enable_sort_limit = on
#gp_enable_sort_distinct = on

# - Planner Cost Constants -

#seq_page_cost = 1.0			# measured on an arbitrary scale
#random_page_cost = 100			# same scale as above

#cpu_tuple_cost = 0.01			# same scale as above
#cpu_index_tuple_cost = 0.005		# same scale as above
#cpu_operator_cost = 0.0025		# same scale as above
#gp_motion_cost_per_row = 0.0  # (same) (if 0, 2*cpu_tuple_cost is used)

#effective_cache_size = 4MB

# - Other Planner Options -

#cursor_tuple_fraction = 0.1		# range 0.0-1.0
<<<<<<< HEAD
#from_collapse_limit = 20
#join_collapse_limit = 20		# 1 disables collapsing of explicit
=======
#from_collapse_limit = 8
#join_collapse_limit = 8		# 1 disables collapsing of explicit
>>>>>>> a4bebdd9
					# JOIN clauses
#gp_segments_for_planner = 0     # if 0, actual number of segments is used

#gp_enable_direct_dispatch = on

optimizer_analyze_root_partition = on # stats collection on root partitions

#------------------------------------------------------------------------------
# ERROR REPORTING AND LOGGING
#------------------------------------------------------------------------------

# - Set gp_reraise_signal to on to generate core files on SIGSEGV

#gp_reraise_signal = off

# - Where to Log -

<<<<<<< HEAD
#log_truncate_on_rotation = off		# If on, an existing log file of the
=======
# These are only used if logging_collector is on:
#log_directory = 'pg_log'		# directory where log files are written,
					# can be absolute or relative to PGDATA
#log_filename = 'postgresql-%Y-%m-%d_%H%M%S.log'	# log file name pattern,
					# can include strftime() escapes
#log_file_mode = 0600			# creation mode for log files,
					# begin with 0 to use octal notation
#log_truncate_on_rotation = off		# If on, an existing log file with the
>>>>>>> a4bebdd9
					# same name as the new log file will be
					# truncated rather than appended to.
					# But such truncation only occurs on
					# time-driven rotation, not on restarts
					# or size-driven rotation.  Default is
					# off, meaning append to existing files
					# in all cases.
#log_rotation_age = 1d			# Automatic rotation of logfiles will
					# happen after that time.  0 disables.
#log_rotation_size = 10MB		# Automatic rotation of logfiles will
					# happen after that much log output.
					# 0 disables.

# - When to Log -

#client_min_messages = notice		# values in order of decreasing detail:
					#   debug5
					#   debug4
					#   debug3
					#   debug2
					#   debug1
					#   log
					#   notice
					#   warning
					#   error

#log_min_messages = warning		# values in order of decreasing detail:
					#   debug5
					#   debug4
					#   debug3
					#   debug2
					#   debug1
					#   info
					#   notice
					#   warning
					#   error
					#   log
					#   fatal
					#   panic

#log_min_error_statement = error	# values in order of decreasing detail:
				 	#   debug5
					#   debug4
					#   debug3
					#   debug2
					#   debug1
				 	#   info
					#   notice
					#   warning
					#   error
					#   log
					#   fatal
					#   panic (effectively off)

#log_min_duration_statement = -1	# -1 is disabled, 0 logs all statements
					# and their durations, > 0 logs only
					# statements running at least this number
					# of milliseconds


# - What to Log -

#debug_print_parse = off
#debug_print_rewritten = off
#debug_print_prelim_plan = off
#debug_print_slice_table = off
#debug_print_plan = off
#debug_pretty_print = on
#log_checkpoints = off
#log_connections = off
#log_disconnections = off
#log_duration = off
#log_error_verbosity = default		# terse, default, or verbose messages
#log_hostname = off
<<<<<<< HEAD

#log_statement = 'none'			# none, mod, ddl, all
#log_temp_files = -1			# Log temporary files equal or larger
					# than the specified number of kilobytes.
					# -1 disables;  0 logs all temp files
#log_timezone = 'GMT'			# actually, defaults to TZ environment
					# setting
=======
#log_line_prefix = ''			# special values:
					#   %a = application name
					#   %u = user name
					#   %d = database name
					#   %r = remote host and port
					#   %h = remote host
					#   %p = process ID
					#   %t = timestamp without milliseconds
					#   %m = timestamp with milliseconds
					#   %i = command tag
					#   %e = SQL state
					#   %c = session ID
					#   %l = session line number
					#   %s = session start timestamp
					#   %v = virtual transaction ID
					#   %x = transaction ID (0 if none)
					#   %q = stop here in non-session
					#        processes
					#   %% = '%'
					# e.g. '<%u%%%d> '
#log_lock_waits = off			# log lock waits >= deadlock_timeout
#log_statement = 'none'			# none, ddl, mod, all
#log_temp_files = -1			# log temporary files equal or larger
					# than the specified size in kilobytes;
					# -1 disables, 0 logs all temp files
#log_timezone = '(defaults to server environment setting)'
>>>>>>> a4bebdd9

#------------------------------------------------------------------------------
# PL/JAVA
#------------------------------------------------------------------------------
#pljava_classpath = ''                      # ':' separated list of installed jar files
#pljava_vmoptions = ''                      # Options sent to the JVM on startup
#pljava_statement_cache_size = 0            # Size of the prepared statement MRU cache
#pljava_release_lingering_savepoints = off  # on/off to release/abort lingering savepoints


#------------------------------------------------------------------------------
# PERFORMANCE MONITOR
#------------------------------------------------------------------------------

#gp_enable_gpperfmon=on		# Enable the performance monitor
#gpperfmon_port=8888		# Port used by the performance monitor daemons

										
#------------------------------------------------------------------------------
# EMAIL ALERTS
#------------------------------------------------------------------------------

# Configure the DNS name of the SMTP server you want to use,
# the port it runs on (which will be either 25 or 587), and
# the SASL authentication information used to connect to it.

#gp_email_smtp_server = 'localhost:25'      # SMTP server hostname and port (don't forget the port!)
#gp_email_smtp_userid = ''					# Userid used to authenticate with SMTP server, if needed
#gp_email_smtp_password = ''				# Password/Passphrase used to authenticate with SMTP server, if needed

# Here you need to specify e-mail addresses.  The email_from address doesn't actually need 
# to be a valid e-mail address, but it is much better if it is, because delivery failure notifications
# go to that address.  The email_to is a list of recipients who will get the alerts.
#
# The e-mail addresses need to be in the form of userid@domain.com, not just userid.
# If email_to list is empty, it disables e-mail alerts.
#
# e-mail addresses can be just the actual e-mail address, userid@domain.com, or can be a
# human readable name with attached e-mail address in the form 'Joe Smith <userid@domain.com>".
# If using the latter format, the e-mail address must be between '<' and '>'.  The first part of
# the string can be any text, and if used for the gp_email_from address, can help differentiate the e-mails
# from different servers (for example:  'my test GPDB system <userid@domain.com>").

#gp_email_from = ''						# Who do we say the e-mails are from?  and who is the return-path?
#gp_email_to = ''						# Semicolon separated list of recipients that will get e-mail alerts.
										# empty means disable e-mail alerts.

#------------------------------------------------------------------------------
# SNMP INFORM/TRAP ALERTS
#------------------------------------------------------------------------------

# Configure the gp_snmp_monitor_address to be the system your SNMP monitor runs on, or a proxy
# that will relay the message to the SNMP monitor.  You can specify transport, DNS name, and port:
# [<transport-specifier>:]<transport-address>[:port]
#
# where <transport-specifier> can be 'udp', 'tcp', 'udpv6', 'tcpv6', or 'unix' for unix domain sockets (optional).
# For udp or tcp, the port is typically 162. 
# For a SNMP monitor running locally, you might use 'localhost:162', but more typically
# the SNMP monitor is running on some other machine.
# You can send to multiple network monitors by using a comma separated list of addresses.
#
# if gp_snmp_peername is empty, snmp alerts are disabled.

#gp_snmp_monitor_address = ''     		# name or IP address(es) (and optionally the port) of the SNMP monitor(s) that will receive the alerts.
#gp_snmp_community = 'public'			# Change to whatever community string you use in your monitor
#gp_snmp_use_inform_or_trap = 'trap'    # Set to 'inform' or 'trap', we will send SNMP v2c inform, or SNMP v2c trap.

#------------------------------------------------------------------------------
# RUNTIME STATISTICS
#------------------------------------------------------------------------------

# - ANALYZE Statistics on Database Contents -

#default_statistics_target = 100	# range 1 - 10000 (target # of
					# histogram bins)
#gp_analyze_relative_error = 0.25	# range 0.0 - 1.0 (target relative
					# error fraction)
					
# - Query/Index Statistics Collector -

#track_activities = on
#track_counts = off
#track_functions = none			# none, pl, all
#track_activity_query_size = 1024 	# (change requires restart)
#update_process_title = on
#stats_temp_directory = 'pg_stat_tmp'

#stats_queue_level = off


# - Statistics Monitoring -

#log_parser_stats = off
#log_planner_stats = off
#log_executor_stats = off
#log_statement_stats = off


gp_autostats_mode=on_no_stats		# none, on_no_stats, on_change. see documentation for semantics.
gp_autostats_on_change_threshold=2147483647 # [0..INT_MAX]. see documentation for semantics.
log_autostats=off	# print additional autostats information

#------------------------------------------------------------------------------
# AUTOVACUUM PARAMETERS
#------------------------------------------------------------------------------

#autovacuum = on			# Enable autovacuum subprocess?  'on'
					# requires track_counts to also be on.
#log_autovacuum_min_duration = -1	# -1 disables, 0 logs all actions and
					# their durations, > 0 logs only
					# actions running at least this number
					# of milliseconds.
#autovacuum_max_workers = 3		# max number of autovacuum subprocesses
					# (change requires restart)
#autovacuum_naptime = 1min		# time between autovacuum runs
#autovacuum_vacuum_threshold = 50	# min number of row updates before
					# vacuum
#autovacuum_analyze_threshold = 50	# min number of row updates before
					# analyze
#autovacuum_vacuum_scale_factor = 0.2	# fraction of table size before vacuum
#autovacuum_analyze_scale_factor = 0.1	# fraction of table size before analyze
#autovacuum_freeze_max_age = 200000000	# maximum XID age before forced vacuum
					# (change requires restart)
#autovacuum_vacuum_cost_delay = 20ms	# default vacuum cost delay for
					# autovacuum, in milliseconds;
					# -1 means use vacuum_cost_delay
#autovacuum_vacuum_cost_limit = -1	# default vacuum cost limit for
					# autovacuum, -1 means use
					# vacuum_cost_limit

#------------------------------------------------------------------------------
# CLIENT CONNECTION DEFAULTS
#------------------------------------------------------------------------------

# - Statement Behavior -

#search_path = '"$user",public'		# schema names
#default_tablespace = ''		# a tablespace name, '' uses the default
#check_function_bodies = on
#default_transaction_isolation = 'read committed'
#default_transaction_read_only = off
#default_transaction_deferrable = off
#session_replication_role = 'origin'
#statement_timeout = 0			# 0 is disabled
#idle_session_gang_timeout = 18s 	# in milliseconds, 0 is disabled
#vacuum_freeze_min_age = 50000000
#vacuum_freeze_table_age = 150000000
#bytea_output = 'hex'			# hex, escape
#xmlbinary = 'base64'
#xmloption = 'content'
#gin_fuzzy_search_limit = 0

# - Locale and Formatting -

#datestyle = 'iso, mdy'
#intervalstyle = 'postgres'
<<<<<<< HEAD
#timezone = 'GMT'
=======
#timezone = '(defaults to server environment setting)'
>>>>>>> a4bebdd9
#timezone_abbreviations = 'Default'     # Select the set of available time zone
					# abbreviations.  Currently, there are
					#   Default
					#   Australia
					#   India
					# You can create your own file in
					# share/timezonesets/.
#extra_float_digits = 0			# min -15, max 3
#client_encoding = sql_ascii		# actually, defaults to database
					# encoding

# These settings are initialized by initdb, but they can be changed.
#lc_messages = 'C'			# locale for system error message
					# strings
#lc_monetary = 'C'			# locale for monetary formatting
#lc_numeric = 'C'			# locale for number formatting
#lc_time = 'C'				# locale for time formatting

# default configuration for text search
#default_text_search_config = 'pg_catalog.simple'

# - Other Defaults -

#dynamic_library_path = '$libdir'
#explain_pretty_print = on
#local_preload_libraries = ''


#------------------------------------------------------------------------------
# LOCK MANAGEMENT
#------------------------------------------------------------------------------

#deadlock_timeout = 1s
#max_locks_per_transaction = 128		# min 10
					# (change requires restart)
# Note:  Each lock table slot uses ~270 bytes of shared memory, and there are
# max_locks_per_transaction * (max_connections + max_prepared_transactions)
# lock table slots.
#max_pred_locks_per_transaction = 64	# min 10
					# (change requires restart)

#---------------------------------------------------------------------------
# RESOURCE SCHEDULING
#---------------------------------------------------------------------------

#max_resource_queues = 9		# no. of resource queues to create.
#max_resource_portals_per_transaction = 64	# no. of portals per backend.
#resource_select_only = on		# resource lock SELECT queries only.
#resource_cleanup_gangs_on_wait = on	# Cleanup idle reader gangs before
										# resource lockwait.
gp_resqueue_memory_policy = 'eager_free'	# memory request based queueing. 
									# eager_free, auto or none

#---------------------------------------------------------------------------
# EXTERNAL TABLES
#---------------------------------------------------------------------------
#gp_external_enable_exec = on   # enable external tables with EXECUTE.

#---------------------------------------------------------------------------
# APPEND ONLY TABLES
#---------------------------------------------------------------------------
#gp_safefswritesize = 0   # minimum size for safe AO writes in a non-mature fs
max_appendonly_tables = 10000 # Maximum number of append only tables that can 
							  # participate in writing data concurrently.
#------------------------------------------------------------------------------
# VERSION/PLATFORM COMPATIBILITY
#------------------------------------------------------------------------------

# - Previous PostgreSQL Versions -

#array_nulls = on
#backslash_quote = safe_encoding	# on, off, or safe_encoding
#escape_string_warning = on
#lo_compat_privileges = off
<<<<<<< HEAD
=======
#quote_all_identifiers = off
#sql_inheritance = on
>>>>>>> a4bebdd9
#standard_conforming_strings = on
#synchronize_seqscans = on

# - Other Platforms and Clients -

#transform_null_equals = off


#---------------------------------------------------------------------------
# GREENPLUM ARRAY CONFIGURATION
#---------------------------------------------------------------------------

#---------------------------------------------------------------------------
# GREENPLUM ARRAY TUNING
#---------------------------------------------------------------------------

# - Interconnect -

#gp_max_packet_size = 8192
gp_interconnect_type=udpifc

# - Worker Process Creation -

gp_connections_per_thread = 0
gp_segment_connect_timeout = 600s

# - Resource limits -
gp_vmem_protect_limit = 8192  #Virtual memory limit (in MB).
#gp_vmem_idle_resource_timeout = 18000 # idle-time before gang-release, in milliseconds (zero disables release).

#------------------------------------------------------------------------------
# ERROR HANDLING
#------------------------------------------------------------------------------

#exit_on_error = off				# terminate session on any error?
#restart_after_crash = on			# reinitialize after backend crash?


#------------------------------------------------------------------------------
# CUSTOMIZED OPTIONS
#------------------------------------------------------------------------------

# Add settings for extensions here<|MERGE_RESOLUTION|>--- conflicted
+++ resolved
@@ -60,7 +60,6 @@
 					# comma-separated list of addresses;
 					# defaults to '*', '*' = all
 					# (change requires restart)
-<<<<<<< HEAD
 
 #port = 5432				# sets the database listener port for 
       					# a Greenplum instance. The master and 
@@ -73,12 +72,7 @@
 # THE PORT NUMBER IN THIS FILE.
 
 #max_connections = 200			# (change requires restart)
-# Note:  Increasing max_connections costs ~400 bytes of shared memory per 
-=======
-#port = 5432				# (change requires restart)
-#max_connections = 100			# (change requires restart)
 # Note:  Increasing max_connections costs ~400 bytes of shared memory per
->>>>>>> a4bebdd9
 # connection slot, plus lock space (see max_locks_per_transaction).
 #superuser_reserved_connections = 3	# (change requires restart)
 #unix_socket_directory = ''		# (change requires restart)
@@ -151,78 +145,6 @@
 
 #effective_io_concurrency = 1		# 1-1000. 0 disables prefetching
 
-<<<<<<< HEAD
-=======
-
-#------------------------------------------------------------------------------
-# WRITE AHEAD LOG
-#------------------------------------------------------------------------------
-
-# - Settings -
-
-#wal_level = minimal			# minimal, archive, or hot_standby
-					# (change requires restart)
-#fsync = on				# turns forced synchronization on or off
-#synchronous_commit = on		# synchronization level; on, off, or local
-#wal_sync_method = fsync		# the default is the first option
-					# supported by the operating system:
-					#   open_datasync
-					#   fdatasync (default on Linux)
-					#   fsync
-					#   fsync_writethrough
-					#   open_sync
-#full_page_writes = on			# recover from partial page writes
-#wal_buffers = -1			# min 32kB, -1 sets based on shared_buffers
-					# (change requires restart)
-#wal_writer_delay = 200ms		# 1-10000 milliseconds
-
-#commit_delay = 0			# range 0-100000, in microseconds
-#commit_siblings = 5			# range 1-1000
-
-# - Checkpoints -
-
-#checkpoint_segments = 3		# in logfile segments, min 1, 16MB each
-#checkpoint_timeout = 5min		# range 30s-1h
-#checkpoint_completion_target = 0.5	# checkpoint target duration, 0.0 - 1.0
-#checkpoint_warning = 30s		# 0 disables
-
-# - Archiving -
-
-#archive_mode = off		# allows archiving to be done
-				# (change requires restart)
-#archive_command = ''		# command to use to archive a logfile segment
-#archive_timeout = 0		# force a logfile segment switch after this
-				# number of seconds; 0 disables
-
-# - Streaming Replication - Server Settings
-
-#synchronous_standby_names = ''	# standby servers that provide sync rep
-				# comma-separated list of application_name from standby(s);
-				# '*' = all
-
-
-#max_wal_senders = 0		# max number of walsender processes
-				# (change requires restart)
-#wal_sender_delay = 1s		# walsender cycle time, 1-10000 milliseconds
-#wal_keep_segments = 0		# in logfile segments, 16MB each; 0 disables
-#vacuum_defer_cleanup_age = 0	# number of xacts by which cleanup is delayed
-#replication_timeout = 60s # in milliseconds, 0 is disabled
-
-# - Standby Servers -
-
-#hot_standby = off			# "on" allows queries during recovery
-					# (change requires restart)
-#hot_standby_feedback = off	# info from standby to prevent query conflicts
-#max_standby_archive_delay = 30s	# max delay before canceling queries
-					# when reading WAL from archive;
-					# -1 allows indefinite delay
-#max_standby_streaming_delay = 30s	# max delay before canceling queries
-					# when reading streaming WAL;
-					# -1 allows indefinite delay
-#wal_receiver_status_interval = 10s	# replies at least this often, 0 disables
-
-
->>>>>>> a4bebdd9
 #------------------------------------------------------------------------------
 # QUERY TUNING
 #------------------------------------------------------------------------------
@@ -268,13 +190,8 @@
 # - Other Planner Options -
 
 #cursor_tuple_fraction = 0.1		# range 0.0-1.0
-<<<<<<< HEAD
 #from_collapse_limit = 20
 #join_collapse_limit = 20		# 1 disables collapsing of explicit
-=======
-#from_collapse_limit = 8
-#join_collapse_limit = 8		# 1 disables collapsing of explicit
->>>>>>> a4bebdd9
 					# JOIN clauses
 #gp_segments_for_planner = 0     # if 0, actual number of segments is used
 
@@ -292,18 +209,9 @@
 
 # - Where to Log -
 
-<<<<<<< HEAD
-#log_truncate_on_rotation = off		# If on, an existing log file of the
-=======
-# These are only used if logging_collector is on:
-#log_directory = 'pg_log'		# directory where log files are written,
-					# can be absolute or relative to PGDATA
-#log_filename = 'postgresql-%Y-%m-%d_%H%M%S.log'	# log file name pattern,
-					# can include strftime() escapes
 #log_file_mode = 0600			# creation mode for log files,
 					# begin with 0 to use octal notation
 #log_truncate_on_rotation = off		# If on, an existing log file with the
->>>>>>> a4bebdd9
 					# same name as the new log file will be
 					# truncated rather than appended to.
 					# But such truncation only occurs on
@@ -378,7 +286,6 @@
 #log_duration = off
 #log_error_verbosity = default		# terse, default, or verbose messages
 #log_hostname = off
-<<<<<<< HEAD
 
 #log_statement = 'none'			# none, mod, ddl, all
 #log_temp_files = -1			# Log temporary files equal or larger
@@ -386,34 +293,6 @@
 					# -1 disables;  0 logs all temp files
 #log_timezone = 'GMT'			# actually, defaults to TZ environment
 					# setting
-=======
-#log_line_prefix = ''			# special values:
-					#   %a = application name
-					#   %u = user name
-					#   %d = database name
-					#   %r = remote host and port
-					#   %h = remote host
-					#   %p = process ID
-					#   %t = timestamp without milliseconds
-					#   %m = timestamp with milliseconds
-					#   %i = command tag
-					#   %e = SQL state
-					#   %c = session ID
-					#   %l = session line number
-					#   %s = session start timestamp
-					#   %v = virtual transaction ID
-					#   %x = transaction ID (0 if none)
-					#   %q = stop here in non-session
-					#        processes
-					#   %% = '%'
-					# e.g. '<%u%%%d> '
-#log_lock_waits = off			# log lock waits >= deadlock_timeout
-#log_statement = 'none'			# none, ddl, mod, all
-#log_temp_files = -1			# log temporary files equal or larger
-					# than the specified size in kilobytes;
-					# -1 disables, 0 logs all temp files
-#log_timezone = '(defaults to server environment setting)'
->>>>>>> a4bebdd9
 
 #------------------------------------------------------------------------------
 # PL/JAVA
@@ -570,11 +449,7 @@
 
 #datestyle = 'iso, mdy'
 #intervalstyle = 'postgres'
-<<<<<<< HEAD
 #timezone = 'GMT'
-=======
-#timezone = '(defaults to server environment setting)'
->>>>>>> a4bebdd9
 #timezone_abbreviations = 'Default'     # Select the set of available time zone
 					# abbreviations.  Currently, there are
 					#   Default
@@ -649,11 +524,7 @@
 #backslash_quote = safe_encoding	# on, off, or safe_encoding
 #escape_string_warning = on
 #lo_compat_privileges = off
-<<<<<<< HEAD
-=======
 #quote_all_identifiers = off
-#sql_inheritance = on
->>>>>>> a4bebdd9
 #standard_conforming_strings = on
 #synchronize_seqscans = on
 
