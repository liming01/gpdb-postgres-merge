#include <stdarg.h>
#include <stddef.h>
#include <setjmp.h>
#include "cmockery.h"

#include "postgres.h"

#include "../session_state.c"

/*
 * This sets up an expected exception that will be rethrown for
 * verification using PG_TRY(), PG_CATCH() and PG_END_TRY() macros
 */
#define EXPECT_EXCEPTION()     \
	expect_any(ExceptionalCondition,conditionName); \
	expect_any(ExceptionalCondition,errorType); \
	expect_any(ExceptionalCondition,fileName); \
	expect_any(ExceptionalCondition,lineNumber); \
    will_be_called_with_sideeffect(ExceptionalCondition, &_ExceptionalCondition, NULL);\

/*
 * This sets up an expected exception that will be completely ignored
 * (i.e., execution continues as if nothing happened)
 */
#define EXPECT_EXCEPTION_CONTINUE_EXECUTION()     \
	expect_any(ExceptionalCondition,conditionName); \
	expect_any(ExceptionalCondition,errorType); \
	expect_any(ExceptionalCondition,fileName); \
	expect_any(ExceptionalCondition,lineNumber); \
	will_be_called(ExceptionalCondition);\

#define EXPECT_EREPORT(LOG_LEVEL)     \
	expect_any(errstart, elevel); \
	expect_any(errstart, filename); \
	expect_any(errstart, lineno); \
	expect_any(errstart, funcname); \
	expect_any(errstart, domain); \
	if (LOG_LEVEL < ERROR) \
	{ \
    	will_return(errstart, false); \
	} \
    else \
    { \
    	will_return_with_sideeffect(errstart, false, &_ExceptionalCondition, NULL);\
    } \

#define PG_RE_THROW() siglongjmp(*PG_exception_stack, 1)

/*
 * This method will emulate the real ExceptionalCondition
 * function by re-throwing the exception, essentially falling
 * back to the next available PG_CATCH();
 */
void
_ExceptionalCondition()
{
     PG_RE_THROW();
}

/* Creates a SessionStateArray of the specified number of entry */
static void
CreateSessionStateArray(int numEntries)
{
	MaxBackends = numEntries;

	IsUnderPostmaster = false;

	assert_true(NULL == AllSessionStateEntries);

	SessionStateArray *fakeSessionStateArray = NULL;
	fakeSessionStateArray = malloc(SessionState_ShmemSize());

	will_return(ShmemInitStruct, fakeSessionStateArray);
	will_assign_value(ShmemInitStruct, foundPtr, false);

	expect_any_count(ShmemInitStruct, name, 1);
	expect_any_count(ShmemInitStruct, size, 1);
	expect_any_count(ShmemInitStruct, foundPtr, 1);

	SessionState_ShmemInit();

	/* The lookup should always work, whether under postmaster or not */
	assert_true(AllSessionStateEntries == fakeSessionStateArray);

}

/* Frees a previously created SessionStateArray */
static void
DestroySessionStateArray()
{
	assert_true(NULL != AllSessionStateEntries);
	free(AllSessionStateEntries);
	AllSessionStateEntries = NULL;
}

/*
 * Acquires a SessionState entry for the specified sessionid. If an existing entry
 * is found, this method reuses that entry
 */
static SessionState*
AcquireSessionState(int sessionId, int loglevel)
{
	will_be_called_count(LWLockAcquire, 1);
	will_be_called_count(LWLockRelease, 1);
	expect_any_count(LWLockAcquire, lockid, 1);
	expect_any_count(LWLockAcquire, mode, 1);
	expect_any_count(LWLockRelease, lockid, 1);

	/* Keep the assertions happy */
	gp_session_id = sessionId;
	sessionStateInited = false;
	MySessionState = NULL;

	EXPECT_EREPORT(loglevel);
	SessionState_Init();
	return MySessionState;
}

/* Releases a SessionState entry for the specified sessionId */
static void
ReleaseSessionState(int sessionId)
{
	/* We call shutdown twice */
	will_be_called_count(LWLockAcquire, 2);
	will_be_called_count(LWLockRelease, 2);

	expect_any_count(LWLockAcquire, lockid, 2);
	expect_any_count(LWLockAcquire, mode, 2);
	expect_any_count(LWLockRelease, lockid, 2);

	gp_session_id = sessionId;
	/* First find the previously allocated session state */
	SessionState *foundSessionState = AcquireSessionState(sessionId, gp_sessionstate_loglevel);

	assert_true(foundSessionState->sessionId == sessionId);
	/*
	 * It was pre-allocated and we incremented the pinCount
	 * for finding it
	 */
	assert_true(foundSessionState->pinCount > 1);
	/* Satisfy assertion */
	sessionStateInited = true;
	EXPECT_EREPORT(gp_sessionstate_loglevel);
	/* Undo for our search pinCount */
	SessionState_Shutdown();
	/* The pinCount should not drop to 0 as we just undid our own increment */
	assert_true(foundSessionState->pinCount >= 1);
	MySessionState = foundSessionState;
	sessionStateInited = true;
	/*
	 * If we are releasing this SessionState permanently, we need to ensure
	 * that RunawayCleaner_RunawayCleanupDoneForSession() will be called
	 */
	if (foundSessionState->pinCount == 1)
	{
		will_be_called(RunawayCleaner_RunawayCleanupDoneForSession);
	}

	EXPECT_EREPORT(gp_sessionstate_loglevel);
	/* Undo one more to truly undo previously acquired one */
	SessionState_Shutdown();
}

/*
<<<<<<< HEAD
 * Checks if the SessionStateArray struct layout is as expected
 */
void
test__SessionState_ShmemSize__StructLayout(void **state)
{
	const int headerEndOffset = offsetof(SessionStateArray, data);
	/*
	 * Make sure the data field is the last field.
	 */
	assert_true(headerEndOffset == sizeof(SessionStateArray) - sizeof(void*));

	Size actualSize = sizeof(SessionStateArray);
	Size calculatedSize = GetSessionStateArrayHeaderSize() +
			sizeof(void *) /* the start pointer of the entries */;
	assert_true(actualSize == calculatedSize);
}

/*
=======
>>>>>>> e82dd3bd
 * Checks if SessionState_ShmemInit does nothing under postmaster.
 * Note, it is *only* expected to re-attach with an existing array.
 */
void
test__SessionState_ShmemInit__NoOpUnderPostmaster(void **state)
{
	AllSessionStateEntries = NULL;
	IsUnderPostmaster = true;

	static SessionStateArray fakeSessionStateArray;
	/* Initilize with some non-zero values */
	fakeSessionStateArray.maxSession = 0;
	fakeSessionStateArray.numSession = 0;
	fakeSessionStateArray.freeList = NULL;
	fakeSessionStateArray.usedList = NULL;

	will_return(ShmemInitStruct, &fakeSessionStateArray);
	will_assign_value(ShmemInitStruct, foundPtr, true);

	expect_any_count(ShmemInitStruct, name, 1);
	expect_any_count(ShmemInitStruct, size, 1);
	expect_any_count(ShmemInitStruct, foundPtr, 1);

	SessionState_ShmemInit();

	/* The lookup should always work, whether under postmaster or not */
	assert_true(AllSessionStateEntries == &fakeSessionStateArray);
	/* All the struct properties should be unchanged */
	assert_true(AllSessionStateEntries->maxSession == 0);
	assert_true(AllSessionStateEntries->numSession == 0);
	assert_true(AllSessionStateEntries->freeList == NULL &&
			AllSessionStateEntries->usedList == NULL);

	/* Undo the assignment for next test */
	AllSessionStateEntries = NULL;
}

/*
 * Checks if SessionState_ShmemInit initializes the SessionState entries
 * when postmaster
 */
void
test__SessionState_ShmemInit__InitializesWhenPostmaster(void **state)
{
	IsUnderPostmaster = false;

	/* The intention is that MAX_BACKENDS here would match the value in guc.c */
#define MAX_BACKENDS 0x7fffff

	int allMaxBackends[] = {1, 100, MAX_BACKENDS};

	for (int i = 0; i < sizeof(allMaxBackends) / sizeof(int); i++)
	{
		CreateSessionStateArray(allMaxBackends[i]);

		/* All the struct properties should be unchanged */
		assert_true(AllSessionStateEntries->maxSession == MaxBackends);
		assert_true(AllSessionStateEntries->numSession == 0);
		assert_true(AllSessionStateEntries->freeList == AllSessionStateEntries->sessions &&
				AllSessionStateEntries->usedList == NULL);

		SessionState *prev = NULL;
		for (int j = 0; j < MaxBackends; j++)
		{
			SessionState *cur = &AllSessionStateEntries->sessions[j];
			assert_true(cur->sessionId == INVALID_SESSION_ID);
			assert_true(cur->cleanupCountdown == CLEANUP_COUNTDOWN_BEFORE_RUNAWAY);
			assert_true(cur->runawayStatus == RunawayStatus_NotRunaway);
			assert_true(cur->pinCount == 0);
			assert_true(cur->activeProcessCount == 0);
			assert_true(cur->idle_start == 0);
			assert_true(cur->sessionVmem == 0);
			assert_true(cur->spinLock == 0);

			if (prev != NULL)
			{
				assert_true(prev->next == cur);
			}

			prev = cur;
		}

		assert_true(prev->next == NULL);

		DestroySessionStateArray();
	}
}

/*
 * Checks if SessionState_ShmemInit initializes the usedList and freeList
 * properly
 */
void
test__SessionState_ShmemInit__LinkedListSanity(void **state)
{
	/* Only 3 entries to test the linked list sanity */
	CreateSessionStateArray(3);

	assert_true(AllSessionStateEntries->usedList == NULL &&
			AllSessionStateEntries->freeList ==  &AllSessionStateEntries->sessions[0] &&
			AllSessionStateEntries->sessions[0].next == &AllSessionStateEntries->sessions[1] &&
			AllSessionStateEntries->sessions[1].next == &AllSessionStateEntries->sessions[2] &&
			AllSessionStateEntries->sessions[2].next == NULL);

	DestroySessionStateArray();
}

/*
 * Checks if SessionState_Init initializes a SessionState entry after acquiring
 */
void
test__SessionState_Init__AcquiresAndInitializes(void **state)
{
	/* Only 2 entry to test initialization */
	CreateSessionStateArray(1);

	SessionState *theEntry = AllSessionStateEntries->freeList;

	theEntry->activeProcessCount = 1234;
	theEntry->idle_start = 1234;
	theEntry->cleanupCountdown = 1234;
	theEntry->runawayStatus = RunawayStatus_PrimaryRunawaySession;
	theEntry->pinCount = 1234;
	theEntry->sessionId = 1234;
	theEntry->sessionVmem = 1234;
	/* Mark it as acquired and see if it is released */
	SpinLockAcquire(&theEntry->spinLock);
	assert_true(theEntry->spinLock == 1);

#ifdef USE_ASSERT_CHECKING
	EXPECT_EXCEPTION_CONTINUE_EXECUTION();
#endif

	/* These should be new */
	SessionState *first = AcquireSessionState(1, gp_sessionstate_loglevel);
	assert_true(first == theEntry);

	assert_true(theEntry->activeProcessCount == 0);
	assert_true(theEntry->idle_start == 0);
	assert_true(theEntry->cleanupCountdown == CLEANUP_COUNTDOWN_BEFORE_RUNAWAY);
	assert_true(theEntry->runawayStatus == RunawayStatus_NotRunaway);
	assert_true(theEntry->pinCount == 1);
	assert_true(theEntry->sessionId == 1);
	assert_true(theEntry->sessionVmem == 0);
	assert_true(theEntry->spinLock == 0);

	DestroySessionStateArray();
}


/*
 * Checks if SessionState_Init initializes the global variables
 * such as MySessionState and sessionStateInited properly
 */
void
test__SessionState_Init__TestSideffects(void **state)
{
	/* Only 2 entry to test initialization */
	CreateSessionStateArray(1);

	will_be_called_count(LWLockAcquire, 1);
	will_be_called_count(LWLockRelease, 1);
	expect_any_count(LWLockAcquire, lockid, 1);
	expect_any_count(LWLockAcquire, mode, 1);
	expect_any_count(LWLockRelease, lockid, 1);

	assert_true(MySessionState == NULL);
	assert_true(sessionStateInited == false);

	EXPECT_EREPORT(gp_sessionstate_loglevel);
	SessionState_Init();

	assert_true(NULL != MySessionState);
	assert_true(sessionStateInited);

	DestroySessionStateArray();
}


/*
 * Checks if SessionState_Init acquires a new entry as well as
 * reuse an existing entry whenever possible
 */
void
test__SessionState_Init__AcquiresWithReuse(void **state)
{
	/* Only 3 entries to test the reuse */
	CreateSessionStateArray(3);

	/* These should be new */
	SessionState *first = AcquireSessionState(1, gp_sessionstate_loglevel);
	SessionState *second = AcquireSessionState(2, gp_sessionstate_loglevel);
	SessionState *third = AcquireSessionState(3, gp_sessionstate_loglevel);

	assert_true(first != second);
	assert_true(first != third);
	assert_true(second != third);

	SessionState *reuseFirst = AcquireSessionState(1, gp_sessionstate_loglevel);
	assert_true(reuseFirst == first);
	assert_true(reuseFirst->pinCount == 2);
	assert_true(AllSessionStateEntries->usedList == third &&
			third->next == second && second->next == first);

	DestroySessionStateArray();
}

/*
 * Checks if SessionState_Init fails when no more SessionState entry
 * is available to satisfy a new request
 */
void
test__SessionState_Init__FailsIfNoFreeSessionStateEntry(void **state)
{
	/* Only 3 entries to exhaust the entries */
	CreateSessionStateArray(3);

	/* These should be new */
	SessionState *first = AcquireSessionState(1, gp_sessionstate_loglevel);
	SessionState *second = AcquireSessionState(2, gp_sessionstate_loglevel);
	SessionState *third = AcquireSessionState(3, gp_sessionstate_loglevel);

	PG_TRY();
	{
		/* No more SessionState entry to satisfy this request */
		SessionState *fourth = AcquireSessionState(4, FATAL);
		assert_false("No ereport(FATAL, ...) was called");
	}
	PG_CATCH();
	{

	}
	PG_END_TRY();

	DestroySessionStateArray();
}

/*
 * Checks if SessionState_Shutdown decrements pinCount and releases
 * SessionState entry as appropriate. The usedList, freeList and
 * sessions array are also checked for sanity
 */
void
test__SessionState_Shutdown__ReleaseSessionEntry(void **state)
{
	/* Only 3 entries to test the reuse */
	CreateSessionStateArray(3);

	/* These should be new */
	SessionState *first = AcquireSessionState(1, gp_sessionstate_loglevel);
	SessionState *second = AcquireSessionState(2, gp_sessionstate_loglevel);
	SessionState *third = AcquireSessionState(3, gp_sessionstate_loglevel);

	assert_true(first != second);
	assert_true(second != third);

	SessionState *reuseFirst = AcquireSessionState(1, gp_sessionstate_loglevel);
	assert_true(reuseFirst == first);
	assert_true(reuseFirst->pinCount == 2);
	assert_true(AllSessionStateEntries->usedList == third &&
			third->next == second && second->next == first);

	/* The entire linked list has been reversed as we shift from freeList to usedList*/
	assert_true(AllSessionStateEntries->sessions[0].next == NULL &&
			AllSessionStateEntries->sessions[1].next == &AllSessionStateEntries->sessions[0] &&
			AllSessionStateEntries->sessions[2].next == &AllSessionStateEntries->sessions[1]);
	/* The last entry is at the head of the usedList */
	assert_true(AllSessionStateEntries->usedList == &AllSessionStateEntries->sessions[2] &&
			third == &AllSessionStateEntries->sessions[2]);
	/* All 3 entries are consumed */
	assert_true(AllSessionStateEntries->freeList == NULL);

	/* Release 1 entry */
	ReleaseSessionState(2);
	assert_true(AllSessionStateEntries->freeList == second);
	assert_true(AllSessionStateEntries->numSession == 2);

	/* Entry 1 had 2 pinCount. So, we need 2 release call. */
	ReleaseSessionState(1);
	assert_true(AllSessionStateEntries->numSession == 2);
	/* Only 1 free entry */
	assert_true(AllSessionStateEntries->freeList->next == NULL);
	ReleaseSessionState(1);
	assert_true(AllSessionStateEntries->numSession == 1);
	/* Only 1 used entry */
	assert_true(AllSessionStateEntries->usedList->next == NULL);

	/* Release entry for session 3 */
	ReleaseSessionState(3);
	assert_true(AllSessionStateEntries->numSession == 0);
	/*
	 * Based on free ordering, now we have session 2 at the tail of freeList, preceeded by
	 * session 1 and preceded by session 3. Note, the indexing starts at 0, while session
	 * id starts at 1
	 */
	assert_true(AllSessionStateEntries->sessions[1].next == NULL &&
			AllSessionStateEntries->sessions[0].next == &AllSessionStateEntries->sessions[1] &&
			AllSessionStateEntries->sessions[2].next == &AllSessionStateEntries->sessions[0]);
	assert_true(AllSessionStateEntries->freeList == &AllSessionStateEntries->sessions[2]);
	assert_true(AllSessionStateEntries->usedList == NULL);
	DestroySessionStateArray();
}

/*
 * Checks if SessionState_Shutdown marks the session clean when the pinCount
 * drops to 0 (i.e., releasing the entry back to the freeList)
 */
void
test__SessionState_Shutdown__MarksSessionCleanUponRelease(void **state)
{
	/* Only 3 entries to test the reuse */
	CreateSessionStateArray(1);

	/* These should be new */
	SessionState *first = AcquireSessionState(1, gp_sessionstate_loglevel);
	SessionState *reuseFirst = AcquireSessionState(1, gp_sessionstate_loglevel);
	SessionState *reuseAgain = AcquireSessionState(1, gp_sessionstate_loglevel);

	assert_true(reuseFirst == first && reuseAgain == first);
	assert_true(reuseFirst->pinCount == 3);

	/* Entry 1 had 2 pinCount. So, we need 3 release call. */
	ReleaseSessionState(1);
	assert_true(reuseFirst->pinCount == 2 && AllSessionStateEntries->numSession == 1);
	ReleaseSessionState(1);
	assert_true(reuseFirst->pinCount == 1 && AllSessionStateEntries->numSession == 1);

	will_be_called_count(LWLockAcquire, 1);
	will_be_called_count(LWLockRelease, 1);
	expect_any_count(LWLockAcquire, lockid, 1);
	expect_any_count(LWLockAcquire, mode, 1);
	expect_any_count(LWLockRelease, lockid, 1);

	/* Bypass assertion */
	MySessionState = first;
	sessionStateInited = true;
	will_be_called(RunawayCleaner_RunawayCleanupDoneForSession);
	EXPECT_EREPORT(gp_sessionstate_loglevel);
	/* This will finally release the entry */
	SessionState_Shutdown();

	assert_true(AllSessionStateEntries->numSession == 0);

	DestroySessionStateArray();
}

int
main(int argc, char* argv[])
{
	cmockery_parse_arguments(argc, argv);
	/*
	 * Initializing the gp_sessionstate_loglevel to make sure it is not
	 * set to some random value
	 */
	gp_sessionstate_loglevel = LOG;

	const UnitTest tests[] = {
<<<<<<< HEAD
		unit_test(test__SessionState_ShmemSize__StructLayout),
=======
>>>>>>> e82dd3bd
		unit_test(test__SessionState_ShmemInit__NoOpUnderPostmaster),
		unit_test(test__SessionState_ShmemInit__InitializesWhenPostmaster),
		unit_test(test__SessionState_ShmemInit__LinkedListSanity),
		unit_test(test__SessionState_Init__TestSideffects),
		unit_test(test__SessionState_Init__AcquiresWithReuse),
		unit_test(test__SessionState_Init__AcquiresAndInitializes),
		unit_test(test__SessionState_Init__FailsIfNoFreeSessionStateEntry),
		unit_test(test__SessionState_Shutdown__ReleaseSessionEntry),
		unit_test(test__SessionState_Shutdown__MarksSessionCleanUponRelease),
	};

	return run_tests(tests);
}<|MERGE_RESOLUTION|>--- conflicted
+++ resolved
@@ -162,27 +162,6 @@
 }
 
 /*
-<<<<<<< HEAD
- * Checks if the SessionStateArray struct layout is as expected
- */
-void
-test__SessionState_ShmemSize__StructLayout(void **state)
-{
-	const int headerEndOffset = offsetof(SessionStateArray, data);
-	/*
-	 * Make sure the data field is the last field.
-	 */
-	assert_true(headerEndOffset == sizeof(SessionStateArray) - sizeof(void*));
-
-	Size actualSize = sizeof(SessionStateArray);
-	Size calculatedSize = GetSessionStateArrayHeaderSize() +
-			sizeof(void *) /* the start pointer of the entries */;
-	assert_true(actualSize == calculatedSize);
-}
-
-/*
-=======
->>>>>>> e82dd3bd
  * Checks if SessionState_ShmemInit does nothing under postmaster.
  * Note, it is *only* expected to re-attach with an existing array.
  */
@@ -540,10 +519,6 @@
 	gp_sessionstate_loglevel = LOG;
 
 	const UnitTest tests[] = {
-<<<<<<< HEAD
-		unit_test(test__SessionState_ShmemSize__StructLayout),
-=======
->>>>>>> e82dd3bd
 		unit_test(test__SessionState_ShmemInit__NoOpUnderPostmaster),
 		unit_test(test__SessionState_ShmemInit__InitializesWhenPostmaster),
 		unit_test(test__SessionState_ShmemInit__LinkedListSanity),
