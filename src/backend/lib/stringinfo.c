/*-------------------------------------------------------------------------
 *
 * stringinfo.c
 *
 * StringInfo provides an indefinitely-extensible string data type.
 * It can be used to buffer either ordinary C strings (null-terminated text)
 * or arbitrary binary data.  All storage is allocated with palloc().
 *
 * Portions Copyright (c) 1996-2009, PostgreSQL Global Development Group
 * Portions Copyright (c) 1994, Regents of the University of California
 *
 *	  $PostgreSQL: pgsql/src/backend/lib/stringinfo.c,v 1.51 2009/07/24 21:08:42 tgl Exp $
 *
 *-------------------------------------------------------------------------
 */
#include "postgres.h"

#include "lib/stringinfo.h"
#include "utils/memutils.h"


/*
 * makeStringInfo
 *
 * Create an empty 'StringInfoData' & return a pointer to it.
 */
StringInfo
makeStringInfo(void)
{
	StringInfo	res;

	res = (StringInfo) palloc(sizeof(StringInfoData));

	initStringInfo(res);

	return res;
}

/*
 * initStringInfo
 *
 * Initialize a StringInfoData struct (with previously undefined contents)
 * to describe an empty string.
 */
void
initStringInfo(StringInfo str)
{
	int			size = 1024;		/* initial default buffer size */

	str->data = (char *) palloc(size);
	str->maxlen = size;
	resetStringInfo(str);
}

/*
 * initStringInfoOfSize
 *
 * Initialize a StringInfoData struct with data buffer of 'size' bytes 
 */
void
initStringInfoOfSize(StringInfo str, int size)
{

	str->data = (char *) palloc(size);
	str->maxlen = size;
	str->len = 0;
	str->data[0] = '\0';
	str->cursor = 0;
}

/*
 * resetStringInfo
 *
 * Reset the StringInfo: the data buffer remains valid, but its
 * previous content, if any, is cleared.
 */
void
resetStringInfo(StringInfo str)
{
	str->data[0] = '\0';
	str->len = 0;
	str->cursor = 0;
}

/*
 * appendStringInfo
 *
 * Format text data under the control of fmt (an sprintf-style format string)
 * and append it to whatever is already in str.  More space is allocated
 * to str if necessary.  This is sort of like a combination of sprintf and
 * strcat.
 */
void
appendStringInfo(StringInfo str, const char *fmt,...)
{
	for (;;)
	{
		va_list		args;
		bool		success;

		/* Try to format the data. */
		va_start(args, fmt);
		success = appendStringInfoVA(str, fmt, args);
		va_end(args);

		if (success)
			break;

		/* Double the buffer size and try again. */
		enlargeStringInfo(str, str->maxlen);
	}
}

/*
 * appendStringInfoVA
 *
 * Attempt to format text data under the control of fmt (an sprintf-style
 * format string) and append it to whatever is already in str.	If successful
 * return true; if not (because there's not enough space), return false
 * without modifying str.  Typically the caller would enlarge str and retry
 * on false return --- see appendStringInfo for standard usage pattern.
 *
 * XXX This API is ugly, but there seems no alternative given the C spec's
 * restrictions on what can portably be done with va_list arguments: you have
 * to redo va_start before you can rescan the argument list, and we can't do
 * that from here.
 */
bool
appendStringInfoVA(StringInfo str, const char *fmt, va_list args)
{
	int			avail,
				nprinted;

	Assert(str != NULL);

	/*
	 * If there's hardly any space, don't bother trying, just fail to make the
	 * caller enlarge the buffer first.
	 */
	avail = str->maxlen - str->len - 1;
	if (avail < 16)
		return false;

	/*
	 * Assert check here is to catch buggy vsnprintf that overruns the
	 * specified buffer length.  Solaris 7 in 64-bit mode is an example of a
	 * platform with such a bug.
	 */
#ifdef USE_ASSERT_CHECKING
	str->data[str->maxlen - 1] = '\0';
#endif

	nprinted = vsnprintf(str->data + str->len, avail, fmt, args);

	Assert(str->data[str->maxlen - 1] == '\0');

	/*
	 * Note: some versions of vsnprintf return the number of chars actually
	 * stored, but at least one returns -1 on failure. Be conservative about
	 * believing whether the print worked.
	 */
	if (nprinted >= 0 && nprinted < avail - 1)
	{
		/* Success.  Note nprinted does not include trailing null. */
		str->len += nprinted;
		return true;
	}

	/* Restore the trailing null so that str is unmodified. */
	str->data[str->len] = '\0';
	return false;
}

/*
 * appendStringInfoString
 *
 * Append a null-terminated string to str.
 * Like appendStringInfo(str, "%s", s) but faster.
 */
void
appendStringInfoString(StringInfo str, const char *s)
{
	appendBinaryStringInfo(str, s, strlen(s));
}

/*
 * appendStringInfoChar
 *
 * Append a single byte to str.
 * Like appendStringInfo(str, "%c", ch) but much faster.
 */
void
appendStringInfoChar(StringInfo str, char ch)
{
	/* Make more room if needed */
	if (str->len + 1 >= str->maxlen)
		enlargeStringInfo(str, 1);

	/* OK, append the character */
	str->data[str->len] = ch;
	str->len++;
	str->data[str->len] = '\0';
}

/*
<<<<<<< HEAD
 * appendStringInfoFill
 *
 * Append a single byte, repeated 0 or more times, to str.
 */
void
appendStringInfoFill(StringInfo str, int occurrences, char ch)
{
    /* Length must not overflow. */
    if (str->len + occurrences <= str->len)
        return;

    /* Make more room if needed */
    if (str->len + occurrences >= str->maxlen)
	    enlargeStringInfo(str, occurrences);

    /* Fill specified number of bytes with the character. */
    memset(str->data + str->len, ch, occurrences);
    str->len += occurrences;
    str->data[str->len] = '\0';
=======
 * appendStringInfoSpaces
 *
 * Append the specified number of spaces to a buffer.
 */
void
appendStringInfoSpaces(StringInfo str, int count)
{
	if (count > 0)
	{
		/* Make more room if needed */
		enlargeStringInfo(str, count);

		/* OK, append the spaces */
		while (--count >= 0)
			str->data[str->len++] = ' ';
		str->data[str->len] = '\0';
	}
>>>>>>> 78a09145
}

/*
 * appendBinaryStringInfo
 *
 * Append arbitrary binary data to a StringInfo, allocating more space
 * if necessary.
 */
void
appendBinaryStringInfo(StringInfo str, const void *data, int datalen)
{
	Assert(str != NULL);

	/* Make more room if needed */
	enlargeStringInfo(str, datalen);

	/* OK, append the data */
	memcpy(str->data + str->len, data, datalen);
	str->len += datalen;

	/*
	 * Keep a trailing null in place, even though it's probably useless for
	 * binary data...
	 */
	str->data[str->len] = '\0';
}

/*
 * enlargeStringInfo
 *
 * Make sure there is enough space for 'needed' more bytes
 * ('needed' does not include the terminating null).
 *
 * External callers usually need not concern themselves with this, since
 * all stringinfo.c routines do it automatically.  However, if a caller
 * knows that a StringInfo will eventually become X bytes large, it
 * can save some palloc overhead by enlarging the buffer before starting
 * to store data in it.
 *
 * NB: because we use repalloc() to enlarge the buffer, the string buffer
 * will remain allocated in the same memory context that was current when
 * initStringInfo was called, even if another context is now current.
 * This is the desired and indeed critical behavior!
 */
void
enlargeStringInfo(StringInfo str, int needed)
{
	int			newlen;

	/*
	 * Guard against out-of-range "needed" values.  Without this, we can get
	 * an overflow or infinite loop in the following.
	 */
	if (needed < 0)				/* should not happen */
		elog(ERROR, "invalid string enlargement request size: %d", needed);
	if (((Size) needed) >= (MaxAllocSize - (Size) str->len))
		ereport(ERROR,
				(errcode(ERRCODE_PROGRAM_LIMIT_EXCEEDED),
				 errmsg("out of memory"),
				 errdetail("Cannot enlarge string buffer containing %d bytes by %d more bytes.",
						   str->len, needed)));

	needed += str->len + 1;		/* total space required now */

	/* Because of the above test, we now have needed <= MaxAllocSize */

	if (needed <= str->maxlen)
		return;					/* got enough space already */

	/*
	 * We don't want to allocate just a little more space with each append;
	 * for efficiency, double the buffer size each time it overflows.
	 * Actually, we might need to more than double it if 'needed' is big...
	 */
	newlen = 2 * str->maxlen;
	while (needed > newlen)
		newlen = 2 * newlen;

	/*
	 * Clamp to MaxAllocSize in case we went past it.  Note we are assuming
	 * here that MaxAllocSize <= INT_MAX/2, else the above loop could
	 * overflow.  We will still have newlen >= needed.
	 */
	if (newlen >= (int) MaxAllocSize)
	{
		/*
		 * Currently we support allocations only up to MaxAllocSize - 1
		 * (see AllocSizeIsValid()).
		 */
		newlen = (int) MaxAllocSize - 1;
	}

	str->data = (char *) repalloc(str->data, newlen);

	str->maxlen = newlen;
}


/*------------------------
 * truncateStringInfo
 * Make sure a StringInfo's string is no longer than 'nchars' characters.
 */
void 
truncateStringInfo(StringInfo str, int nchars)
{
    if (str &&
        str->len > nchars)
    {
        Assert(str->data != NULL && 
               str->len <= str->maxlen);
        str->len = nchars;
        str->data[nchars] = '\0';
    }
}                               /* truncateStringInfo */

/*
 * Replace all occurrences of a string in a StringInfo with a different string.
 */
void
replaceStringInfoString(StringInfo str, char *replace, char *replacement)
{
	char	   *ptr;

	while ((ptr = strstr(str->data, replace)) != NULL)
	{
		char	   *dup = pstrdup(str->data);

		resetStringInfo(str);
		appendBinaryStringInfo(str, dup, ptr - str->data);
		appendStringInfoString(str, replacement);
		appendStringInfoString(str, dup + (ptr - str->data) + strlen(replace));		
		pfree(dup);
	}
}
<|MERGE_RESOLUTION|>--- conflicted
+++ resolved
@@ -203,27 +203,6 @@
 }
 
 /*
-<<<<<<< HEAD
- * appendStringInfoFill
- *
- * Append a single byte, repeated 0 or more times, to str.
- */
-void
-appendStringInfoFill(StringInfo str, int occurrences, char ch)
-{
-    /* Length must not overflow. */
-    if (str->len + occurrences <= str->len)
-        return;
-
-    /* Make more room if needed */
-    if (str->len + occurrences >= str->maxlen)
-	    enlargeStringInfo(str, occurrences);
-
-    /* Fill specified number of bytes with the character. */
-    memset(str->data + str->len, ch, occurrences);
-    str->len += occurrences;
-    str->data[str->len] = '\0';
-=======
  * appendStringInfoSpaces
  *
  * Append the specified number of spaces to a buffer.
@@ -241,7 +220,6 @@
 			str->data[str->len++] = ' ';
 		str->data[str->len] = '\0';
 	}
->>>>>>> 78a09145
 }
 
 /*
