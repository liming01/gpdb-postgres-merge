/*-------------------------------------------------------------------------
 *
 * nodeFunctionscan.c
 *	  Support routines for scanning RangeFunctions (functions in rangetable).
 *
 * Portions Copyright (c) 2006-2008, Greenplum inc
 * Portions Copyright (c) 2012-Present Pivotal Software, Inc.
 * Portions Copyright (c) 1996-2009, PostgreSQL Global Development Group
 * Portions Copyright (c) 1994, Regents of the University of California
 *
 *
 * IDENTIFICATION
 *	  $PostgreSQL: pgsql/src/backend/executor/nodeFunctionscan.c,v 1.52 2009/06/11 14:48:57 momjian Exp $
 *
 *-------------------------------------------------------------------------
 */
/*
 * INTERFACE ROUTINES
 *		ExecFunctionScan		scans a function.
 *		ExecFunctionNext		retrieve next tuple in sequential order.
 *		ExecInitFunctionScan	creates and initializes a functionscan node.
 *		ExecEndFunctionScan		releases any storage allocated.
 *		ExecFunctionReScan		rescans the function
 */
#include "postgres.h"

#include "cdb/cdbvars.h"
#include "executor/nodeFunctionscan.h"
#include "funcapi.h"
#include "optimizer/var.h"              /* CDB: contain_var_reference() */
#include "parser/parsetree.h"
#include "utils/builtins.h"
#include "utils/lsyscache.h"
#include "cdb/memquota.h"
#include "executor/spi.h"

static TupleTableSlot *FunctionNext(FunctionScanState *node);
static void ExecFunctionScanExplainEnd(PlanState *planstate, struct StringInfoData *buf);

/* ----------------------------------------------------------------
 *						Scan Support
 * ----------------------------------------------------------------
 */
/* ----------------------------------------------------------------
 *		FunctionNext
 *
 *		This is a workhorse for ExecFunctionScan
 * ----------------------------------------------------------------
 */
static TupleTableSlot *
FunctionNext(FunctionScanState *node)
{
	TupleTableSlot *slot;
	EState	   *estate;
	ScanDirection direction;
	Tuplestorestate *tuplestorestate;

	/*
	 * get information from the estate and scan state
	 */
	estate = node->ss.ps.state;
	direction = estate->es_direction;

	tuplestorestate = node->tuplestorestate;

	/*
	 * If first time through, read all tuples from function and put them in a
	 * tuplestore. Subsequent calls just fetch tuples from tuplestore.
	 */
	if (tuplestorestate == NULL)
	{
		node->tuplestorestate = tuplestorestate =
			ExecMakeTableFunctionResult(node->funcexpr,
										node->ss.ps.ps_ExprContext,
										node->tupdesc,
										node->eflags & EXEC_FLAG_BACKWARD,
										PlanStateOperatorMemKB( (PlanState *) node));

		/* CDB: Offer extra info for EXPLAIN ANALYZE. */
		if (node->ss.ps.instrument)
		{
			/* Let the tuplestore share our Instrumentation object. */
			tuplestore_set_instrument(tuplestorestate, node->ss.ps.instrument);

			/* Request a callback at end of query. */
			node->ss.ps.cdbexplainfun = ExecFunctionScanExplainEnd;
		}
	}

	/*
	 * Get the next tuple from tuplestore. Return NULL if no more tuples.
	 */
	slot = node->ss.ss_ScanTupleSlot;
<<<<<<< HEAD
	if (tuplestore_gettupleslot(tuplestorestate, 
				ScanDirectionIsForward(direction),
				false,
				slot))
	{
		/* CDB: Label each row with a synthetic ctid for subquery dedup. */
		if (node->cdb_want_ctid)
		{
			HeapTuple   tuple = ExecFetchSlotHeapTuple(slot); 

			/* Increment 48-bit row count */
			node->cdb_fake_ctid.ip_posid++;
			if (node->cdb_fake_ctid.ip_posid == 0)
				ItemPointerSetBlockNumber(&node->cdb_fake_ctid,
						1 + ItemPointerGetBlockNumber(&node->cdb_fake_ctid));

			tuple->t_self = node->cdb_fake_ctid;
		}
	}

	if (TupIsNull(slot) && !node->ss.ps.delayEagerFree)
	{
		ExecEagerFreeFunctionScan((FunctionScanState *)(&node->ss.ps));
	}

=======
	(void) tuplestore_gettupleslot(tuplestorestate,
								   ScanDirectionIsForward(direction),
								   false,
								   slot);
>>>>>>> 4d53a2f9
	return slot;
}

/* ----------------------------------------------------------------
 *		ExecFunctionScan(node)
 *
 *		Scans the function sequentially and returns the next qualifying
 *		tuple.
 *		It calls the ExecScan() routine and passes it the access method
 *		which retrieves tuples sequentially.
 *
 */

TupleTableSlot *
ExecFunctionScan(FunctionScanState *node)
{
	/*
	 * use FunctionNext as access method
	 */
	return ExecScan(&node->ss, (ExecScanAccessMtd) FunctionNext);
}

/* ----------------------------------------------------------------
 *		ExecInitFunctionScan
 * ----------------------------------------------------------------
 */
FunctionScanState *
ExecInitFunctionScan(FunctionScan *node, EState *estate, int eflags)
{
	FunctionScanState *scanstate;
	Oid			funcrettype;
	TypeFuncClass functypclass;
	TupleDesc	tupdesc = NULL;

	/* check for unsupported flags */
	Assert(!(eflags & EXEC_FLAG_MARK));

	/*
	 * FunctionScan should not have any children.
	 */
	Assert(outerPlan(node) == NULL);
	Assert(innerPlan(node) == NULL);

	/*
	 * create new ScanState for node
	 */
	scanstate = makeNode(FunctionScanState);
	scanstate->ss.ps.plan = (Plan *) node;
	scanstate->ss.ps.state = estate;
	scanstate->eflags = eflags;

	/*
	 * Miscellaneous initialization
	 *
	 * create expression context for node
	 */
	ExecAssignExprContext(estate, &scanstate->ss.ps);

#define FUNCTIONSCAN_NSLOTS 2

	/*
	 * tuple table initialization
	 */
	ExecInitResultTupleSlot(estate, &scanstate->ss.ps);
	ExecInitScanTupleSlot(estate, &scanstate->ss);

	/*
	 * initialize child expressions
	 */
	scanstate->ss.ps.targetlist = (List *)
		ExecInitExpr((Expr *) node->scan.plan.targetlist,
					 (PlanState *) scanstate);
	scanstate->ss.ps.qual = (List *)
		ExecInitExpr((Expr *) node->scan.plan.qual,
					 (PlanState *) scanstate);

	/* Check if targetlist or qual contains a var node referencing the ctid column */
	scanstate->cdb_want_ctid = contain_ctid_var_reference(&node->scan);

    ItemPointerSet(&scanstate->cdb_fake_ctid, 0, 0);
    ItemPointerSet(&scanstate->cdb_mark_ctid, 0, 0);

	/*
	 * Now determine if the function returns a simple or composite type, and
	 * build an appropriate tupdesc.
	 */
	functypclass = get_expr_result_type(node->funcexpr,
										&funcrettype,
										&tupdesc);

	if (functypclass == TYPEFUNC_COMPOSITE)
	{
		/* Composite data type, e.g. a table's row type */
		Assert(tupdesc);
		/* Must copy it out of typcache for safety */
		tupdesc = CreateTupleDescCopy(tupdesc);
	}
	else if (functypclass == TYPEFUNC_SCALAR)
	{
		/* Base data type, i.e. scalar */
		char	   *attname = strVal(linitial(node->funccolnames));

		tupdesc = CreateTemplateTupleDesc(1, false);
		TupleDescInitEntry(tupdesc,
						   (AttrNumber) 1,
						   attname,
						   funcrettype,
						   -1,
						   0);
	}
	else if (functypclass == TYPEFUNC_RECORD)
	{
		tupdesc = BuildDescFromLists(node->funccolnames,
									 node->funccoltypes,
									 node->funccoltypmods);
	}
	else
	{
		/* crummy error message, but parser should have caught this */
		elog(ERROR, "function in FROM has unsupported return type");
	}

	/*
	 * For RECORD results, make sure a typmod has been assigned.  (The
	 * function should do this for itself, but let's cover things in case it
	 * doesn't.)
	 */
	BlessTupleDesc(tupdesc);

	scanstate->tupdesc = tupdesc;
	ExecAssignScanType(&scanstate->ss, tupdesc);

	/*
	 * Other node-specific setup
	 */
	scanstate->tuplestorestate = NULL;
	scanstate->funcexpr = ExecInitExpr((Expr *) node->funcexpr,
									   (PlanState *) scanstate);

	/*
	 * Initialize result tuple type and projection info.
	 */
	ExecAssignResultTypeFromTL(&scanstate->ss.ps);
	ExecAssignScanProjectionInfo(&scanstate->ss);
	
	if (!IsResManagerMemoryPolicyNone())
	{
		SPI_ReserveMemory(((Plan *)node)->operatorMemKB * 1024L);
	}

	return scanstate;
}

int
ExecCountSlotsFunctionScan(FunctionScan *node)
{
	return ExecCountSlotsNode(outerPlan(node)) +
		ExecCountSlotsNode(innerPlan(node)) +
		FUNCTIONSCAN_NSLOTS;
}

/*
 * ExecFunctionScanExplainEnd
 *      Called before ExecutorEnd to finish EXPLAIN ANALYZE reporting.
 *
 * The cleanup that ordinarily would occur during ExecutorEnd() needs to be 
 * done earlier in order to report statistics to EXPLAIN ANALYZE.  Note that 
 * ExecEndFunctionScan() will be called for a second time during ExecutorEnd().
 */
void
ExecFunctionScanExplainEnd(PlanState *planstate, struct StringInfoData *buf __attribute__((unused)))
{
	ExecEagerFreeFunctionScan((FunctionScanState *) planstate);
}                               /* ExecFunctionScanExplainEnd */


/* ----------------------------------------------------------------
 *		ExecEndFunctionScan
 *
 *		frees any storage allocated through C routines.
 * ----------------------------------------------------------------
 */
void
ExecEndFunctionScan(FunctionScanState *node)
{
	/*
	 * Free the exprcontext
	 */
	ExecFreeExprContext(&node->ss.ps);

	/*
	 * clean out the tuple table
	 */
	ExecClearTuple(node->ss.ps.ps_ResultTupleSlot);
	ExecClearTuple(node->ss.ss_ScanTupleSlot);

	ExecEagerFreeFunctionScan(node);

	EndPlanStateGpmonPkt(&node->ss.ps);
}

/* ----------------------------------------------------------------
 *		ExecFunctionReScan
 *
 *		Rescans the relation.
 * ----------------------------------------------------------------
 */
void
ExecFunctionReScan(FunctionScanState *node, ExprContext *exprCtxt)
{
	ExecClearTuple(node->ss.ps.ps_ResultTupleSlot);
	/*node->ss.ps.ps_TupFromTlist = false;*/

	/*
	 * If we haven't materialized yet, just return.
	 */
	if (!node->tuplestorestate)
		return;

    ItemPointerSet(&node->cdb_fake_ctid, 0, 0);

	/*
	 * Here we have a choice whether to drop the tuplestore (and recompute the
	 * function outputs) or just rescan it.  We must recompute if the
	 * expression contains parameters, else we rescan.	XXX maybe we should
	 * recompute if the function is volatile?
	 */
	if (node->ss.ps.chgParam != NULL)
	{
		ExecEagerFreeFunctionScan(node);
	}
	else
		tuplestore_rescan(node->tuplestorestate);
}

void
ExecEagerFreeFunctionScan(FunctionScanState *node)
{
	if (node->tuplestorestate != NULL)
	{
		tuplestore_end(node->tuplestorestate);
	}
	
	node->tuplestorestate = NULL;
}<|MERGE_RESOLUTION|>--- conflicted
+++ resolved
@@ -91,7 +91,6 @@
 	 * Get the next tuple from tuplestore. Return NULL if no more tuples.
 	 */
 	slot = node->ss.ss_ScanTupleSlot;
-<<<<<<< HEAD
 	if (tuplestore_gettupleslot(tuplestorestate, 
 				ScanDirectionIsForward(direction),
 				false,
@@ -117,12 +116,6 @@
 		ExecEagerFreeFunctionScan((FunctionScanState *)(&node->ss.ps));
 	}
 
-=======
-	(void) tuplestore_gettupleslot(tuplestorestate,
-								   ScanDirectionIsForward(direction),
-								   false,
-								   slot);
->>>>>>> 4d53a2f9
 	return slot;
 }
 
