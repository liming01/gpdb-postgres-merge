--- conflicted
+++ resolved
@@ -585,13 +585,8 @@
 	InitTupleHashIterator(hashtable, &hashiter);
 	while ((entry = ScanTupleHashTable(&hashiter)) != NULL)
 	{
-<<<<<<< HEAD
-		ExecStoreMemTuple(entry->firstTuple, hashtable->tableslot, false);
-		if (!execTuplesUnequal(hashtable->tableslot, slot,
-=======
 		ExecStoreMinimalTuple(entry->firstTuple, hashtable->tableslot, false);
 		if (!execTuplesUnequal(slot, hashtable->tableslot,
->>>>>>> 869585cc
 							   numCols, keyColIdx,
 							   hashtable->cur_eq_funcs,
 							   hashtable->tempcxt))
