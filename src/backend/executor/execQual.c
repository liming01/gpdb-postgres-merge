/*-------------------------------------------------------------------------
 *
 * execQual.c
 *	  Routines to evaluate qualification and targetlist expressions
 *
 * Portions Copyright (c) 1996-2008, PostgreSQL Global Development Group
 * Portions Copyright (c) 1994, Regents of the University of California
 *
 * IDENTIFICATION
 *	  $PostgreSQL: pgsql/src/backend/executor/execQual.c,v 1.205 2007/01/10 20:33:54 petere Exp $
 *
 *-------------------------------------------------------------------------
 */
/*
 *	 INTERFACE ROUTINES
 *		ExecEvalExpr	- (now a macro) evaluate an expression, return a datum
 *		ExecEvalExprSwitchContext - same, but switch into eval memory context
 *		ExecQual		- return true/false if qualification is satisfied
 *		ExecProject		- form a new tuple by projecting the given tuple
 *
 *	 NOTES
 *		The more heavily used ExecEvalExpr routines, such as ExecEvalVar(),
 *		are hotspots. Making these faster will speed up the entire system.
 *
 *		ExecProject() is used to make tuple projections.  Rather then
 *		trying to speed it up, the execution plan should be pre-processed
 *		to facilitate attribute sharing between nodes wherever possible,
 *		instead of doing needless copying.	-cim 5/31/91
 *
 *		During expression evaluation, we check_stack_depth only in
 *		ExecMakeFunctionResult (and substitute routines) rather than at every
 *		single node.  This is a compromise that trades off precision of the
 *		stack limit setting to gain speed.
 */

#include "postgres.h"

#include "access/heapam.h"
#include "access/nbtree.h"
#include "access/tuptoaster.h"
#include "catalog/catquery.h"
#include "catalog/pg_proc.h"
#include "catalog/pg_type.h"
#include "cdb/cdbvars.h"
#include "cdb/partitionselection.h"
#include "commands/typecmds.h"
#include "executor/execdebug.h"
#include "executor/nodeAgg.h"
#include "executor/nodeSubplan.h"
#include "funcapi.h"
#include "miscadmin.h"
#include "nodes/makefuncs.h"
#include "optimizer/clauses.h"
#include "optimizer/planmain.h"
#include "parser/parse_coerce.h"
#include "parser/parse_expr.h"
#include "utils/acl.h"
#include "utils/builtins.h"
#include "utils/lsyscache.h"
#include "utils/memutils.h"
#include "utils/typcache.h"
#include "utils/xml.h"


/* static function decls */
static Datum ExecEvalArrayRef(ArrayRefExprState *astate,
				 ExprContext *econtext,
				 bool *isNull, ExprDoneCond *isDone);
static Datum ExecEvalAggref(AggrefExprState *aggref,
			   ExprContext *econtext,
			   bool *isNull, ExprDoneCond *isDone);
static Datum ExecEvalGroupingFunc(GroupingFuncExprState *gstate,
								  ExprContext *econtext,
								  bool *isNull, ExprDoneCond *isDone);
static Datum ExecEvalGrouping(ExprState *gstate,
							  ExprContext *econtext,
							  bool *isNull, ExprDoneCond *isDone);
static Datum ExecEvalGroupId(ExprState *gstate,
							 ExprContext *econtext,
							 bool *isNull, ExprDoneCond *isDone);
static Datum ExecEvalWindowRef(WindowRefExprState *winref,
			   ExprContext *econtext,
			   bool *isNull, ExprDoneCond *isDone);
static Datum ExecEvalVar(ExprState *exprstate, ExprContext *econtext,
			bool *isNull, ExprDoneCond *isDone);
static Datum ExecEvalScalarVar(ExprState *exprstate, ExprContext *econtext,
			bool *isNull, ExprDoneCond *isDone);
static Datum ExecEvalWholeRowVar(ExprState *exprstate, ExprContext *econtext,
					bool *isNull, ExprDoneCond *isDone);
static Datum ExecEvalWholeRowSlow(ExprState *exprstate, ExprContext *econtext,
					bool *isNull, ExprDoneCond *isDone);
static Datum ExecEvalConst(ExprState *exprstate, ExprContext *econtext,
			  bool *isNull, ExprDoneCond *isDone);
static Datum ExecEvalParam(ExprState *exprstate, ExprContext *econtext,
			  bool *isNull, ExprDoneCond *isDone);
static void ShutdownFuncExpr(Datum arg);
static TupleDesc get_cached_rowtype(Oid type_id, int32 typmod,
				   TupleDesc *cache_field, ExprContext *econtext);
static void ShutdownTupleDescRef(Datum arg);
static void ExecPrepareTuplestoreResult(FuncExprState *fcache,
							ExprContext *econtext,
							Tuplestorestate *resultStore,
							TupleDesc resultDesc);
static void tupledesc_match(TupleDesc dst_tupdesc, TupleDesc src_tupdesc);
static Datum ExecMakeFunctionResult(FuncExprState *fcache,
					   ExprContext *econtext,
					   bool *isNull,
					   ExprDoneCond *isDone);
static Datum ExecMakeFunctionResultNoSets(FuncExprState *fcache,
							 ExprContext *econtext,
							 bool *isNull, ExprDoneCond *isDone);
static Datum ExecEvalFunc(FuncExprState *fcache, ExprContext *econtext,
			 bool *isNull, ExprDoneCond *isDone);
static Datum ExecEvalOper(FuncExprState *fcache, ExprContext *econtext,
			 bool *isNull, ExprDoneCond *isDone);
static Datum ExecEvalDistinct(FuncExprState *fcache, ExprContext *econtext,
				 bool *isNull, ExprDoneCond *isDone);
static Datum ExecEvalScalarArrayOp(ScalarArrayOpExprState *sstate,
					  ExprContext *econtext,
					  bool *isNull, ExprDoneCond *isDone);
static Datum ExecEvalNot(BoolExprState *notclause, ExprContext *econtext,
			bool *isNull, ExprDoneCond *isDone);
static Datum ExecEvalOr(BoolExprState *orExpr, ExprContext *econtext,
		   bool *isNull, ExprDoneCond *isDone);
static Datum ExecEvalAnd(BoolExprState *andExpr, ExprContext *econtext,
			bool *isNull, ExprDoneCond *isDone);
static Datum ExecEvalConvertRowtype(ConvertRowtypeExprState *cstate,
					   ExprContext *econtext,
					   bool *isNull, ExprDoneCond *isDone);
static Datum ExecEvalCase(CaseExprState *caseExpr, ExprContext *econtext,
			 bool *isNull, ExprDoneCond *isDone);
static Datum ExecEvalCaseTestExpr(ExprState *exprstate,
					 ExprContext *econtext,
					 bool *isNull, ExprDoneCond *isDone);
static Datum ExecEvalArray(ArrayExprState *astate,
			  ExprContext *econtext,
			  bool *isNull, ExprDoneCond *isDone);
static Datum ExecEvalRow(RowExprState *rstate,
			ExprContext *econtext,
			bool *isNull, ExprDoneCond *isDone);
static Datum ExecEvalRowCompare(RowCompareExprState *rstate,
				   ExprContext *econtext,
				   bool *isNull, ExprDoneCond *isDone);
static Datum ExecEvalTableValue(ExprState   *estate,
								ExprContext *econtext,
								bool *isNull, ExprDoneCond *isDone);
static Datum ExecEvalCoalesce(CoalesceExprState *coalesceExpr,
				 ExprContext *econtext,
				 bool *isNull, ExprDoneCond *isDone);
static Datum ExecEvalMinMax(MinMaxExprState *minmaxExpr,
			   ExprContext *econtext,
			   bool *isNull, ExprDoneCond *isDone);
static Datum ExecEvalNullIf(FuncExprState *nullIfExpr,
			   ExprContext *econtext,
			   bool *isNull, ExprDoneCond *isDone);
static Datum ExecEvalXml(XmlExprState *xmlExpr, ExprContext *econtext,
						 bool *isNull, ExprDoneCond *isDone);
static Datum ExecEvalNullTest(NullTestState *nstate,
				 ExprContext *econtext,
				 bool *isNull, ExprDoneCond *isDone);
static Datum ExecEvalBooleanTest(GenericExprState *bstate,
					ExprContext *econtext,
					bool *isNull, ExprDoneCond *isDone);
static Datum ExecEvalCoerceToDomain(CoerceToDomainState *cstate,
					   ExprContext *econtext,
					   bool *isNull, ExprDoneCond *isDone);
static Datum ExecEvalCoerceToDomainValue(ExprState *exprstate,
							ExprContext *econtext,
							bool *isNull, ExprDoneCond *isDone);
static Datum ExecEvalPercentileExpr(PercentileExprState *exprstate,
					ExprContext *econtext,
					bool *isNull, ExprDoneCond *isDone);
static Datum ExecEvalFieldSelect(FieldSelectState *fstate,
					ExprContext *econtext,
					bool *isNull, ExprDoneCond *isDone);
static Datum ExecEvalFieldStore(FieldStoreState *fstate,
				   ExprContext *econtext,
				   bool *isNull, ExprDoneCond *isDone);
static Datum ExecEvalRelabelType(GenericExprState *exprstate,
					ExprContext *econtext,
					bool *isNull, ExprDoneCond *isDone);
static Datum ExecEvalPartOidExpr(PartOidExprState *exprstate,
						ExprContext *econtext,
						bool *isNull, ExprDoneCond *isDone);
static Datum ExecEvalPartDefaultExpr(PartDefaultExprState *exprstate,
						ExprContext *econtext,
						bool *isNull, ExprDoneCond *isDone);
static Datum ExecEvalPartBoundExpr(PartBoundExprState *exprstate,
						ExprContext *econtext,
						bool *isNull, ExprDoneCond *isDone);
static Datum ExecEvalPartBoundInclusionExpr(PartBoundInclusionExprState *exprstate,
								ExprContext *econtext,
								bool *isNull, ExprDoneCond *isDone);
static Datum ExecEvalPartBoundOpenExpr(PartBoundOpenExprState *exprstate,
								ExprContext *econtext,
								bool *isNull, ExprDoneCond *isDone);
static bool ExecIsExprUnsafeToConst_walker(Node *node, void *context);
static bool ExecIsExprUnsafeToConst(Node *node);


/* ----------------------------------------------------------------
 *		ExecEvalExpr routines
 *
 *		Recursively evaluate a targetlist or qualification expression.
 *
 * Each of the following routines having the signature
 *		Datum ExecEvalFoo(ExprState *expression,
 *						  ExprContext *econtext,
 *						  bool *isNull,
 *						  ExprDoneCond *isDone);
 * is responsible for evaluating one type or subtype of ExprState node.
 * They are normally called via the ExecEvalExpr macro, which makes use of
 * the function pointer set up when the ExprState node was built by
 * ExecInitExpr.  (In some cases, we change this pointer later to avoid
 * re-executing one-time overhead.)
 *
 * Note: for notational simplicity we declare these functions as taking the
 * specific type of ExprState that they work on.  This requires casting when
 * assigning the function pointer in ExecInitExpr.	Be careful that the
 * function signature is declared correctly, because the cast suppresses
 * automatic checking!
 *
 *
 * All these functions share this calling convention:
 *
 * Inputs:
 *		expression: the expression state tree to evaluate
 *		econtext: evaluation context information
 *
 * Outputs:
 *		return value: Datum value of result
 *		*isNull: set to TRUE if result is NULL (actual return value is
 *				 meaningless if so); set to FALSE if non-null result
 *		*isDone: set to indicator of set-result status
 *
 * A caller that can only accept a singleton (non-set) result should pass
 * NULL for isDone; if the expression computes a set result then an error
 * will be reported via ereport.  If the caller does pass an isDone pointer
 * then *isDone is set to one of these three states:
 *		ExprSingleResult		singleton result (not a set)
 *		ExprMultipleResult		return value is one element of a set
 *		ExprEndResult			there are no more elements in the set
 * When ExprMultipleResult is returned, the caller should invoke
 * ExecEvalExpr() repeatedly until ExprEndResult is returned.  ExprEndResult
 * is returned after the last real set element.  For convenience isNull will
 * always be set TRUE when ExprEndResult is returned, but this should not be
 * taken as indicating a NULL element of the set.  Note that these return
 * conventions allow us to distinguish among a singleton NULL, a NULL element
 * of a set, and an empty set.
 *
 * The caller should already have switched into the temporary memory
 * context econtext->ecxt_per_tuple_memory.  The convenience entry point
 * ExecEvalExprSwitchContext() is provided for callers who don't prefer to
 * do the switch in an outer loop.	We do not do the switch in these routines
 * because it'd be a waste of cycles during nested expression evaluation.
 * ----------------------------------------------------------------
 */


/*----------
 *	  ExecEvalArrayRef
 *
 *	   This function takes an ArrayRef and returns the extracted Datum
 *	   if it's a simple reference, or the modified array value if it's
 *	   an array assignment (i.e., array element or slice insertion).
 *
 * NOTE: if we get a NULL result from a subscript expression, we return NULL
 * when it's an array reference, or raise an error when it's an assignment.
 *
 * NOTE: we deliberately refrain from applying DatumGetArrayTypeP() here,
 * even though that might seem natural, because this code needs to support
 * both varlena arrays and fixed-length array types.  DatumGetArrayTypeP()
 * only works for the varlena kind.  The routines we call in arrayfuncs.c
 * have to know the difference (that's what they need refattrlength for).
 *----------
 */
static Datum
ExecEvalArrayRef(ArrayRefExprState *astate,
				 ExprContext *econtext,
				 bool *isNull,
				 ExprDoneCond *isDone)
{
	ArrayRef   *arrayRef = (ArrayRef *) astate->xprstate.expr;
	ArrayType  *array_source;
	ArrayType  *resultArray;
	bool		isAssignment = (arrayRef->refassgnexpr != NULL);
	bool		eisnull;
	ListCell   *l;
	int			i = 0,
				j = 0;
	IntArray	upper,
				lower;
	int		   *lIndex;

	array_source = (ArrayType *)
		DatumGetPointer(ExecEvalExpr(astate->refexpr,
									 econtext,
									 isNull,
									 isDone));

	/*
	 * If refexpr yields NULL, and it's a fetch, then result is NULL. In the
	 * assignment case, we'll cons up something below.
	 */
	if (*isNull)
	{
		if (isDone && *isDone == ExprEndResult)
			return 0;	/* end of set result */
		if (!isAssignment)
			return 0;
	}

	foreach(l, astate->refupperindexpr)
	{
		ExprState  *eltstate = (ExprState *) lfirst(l);

		if (i >= MAXDIM)
			ereport(ERROR,
					(errcode(ERRCODE_PROGRAM_LIMIT_EXCEEDED),
					 errmsg("number of array dimensions (%d) exceeds the maximum allowed (%d)",
							i, MAXDIM)));

		upper.indx[i++] = DatumGetInt32(ExecEvalExpr(eltstate,
													 econtext,
													 &eisnull,
													 NULL));
		/* If any index expr yields NULL, result is NULL or error */
		if (eisnull)
		{
			if (isAssignment)
				ereport(ERROR,
						(errcode(ERRCODE_NULL_VALUE_NOT_ALLOWED),
				  errmsg("array subscript in assignment must not be null")));
			*isNull = true;
			return 0;
		}
	}

	if (astate->reflowerindexpr != NIL)
	{
		foreach(l, astate->reflowerindexpr)
		{
			ExprState  *eltstate = (ExprState *) lfirst(l);

			if (j >= MAXDIM)
				ereport(ERROR,
						(errcode(ERRCODE_PROGRAM_LIMIT_EXCEEDED),
						 errmsg("number of array dimensions (%d) exceeds the maximum allowed (%d)",
								i, MAXDIM)));

			lower.indx[j++] = DatumGetInt32(ExecEvalExpr(eltstate,
														 econtext,
														 &eisnull,
														 NULL));
			/* If any index expr yields NULL, result is NULL or error */
			if (eisnull)
			{
				if (isAssignment)
					ereport(ERROR,
							(errcode(ERRCODE_NULL_VALUE_NOT_ALLOWED),
							 errmsg("array subscript in assignment must not be null")));
				*isNull = true;
				return 0;
			}
		}
		/* this can't happen unless parser messed up */
		if (i != j)
			elog(ERROR, "upper and lower index lists are not same length");
		lIndex = lower.indx;
	}
	else
		lIndex = NULL;

	if (isAssignment)
	{
		Datum		sourceData;

		/*
		 * Evaluate the value to be assigned into the array.
		 *
		 * XXX At some point we'll need to look into making the old value of
		 * the array element available via CaseTestExpr, as is done by
		 * ExecEvalFieldStore.	This is not needed now but will be needed to
		 * support arrays of composite types; in an assignment to a field of
		 * an array member, the parser would generate a FieldStore that
		 * expects to fetch its input tuple via CaseTestExpr.
		 */
		sourceData = ExecEvalExpr(astate->refassgnexpr,
								  econtext,
								  &eisnull,
								  NULL);

		/*
		 * For an assignment to a fixed-length array type, both the original
		 * array and the value to be assigned into it must be non-NULL, else
		 * we punt and return the original array.
		 */
		if (astate->refattrlength > 0)	/* fixed-length array? */
			if (eisnull || *isNull)
				return PointerGetDatum(array_source);

		/*
		 * For assignment to varlena arrays, we handle a NULL original array
		 * by substituting an empty (zero-dimensional) array; insertion of the
		 * new element will result in a singleton array value.	It does not
		 * matter whether the new element is NULL.
		 */
		if (*isNull)
		{
			array_source = construct_empty_array(arrayRef->refelemtype);
			*isNull = false;
		}

		if (lIndex == NULL)
			resultArray = array_set(array_source, i,
									upper.indx,
									sourceData,
									eisnull,
									astate->refattrlength,
									astate->refelemlength,
									astate->refelembyval,
									astate->refelemalign);
		else
			resultArray = array_set_slice(array_source, i,
										  upper.indx, lower.indx,
								   (ArrayType *) DatumGetPointer(sourceData),
										  eisnull,
										  astate->refattrlength,
										  astate->refelemlength,
										  astate->refelembyval,
										  astate->refelemalign);
		return PointerGetDatum(resultArray);
	}

	if (lIndex == NULL)
		return array_ref(array_source, i, upper.indx,
						 astate->refattrlength,
						 astate->refelemlength,
						 astate->refelembyval,
						 astate->refelemalign,
						 isNull);
	else
	{
		resultArray = array_get_slice(array_source, i,
									  upper.indx, lower.indx,
									  astate->refattrlength,
									  astate->refelemlength,
									  astate->refelembyval,
									  astate->refelemalign);
		return PointerGetDatum(resultArray);
	}
}


/* ----------------------------------------------------------------
 *		ExecEvalAggref
 *
 *		Returns a Datum whose value is the value of the precomputed
 *		aggregate found in the given expression context.
 * ----------------------------------------------------------------
 */
static Datum
ExecEvalAggref(AggrefExprState *aggref, ExprContext *econtext,
			   bool *isNull, ExprDoneCond *isDone)
{
	if (isDone)
		*isDone = ExprSingleResult;

	if (econtext->ecxt_aggvalues == NULL)		/* safety check */
		elog(ERROR, "no aggregates in this expression context");

	*isNull = econtext->ecxt_aggnulls[aggref->aggno];
	return econtext->ecxt_aggvalues[aggref->aggno];
}

/*----------------------------------------------------------------
 *		ExecEvalGroupingFunc
 *
 *		Returns a Datum whose value is the value of a GROUPING_ID
 *		with respect to the given context.
 */
static Datum 
ExecEvalGroupingFunc(GroupingFuncExprState *gstate,
					 ExprContext *econtext,
					 bool *isNull, ExprDoneCond *isDone)
{
	uint64 grpid = 0;
	ListCell *tmp;
	int num_args = list_length(gstate->args);
	int argno = 0;

	if (isDone)
		*isDone = ExprSingleResult;

	foreach(tmp, gstate->args)
	{
		int arg = (int)intVal(lfirst(tmp));
		int pos_in_grpcols = gstate->ngrpcols - arg - 1;
		int pos_in_grpingfunc = num_args - argno - 1;

		Assert(pos_in_grpcols >= 0 && pos_in_grpingfunc >= 0);

		if (econtext->grouping & ( ((uint64)1) << pos_in_grpcols))
			grpid |= ( ((uint64)1) << pos_in_grpingfunc);

		argno++;
	}

	*isNull = false;
	return Int64GetDatum(grpid);
}

/*----------------------------------------------------------------
 *		ExecEvalGrouping
 *
 *		Returns a Datum whose value is the value of a GROUPING
 *		with respect to the given context.
 */
static Datum
ExecEvalGrouping(ExprState *gstate, ExprContext *econtext,
				 bool *isNull, ExprDoneCond *isDone)
{
	if (isDone)
		*isDone = ExprSingleResult;

	*isNull = false;
	return Int64GetDatum(econtext->grouping);
}

/*----------------------------------------------------------------
 *		ExecEvalGroupId
 *
 *		Returns a Datum whose value is the value of a GROUP_ID
 *		with respect to the given context.
 */
static Datum
ExecEvalGroupId(ExprState *gstate, ExprContext *econtext,
				bool *isNull, ExprDoneCond *isDone)
{
	if (isDone)
		*isDone = ExprSingleResult;

	*isNull = false;
	return UInt32GetDatum(econtext->group_id);
}

/* ----------------------------------------------------------------
 *		ExecEvalWindowRef
 *
 *		Returns a Datum whose value is the value of the window
 *		function with respect to the given context.
 *
 * XXX	Note that this routine is essentially the same as
 *      ExecEvalAggref since we use the same buffers. However,
 *      since the state structures for WindowRef and Aggref 
 *      are different, we separate the execution routines, too.
 * ----------------------------------------------------------------
 */
static Datum
ExecEvalWindowRef(WindowRefExprState *winref, ExprContext *econtext,
				  bool *isNull, ExprDoneCond *isDone)
{
	if (isDone)
		*isDone = ExprSingleResult;
	
	if (econtext->ecxt_aggvalues == NULL)		/* safety check */
		elog(ERROR, "no window functions in this expression context");

	*isNull = econtext->ecxt_aggnulls[winref->funcno];
	return econtext->ecxt_aggvalues[winref->funcno];

}

/* ----------------------------------------------------------------
 *		ExecEvalVar
 *
 *		Returns a Datum whose value is the value of a range
 *		variable with respect to given expression context.
 *
 * Note: ExecEvalVar is executed only the first time through in a given plan;
 * it changes the ExprState's function pointer to pass control directly to
 * ExecEvalScalarVar, ExecEvalWholeRowVar, or ExecEvalWholeRowSlow after
 * making one-time checks.
 * ----------------------------------------------------------------
 */
static Datum
ExecEvalVar(ExprState *exprstate, ExprContext *econtext,
			bool *isNull, ExprDoneCond *isDone)
{
	Var		   *variable = (Var *) exprstate->expr;
	TupleTableSlot *slot;
	AttrNumber	attnum;

	if (isDone)
		*isDone = ExprSingleResult;

	Assert(econtext->ecxt_scantuple != NULL || econtext->ecxt_innertuple != NULL || econtext->ecxt_outertuple != NULL);
	/*
	 * Get the input slot and attribute number we want
	 *
	 * The asserts check that references to system attributes only appear at
	 * the level of a relation scan; at higher levels, system attributes must
	 * be treated as ordinary variables (since we no longer have access to the
	 * original tuple).
	 */
	attnum = variable->varattno;

	switch (variable->varno)
	{
		case INNER:				/* get the tuple from the inner node */
			slot = econtext->ecxt_innertuple;
			Assert(attnum > 0);
			break;

		case OUTER:				/* get the tuple from the outer node */
			slot = econtext->ecxt_outertuple;
			Assert(attnum > 0);
			break;

		default:				/* get the tuple from the relation being
								 * scanned */
			slot = econtext->ecxt_scantuple;
			break;
	}

	if (attnum != InvalidAttrNumber)
	{
		/*
		 * Scalar variable case.
		 *
		 * If it's a user attribute, check validity (bogus system attnums will
		 * be caught inside slot_getattr).  What we have to check for here
		 * is the possibility of an attribute having been changed in type
		 * since the plan tree was created.  Ideally the plan would get
		 * invalidated and not re-used, but until that day arrives, we need
		 * defenses.  Fortunately it's sufficient to check once on the first
		 * time through.
		 *
		 * Note: we allow a reference to a dropped attribute.  slot_getattr
		 * will force a NULL result in such cases.
		 *
		 * Note: ideally we'd check typmod as well as typid, but that seems
		 * impractical at the moment: in many cases the tupdesc will have
		 * been generated by ExecTypeFromTL(), and that can't guarantee to
		 * generate an accurate typmod in all cases, because some expression
		 * node types don't carry typmod.
		 */
		if (attnum > 0)
		{
			TupleDesc	slot_tupdesc = slot->tts_tupleDescriptor;
			Form_pg_attribute attr;

			if (attnum > slot_tupdesc->natts)	/* should never happen */
				elog(ERROR, "attribute number %d exceeds number of columns %d",
					 attnum, slot_tupdesc->natts);

			attr = slot_tupdesc->attrs[attnum - 1];

			/* can't check type if dropped, since atttypid is probably 0 */
			if (!attr->attisdropped)
			{
				if (variable->vartype != attr->atttypid)
					ereport(ERROR,
							(errmsg("attribute %d has wrong type", attnum),
							 errdetail("Table has type %s, but query expects %s.",
									   format_type_be(attr->atttypid),
									   format_type_be(variable->vartype))));
			}
		}

		/* Skip the checking on future executions of node */
		exprstate->evalfunc = ExecEvalScalarVar;

		/* Fetch the value from the slot */
		return slot_getattr(slot, attnum, isNull);
	}
	else
	{
		/*
		 * Whole-row variable.
		 *
		 * If it's a RECORD Var, we'll use the slot's type ID info.  It's
		 * likely that the slot's type is also RECORD; if so, make sure it's
		 * been "blessed", so that the Datum can be interpreted later.
		 *
		 * If the Var identifies a named composite type, we must check that
		 * the actual tuple type is compatible with it.
		 */
		TupleDesc	slot_tupdesc = slot->tts_tupleDescriptor;
		bool		needslow = false;

		if (variable->vartype == RECORDOID)
		{
			if (slot_tupdesc->tdtypeid == RECORDOID &&
				slot_tupdesc->tdtypmod < 0)
				assign_record_type_typmod(slot_tupdesc);
		}
		else
		{
			TupleDesc	var_tupdesc;
			int			i;

			/*
			 * We really only care about number of attributes and data type.
			 * Also, we can ignore type mismatch on columns that are dropped
			 * in the destination type, so long as the physical storage
			 * matches.  This is helpful in some cases involving out-of-date
			 * cached plans.  Also, we have to allow the case that the slot
			 * has more columns than the Var's type, because we might be
			 * looking at the output of a subplan that includes resjunk
			 * columns.  (XXX it would be nice to verify that the extra
			 * columns are all marked resjunk, but we haven't got access to
			 * the subplan targetlist here...)  Resjunk columns should always
			 * be at the end of a targetlist, so it's sufficient to ignore
			 * them here; but we need to use ExecEvalWholeRowSlow to get
			 * rid of them in the eventual output tuples.
			 */
			var_tupdesc = lookup_rowtype_tupdesc(variable->vartype, -1);

			if (var_tupdesc->natts > slot_tupdesc->natts)
				ereport(ERROR,
						(errcode(ERRCODE_DATATYPE_MISMATCH),
						 errmsg("table row type and query-specified row type do not match"),
						 errdetail("Table row contains %d attributes, but query expects %d.",
								   slot_tupdesc->natts, var_tupdesc->natts)));
			else if (var_tupdesc->natts < slot_tupdesc->natts)
				needslow = true;

			for (i = 0; i < var_tupdesc->natts; i++)
			{
				Form_pg_attribute vattr = var_tupdesc->attrs[i];
				Form_pg_attribute sattr = slot_tupdesc->attrs[i];

				if (vattr->atttypid == sattr->atttypid)
					continue;			/* no worries */
				if (!vattr->attisdropped)
					ereport(ERROR,
							(errcode(ERRCODE_DATATYPE_MISMATCH),
							 errmsg("table row type and query-specified row type do not match"),
							 errdetail("Table has type %s at ordinal position %d, but query expects %s.",
									   format_type_be(sattr->atttypid),
									   i + 1,
									   format_type_be(vattr->atttypid))));

				if (vattr->attlen != sattr->attlen ||
					vattr->attalign != sattr->attalign)
					ereport(ERROR,
							(errcode(ERRCODE_DATATYPE_MISMATCH),
							 errmsg("table row type and query-specified row type do not match"),
							 errdetail("Physical storage mismatch on dropped attribute at ordinal position %d.",
									   i + 1)));
			}

			ReleaseTupleDesc(var_tupdesc);
		}

		/* Skip the checking on future executions of node */
		if (needslow)
			exprstate->evalfunc = ExecEvalWholeRowSlow;
		else
			exprstate->evalfunc = ExecEvalWholeRowVar;

		/* Fetch the value */
		return ExecEvalWholeRowVar(exprstate, econtext, isNull, isDone);
	}
}

/* ----------------------------------------------------------------
 *		ExecEvalScalarVar
 *
 *		Returns a Datum for a scalar variable.
 * ----------------------------------------------------------------
 */
static Datum
ExecEvalScalarVar(ExprState *exprstate, ExprContext *econtext,
				  bool *isNull, ExprDoneCond *isDone)
{
	Var		   *variable = (Var *) exprstate->expr;
	TupleTableSlot *slot;
	AttrNumber	attnum;

	if (isDone)
		*isDone = ExprSingleResult;

	/* Get the input slot and attribute number we want */
	switch (variable->varno)
	{
		case INNER:				/* get the tuple from the inner node */
			slot = econtext->ecxt_innertuple;
			break;

		case OUTER:				/* get the tuple from the outer node */
			slot = econtext->ecxt_outertuple;
			break;

		default:				/* get the tuple from the relation being
								 * scanned */
			slot = econtext->ecxt_scantuple;
			break;
	}

	attnum = variable->varattno;

	/* Fetch the value from the slot */
	return slot_getattr(slot, attnum, isNull);
}

/* ----------------------------------------------------------------
 *		ExecEvalWholeRowVar
 *
 *		Returns a Datum for a whole-row variable.
 * ----------------------------------------------------------------
 */
static Datum
ExecEvalWholeRowVar(ExprState *exprstate, ExprContext *econtext,
					bool *isNull, ExprDoneCond *isDone)
{
	Var		   *variable = (Var *) exprstate->expr;
	TupleTableSlot *slot = econtext->ecxt_scantuple;
	HeapTuple	tuple;
	TupleDesc	tupleDesc;
	HeapTupleHeader dtuple;

	if (isDone)
		*isDone = ExprSingleResult;
	*isNull = false;

	tuple = ExecFetchSlotHeapTuple(slot);
	tupleDesc = slot->tts_tupleDescriptor;

	/*
	 * We have to make a copy of the tuple so we can safely insert the Datum
	 * overhead fields, which are not set in on-disk tuples.
	 */
	dtuple = (HeapTupleHeader) palloc(tuple->t_len);
	memcpy((char *) dtuple, (char *) tuple->t_data, tuple->t_len);

	HeapTupleHeaderSetDatumLength(dtuple, tuple->t_len);

	/*
	 * If the Var identifies a named composite type, label the tuple with that
	 * type; otherwise use what is in the tupleDesc.
	 */
	if (variable->vartype != RECORDOID)
	{
		HeapTupleHeaderSetTypeId(dtuple, variable->vartype);
		HeapTupleHeaderSetTypMod(dtuple, variable->vartypmod);
	}
	else
	{
		HeapTupleHeaderSetTypeId(dtuple, tupleDesc->tdtypeid);
		HeapTupleHeaderSetTypMod(dtuple, tupleDesc->tdtypmod);
	}

	return PointerGetDatum(dtuple);
}

/* ----------------------------------------------------------------
 *		ExecEvalWholeRowSlow
 *
 *		Returns a Datum for a whole-row variable, in the "slow" case where
 *		we can't just copy the subplan's output.
 * ----------------------------------------------------------------
 */
static Datum
ExecEvalWholeRowSlow(ExprState *exprstate, ExprContext *econtext,
					 bool *isNull, ExprDoneCond *isDone)
{
	Var		   *variable = (Var *) exprstate->expr;
	TupleTableSlot *slot = econtext->ecxt_scantuple;
	HeapTuple	tuple;
	TupleDesc	var_tupdesc;
	HeapTupleHeader dtuple;

	if (isDone)
		*isDone = ExprSingleResult;
	*isNull = false;

	/*
	 * Currently, the only case handled here is stripping of trailing
	 * resjunk fields, which we do in a slightly chintzy way by just
	 * adjusting the tuple's natts header field.  Possibly there will someday
	 * be a need for more-extensive rearrangements, in which case it'd
	 * be worth disassembling and reassembling the tuple (perhaps use a
	 * JunkFilter for that?)
	 */
	Assert(variable->vartype != RECORDOID);
	var_tupdesc = lookup_rowtype_tupdesc(variable->vartype, -1);

	tuple = ExecFetchSlotHeapTuple(slot);

	/*
	 * We have to make a copy of the tuple so we can safely insert the Datum
	 * overhead fields, which are not set in on-disk tuples; not to mention
	 * fooling with its natts field.
	 */
	dtuple = (HeapTupleHeader) palloc(tuple->t_len);
	memcpy((char *) dtuple, (char *) tuple->t_data, tuple->t_len);

	HeapTupleHeaderSetDatumLength(dtuple, tuple->t_len);
	HeapTupleHeaderSetTypeId(dtuple, variable->vartype);
	HeapTupleHeaderSetTypMod(dtuple, variable->vartypmod);

	Assert(HeapTupleHeaderGetNatts(dtuple) >= var_tupdesc->natts);
	HeapTupleHeaderSetNatts(dtuple, var_tupdesc->natts);

	ReleaseTupleDesc(var_tupdesc);

	return PointerGetDatum(dtuple);
}

/* ----------------------------------------------------------------
 *		ExecEvalConst
 *
 *		Returns the value of a constant.
 *
 *		Note that for pass-by-ref datatypes, we return a pointer to the
 *		actual constant node.  This is one of the reasons why functions
 *		must treat their input arguments as read-only.
 * ----------------------------------------------------------------
 */
static Datum
ExecEvalConst(ExprState *exprstate, ExprContext *econtext,
			  bool *isNull, ExprDoneCond *isDone)
{
	Const	   *con = (Const *) exprstate->expr;

	if (isDone)
		*isDone = ExprSingleResult;

	*isNull = con->constisnull;
	return con->constvalue;
}

/* ----------------------------------------------------------------
 *		ExecEvalParam
 *
 *		Returns the value of a parameter.  A param node contains
 *		something like ($.name) and the expression context contains
 *		the current parameter bindings (name = "sam") (age = 34)...
 *		so our job is to find and return the appropriate datum ("sam").
 * ----------------------------------------------------------------
 */

/*
 * Greenplum Database Changes:
 * In executor mode, a PARAM_EXEC parameter can not be evaluated by executing
 * the subplan.  The subplan was executed on the dispatcher prior to
 * launching the main query.  The value of the result is passed to the qExec
 * in the ParamInfo, with a kind of PARAM_EXEC_REMOTE.
 * So, this function was changed to just do a lookup in that case.
 */
static Datum
ExecEvalParam(ExprState *exprstate, ExprContext *econtext,
			  bool *isNull, ExprDoneCond *isDone)
{
	Param	   *expression = (Param *) exprstate->expr;
	int			thisParamId = expression->paramid;

	if (isDone)
		*isDone = ExprSingleResult;

	if (expression->paramkind == PARAM_EXEC)
	{
		/*
		 * PARAM_EXEC params (internal executor parameters) are stored in the
		 * ecxt_param_exec_vals array, and can be accessed by array index.
		 */
		ParamExecData *prmExec = &(econtext->ecxt_param_exec_vals[thisParamId]);

		/* 
		 * Maybe this parameter has already been evaluated. If so, execPlan
		 * would be NULL.
		 */
		if (prmExec->execPlan != NULL)
		{
			/* Parameter not evaluated yet, so go do it */
			ExecSetParamPlan(prmExec->execPlan, econtext, NULL);
			/* ExecSetParamPlan should have processed this param... */
			Assert(prmExec->execPlan == NULL);
		}

		*isNull = prmExec->isnull;
		return prmExec->value;
	}
	else
	{
		/*
		 * PARAM_EXTERN parameters must be sought in ecxt_param_list_info.
		 */
		ParamListInfo paramInfo = econtext->ecxt_param_list_info;

		Assert(expression->paramkind == PARAM_EXTERN);
		if (paramInfo &&
			thisParamId > 0 && thisParamId <= paramInfo->numParams)
		{
			ParamExternData *prm = &paramInfo->params[thisParamId - 1];

			if (OidIsValid(prm->ptype))
			{
				Assert(prm->ptype == expression->paramtype);
				*isNull = prm->isnull;
				return prm->value;
			}
		}
		ereport(ERROR,
				(errcode(ERRCODE_UNDEFINED_OBJECT),
				 errmsg("no value found for parameter %d", thisParamId)));
		return (Datum) 0;		/* keep compiler quiet */
	}
}


/* ----------------------------------------------------------------
 *		ExecEvalOper / ExecEvalFunc support routines
 * ----------------------------------------------------------------
 */

/*
 *		GetAttributeByName
 *		GetAttributeByNum
 *
 *		These functions return the value of the requested attribute
 *		out of the given tuple Datum.
 *		C functions which take a tuple as an argument are expected
 *		to use these.  Ex: overpaid(EMP) might call GetAttributeByNum().
 *		Note: these are actually rather slow because they do a typcache
 *		lookup on each call.
 */
Datum
GetAttributeByNum(HeapTupleHeader tuple,
				  AttrNumber attrno,
				  bool *isNull)
{
	Datum		result;
	Oid			tupType;
	int32		tupTypmod;
	TupleDesc	tupDesc;
	HeapTupleData tmptup;

	if (!AttributeNumberIsValid(attrno))
		elog(ERROR, "invalid attribute number %d", attrno);

	if (isNull == NULL)
		elog(ERROR, "a NULL isNull pointer was passed");

	if (tuple == NULL)
	{
		/* Kinda bogus but compatible with old behavior... */
		*isNull = true;
		return (Datum) 0;
	}

	tupType = HeapTupleHeaderGetTypeId(tuple);
	tupTypmod = HeapTupleHeaderGetTypMod(tuple);
	tupDesc = lookup_rowtype_tupdesc(tupType, tupTypmod);

	/*
	 * heap_getattr needs a HeapTuple not a bare HeapTupleHeader.  We set all
	 * the fields in the struct just in case user tries to inspect system
	 * columns.
	 */
	tmptup.t_len = HeapTupleHeaderGetDatumLength(tuple);
	ItemPointerSetInvalid(&(tmptup.t_self));
	tmptup.t_data = tuple;

	result = heap_getattr(&tmptup,
						  attrno,
						  tupDesc,
						  isNull);

	ReleaseTupleDesc(tupDesc);

	return result;
}

Datum
GetAttributeByName(HeapTupleHeader tuple, const char *attname, bool *isNull)
{
	AttrNumber	attrno;
	Datum		result;
	Oid			tupType;
	int32		tupTypmod;
	TupleDesc	tupDesc;
	HeapTupleData tmptup;
	int			i;

	if (attname == NULL)
		elog(ERROR, "invalid attribute name");

	if (isNull == NULL)
		elog(ERROR, "a NULL isNull pointer was passed");

	if (tuple == NULL)
	{
		/* Kinda bogus but compatible with old behavior... */
		*isNull = true;
		return (Datum) 0;
	}

	tupType = HeapTupleHeaderGetTypeId(tuple);
	tupTypmod = HeapTupleHeaderGetTypMod(tuple);
	tupDesc = lookup_rowtype_tupdesc(tupType, tupTypmod);

	attrno = InvalidAttrNumber;
	for (i = 0; i < tupDesc->natts; i++)
	{
		if (namestrcmp(&(tupDesc->attrs[i]->attname), attname) == 0)
		{
			attrno = tupDesc->attrs[i]->attnum;
			break;
		}
	}

	if (attrno == InvalidAttrNumber)
		elog(ERROR, "attribute \"%s\" does not exist", attname);

	/*
	 * heap_getattr needs a HeapTuple not a bare HeapTupleHeader.  We set all
	 * the fields in the struct just in case user tries to inspect system
	 * columns.
	 */
	tmptup.t_len = HeapTupleHeaderGetDatumLength(tuple);
	ItemPointerSetInvalid(&(tmptup.t_self));
	tmptup.t_data = tuple;

	result = heap_getattr(&tmptup,
						  attrno,
						  tupDesc,
						  isNull);

	ReleaseTupleDesc(tupDesc);

	return result;
}

/*
 * init_fcache - initialize a FuncExprState node during first use
 */
void
init_fcache(Oid foid, FuncExprState *fcache,
			MemoryContext fcacheCxt, bool needDescForSets)
{
	AclResult	aclresult;

	/* Check permission to call function */
	aclresult = pg_proc_aclcheck(foid, GetUserId(), ACL_EXECUTE);
	if (aclresult != ACLCHECK_OK)
		aclcheck_error(aclresult, ACL_KIND_PROC, get_func_name(foid));

	/*
	 * Safety check on nargs.  Under normal circumstances this should never
	 * fail, as parser should check sooner.  But possibly it might fail if
	 * server has been compiled with FUNC_MAX_ARGS smaller than some functions
	 * declared in pg_proc?
	 */
	if (list_length(fcache->args) > FUNC_MAX_ARGS)
		ereport(ERROR,
				(errcode(ERRCODE_TOO_MANY_ARGUMENTS),
				 errmsg("cannot pass more than %d arguments to a function",
						FUNC_MAX_ARGS)));

	/* Set up the primary fmgr lookup information */
	fmgr_info_cxt(foid, &(fcache->func), fcacheCxt);
	fcache->func.fn_expr = (Node *) fcache->xprstate.expr;

	/* If function returns set, prepare expected tuple descriptor */
	if (fcache->func.fn_retset && needDescForSets)
	{
		TypeFuncClass functypclass;
		Oid			funcrettype;
		TupleDesc	tupdesc;
		MemoryContext oldcontext;

		functypclass = get_expr_result_type(fcache->func.fn_expr,
											&funcrettype,
											&tupdesc);

		/* Must save tupdesc in fcache's context */
		oldcontext = MemoryContextSwitchTo(fcacheCxt);

		if (functypclass == TYPEFUNC_COMPOSITE)
		{
			/* Composite data type, e.g. a table's row type */
			Assert(tupdesc);
			/* Must copy it out of typcache for safety */
			fcache->funcResultDesc = CreateTupleDescCopy(tupdesc);
			fcache->funcReturnsTuple = true;
		}
		else if (functypclass == TYPEFUNC_SCALAR)
		{
			/* Base data type, i.e. scalar */
			tupdesc = CreateTemplateTupleDesc(1, false);
			TupleDescInitEntry(tupdesc,
							   (AttrNumber) 1,
							   NULL,
							   funcrettype,
							   -1,
							   0);
			fcache->funcResultDesc = tupdesc;
			fcache->funcReturnsTuple = false;
		}
		else
		{
			/* Else, we will complain if function wants materialize mode */
			fcache->funcResultDesc = NULL;
		}

		MemoryContextSwitchTo(oldcontext);
	}
	else
	{
		fcache->funcResultDesc = NULL;
	}

	/* Initialize additional state */
	fcache->funcResultStore = NULL;
	fcache->funcResultSlot = NULL;
	fcache->setArgsValid = false;
	fcache->shutdown_reg = false;
}

/*
 * callback function in case a FuncExpr returning a set needs to be shut down
 * before it has been run to completion
 */
static void
ShutdownFuncExpr(Datum arg)
{
	FuncExprState *fcache = (FuncExprState *) DatumGetPointer(arg);

	/* If we have a slot, make sure it's let go of any tuplestore pointer */
	if (fcache->funcResultSlot)
		ExecClearTuple(fcache->funcResultSlot);

	/* Release any open tuplestore */
	if (fcache->funcResultStore)
		tuplestore_end(fcache->funcResultStore);
	fcache->funcResultStore = NULL;

	/* Clear any active set-argument state */
	fcache->setArgsValid = false;

	/* execUtils will deregister the callback... */
	fcache->shutdown_reg = false;
}

/*
 * get_cached_rowtype: utility function to lookup a rowtype tupdesc
 *
 * type_id, typmod: identity of the rowtype
 * cache_field: where to cache the TupleDesc pointer in expression state node
 *		(field must be initialized to NULL)
 * econtext: expression context we are executing in
 *
 * NOTE: because the shutdown callback will be called during plan rescan,
 * must be prepared to re-do this during any node execution; cannot call
 * just once during expression initialization
 */
static TupleDesc
get_cached_rowtype(Oid type_id, int32 typmod,
				   TupleDesc *cache_field, ExprContext *econtext)
{
	TupleDesc	tupDesc = *cache_field;

	/* Do lookup if no cached value or if requested type changed */
	if (tupDesc == NULL ||
		type_id != tupDesc->tdtypeid ||
		typmod != tupDesc->tdtypmod)
	{
		tupDesc = lookup_rowtype_tupdesc(type_id, typmod);

		if (*cache_field)
		{
			/* Release old tupdesc; but callback is already registered */
			ReleaseTupleDesc(*cache_field);
		}
		else
		{
			/* Need to register shutdown callback to release tupdesc */
			RegisterExprContextCallback(econtext,
										ShutdownTupleDescRef,
										PointerGetDatum(cache_field));
		}
		*cache_field = tupDesc;
	}
	return tupDesc;
}

/*
 * Callback function to release a tupdesc refcount at expression tree shutdown
 */
static void
ShutdownTupleDescRef(Datum arg)
{
	TupleDesc  *cache_field = (TupleDesc *) DatumGetPointer(arg);

	if (*cache_field)
		ReleaseTupleDesc(*cache_field);
	*cache_field = NULL;
}

/*
 * Evaluate arguments for a function.
 */
ExprDoneCond
ExecEvalFuncArgs(FunctionCallInfo fcinfo,
				 List *argList,
				 ExprContext *econtext)
{
	ExprDoneCond argIsDone;
	int			i;
	ListCell   *arg;

	argIsDone = ExprSingleResult;		/* default assumption */

	i = 0;
	foreach(arg, argList)
	{
		ExprState  *argstate = (ExprState *) lfirst(arg);
		ExprDoneCond thisArgIsDone;

		fcinfo->arg[i] = ExecEvalExpr(argstate,
									  econtext,
									  &fcinfo->argnull[i],
									  &thisArgIsDone);

		if (thisArgIsDone != ExprSingleResult)
		{
			/*
			 * We allow only one argument to have a set value; we'd need much
			 * more complexity to keep track of multiple set arguments (cf.
			 * ExecTargetList) and it doesn't seem worth it.
			 */
			if (argIsDone != ExprSingleResult)
				ereport(ERROR,
						(errcode(ERRCODE_FEATURE_NOT_SUPPORTED),
						 errmsg("functions and operators can take at most one set argument")));
			argIsDone = thisArgIsDone;
		}
		i++;
	}

	fcinfo->nargs = i;

	return argIsDone;
}

/*
 *		ExecPrepareTuplestoreResult
 *
 * Subroutine for ExecMakeFunctionResult: prepare to extract rows from a
 * tuplestore function result.  We must set up a funcResultSlot (unless
 * already done in a previous call cycle) and verify that the function
 * returned the expected tuple descriptor.
 */
static void
ExecPrepareTuplestoreResult(FuncExprState *fcache,
							ExprContext *econtext,
							Tuplestorestate *resultStore,
							TupleDesc resultDesc)
{
	fcache->funcResultStore = resultStore;

	if (fcache->funcResultSlot == NULL)
	{
		/* Create a slot so we can read data out of the tuplestore */
		MemoryContext oldcontext;

		/* We must have been able to determine the result rowtype */
		if (fcache->funcResultDesc == NULL)
			ereport(ERROR,
					(errcode(ERRCODE_FEATURE_NOT_SUPPORTED),
					 errmsg("function returning setof record called in "
							"context that cannot accept type record")));

		oldcontext = MemoryContextSwitchTo(fcache->func.fn_mcxt);
		fcache->funcResultSlot =
			MakeSingleTupleTableSlot(fcache->funcResultDesc);
		MemoryContextSwitchTo(oldcontext);
	}

	/*
	 * If function provided a tupdesc, cross-check it.	We only really
	 * need to do this for functions returning RECORD, but might as well
	 * do it always.
	 */
	if (resultDesc)
	{
		if (fcache->funcResultDesc)
			tupledesc_match(fcache->funcResultDesc, resultDesc);

		/*
		 * If it is a dynamically-allocated TupleDesc, free it: it is
		 * typically allocated in a per-query context, so we must avoid
		 * leaking it across multiple usages.
		 */
		if (resultDesc->tdrefcount == -1)
			FreeTupleDesc(resultDesc);
	}

	/* Register cleanup callback if we didn't already */
	if (!fcache->shutdown_reg)
	{
		RegisterExprContextCallback(econtext,
									ShutdownFuncExpr,
									PointerGetDatum(fcache));
		fcache->shutdown_reg = true;
	}
}

/*
 * Check that function result tuple type (src_tupdesc) matches or can
 * be considered to match what the query expects (dst_tupdesc). If
 * they don't match, ereport.
 *
 * We really only care about number of attributes and data type.
 * Also, we can ignore type mismatch on columns that are dropped in the
 * destination type, so long as the physical storage matches.  This is
 * helpful in some cases involving out-of-date cached plans.
 */
static void
tupledesc_match(TupleDesc dst_tupdesc, TupleDesc src_tupdesc)
{
	int			i;

	if (dst_tupdesc->natts != src_tupdesc->natts)
		ereport(ERROR,
				(errcode(ERRCODE_DATATYPE_MISMATCH),
				 errmsg("function return row and query-specified return row do not match"),
				 errdetail("Returned row contains %d attributes, but query expects %d.",
						   src_tupdesc->natts, dst_tupdesc->natts)));

	for (i = 0; i < dst_tupdesc->natts; i++)
	{
		Form_pg_attribute dattr = dst_tupdesc->attrs[i];
		Form_pg_attribute sattr = src_tupdesc->attrs[i];

		if (dattr->atttypid == sattr->atttypid)
			continue;			/* no worries */
		if (!dattr->attisdropped)
			ereport(ERROR,
					(errcode(ERRCODE_DATATYPE_MISMATCH),
					 errmsg("function return row and query-specified return row do not match"),
					 errdetail("Returned type %s at ordinal position %d, but query expects %s.",
							   format_type_be(sattr->atttypid),
							   i + 1,
							   format_type_be(dattr->atttypid))));

		if (dattr->attlen != sattr->attlen ||
			dattr->attalign != sattr->attalign)
			ereport(ERROR,
					(errcode(ERRCODE_DATATYPE_MISMATCH),
					 errmsg("function return row and query-specified return row do not match"),
					 errdetail("Physical storage mismatch on dropped attribute at ordinal position %d.",
							   i + 1)));
	}
}

/*
 *		ExecMakeFunctionResult
 *
 * Evaluate the arguments to a function and then the function itself.
 * init_fcache is presumed already run on the FuncExprState.
 *
 * This function handles the most general case, wherein the function or
 * one of its arguments might (or might not) return a set.  If we find
 * no sets involved, we will change the FuncExprState's function pointer
 * to use a simpler method on subsequent calls.
 */
static Datum
ExecMakeFunctionResult(FuncExprState *fcache,
					   ExprContext *econtext,
					   bool *isNull,
					   ExprDoneCond *isDone)
{
	Datum		result;
	FunctionCallInfoData fcinfo;
	ReturnSetInfo rsinfo;		/* for functions returning sets */
	ExprDoneCond argDone;
	bool		hasSetArg;
	int			i;

restart:

	/* Guard against stack overflow due to overly complex expressions */
	check_stack_depth();

	/*
	 * If a previous call of the function returned a set result in the form
	 * of a tuplestore, continue reading rows from the tuplestore until it's
	 * empty.
	 */
	if (fcache->funcResultStore)
	{
		Assert(isDone);				/* it was provided before ... */
		if (tuplestore_gettupleslot(fcache->funcResultStore, true,
									fcache->funcResultSlot))
		{
			*isDone = ExprMultipleResult;
			if (fcache->funcReturnsTuple)
			{
				/* We must return the whole tuple as a Datum. */
				*isNull = false;
				return ExecFetchSlotTupleDatum(fcache->funcResultSlot);
			}
			else
			{
				/* Extract the first column and return it as a scalar. */
				return slot_getattr(fcache->funcResultSlot, 1, isNull);
			}
		}
		/* Exhausted the tuplestore, so clean up */
		tuplestore_end(fcache->funcResultStore);
		fcache->funcResultStore = NULL;
		/* We are done unless there was a set-valued argument */
		if (!fcache->setHasSetArg)
		{
			*isDone = ExprEndResult;
			*isNull = true;
			return (Datum) 0;
		}
		/* If there was, continue evaluating the argument values */
		Assert(!fcache->setArgsValid);
	}

	/*
	 * arguments is a list of expressions to evaluate before passing to the
	 * function manager.  We skip the evaluation if it was already done in the
	 * previous call (ie, we are continuing the evaluation of a set-valued
	 * function).  Otherwise, collect the current argument values into fcinfo.
	 */
	List	   *arguments = fcache->args;
	if (!fcache->setArgsValid)
	{
		/* Need to prep callinfo structure */
		InitFunctionCallInfoData(fcinfo, &(fcache->func), 0, NULL, NULL);
		argDone = ExecEvalFuncArgs(&fcinfo, arguments, econtext);
		if (argDone == ExprEndResult)
		{
			/* input is an empty set, so return an empty set. */
			*isNull = true;
			if (isDone)
				*isDone = ExprEndResult;
			else
				ereport(ERROR,
						(errcode(ERRCODE_FEATURE_NOT_SUPPORTED),
						 errmsg("set-valued function called in context that cannot accept a set")));
			return (Datum) 0;
		}
		hasSetArg = (argDone != ExprSingleResult);
	}
	else
	{
		/* Copy callinfo from previous evaluation */
		memcpy(&fcinfo, &fcache->setArgs, sizeof(fcinfo));
		hasSetArg = fcache->setHasSetArg;
		/* Reset flag (we may set it again below) */
		fcache->setArgsValid = false;
	}

	/*
	 * Prepare a resultinfo node for communication.  If the function
	 * doesn't itself return set, we don't pass the resultinfo to the
	 * function, but we need to fill it in anyway for internal use.
	 */
	if (fcache->func.fn_retset)
	{
		fcinfo.resultinfo = (Node *) &rsinfo;
	}
	rsinfo.type = T_ReturnSetInfo;
	rsinfo.econtext = econtext;
	rsinfo.expectedDesc = fcache->funcResultDesc;
	rsinfo.allowedModes = (int) (SFRM_ValuePerCall | SFRM_Materialize);
	/* note we do not set SFRM_Materialize_Random or _Preferred */
	rsinfo.returnMode = SFRM_ValuePerCall;
	/* isDone is filled below */
	rsinfo.setResult = NULL;
	rsinfo.setDesc = NULL;

	/*
	 * Now call the function, passing the evaluated parameter values.
	 */
	if (fcache->func.fn_retset || hasSetArg)
	{
		/*
		 * We need to return a set result.	Complain if caller not ready to
		 * accept one.
		 */
		if (isDone == NULL)
			ereport(ERROR,
					(errcode(ERRCODE_FEATURE_NOT_SUPPORTED),
					 errmsg("set-valued function called in context that cannot accept a set")));

		/*
		 * This loop handles the situation where we have both a set argument
		 * and a set-valued function.  Once we have exhausted the function's
		 * value(s) for a particular argument value, we have to get the next
		 * argument value and start the function over again. We might have to
		 * do it more than once, if the function produces an empty result set
		 * for a particular input value.
		 */
		for (;;)
		{
			/*
			 * If function is strict, and there are any NULL arguments, skip
			 * calling the function (at least for this set of args).
			 */
			bool		callit = true;

			if (fcache->func.fn_strict)
			{
				for (i = 0; i < fcinfo.nargs; i++)
				{
					if (fcinfo.argnull[i])
					{
						callit = false;
						break;
					}
				}
			}

			if (callit)
			{
				fcinfo.isnull = false;
				rsinfo.isDone = ExprSingleResult;
				result = FunctionCallInvoke(&fcinfo);
				*isNull = fcinfo.isnull;
				*isDone = rsinfo.isDone;
			}
			else
			{
				result = (Datum) 0;
				*isNull = true;
				*isDone = ExprEndResult;
			}

			/* Which protocol does function want to use? */
			if (rsinfo.returnMode == SFRM_ValuePerCall)
			{
				if (*isDone != ExprEndResult)
				{
					/*
					 * Got a result from current argument. If function itself
					 * returns set, save the current argument values to re-use
					 * on the next call.
					 */
					if (fcache->func.fn_retset &&
						*isDone == ExprMultipleResult)
					{
						memcpy(&fcache->setArgs, &fcinfo, sizeof(fcinfo));
						fcache->setHasSetArg = hasSetArg;
						fcache->setArgsValid = true;
						/* Register cleanup callback if we didn't already */
						if (!fcache->shutdown_reg)
						{
							RegisterExprContextCallback(econtext,
														ShutdownFuncExpr,
														PointerGetDatum(fcache));
							fcache->shutdown_reg = true;
						}
					}

					/*
					 * Make sure we say we are returning a set, even if the
					 * function itself doesn't return sets.
					 */
					if (hasSetArg)
						*isDone = ExprMultipleResult;
					break;
				}
			}
			else if (rsinfo.returnMode == SFRM_Materialize)
			{
				/* check we're on the same page as the function author */
				if (rsinfo.isDone != ExprSingleResult)
					ereport(ERROR,
							(errcode(ERRCODE_E_R_I_E_SRF_PROTOCOL_VIOLATED),
							 errmsg("table-function protocol for materialize mode was not followed")));
				if (rsinfo.setResult != NULL)
				{
					/* prepare to return values from the tuplestore */
					ExecPrepareTuplestoreResult(fcache, econtext,
												rsinfo.setResult,
												rsinfo.setDesc);
					/* remember whether we had set arguments */
					fcache->setHasSetArg = hasSetArg;
					/* loop back to top to start returning from tuplestore */
					goto restart;
				}
				/* if setResult was left null, treat it as empty set */
				*isDone = ExprEndResult;
				*isNull = true;
				result = (Datum) 0;
			}
			else
				ereport(ERROR,
						(errcode(ERRCODE_E_R_I_E_SRF_PROTOCOL_VIOLATED),
						 errmsg("unrecognized table-function returnMode: %d",
								(int) rsinfo.returnMode)));

			/* Else, done with this argument */
			if (!hasSetArg)
				break;			/* input not a set, so done */

			/* Re-eval args to get the next element of the input set */
			argDone = ExecEvalFuncArgs(&fcinfo, arguments, econtext);

			if (argDone != ExprMultipleResult)
			{
				/* End of argument set, so we're done. */
				*isNull = true;
				*isDone = ExprEndResult;
				result = (Datum) 0;
				break;
			}

			/*
			 * If we reach here, loop around to run the function on the new
			 * argument.
			 */
		}
	}
	else
	{
		/*
		 * Non-set case: much easier.
		 *
		 * We change the ExprState function pointer to use the simpler
		 * ExecMakeFunctionResultNoSets on subsequent calls.  This amounts to
		 * assuming that no argument can return a set if it didn't do so the
		 * first time.
		 */
		fcache->xprstate.evalfunc = (ExprStateEvalFunc) ExecMakeFunctionResultNoSets;

		if (isDone)
			*isDone = ExprSingleResult;

		/*
		 * If function is strict, and there are any NULL arguments, skip
		 * calling the function and return NULL.
		 */
		if (fcache->func.fn_strict)
		{
			for (i = 0; i < fcinfo.nargs; i++)
			{
				if (fcinfo.argnull[i])
				{
					*isNull = true;
					return (Datum) 0;
				}
			}
		}
		fcinfo.isnull = false;
		result = FunctionCallInvoke(&fcinfo);
		*isNull = fcinfo.isnull;
	}

	return result;
}

/*
 *		ExecMakeFunctionResultNoSets
 *
 * Simplified version of ExecMakeFunctionResult that can only handle
 * non-set cases.  Hand-tuned for speed.
 */
static Datum
ExecMakeFunctionResultNoSets(FuncExprState *fcache,
							 ExprContext *econtext,
							 bool *isNull,
							 ExprDoneCond *isDone)
{
	ListCell   *arg;
	Datum		result;
	FunctionCallInfoData fcinfo;
	int			i;

	/* Guard against stack overflow due to overly complex expressions */
	check_stack_depth();

	if (isDone)
		*isDone = ExprSingleResult;

	/* inlined, simplified version of ExecEvalFuncArgs */
	i = 0;
	foreach(arg, fcache->args)
	{
		ExprState  *argstate = (ExprState *) lfirst(arg);

		fcinfo.arg[i] = ExecEvalExpr(argstate,
									 econtext,
									 &fcinfo.argnull[i],
									 NULL);
		i++;
	}

	InitFunctionCallInfoData(fcinfo, &(fcache->func), i, NULL, NULL);

	/*
	 * If function is strict, and there are any NULL arguments, skip calling
	 * the function and return NULL.
	 */
	if (fcache->func.fn_strict)
	{
		while (--i >= 0)
		{
			if (fcinfo.argnull[i])
			{
				*isNull = true;
				return (Datum) 0;
			}
		}
	}
	/* fcinfo.isnull = false; */	/* handled by InitFunctionCallInfoData */
	result = FunctionCallInvoke(&fcinfo);
	*isNull = fcinfo.isnull;

	return result;
}


/*
 *		ExecMakeTableFunctionResult
 *
 * Evaluate a table function, producing a materialized result in a Tuplestore
 * object.
 */
Tuplestorestate *
ExecMakeTableFunctionResult(ExprState *funcexpr,
							ExprContext *econtext,
							TupleDesc expectedDesc,
							uint64 operatorMemKB) 
{
	Tuplestorestate *tupstore = NULL;
	TupleDesc	tupdesc = NULL;
	MemTupleBinding *mt_bind = NULL;
	Oid			funcrettype;
	bool		returnsTuple;
	bool		returnsSet = false;
	FunctionCallInfoData fcinfo;
	ReturnSetInfo rsinfo;
	HeapTupleData tmptup;
	MemoryContext callerContext;
	MemoryContext oldcontext;
	bool		direct_function_call;
	bool		first_time = true;

	callerContext = CurrentMemoryContext;

	funcrettype = exprType((Node *) funcexpr->expr);

	returnsTuple = type_is_rowtype(funcrettype);

	/*
	 * Prepare a resultinfo node for communication.  We always do this even if
	 * not expecting a set result, so that we can pass expectedDesc.  In the
	 * generic-expression case, the expression doesn't actually get to see the
	 * resultinfo, but set it up anyway because we use some of the fields as
	 * our own state variables.
	 */
	InitFunctionCallInfoData(fcinfo, NULL, 0, NULL, (Node *) &rsinfo);
	rsinfo.type = T_ReturnSetInfo;
	rsinfo.econtext = econtext;
	rsinfo.expectedDesc = expectedDesc;
	rsinfo.allowedModes = (int) (SFRM_ValuePerCall | SFRM_Materialize);
	rsinfo.returnMode = SFRM_ValuePerCall;
	/* isDone is filled below */
	rsinfo.setResult = NULL;
	rsinfo.setDesc = NULL;

	/*
	 * Normally the passed expression tree will be a FuncExprState, since the
	 * grammar only allows a function call at the top level of a table
	 * function reference.	However, if the function doesn't return set then
	 * the planner might have replaced the function call via constant-folding
	 * or inlining.  So if we see any other kind of expression node, execute
	 * it via the general ExecEvalExpr() code; the only difference is that we
	 * don't get a chance to pass a special ReturnSetInfo to any functions
	 * buried in the expression.
	 */
	if (funcexpr && IsA(funcexpr, FuncExprState) &&
		IsA(funcexpr->expr, FuncExpr))
	{
		FuncExprState *fcache = (FuncExprState *) funcexpr;
		ExprDoneCond argDone;

		/*
		 * This path is similar to ExecMakeFunctionResult.
		 */
		direct_function_call = true;

		/*
		 * Initialize function cache if first time through
		 */
		if (fcache->func.fn_oid == InvalidOid)
		{
			FuncExpr   *func = (FuncExpr *) fcache->xprstate.expr;

			init_fcache(func->funcid, fcache,
						econtext->ecxt_per_query_memory, false);
		}
		returnsSet = fcache->func.fn_retset;

		/*
		 * Evaluate the function's argument list.
		 *
		 * Note: ideally, we'd do this in the per-tuple context, but then the
		 * argument values would disappear when we reset the context in the
		 * inner loop.	So do it in caller context.  Perhaps we should make a
		 * separate context just to hold the evaluated arguments?
		 */
		fcinfo.flinfo = &(fcache->func);
		argDone = ExecEvalFuncArgs(&fcinfo, fcache->args, econtext);
		/* We don't allow sets in the arguments of the table function */
		if (argDone != ExprSingleResult)
			ereport(ERROR,
					(errcode(ERRCODE_FEATURE_NOT_SUPPORTED),
					 errmsg("set-valued function called in context that cannot accept a set")));

		/*
		 * If function is strict, and there are any NULL arguments, skip
		 * calling the function and act like it returned NULL (or an empty
		 * set, in the returns-set case).
		 */
		if (fcache->func.fn_strict)
		{
			int			i;

			for (i = 0; i < fcinfo.nargs; i++)
			{
				if (fcinfo.argnull[i])
					goto no_function_result;
			}
		}
	}
	else
	{
		/* Treat funcexpr as a generic expression */
		direct_function_call = false;
	}

	/*
	 * Switch to short-lived context for calling the function or expression.
	 */
	MemoryContextSwitchTo(econtext->ecxt_per_tuple_memory);

	/*
	 * Loop to handle the ValuePerCall protocol (which is also the same
	 * behavior needed in the generic ExecEvalExpr path).
	 */
	for (;;)
	{
		Datum		result;
		MemTuple	tuple;

		CHECK_FOR_INTERRUPTS();

		if (QueryFinishPending)
			break;

		/*
		 * reset per-tuple memory context before each call of the function or
		 * expression. This cleans up any local memory the function may leak
		 * when called.
		 */
		ResetExprContext(econtext);

		/* Call the function or expression one time */
		if (direct_function_call)
		{
			fcinfo.isnull = false;
			rsinfo.isDone = ExprSingleResult;
			result = FunctionCallInvoke(&fcinfo);
		}
		else
		{
			result = ExecEvalExpr(funcexpr, econtext,
								  &fcinfo.isnull, &rsinfo.isDone);
		}

		/* Which protocol does function want to use? */
		if (rsinfo.returnMode == SFRM_ValuePerCall)
		{
			/*
			 * Check for end of result set.
			 */
			if (rsinfo.isDone == ExprEndResult)
				break;

			/*
			 * Can't do anything very useful with NULL rowtype values. For a
			 * function returning set, we consider this a protocol violation
			 * (but another alternative would be to just ignore the result and
			 * "continue" to get another row).	For a function not returning
			 * set, we fall out of the loop; we'll cons up an all-nulls result
			 * row below.
			 */
			if (returnsTuple && fcinfo.isnull)
			{
				if (!returnsSet)
					break;
				ereport(ERROR,
						(errcode(ERRCODE_NULL_VALUE_NOT_ALLOWED),
						 errmsg("function returning set of rows cannot return null value")));
			}

			/*
			 * If first time through, build tupdesc and tuplestore for result
			 */
			if (first_time)
			{
				oldcontext = MemoryContextSwitchTo(econtext->ecxt_per_query_memory);
				if (returnsTuple)
				{
					/*
					 * Use the type info embedded in the rowtype Datum to look
					 * up the needed tupdesc.  Make a copy for the query.
					 */
					HeapTupleHeader td;

					td = DatumGetHeapTupleHeader(result);
					tupdesc = lookup_rowtype_tupdesc_copy(HeapTupleHeaderGetTypeId(td),
											   HeapTupleHeaderGetTypMod(td));
				}
				else
				{
					/*
					 * Scalar type, so make a single-column descriptor
					 */
					tupdesc = CreateTemplateTupleDesc(1, false);
					TupleDescInitEntry(tupdesc,
									   (AttrNumber) 1,
									   "column",
									   funcrettype,
									   -1,
									   0);
				}

				mt_bind = create_memtuple_binding(tupdesc);

				tupstore = tuplestore_begin_heap(true, false, operatorMemKB); 
				MemoryContextSwitchTo(oldcontext);
				rsinfo.setResult = tupstore;
				rsinfo.setDesc = tupdesc;
			}

			/*
			 * Store current resultset item.
			 */
			if (returnsTuple)
			{
			    const int staticBufferLimit = 200;
				HeapTupleHeader td;
				Datum staticPd[staticBufferLimit];
				bool staticNull[staticBufferLimit];
				Datum *pd;
				bool *pn;

                /**
                 * use memory on stack if possible, to save palloc calls
                 */
				if ( tupdesc->natts > staticBufferLimit)
				{
                    pd = (Datum *) palloc(tupdesc->natts * sizeof(Datum));
                    pn = (bool *) palloc(tupdesc->natts * sizeof(bool));
                }
                else
                {
                    pd = staticPd;
                    pn = staticNull;
                }


				td = DatumGetHeapTupleHeader(result);

				/*
				 * tuplestore_puttuple needs a HeapTuple not a bare
				 * HeapTupleHeader, but it doesn't need all the fields.
				 */
				tmptup.t_len = HeapTupleHeaderGetDatumLength(td);
				tmptup.t_data = td;

				heap_deform_tuple(&tmptup, tupdesc, pd, pn);
				tuple = memtuple_form_to(mt_bind, pd, pn, NULL, NULL, false);
			}
			else
			{
				tuple = memtuple_form_to(mt_bind, &result, &fcinfo.isnull, NULL, NULL, false);
			}

			oldcontext = MemoryContextSwitchTo(econtext->ecxt_per_query_memory);
			tuplestore_puttuple(tupstore, (HeapTuple) tuple);
			MemoryContextSwitchTo(oldcontext);

			/*
			 * Are we done?
			 */
			if (rsinfo.isDone != ExprMultipleResult)
				break;
		}
		else if (rsinfo.returnMode == SFRM_Materialize)
		{
			/* check we're on the same page as the function author */
			if (!first_time || rsinfo.isDone != ExprSingleResult)
				ereport(ERROR,
						(errcode(ERRCODE_E_R_I_E_SRF_PROTOCOL_VIOLATED),
						 errmsg("table-function protocol for materialize mode was not followed")));
			/* Done evaluating the set result */
			break;
		}
		else
			ereport(ERROR,
					(errcode(ERRCODE_E_R_I_E_SRF_PROTOCOL_VIOLATED),
					 errmsg("unrecognized table-function returnMode: %d",
							(int) rsinfo.returnMode)));

		first_time = false;
	}

no_function_result:

	/*
	 * If we got nothing from the function (ie, an empty-set or NULL result),
	 * we have to create the tuplestore to return, and if it's a
	 * non-set-returning function then insert a single all-nulls row.
	 */
	if (rsinfo.setResult == NULL)
	{
		MemoryContextSwitchTo(econtext->ecxt_per_query_memory);
		tupstore = tuplestore_begin_heap(true, false, operatorMemKB); 
		rsinfo.setResult = tupstore;
		if (!returnsSet)
		{
			int			natts = expectedDesc->natts;
			Datum	   *nulldatums;
			bool	   *nullflags;
			HeapTuple	tuple;

			MemoryContextSwitchTo(econtext->ecxt_per_tuple_memory);
			nulldatums = (Datum *) palloc0(natts * sizeof(Datum));
			nullflags = (bool *) palloc(natts * sizeof(bool));
			MemSetAligned(nullflags, true, natts * sizeof(bool));
			tuple = heap_form_tuple(expectedDesc, nulldatums, nullflags);
			MemoryContextSwitchTo(econtext->ecxt_per_query_memory);
			tuplestore_puttuple(tupstore, tuple);
		}
	}

	/*
	 * If function provided a tupdesc, cross-check it.	We only really
	 * need to do this for functions returning RECORD, but might as well
	 * do it always.
	 */
	if (rsinfo.setDesc)
	{
		tupledesc_match(expectedDesc, rsinfo.setDesc);

		/*
		 * If it is a dynamically-allocated TupleDesc, free it: it is
		 * typically allocated in a per-query context, so we must avoid
		 * leaking it across multiple usages.
		 */
		if (rsinfo.setDesc->tdrefcount == -1)
		{
			FreeTupleDesc(rsinfo.setDesc);
			rsinfo.setDesc = NULL;
		}
	}

	MemoryContextSwitchTo(callerContext);

	/* All done, pass back the tuplestore */
	return rsinfo.setResult;
}


/* ----------------------------------------------------------------
 *		ExecEvalFunc
 *		ExecEvalOper
 *
 *		Evaluate the functional result of a list of arguments by calling the
 *		function manager.
 * ----------------------------------------------------------------
 */

/* ----------------------------------------------------------------
 *		ExecEvalFunc
 * ----------------------------------------------------------------
 */
static Datum
ExecEvalFunc(FuncExprState *fcache,
			 ExprContext *econtext,
			 bool *isNull,
			 ExprDoneCond *isDone)
{
	/* This is called only the first time through */
	FuncExpr   *func = (FuncExpr *) fcache->xprstate.expr;

	/* Initialize function lookup info */
	init_fcache(func->funcid, fcache, econtext->ecxt_per_query_memory, true);

	/* Go directly to ExecMakeFunctionResult on subsequent uses */
	fcache->xprstate.evalfunc = (ExprStateEvalFunc) ExecMakeFunctionResult;

	return ExecMakeFunctionResult(fcache, econtext, isNull, isDone);
}

/* ----------------------------------------------------------------
 *		ExecEvalOper
 * ----------------------------------------------------------------
 */
static Datum
ExecEvalOper(FuncExprState *fcache,
			 ExprContext *econtext,
			 bool *isNull,
			 ExprDoneCond *isDone)
{
	/* This is called only the first time through */
	OpExpr	   *op = (OpExpr *) fcache->xprstate.expr;

	/* Initialize function lookup info */
	init_fcache(op->opfuncid, fcache, econtext->ecxt_per_query_memory, true);

	/* Go directly to ExecMakeFunctionResult on subsequent uses */
	fcache->xprstate.evalfunc = (ExprStateEvalFunc) ExecMakeFunctionResult;

	return ExecMakeFunctionResult(fcache, econtext, isNull, isDone);
}

/* ----------------------------------------------------------------
 *		ExecEvalDistinct
 *
 * IS DISTINCT FROM must evaluate arguments to determine whether
 * they are NULL; if either is NULL then the result is already
 * known. If neither is NULL, then proceed to evaluate the
 * function. Note that this is *always* derived from the equals
 * operator, but since we need special processing of the arguments
 * we can not simply reuse ExecEvalOper() or ExecEvalFunc().
 * ----------------------------------------------------------------
 */
static Datum
ExecEvalDistinct(FuncExprState *fcache,
				 ExprContext *econtext,
				 bool *isNull,
				 ExprDoneCond *isDone)
{
	Datum		result;
	FunctionCallInfoData fcinfo;
	ExprDoneCond argDone;
	List	   *argList;

	/* Set default values for result flags: non-null, not a set result */
	*isNull = false;
	if (isDone)
		*isDone = ExprSingleResult;

	/*
	 * Initialize function cache if first time through
	 */
	if (fcache->func.fn_oid == InvalidOid)
	{
		DistinctExpr *op = (DistinctExpr *) fcache->xprstate.expr;

		init_fcache(op->opfuncid, fcache,
					econtext->ecxt_per_query_memory, true);
		Assert(!fcache->func.fn_retset);
	}

	/*
	 * extract info from fcache
	 */
	argList = fcache->args;

	/* Need to prep callinfo structure */
	InitFunctionCallInfoData(fcinfo, &(fcache->func), 0, NULL, NULL);
	argDone = ExecEvalFuncArgs(&fcinfo, argList, econtext);
	if (argDone != ExprSingleResult)
		ereport(ERROR,
				(errcode(ERRCODE_DATATYPE_MISMATCH),
				 errmsg("IS DISTINCT FROM does not support set arguments")));
	Assert(fcinfo.nargs == 2);

	if (fcinfo.argnull[0] && fcinfo.argnull[1])
	{
		/* Both NULL? Then is not distinct... */
		result = BoolGetDatum(FALSE);
	}
	else if (fcinfo.argnull[0] || fcinfo.argnull[1])
	{
		/* Only one is NULL? Then is distinct... */
		result = BoolGetDatum(TRUE);
	}
	else
	{
		fcinfo.isnull = false;
		result = FunctionCallInvoke(&fcinfo);
		*isNull = fcinfo.isnull;
		/* Must invert result of "=" */
		result = BoolGetDatum(!DatumGetBool(result));
	}

	return result;
}

static inline void ExecEvalFPStrict2Arg(FuncExprState *expr, ExprContext *econtext, bool *isNull, ExprDoneCond *isDone)
{ 
	ExprDoneCond argDone[2];

	Assert(expr->fp_arg[0] && expr->fp_arg[1]);
	if(isDone)
		*isDone = ExprSingleResult;
	
	expr->fp_datum[0] = ExecEvalExpr(expr->fp_arg[0], econtext, &expr->fp_null[0], &argDone[0]);
	expr->fp_datum[1] = ExecEvalExpr(expr->fp_arg[1], econtext, &expr->fp_null[1], &argDone[1]);

	*isNull = expr->fp_null[0] || expr->fp_null[1];
}

static Datum ExecEvalFPStrict2_Int2Eq(FuncExprState *fstate, ExprContext *ctxt, bool *isNull, ExprDoneCond *isDone)
{
	ExecEvalFPStrict2Arg(fstate, ctxt, isNull, isDone);
	return BoolGetDatum(
			DatumGetInt16(fstate->fp_datum[0]) == DatumGetInt16(fstate->fp_datum[1])
			);
}

static Datum ExecEvalFPStrict2_Int4Eq(FuncExprState *fstate, ExprContext *ctxt, bool *isNull, ExprDoneCond *isDone)
{

	ExecEvalFPStrict2Arg(fstate, ctxt, isNull, isDone);
	return BoolGetDatum(
			DatumGetInt32(fstate->fp_datum[0]) == DatumGetInt32(fstate->fp_datum[1])
			);
}

static Datum ExecEvalFPStrict2_Int8Eq(FuncExprState *fstate, ExprContext *ctxt, bool *isNull, ExprDoneCond *isDone)
{
	ExecEvalFPStrict2Arg(fstate, ctxt, isNull, isDone);
	return BoolGetDatum(fstate->fp_datum[0] == fstate->fp_datum[1]);
}

/* Some Oids that we want to fast path.  See pg_proc.h */
#define INT2EQ_OID 63
#define INT4EQ_OID 65
#define TEXTEQ_OID 67
#define INT8EQ_OID 467
#define BPCHAREQ_OID 1048
#define DATE_EQ_OID 1086

/* Optimize x op y if op has no side effect.  Almost all our functions are
 * strict, 2 args.  
 * 
 * NOTE: You need to implement the ExecEvalFPStrict2_FUNC FAITHFULLY.  
 * For example, before you fast path int4add, make sure your implementation 
 * is the same as the old int4add, that is, you need to handle under/over flow etc.
 */
static void FastPathStrict2Func(Oid funcoid, FuncExprState *fstate)
{
	static Oid strict2oid[] = {
		INT2EQ_OID,
		INT4EQ_OID,
		DATE_EQ_OID,
		INT8EQ_OID,
	};
	static ExprStateEvalFunc strict2func[] = {
		(ExprStateEvalFunc) ExecEvalFPStrict2_Int2Eq,
		(ExprStateEvalFunc) ExecEvalFPStrict2_Int4Eq,
		(ExprStateEvalFunc) ExecEvalFPStrict2_Int4Eq, /* date_eq is int4 eq */
		(ExprStateEvalFunc) ExecEvalFPStrict2_Int8Eq,
	};

	int i;

	COMPILE_ASSERT(ARRAY_SIZE(strict2oid) == ARRAY_SIZE(strict2func));

	for(i=0; i<ARRAY_SIZE(strict2oid); ++i)
	{
		if (strict2oid[i] == funcoid)
		{
			fstate->xprstate.evalfunc = strict2func[i];
			fstate->fp_arg[0] = linitial(fstate->args);
			fstate->fp_arg[1] = lsecond(fstate->args);
			return;
		}
	}
}

static Datum
ExecEvalFPScalarArrayInt(ScalarArrayOpExprState *sstate,
					  ExprContext *econtext,
					  bool *isNull, ExprDoneCond *isDone)
{
	ScalarArrayOpExpr *opexpr = (ScalarArrayOpExpr *) sstate->fxprstate.xprstate.expr;
	Oid fnoid = opexpr->opfuncid;
	ExprState *arg = linitial(sstate->fxprstate.args);

	ExprDoneCond argDone;
	Datum d;
	bool isnull;

	int i;

	d = ExecEvalExpr(arg, econtext, &isnull, &argDone);
	Assert(argDone == ExprSingleResult);

	if (isDone)
		*isDone = ExprSingleResult;
		
	if (isnull)
	{
		*isNull = true;
		return 0;
	}

	*isNull = false;
	if (fnoid == INT4EQ_OID || fnoid == DATE_EQ_OID)
		d = Int32GetDatum(DatumGetInt32(d));
	else if (fnoid != INT8EQ_OID)
	{
		Assert(fnoid == INT2EQ_OID);
		d = Int16GetDatum(DatumGetInt16(d));
	}

	for(i=0; i<sstate->fp_n; ++i)
	{
		if(d == sstate->fp_datum[i])
			return BoolGetDatum(true);
	}

	return BoolGetDatum(false);
}

static Datum
ExecEvalFPScalarArrayStr(ScalarArrayOpExprState *sstate,
					  ExprContext *econtext,
					  bool *isNull, ExprDoneCond *isDone)
{
	ScalarArrayOpExpr *opexpr = (ScalarArrayOpExpr *) sstate->fxprstate.xprstate.expr;
	Oid fnoid = opexpr->opfuncid;
	ExprState *arg = linitial(sstate->fxprstate.args);

	ExprDoneCond argDone;
	Datum d;
	bool isnull;
	Datum ret;

	char *p; void *tofree; int len;

	int i;

	d = ExecEvalExpr(arg, econtext, &isnull, &argDone);
	Assert(argDone == ExprSingleResult);

	if (isDone)
		*isDone = ExprSingleResult;
		
	if (isnull)
	{
		*isNull = true;
		return 0;
	}

	*isNull = false;

	ret = BoolGetDatum(false);

	varattrib_untoast_ptr_len(d, &p, &len, &tofree);

	/* bpchareq, rid of trailing white space.  see bpeq and bcTruelen */
	if(fnoid == BPCHAREQ_OID)
	{
		while(len > 0 && p[len-1] == ' ')
			--len;
	}

	for(i=0; i<sstate->fp_n; ++i)
	{
		if(sstate->fp_len[i] != len)
			continue;
		if(memcmp(p, DatumGetPointer(sstate->fp_datum[i]), sstate->fp_len[i]) == 0)
		{
			ret = BoolGetDatum(true);
			break;
		}
	}

	if(tofree)
		pfree(tofree);

	return ret;
}

/* Optimize x in ('A', 'B', 'C') */
static void FastPathScalarArrayOp(ScalarArrayOpExpr *opexpr, ScalarArrayOpExprState *sstate)
{
	ExprState *argstate;
	Const *argconst;
	ArrayType *arr;

	char *s;
	bits8 *bitmap;
	int bitmask;

	int16		typlen;
	bool		typbyval;
	char		typalign;

	Oid fnoid = InvalidOid;

	static int4 optimize_func_oid[] = {
		INT2EQ_OID,
		INT4EQ_OID,
		TEXTEQ_OID,
		INT8EQ_OID,
		BPCHAREQ_OID,
		DATE_EQ_OID,
	};

	int i;
		
	/* IN will be evaluated as OR */
	if (!opexpr->useOr)
		return;

	/* Check if we optimize these types */
	for (i=0; i<ARRAY_SIZE(optimize_func_oid); ++i)
	{
		if (optimize_func_oid[i] == opexpr->opfuncid)
		{
			fnoid = opexpr->opfuncid;
			break;
		}
	}

	if(fnoid == InvalidOid)
		return;

	/* Better to have just two args */
	Assert(list_length(sstate->fxprstate.args) == 2);
	
	/* only if the second args are const */
	argstate = (ExprState *) lsecond(sstate->fxprstate.args);
	if (argstate->evalfunc != ExecEvalConst)
		return;

	argconst = (Const *) argstate->expr;

	/* We do not handle null */
	if (argconst->constisnull)
		return;

	arr = DatumGetArrayTypeP(argconst->constvalue);
	sstate->fp_n = ArrayGetNItems(ARR_NDIM(arr), ARR_DIMS(arr));

	/* We do not handle this case */
	if (sstate->fp_n <= 0)
		return;

	sstate->fp_len = (int *) palloc(sizeof(int) * sstate->fp_n);
	sstate->fp_datum = (Datum *) palloc(sizeof(Datum) * sstate->fp_n);

	/* Type stuff */
	if (sstate->element_type != ARR_ELEMTYPE(arr))
	{
		get_typlenbyvalalign(ARR_ELEMTYPE(arr),
							 &sstate->typlen,
							 &sstate->typbyval,
							 &sstate->typalign);
		sstate->element_type = ARR_ELEMTYPE(arr);
	}
	typlen = sstate->typlen;
	typbyval = sstate->typbyval;
	typalign = sstate->typalign;

	/* Loop over the array elements */
	s = (char *) ARR_DATA_PTR(arr);
	bitmap = ARR_NULLBITMAP(arr);
	bitmask = 1;

	for (i = 0; i < sstate->fp_n; i++)
	{
		Datum elt;
		
		/* Do not deal with null yet */
		if (bitmap && (*bitmap & bitmask) == 0)
			return;
		
		elt = fetch_att(s, typbyval, typlen);
		s = att_addlength(s, typlen, PointerGetDatum(s));
		s = (char *) att_align(s, typalign);

		/* int type */
		if (fnoid == INT2EQ_OID)
			sstate->fp_datum[i] = Int16GetDatum(DatumGetInt16(elt));
		else if (fnoid == INT4EQ_OID || fnoid == DATE_EQ_OID)
			sstate->fp_datum[i] = Int32GetDatum(DatumGetInt32(elt));
		else if (fnoid == INT8EQ_OID)
			sstate->fp_datum[i] = elt;
		else if (fnoid == TEXTEQ_OID || fnoid == BPCHAREQ_OID)
		{
			char *p; void *tofree; int len;
			char *pdest;

			varattrib_untoast_ptr_len(elt, &p, &len, &tofree);

			/* bpchareq, rid of trailing white space.  see bpeq and bcTruelen */
			if(fnoid == BPCHAREQ_OID)
			{
				while(len > 0 && p[len-1] == ' ')
					--len;
			}

			sstate->fp_len[i] = len;
			pdest = palloc(len);
			sstate->fp_datum[i] = PointerGetDatum(pdest);

			memcpy(pdest, p, len);

			if(tofree)
				pfree(tofree);
		}
		else
			Assert(!"Wrong optimize_funcoid");

		/* advance bitmap pointer if any */
		if (bitmap)
		{
			bitmask <<= 1;
			if (bitmask == 0x100 /* 1<<8 */)
			{
				bitmap++;
				bitmask = 1;
			}
		}
	}

	/* Now we are sure we can fast path this */
	if (fnoid == INT2EQ_OID || fnoid == INT4EQ_OID || fnoid == INT8EQ_OID || fnoid == DATE_EQ_OID)
		sstate->fxprstate.xprstate.evalfunc = (ExprStateEvalFunc) ExecEvalFPScalarArrayInt;
	else if (fnoid == TEXTEQ_OID || fnoid == BPCHAREQ_OID) 
		sstate->fxprstate.xprstate.evalfunc = (ExprStateEvalFunc) ExecEvalFPScalarArrayStr; 
	else
		Assert(!"Wrong optimize_funcoid");
}
	
/*
 * ExecEvalScalarArrayOp
 *
 * Evaluate "scalar op ANY/ALL (array)".  The operator always yields boolean,
 * and we combine the results across all array elements using OR and AND
 * (for ANY and ALL respectively).	Of course we short-circuit as soon as
 * the result is known.
 */
	static Datum
ExecEvalScalarArrayOp(ScalarArrayOpExprState *sstate,
		ExprContext *econtext,
		bool *isNull, ExprDoneCond *isDone)
{
	ScalarArrayOpExpr *opexpr = (ScalarArrayOpExpr *) sstate->fxprstate.xprstate.expr;
	bool		useOr = opexpr->useOr;
	ArrayType  *arr;
	int			nitems;
	Datum		result;
	bool		resultnull;
	FunctionCallInfoData fcinfo;
	ExprDoneCond argDone;
	int			i;
	int16		typlen;
	bool		typbyval;
	char		typalign;
	char	   *s;
	bits8	   *bitmap;
	int			bitmask;

	/* Set default values for result flags: non-null, not a set result */
	*isNull = false;
	if (isDone)
		*isDone = ExprSingleResult;

	/*
	 * Initialize function cache if first time through
	 */
	if (sstate->fxprstate.func.fn_oid == InvalidOid)
	{
		init_fcache(opexpr->opfuncid, &sstate->fxprstate,
			    econtext->ecxt_per_query_memory, true);
		Assert(!sstate->fxprstate.func.fn_retset);
	}

	/* Need to prep callinfo structure */
	InitFunctionCallInfoData(fcinfo, &(sstate->fxprstate.func), 0, NULL, NULL);
	argDone = ExecEvalFuncArgs(&fcinfo, sstate->fxprstate.args, econtext);
	if (argDone != ExprSingleResult)
		ereport(ERROR,
				(errcode(ERRCODE_DATATYPE_MISMATCH),
			   errmsg("op ANY/ALL (array) does not support set arguments")));
	Assert(fcinfo.nargs == 2);

	/*
	 * If the array is NULL then we return NULL --- it's not very meaningful
	 * to do anything else, even if the operator isn't strict.
	 */
	if (fcinfo.argnull[1])
	{
		*isNull = true;
		return (Datum) 0;
	}
	/* Else okay to fetch and detoast the array */
	arr = DatumGetArrayTypeP(fcinfo.arg[1]);

	/*
	 * If the array is empty, we return either FALSE or TRUE per the useOr
	 * flag.  This is correct even if the scalar is NULL; since we would
	 * evaluate the operator zero times, it matters not whether it would want
	 * to return NULL.
	 */
	nitems = ArrayGetNItems(ARR_NDIM(arr), ARR_DIMS(arr));
	if (nitems <= 0)
		return BoolGetDatum(!useOr);

	/*
	 * If the scalar is NULL, and the function is strict, return NULL; no
	 * point in iterating the loop.
	 */
	if (fcinfo.argnull[0] && sstate->fxprstate.func.fn_strict)
	{
		*isNull = true;
		return (Datum) 0;
	}

	/*
	 * We arrange to look up info about the element type only once per series
	 * of calls, assuming the element type doesn't change underneath us.
	 */
	if (sstate->element_type != ARR_ELEMTYPE(arr))
	{
		get_typlenbyvalalign(ARR_ELEMTYPE(arr),
							 &sstate->typlen,
							 &sstate->typbyval,
							 &sstate->typalign);
		sstate->element_type = ARR_ELEMTYPE(arr);
	}
	typlen = sstate->typlen;
	typbyval = sstate->typbyval;
	typalign = sstate->typalign;

	result = BoolGetDatum(!useOr);
	resultnull = false;

	/* Loop over the array elements */
	s = (char *) ARR_DATA_PTR(arr);
	bitmap = ARR_NULLBITMAP(arr);
	bitmask = 1;

	for (i = 0; i < nitems; i++)
	{
		Datum		elt;
		Datum		thisresult;

		/* Get array element, checking for NULL */
		if (bitmap && (*bitmap & bitmask) == 0)
		{
			fcinfo.arg[1] = (Datum) 0;
			fcinfo.argnull[1] = true;
		}
		else
		{
			elt = fetch_att(s, typbyval, typlen);
			s = att_addlength(s, typlen, PointerGetDatum(s));
			s = (char *) att_align(s, typalign);
			fcinfo.arg[1] = elt;
			fcinfo.argnull[1] = false;
		}

		/* Call comparison function */
		if (fcinfo.argnull[1] && sstate->fxprstate.func.fn_strict)
		{
			fcinfo.isnull = true;
			thisresult = (Datum) 0;
		}
		else
		{
			fcinfo.isnull = false;
			thisresult = FunctionCallInvoke(&fcinfo);
		}

		/* Combine results per OR or AND semantics */
		if (fcinfo.isnull)
			resultnull = true;
		else if (useOr)
		{
			if (DatumGetBool(thisresult))
			{
				result = BoolGetDatum(true);
				resultnull = false;
				break;			/* needn't look at any more elements */
			}
		}
		else
		{
			if (!DatumGetBool(thisresult))
			{
				result = BoolGetDatum(false);
				resultnull = false;
				break;			/* needn't look at any more elements */
			}
		}

		/* advance bitmap pointer if any */
		if (bitmap)
		{
			bitmask <<= 1;
			if (bitmask == 0x100 /* 1<<8 */)
			{
				bitmap++;
				bitmask = 1;
			}
		}
	}

	*isNull = resultnull;
	return result;
}

/* ----------------------------------------------------------------
 *		ExecEvalNot
 *		ExecEvalOr
 *		ExecEvalAnd
 *
 *		Evaluate boolean expressions, with appropriate short-circuiting.
 *
 *		The query planner reformulates clause expressions in the
 *		qualification to conjunctive normal form.  If we ever get
 *		an AND to evaluate, we can be sure that it's not a top-level
 *		clause in the qualification, but appears lower (as a function
 *		argument, for example), or in the target list.	Not that you
 *		need to know this, mind you...
 * ----------------------------------------------------------------
 */
static Datum
ExecEvalNot(BoolExprState *notclause, ExprContext *econtext,
			bool *isNull, ExprDoneCond *isDone)
{
	ExprState  *clause = linitial(notclause->args);
	Datum		expr_value;

	if (isDone)
		*isDone = ExprSingleResult;

	expr_value = ExecEvalExpr(clause, econtext, isNull, NULL);

	/*
	 * if the expression evaluates to null, then we just cascade the null back
	 * to whoever called us.
	 */
	if (*isNull)
		return expr_value;

	/*
	 * evaluation of 'not' is simple.. expr is false, then return 'true' and
	 * vice versa.
	 */
	return BoolGetDatum(!DatumGetBool(expr_value));
}

/* ----------------------------------------------------------------
 *		ExecEvalOr
 * ----------------------------------------------------------------
 */
static Datum
ExecEvalOr(BoolExprState *orExpr, ExprContext *econtext,
		   bool *isNull, ExprDoneCond *isDone)
{
	List	   *clauses = orExpr->args;
	ListCell   *clause;
	bool		AnyNull;

	if (isDone)
		*isDone = ExprSingleResult;

	AnyNull = false;

	/*
	 * If any of the clauses is TRUE, the OR result is TRUE regardless of the
	 * states of the rest of the clauses, so we can stop evaluating and return
	 * TRUE immediately.  If none are TRUE and one or more is NULL, we return
	 * NULL; otherwise we return FALSE.  This makes sense when you interpret
	 * NULL as "don't know": if we have a TRUE then the OR is TRUE even if we
	 * aren't sure about some of the other inputs. If all the known inputs are
	 * FALSE, but we have one or more "don't knows", then we have to report
	 * that we "don't know" what the OR's result should be --- perhaps one of
	 * the "don't knows" would have been TRUE if we'd known its value.  Only
	 * when all the inputs are known to be FALSE can we state confidently that
	 * the OR's result is FALSE.
	 */
	foreach(clause, clauses)
	{
		ExprState  *clausestate = (ExprState *) lfirst(clause);
		Datum		clause_value;

		clause_value = ExecEvalExpr(clausestate, econtext, isNull, NULL);

		/*
		 * if we have a non-null true result, then return it.
		 */
		if (*isNull)
			AnyNull = true;		/* remember we got a null */
		else if (DatumGetBool(clause_value))
			return clause_value;
	}

	/* AnyNull is true if at least one clause evaluated to NULL */
	*isNull = AnyNull;
	return BoolGetDatum(false);
}

/* ----------------------------------------------------------------
 *		ExecEvalAnd
 * ----------------------------------------------------------------
 */
static Datum
ExecEvalAnd(BoolExprState *andExpr, ExprContext *econtext,
			bool *isNull, ExprDoneCond *isDone)
{
	List	   *clauses = andExpr->args;
	ListCell   *clause;
	bool		AnyNull;

	if (isDone)
		*isDone = ExprSingleResult;

	AnyNull = false;

	/*
	 * If any of the clauses is FALSE, the AND result is FALSE regardless of
	 * the states of the rest of the clauses, so we can stop evaluating and
	 * return FALSE immediately.  If none are FALSE and one or more is NULL,
	 * we return NULL; otherwise we return TRUE.  This makes sense when you
	 * interpret NULL as "don't know", using the same sort of reasoning as for
	 * OR, above.
	 */

	foreach(clause, clauses)
	{
		ExprState  *clausestate = (ExprState *) lfirst(clause);
		Datum		clause_value;

		clause_value = ExecEvalExpr(clausestate, econtext, isNull, NULL);

		/*
		 * if we have a non-null false result, then return it.
		 */
		if (*isNull)
			AnyNull = true;		/* remember we got a null */
		else if (!DatumGetBool(clause_value))
			return clause_value;
	}

	/* AnyNull is true if at least one clause evaluated to NULL */
	*isNull = AnyNull;
	return BoolGetDatum(!AnyNull);
}

/* ----------------------------------------------------------------
 *		ExecEvalConvertRowtype
 *
 *		Evaluate a rowtype coercion operation.	This may require
 *		rearranging field positions.
 * ----------------------------------------------------------------
 */
static Datum
ExecEvalConvertRowtype(ConvertRowtypeExprState *cstate,
					   ExprContext *econtext,
					   bool *isNull, ExprDoneCond *isDone)
{
	ConvertRowtypeExpr *convert = (ConvertRowtypeExpr *) cstate->xprstate.expr;
	HeapTuple	result;
	Datum		tupDatum;
	HeapTupleHeader tuple;
	HeapTupleData tmptup;
	AttrNumber *attrMap;
	Datum	   *invalues;
	bool	   *inisnull;
	Datum	   *outvalues;
	bool	   *outisnull;
	int			i;
	int			outnatts;

	tupDatum = ExecEvalExpr(cstate->arg, econtext, isNull, isDone);

	/* this test covers the isDone exception too: */
	if (*isNull)
		return tupDatum;

	tuple = DatumGetHeapTupleHeader(tupDatum);

	/* Lookup tupdescs if first time through or after rescan */
	if (cstate->indesc == NULL)
		get_cached_rowtype(exprType((Node *) convert->arg), -1,
						   &cstate->indesc, econtext);
	if (cstate->outdesc == NULL)
		get_cached_rowtype(convert->resulttype, -1,
						   &cstate->outdesc, econtext);

	Assert(HeapTupleHeaderGetTypeId(tuple) == cstate->indesc->tdtypeid);
	Assert(HeapTupleHeaderGetTypMod(tuple) == cstate->indesc->tdtypmod);

	/* if first time through, initialize */
	if (cstate->attrMap == NULL)
	{
		MemoryContext old_cxt;
		int			n;

		/* allocate state in long-lived memory context */
		old_cxt = MemoryContextSwitchTo(econtext->ecxt_per_query_memory);

		/* prepare map from old to new attribute numbers */
		n = cstate->outdesc->natts;
		cstate->attrMap = (AttrNumber *) palloc0(n * sizeof(AttrNumber));
		for (i = 0; i < n; i++)
		{
			Form_pg_attribute att = cstate->outdesc->attrs[i];
			char	   *attname;
			Oid			atttypid;
			int32		atttypmod;
			int			j;

			if (att->attisdropped)
				continue;		/* attrMap[i] is already 0 */
			attname = NameStr(att->attname);
			atttypid = att->atttypid;
			atttypmod = att->atttypmod;
			for (j = 0; j < cstate->indesc->natts; j++)
			{
				att = cstate->indesc->attrs[j];
				if (att->attisdropped)
					continue;
				if (strcmp(attname, NameStr(att->attname)) == 0)
				{
					/* Found it, check type */
					if (atttypid != att->atttypid || atttypmod != att->atttypmod)
						elog(ERROR, "attribute \"%s\" of type %s does not match corresponding attribute of type %s",
							 attname,
							 format_type_be(cstate->indesc->tdtypeid),
							 format_type_be(cstate->outdesc->tdtypeid));
					cstate->attrMap[i] = (AttrNumber) (j + 1);
					break;
				}
			}
			if (cstate->attrMap[i] == 0)
				elog(ERROR, "attribute \"%s\" of type %s does not exist",
					 attname,
					 format_type_be(cstate->indesc->tdtypeid));
		}
		/* preallocate workspace for Datum arrays */
		n = cstate->indesc->natts + 1;	/* +1 for NULL */
		cstate->invalues = (Datum *) palloc(n * sizeof(Datum));
		cstate->inisnull = (bool *) palloc(n * sizeof(bool));
		n = cstate->outdesc->natts;
		cstate->outvalues = (Datum *) palloc(n * sizeof(Datum));
		cstate->outisnull = (bool *) palloc(n * sizeof(bool));

		MemoryContextSwitchTo(old_cxt);
	}

	attrMap = cstate->attrMap;
	invalues = cstate->invalues;
	inisnull = cstate->inisnull;
	outvalues = cstate->outvalues;
	outisnull = cstate->outisnull;
	outnatts = cstate->outdesc->natts;

	/*
	 * heap_deform_tuple needs a HeapTuple not a bare HeapTupleHeader.
	 */
	tmptup.t_len = HeapTupleHeaderGetDatumLength(tuple);
	tmptup.t_data = tuple;

	/*
	 * Extract all the values of the old tuple, offsetting the arrays so that
	 * invalues[0] is NULL and invalues[1] is the first source attribute; this
	 * exactly matches the numbering convention in attrMap.
	 */
	heap_deform_tuple(&tmptup, cstate->indesc, invalues + 1, inisnull + 1);
	invalues[0] = (Datum) 0;
	inisnull[0] = true;

	/*
	 * Transpose into proper fields of the new tuple.
	 */
	for (i = 0; i < outnatts; i++)
	{
		int			j = attrMap[i];

		outvalues[i] = invalues[j];
		outisnull[i] = inisnull[j];
	}

	/*
	 * Now form the new tuple.
	 */
	result = heap_form_tuple(cstate->outdesc, outvalues, outisnull);

	return HeapTupleGetDatum(result);
}

/* ----------------------------------------------------------------
 *		ExecEvalCase
 *
 *		Evaluate a CASE clause. Will have boolean expressions
 *		inside the WHEN clauses, and will have expressions
 *		for results.
 *		- thomas 1998-11-09
 * ----------------------------------------------------------------
 */
static Datum
ExecEvalCase(CaseExprState *caseExpr, ExprContext *econtext,
			 bool *isNull, ExprDoneCond *isDone)
{
	List	   *clauses = caseExpr->args;
	ListCell   *clause;
	Datum		save_datum;
	bool		save_isNull;

	if (isDone)
		*isDone = ExprSingleResult;

	/*
	 * If there's a test expression, we have to evaluate it and save the value
	 * where the CaseTestExpr placeholders can find it. We must save and
	 * restore prior setting of econtext's caseValue fields, in case this node
	 * is itself within a larger CASE.
	 */
	save_datum = econtext->caseValue_datum;
	save_isNull = econtext->caseValue_isNull;

	if (caseExpr->arg)
	{
		econtext->caseValue_datum = ExecEvalExpr(caseExpr->arg,
												 econtext,
												 &econtext->caseValue_isNull,
												 NULL);
	}

	/*
	 * we evaluate each of the WHEN clauses in turn, as soon as one is true we
	 * return the corresponding result. If none are true then we return the
	 * value of the default clause, or NULL if there is none.
	 */
	foreach(clause, clauses)
	{
		CaseWhenState *wclause = lfirst(clause);
		Datum		clause_value;

		clause_value = ExecEvalExpr(wclause->expr,
									econtext,
									isNull,
									NULL);

		/*
		 * if we have a true test, then we return the result, since the case
		 * statement is satisfied.	A NULL result from the test is not
		 * considered true.
		 */
		if (DatumGetBool(clause_value) && !*isNull)
		{
			econtext->caseValue_datum = save_datum;
			econtext->caseValue_isNull = save_isNull;
			return ExecEvalExpr(wclause->result,
								econtext,
								isNull,
								isDone);
		}
	}

	econtext->caseValue_datum = save_datum;
	econtext->caseValue_isNull = save_isNull;

	if (caseExpr->defresult)
	{
		return ExecEvalExpr(caseExpr->defresult,
							econtext,
							isNull,
							isDone);
	}

	*isNull = true;
	return (Datum) 0;
}

/*
 * ExecEvalCaseTestExpr
 *
 * Return the value stored by CASE.
 */
static Datum
ExecEvalCaseTestExpr(ExprState *exprstate,
					 ExprContext *econtext,
					 bool *isNull, ExprDoneCond *isDone)
{
	if (isDone)
		*isDone = ExprSingleResult;
	*isNull = econtext->caseValue_isNull;
	return econtext->caseValue_datum;
}

/* ----------------------------------------------------------------
 *		ExecEvalArray - ARRAY[] expressions
 * ----------------------------------------------------------------
 */
static Datum
ExecEvalArray(ArrayExprState *astate, ExprContext *econtext,
			  bool *isNull, ExprDoneCond *isDone)
{
	ArrayExpr  *arrayExpr = (ArrayExpr *) astate->xprstate.expr;
	ArrayType  *result;
	ListCell   *element;
	Oid			element_type = arrayExpr->element_typeid;
	int			ndims = 0;
	int			dims[MAXDIM];
	int			lbs[MAXDIM];

	/* Set default values for result flags: non-null, not a set result */
	*isNull = false;
	if (isDone)
		*isDone = ExprSingleResult;

	if (!arrayExpr->multidims)
	{
		/* Elements are presumably of scalar type */
		int			nelems;
		Datum	   *dvalues;
		bool	   *dnulls;
		int			i = 0;

		ndims = 1;
		nelems = list_length(astate->elements);

		/* Shouldn't happen here, but if length is 0, return empty array */
		if (nelems == 0)
			return PointerGetDatum(construct_empty_array(element_type));

		dvalues = (Datum *) palloc(nelems * sizeof(Datum));
		dnulls = (bool *) palloc(nelems * sizeof(bool));

		/* loop through and build array of datums */
		foreach(element, astate->elements)
		{
			ExprState  *e = (ExprState *) lfirst(element);

			dvalues[i] = ExecEvalExpr(e, econtext, &dnulls[i], NULL);
			i++;
		}

		/* setup for 1-D array of the given length */
		dims[0] = nelems;
		lbs[0] = 1;

		result = construct_md_array(dvalues, dnulls, ndims, dims, lbs,
									element_type,
									astate->elemlength,
									astate->elembyval,
									astate->elemalign);
	}
	else
	{
		/* Must be nested array expressions */
		int			nbytes = 0;
		int			nitems = 0;
		int			outer_nelems = 0;
		int			elem_ndims = 0;
		int		   *elem_dims = NULL;
		int		   *elem_lbs = NULL;
		bool		firstone = true;
		bool		havenulls = false;
		bool		haveempty = false;
		char	  **subdata;
		bits8	  **subbitmaps;
		int		   *subbytes;
		int		   *subnitems;
		int			i;
		int32		dataoffset;
		char	   *dat;
		int			iitem;

		i = list_length(astate->elements);
		subdata = (char **) palloc(i * sizeof(char *));
		subbitmaps = (bits8 **) palloc(i * sizeof(bits8 *));
		subbytes = (int *) palloc(i * sizeof(int));
		subnitems = (int *) palloc(i * sizeof(int));

		/* loop through and get data area from each element */
		foreach(element, astate->elements)
		{
			ExprState  *e = (ExprState *) lfirst(element);
			bool		eisnull;
			Datum		arraydatum;
			ArrayType  *array;
			int			this_ndims;

			arraydatum = ExecEvalExpr(e, econtext, &eisnull, NULL);
			/* temporarily ignore null subarrays */
			if (eisnull)
			{
				haveempty = true;
				continue;
			}

			array = DatumGetArrayTypeP(arraydatum);

			/* run-time double-check on element type */
			if (element_type != ARR_ELEMTYPE(array))
				ereport(ERROR,
						(errcode(ERRCODE_DATATYPE_MISMATCH),
						 errmsg("cannot merge incompatible arrays"),
						 errdetail("Array with element type %s cannot be "
						 "included in ARRAY construct with element type %s.",
								   format_type_be(ARR_ELEMTYPE(array)),
								   format_type_be(element_type))));

			this_ndims = ARR_NDIM(array);
			/* temporarily ignore zero-dimensional subarrays */
			if (this_ndims <= 0)
			{
				haveempty = true;
				continue;
			}

			if (firstone)
			{
				/* Get sub-array details from first member */
				elem_ndims = this_ndims;
				ndims = elem_ndims + 1;
				if (ndims <= 0 || ndims > MAXDIM)
					ereport(ERROR,
							(errcode(ERRCODE_PROGRAM_LIMIT_EXCEEDED),
						  errmsg("number of array dimensions (%d) exceeds " \
								 "the maximum allowed (%d)", ndims, MAXDIM)));

				elem_dims = (int *) palloc(elem_ndims * sizeof(int));
				memcpy(elem_dims, ARR_DIMS(array), elem_ndims * sizeof(int));
				elem_lbs = (int *) palloc(elem_ndims * sizeof(int));
				memcpy(elem_lbs, ARR_LBOUND(array), elem_ndims * sizeof(int));

				firstone = false;
			}
			else
			{
				/* Check other sub-arrays are compatible */
				if (elem_ndims != this_ndims ||
					memcmp(elem_dims, ARR_DIMS(array),
						   elem_ndims * sizeof(int)) != 0 ||
					memcmp(elem_lbs, ARR_LBOUND(array),
						   elem_ndims * sizeof(int)) != 0)
					ereport(ERROR,
							(errcode(ERRCODE_ARRAY_SUBSCRIPT_ERROR),
							 errmsg("multidimensional arrays must have array "
									"expressions with matching dimensions")));
			}

			subdata[outer_nelems] = ARR_DATA_PTR(array);
			subbitmaps[outer_nelems] = ARR_NULLBITMAP(array);
			subbytes[outer_nelems] = ARR_SIZE(array) - ARR_DATA_OFFSET(array);
			nbytes += subbytes[outer_nelems];
			subnitems[outer_nelems] = ArrayGetNItems(this_ndims,
													 ARR_DIMS(array));
			nitems += subnitems[outer_nelems];
			havenulls |= ARR_HASNULL(array);
			outer_nelems++;
		}

		/*
		 * If all items were null or empty arrays, return an empty array;
		 * otherwise, if some were and some weren't, raise error.  (Note:
		 * we must special-case this somehow to avoid trying to generate
		 * a 1-D array formed from empty arrays.  It's not ideal...)
		 */
		if (haveempty)
		{
			if (ndims == 0)		/* didn't find any nonempty array */
				return PointerGetDatum(construct_empty_array(element_type));
			ereport(ERROR,
					(errcode(ERRCODE_ARRAY_SUBSCRIPT_ERROR),
					 errmsg("multidimensional arrays must have array "
							"expressions with matching dimensions")));
		}

		/* setup for multi-D array */
		dims[0] = outer_nelems;
		lbs[0] = 1;
		for (i = 1; i < ndims; i++)
		{
			dims[i] = elem_dims[i - 1];
			lbs[i] = elem_lbs[i - 1];
		}

		if (havenulls)
		{
			dataoffset = ARR_OVERHEAD_WITHNULLS(ndims, nitems);
			nbytes += dataoffset;
		}
		else
		{
			dataoffset = 0;		/* marker for no null bitmap */
			nbytes += ARR_OVERHEAD_NONULLS(ndims);
		}

		result = (ArrayType *) palloc(nbytes);
		SET_VARSIZE(result, nbytes);
		result->ndim = ndims;
		result->dataoffset = dataoffset;
		result->elemtype = element_type;
		memcpy(ARR_DIMS(result), dims, ndims * sizeof(int));
		memcpy(ARR_LBOUND(result), lbs, ndims * sizeof(int));

		dat = ARR_DATA_PTR(result);
		iitem = 0;
		for (i = 0; i < outer_nelems; i++)
		{
			memcpy(dat, subdata[i], subbytes[i]);
			dat += subbytes[i];
			if (havenulls)
				array_bitmap_copy(ARR_NULLBITMAP(result), iitem,
								  subbitmaps[i], 0,
								  subnitems[i]);
			iitem += subnitems[i];
		}
	}

	return PointerGetDatum(result);
}

/* ----------------------------------------------------------------
 *		ExecEvalRow - ROW() expressions
 * ----------------------------------------------------------------
 */
static Datum
ExecEvalRow(RowExprState *rstate,
			ExprContext *econtext,
			bool *isNull, ExprDoneCond *isDone)
{
	HeapTuple	tuple;
	Datum	   *values;
	bool	   *isnull;
	int			natts;
	ListCell   *arg;
	int			i;

	/* Set default values for result flags: non-null, not a set result */
	*isNull = false;
	if (isDone)
		*isDone = ExprSingleResult;

	/* Allocate workspace */
	natts = rstate->tupdesc->natts;
	values = (Datum *) palloc0(natts * sizeof(Datum));
	isnull = (bool *) palloc(natts * sizeof(bool));

	/* preset to nulls in case rowtype has some later-added columns */
	MemSetAligned(isnull, true, natts * sizeof(bool));

	/* Evaluate field values */
	i = 0;
	foreach(arg, rstate->args)
	{
		ExprState  *e = (ExprState *) lfirst(arg);

		values[i] = ExecEvalExpr(e, econtext, &isnull[i], NULL);
		i++;
	}

	tuple = heap_form_tuple(rstate->tupdesc, values, isnull);

	pfree(values);
	pfree(isnull);

	return HeapTupleGetDatum(tuple);
}

/* ----------------------------------------------------------------
 *		ExecEvalRowCompare - ROW() comparison-op ROW()
 * ----------------------------------------------------------------
 */
static Datum
ExecEvalRowCompare(RowCompareExprState *rstate,
				   ExprContext *econtext,
				   bool *isNull, ExprDoneCond *isDone)
{
	bool		result;
	RowCompareType rctype = ((RowCompareExpr *) rstate->xprstate.expr)->rctype;
	int32		cmpresult = 0;
	ListCell   *l;
	ListCell   *r;
	int			i;

	if (isDone)
		*isDone = ExprSingleResult;
	*isNull = true;				/* until we get a result */

	i = 0;
	forboth(l, rstate->largs, r, rstate->rargs)
	{
		ExprState  *le = (ExprState *) lfirst(l);
		ExprState  *re = (ExprState *) lfirst(r);
		FunctionCallInfoData locfcinfo;

		InitFunctionCallInfoData(locfcinfo, &(rstate->funcs[i]), 2,
								 NULL, NULL);
		locfcinfo.arg[0] = ExecEvalExpr(le, econtext,
										&locfcinfo.argnull[0], NULL);
		locfcinfo.arg[1] = ExecEvalExpr(re, econtext,
										&locfcinfo.argnull[1], NULL);
		if (rstate->funcs[i].fn_strict &&
			(locfcinfo.argnull[0] || locfcinfo.argnull[1]))
			return (Datum) 0;	/* force NULL result */
		locfcinfo.isnull = false;
		cmpresult = DatumGetInt32(FunctionCallInvoke(&locfcinfo));
		if (locfcinfo.isnull)
			return (Datum) 0;	/* force NULL result */
		if (cmpresult != 0)
			break;				/* no need to compare remaining columns */
		i++;
	}

	switch (rctype)
	{
			/* EQ and NE cases aren't allowed here */
		case ROWCOMPARE_LT:
			result = (cmpresult < 0);
			break;
		case ROWCOMPARE_LE:
			result = (cmpresult <= 0);
			break;
		case ROWCOMPARE_GE:
			result = (cmpresult >= 0);
			break;
		case ROWCOMPARE_GT:
			result = (cmpresult > 0);
			break;
		default:
			elog(ERROR, "unrecognized RowCompareType: %d", (int) rctype);
			result = 0;			/* keep compiler quiet */
			break;
	}

	*isNull = false;
	return BoolGetDatum(result);
}

/* ----------------------------------------------------------------
 *		ExecEvalTableValue
 * ----------------------------------------------------------------
 */
static Datum 
ExecEvalTableValue(ExprState	*estate,
				   ExprContext	*econtext,
				   bool			*isNull, 
				   ExprDoneCond	*isDone)
{
	/* Guard against stack overflow due to overly complex expressions */
	check_stack_depth();

	if (isDone)
		*isDone = ExprSingleResult;

	/*
	 * When evaluated as an expression a TableValueExpr will return NULL,
	 * this NULL is replaced by an AnyTable datum within nodeTableFunction.c
	 *
	 * Is there a better way to do this?
	 */
	*isNull = true;
	return (Datum) 0;
}

/* ----------------------------------------------------------------
 *		ExecEvalCoalesce
 * ----------------------------------------------------------------
 */
static Datum
ExecEvalCoalesce(CoalesceExprState *coalesceExpr, ExprContext *econtext,
				 bool *isNull, ExprDoneCond *isDone)
{
	ListCell   *arg;

	if (isDone)
		*isDone = ExprSingleResult;

	/* Simply loop through until something NOT NULL is found */
	foreach(arg, coalesceExpr->args)
	{
		ExprState  *e = (ExprState *) lfirst(arg);
		Datum		value;

		value = ExecEvalExpr(e, econtext, isNull, NULL);
		if (!*isNull)
			return value;
	}

	/* Else return NULL */
	*isNull = true;
	return (Datum) 0;
}

/* ----------------------------------------------------------------
 *		ExecEvalMinMax
 * ----------------------------------------------------------------
 */
static Datum
ExecEvalMinMax(MinMaxExprState *minmaxExpr, ExprContext *econtext,
			   bool *isNull, ExprDoneCond *isDone)
{
	Datum		result = (Datum) 0;
	MinMaxOp	op = ((MinMaxExpr *) minmaxExpr->xprstate.expr)->op;
	FunctionCallInfoData locfcinfo;
	ListCell   *arg;

	if (isDone)
		*isDone = ExprSingleResult;
	*isNull = true;				/* until we get a result */

	InitFunctionCallInfoData(locfcinfo, &minmaxExpr->cfunc, 2, NULL, NULL);
	locfcinfo.argnull[0] = false;
	locfcinfo.argnull[1] = false;

	foreach(arg, minmaxExpr->args)
	{
		ExprState  *e = (ExprState *) lfirst(arg);
		Datum		value;
		bool		valueIsNull;
		int32		cmpresult;

		value = ExecEvalExpr(e, econtext, &valueIsNull, NULL);
		if (valueIsNull)
			continue;			/* ignore NULL inputs */

		if (*isNull)
		{
			/* first nonnull input, adopt value */
			result = value;
			*isNull = false;
		}
		else
		{
			/* apply comparison function */
			locfcinfo.arg[0] = result;
			locfcinfo.arg[1] = value;
			locfcinfo.isnull = false;
			cmpresult = DatumGetInt32(FunctionCallInvoke(&locfcinfo));
			if (locfcinfo.isnull)		/* probably should not happen */
				continue;
			if (cmpresult > 0 && op == IS_LEAST)
				result = value;
			else if (cmpresult < 0 && op == IS_GREATEST)
				result = value;
		}
	}

	return result;
}

/* ----------------------------------------------------------------
 *		ExecEvalNullIf
 *
 * Note that this is *always* derived from the equals operator,
 * but since we need special processing of the arguments
 * we can not simply reuse ExecEvalOper() or ExecEvalFunc().
 * ----------------------------------------------------------------
 */
static Datum
ExecEvalNullIf(FuncExprState *nullIfExpr,
			   ExprContext *econtext,
			   bool *isNull, ExprDoneCond *isDone)
{
<<<<<<< HEAD
	Datum		result;
	FunctionCallInfoData fcinfo;
	ExprDoneCond argDone;
	List	   *argList;
=======
	XmlExpr		   *xexpr = (XmlExpr *) xmlExpr->xprstate.expr;
	text 		   *result;
	StringInfoData 	buf;
	Datum			value;
	bool 			isnull;
	char		   *str;
	ListCell 	   *arg;
	ListCell   *narg;
	int 			i;
>>>>>>> 5b88b85c

	if (isDone)
		*isDone = ExprSingleResult;

	/*
	 * Initialize function cache if first time through
	 */
	if (nullIfExpr->func.fn_oid == InvalidOid)
	{
<<<<<<< HEAD
		NullIfExpr *op = (NullIfExpr *) nullIfExpr->xprstate.expr;

		init_fcache(op->opfuncid, nullIfExpr,
					econtext->ecxt_per_query_memory, true);
=======
		case IS_XMLCONCAT:
			initStringInfo(&buf);
			foreach(arg, xmlExpr->args)
			{
				ExprState 	*e = (ExprState *) lfirst(arg);

				value = ExecEvalExpr(e, econtext, &isnull, NULL);
				if (!isnull)
				{
					/* we know the value is XML type */
					str = DatumGetCString(DirectFunctionCall1(xml_out,
															  value));
					appendStringInfoString(&buf, str);
					pfree(str);
					*isNull = false;
				}
			}
			break;

		case IS_XMLFOREST:
			initStringInfo(&buf);
			i = 0;
			forboth(arg, xmlExpr->named_args, narg, xexpr->arg_names)
			{
				ExprState 	*e = (ExprState *) lfirst(arg);
				char	*argname = strVal(lfirst(narg));

				value = ExecEvalExpr(e, econtext, &isnull, NULL);
				if (!isnull)
				{
					str = OutputFunctionCall(&xmlExpr->named_outfuncs[i],
											 value);
					appendStringInfo(&buf, "<%s>%s</%s>",
									 argname, str, argname);
					pfree(str);
					*isNull = false;
				}
				i++;
			}
			break;

			/* The remaining cases don't need to set up buf */
		case IS_XMLELEMENT:
			*isNull = false;
			return PointerGetDatum(xmlelement(xmlExpr, econtext));
			break;

		case IS_XMLPARSE:
			{
				ExprState 	*e;
				text	    *data;
				bool		is_document;
				bool		preserve_whitespace;

				/* arguments are known to be text, bool, bool */
				Assert(list_length(xmlExpr->args) == 3);

				e = (ExprState *) linitial(xmlExpr->args);
				value = ExecEvalExpr(e, econtext, &isnull, NULL);
				if (isnull)
					return (Datum) 0;
				data = DatumGetTextP(value);

				e = (ExprState *) lsecond(xmlExpr->args);
				value = ExecEvalExpr(e, econtext, &isnull, NULL);
				if (isnull)		/* probably can't happen */
					return (Datum) 0;
				is_document = DatumGetBool(value);

				e = (ExprState *) lthird(xmlExpr->args);
				value = ExecEvalExpr(e, econtext, &isnull, NULL);
				if (isnull)		/* probably can't happen */
					return (Datum) 0;
				preserve_whitespace = DatumGetBool(value);

				*isNull = false;

				return PointerGetDatum(xmlparse(data,
												is_document,
												preserve_whitespace));
			}
			break;

		case IS_XMLPI:
			{
				ExprState 	*e;
				text	    *arg;

				/* optional argument is known to be text */
				Assert(list_length(xmlExpr->args) <= 1);

				if (xmlExpr->args)
				{
					e = (ExprState *) linitial(xmlExpr->args);
					value = ExecEvalExpr(e, econtext, &isnull, NULL);
					if (isnull)
						arg = NULL;
					else
						arg = DatumGetTextP(value);
				}
				else
				{
					arg = NULL;
					isnull = false;
				}

				return PointerGetDatum(xmlpi(xexpr->name, arg, isnull, isNull));
			}
			break;

		case IS_XMLROOT:
			{
				ExprState 	*e;
				xmltype		*data;
				text		*version;
				int			standalone;

				/* arguments are known to be xml, text, bool */
				Assert(list_length(xmlExpr->args) == 3);

				e = (ExprState *) linitial(xmlExpr->args);
				value = ExecEvalExpr(e, econtext, &isnull, NULL);
				if (isnull)
					return (Datum) 0;
				data = DatumGetXmlP(value);

				e = (ExprState *) lsecond(xmlExpr->args);
				value = ExecEvalExpr(e, econtext, &isnull, NULL);
				if (isnull)
					version = NULL;
				else
					version = DatumGetTextP(value);

				e = (ExprState *) lthird(xmlExpr->args);
				value = ExecEvalExpr(e, econtext, &isnull, NULL);
				if (isnull)
					standalone = 0;
				else
					standalone = (DatumGetBool(value) ? 1 : -1);

				*isNull = false;

				return PointerGetDatum(xmlroot(data,
											   version,
											   standalone));
			}
			break;
	}

	if (*isNull)
		result = NULL;
	else
	{
		int		len = buf.len + VARHDRSZ;

		result = palloc(len);
		VARATT_SIZEP(result) = len;
		memcpy(VARDATA(result), buf.data, buf.len);
	}

	pfree(buf.data);
	return PointerGetDatum(result);
}

/* ----------------------------------------------------------------
 *		ExecEvalNullIf
 *
 * Note that this is *always* derived from the equals operator,
 * but since we need special processing of the arguments
 * we can not simply reuse ExecEvalOper() or ExecEvalFunc().
 * ----------------------------------------------------------------
 */
static Datum
ExecEvalNullIf(FuncExprState *nullIfExpr,
			   ExprContext *econtext,
			   bool *isNull, ExprDoneCond *isDone)
{
	Datum		result;
	FunctionCallInfoData fcinfo;
	ExprDoneCond argDone;
	List	   *argList;

	if (isDone)
		*isDone = ExprSingleResult;

	/*
	 * Initialize function cache if first time through
	 */
	if (nullIfExpr->func.fn_oid == InvalidOid)
	{
		NullIfExpr *op = (NullIfExpr *) nullIfExpr->xprstate.expr;

		init_fcache(op->opfuncid, nullIfExpr, econtext->ecxt_per_query_memory);
>>>>>>> 5b88b85c
		Assert(!nullIfExpr->func.fn_retset);
	}

	/*
	 * extract info from nullIfExpr
	 */
	argList = nullIfExpr->args;

	/* Need to prep callinfo structure */
	InitFunctionCallInfoData(fcinfo, &(nullIfExpr->func), 0, NULL, NULL);
	argDone = ExecEvalFuncArgs(&fcinfo, argList, econtext);
	if (argDone != ExprSingleResult)
		ereport(ERROR,
				(errcode(ERRCODE_DATATYPE_MISMATCH),
				 errmsg("NULLIF does not support set arguments")));
	Assert(fcinfo.nargs == 2);

	/* if either argument is NULL they can't be equal */
	if (!fcinfo.argnull[0] && !fcinfo.argnull[1])
	{
		fcinfo.isnull = false;
		result = FunctionCallInvoke(&fcinfo);
		/* if the arguments are equal return null */
		if (!fcinfo.isnull && DatumGetBool(result))
		{
			*isNull = true;
			return (Datum) 0;
		}
	}

	/* else return first argument */
	*isNull = fcinfo.argnull[0];
	return fcinfo.arg[0];
}

/* ----------------------------------------------------------------
 *		ExecEvalNullTest
 *
 *		Evaluate a NullTest node.
 * ----------------------------------------------------------------
 */
static Datum
ExecEvalNullTest(NullTestState *nstate,
				 ExprContext *econtext,
				 bool *isNull,
				 ExprDoneCond *isDone)
{
	NullTest   *ntest = (NullTest *) nstate->xprstate.expr;
	Datum		result;

	result = ExecEvalExpr(nstate->arg, econtext, isNull, isDone);

	if (isDone && *isDone == ExprEndResult)
		return result;			/* nothing to check */

	if (nstate->argisrow && !(*isNull))
	{
		HeapTupleHeader tuple;
		Oid			tupType;
		int32		tupTypmod;
		TupleDesc	tupDesc;
		HeapTupleData tmptup;
		int			att;

		tuple = DatumGetHeapTupleHeader(result);

		tupType = HeapTupleHeaderGetTypeId(tuple);
		tupTypmod = HeapTupleHeaderGetTypMod(tuple);

		/* Lookup tupdesc if first time through or if type changes */
		tupDesc = get_cached_rowtype(tupType, tupTypmod,
									 &nstate->argdesc, econtext);

		/*
		 * heap_attisnull needs a HeapTuple not a bare HeapTupleHeader.
		 */
		tmptup.t_len = HeapTupleHeaderGetDatumLength(tuple);
		tmptup.t_data = tuple;

		for (att = 1; att <= tupDesc->natts; att++)
		{
			/* ignore dropped columns */
			if (tupDesc->attrs[att - 1]->attisdropped)
				continue;
			if (heap_attisnull(&tmptup, att))
			{
				/* null field disproves IS NOT NULL */
				if (ntest->nulltesttype == IS_NOT_NULL)
					return BoolGetDatum(false);
			}
			else
			{
				/* non-null field disproves IS NULL */
				if (ntest->nulltesttype == IS_NULL)
					return BoolGetDatum(false);
			}
		}

		return BoolGetDatum(true);
	}
	else
	{
		/* Simple scalar-argument case, or a null rowtype datum */
		switch (ntest->nulltesttype)
		{
			case IS_NULL:
				if (*isNull)
				{
					*isNull = false;
					return BoolGetDatum(true);
				}
				else
					return BoolGetDatum(false);
			case IS_NOT_NULL:
				if (*isNull)
				{
					*isNull = false;
					return BoolGetDatum(false);
				}
				else
					return BoolGetDatum(true);
			default:
				elog(ERROR, "unrecognized nulltesttype: %d",
					 (int) ntest->nulltesttype);
				return (Datum) 0;		/* keep compiler quiet */
		}
	}
}

/* ----------------------------------------------------------------
 *		ExecEvalBooleanTest
 *
 *		Evaluate a BooleanTest node.
 * ----------------------------------------------------------------
 */
static Datum
ExecEvalBooleanTest(GenericExprState *bstate,
					ExprContext *econtext,
					bool *isNull,
					ExprDoneCond *isDone)
{
	BooleanTest *btest = (BooleanTest *) bstate->xprstate.expr;
	Datum		result;

	result = ExecEvalExpr(bstate->arg, econtext, isNull, isDone);

	if (isDone && *isDone == ExprEndResult)
		return result;			/* nothing to check */

	switch (btest->booltesttype)
	{
		case IS_TRUE:
			if (*isNull)
			{
				*isNull = false;
				return BoolGetDatum(false);
			}
			else if (DatumGetBool(result))
				return BoolGetDatum(true);
			else
				return BoolGetDatum(false);
		case IS_NOT_TRUE:
			if (*isNull)
			{
				*isNull = false;
				return BoolGetDatum(true);
			}
			else if (DatumGetBool(result))
				return BoolGetDatum(false);
			else
				return BoolGetDatum(true);
		case IS_FALSE:
			if (*isNull)
			{
				*isNull = false;
				return BoolGetDatum(false);
			}
			else if (DatumGetBool(result))
				return BoolGetDatum(false);
			else
				return BoolGetDatum(true);
		case IS_NOT_FALSE:
			if (*isNull)
			{
				*isNull = false;
				return BoolGetDatum(true);
			}
			else if (DatumGetBool(result))
				return BoolGetDatum(true);
			else
				return BoolGetDatum(false);
		case IS_UNKNOWN:
			if (*isNull)
			{
				*isNull = false;
				return BoolGetDatum(true);
			}
			else
				return BoolGetDatum(false);
		case IS_NOT_UNKNOWN:
			if (*isNull)
			{
				*isNull = false;
				return BoolGetDatum(false);
			}
			else
				return BoolGetDatum(true);
		default:
			elog(ERROR, "unrecognized booltesttype: %d",
				 (int) btest->booltesttype);
			return (Datum) 0;	/* keep compiler quiet */
	}
}

/* ----------------------------------------------------------------
 *		ExecEvalXml
 * ----------------------------------------------------------------
 */

static Datum
ExecEvalXml(XmlExprState *xmlExpr, ExprContext *econtext,
			bool *isNull, ExprDoneCond *isDone)
{
	XmlExpr    *xexpr = (XmlExpr *) xmlExpr->xprstate.expr;
	Datum		value;
	bool		isnull;
	ListCell   *arg;
	ListCell   *narg;

	if (isDone)
		*isDone = ExprSingleResult;
	*isNull = true;				/* until we get a result */

	switch (xexpr->op)
	{
		case IS_XMLCONCAT:
			{
				List	   *values = NIL;

				foreach(arg, xmlExpr->args)
				{
					ExprState  *e = (ExprState *) lfirst(arg);

					value = ExecEvalExpr(e, econtext, &isnull, NULL);
					if (!isnull)
						values = lappend(values, DatumGetPointer(value));
				}

				if (list_length(values) > 0)
				{
					*isNull = false;
					return PointerGetDatum(xmlconcat(values));
				}
				else
					return (Datum) 0;
			}
			break;

		case IS_XMLFOREST:
			{
				StringInfoData buf;

				initStringInfo(&buf);
				forboth(arg, xmlExpr->named_args, narg, xexpr->arg_names)
				{
					ExprState  *e = (ExprState *) lfirst(arg);
					char	   *argname = strVal(lfirst(narg));

					value = ExecEvalExpr(e, econtext, &isnull, NULL);
					if (!isnull)
					{
						appendStringInfo(&buf, "<%s>%s</%s>",
										 argname,
										 map_sql_value_to_xml_value(value, exprType((Node *) e->expr), true),
										 argname);
						*isNull = false;
					}
				}

				if (*isNull)
				{
					pfree(buf.data);
					return (Datum) 0;
				}
				else
				{
					text	   *result;

					result = cstring_to_text_with_len(buf.data, buf.len);
					pfree(buf.data);

					return PointerGetDatum(result);
				}
			}
			break;

		case IS_XMLELEMENT:
			*isNull = false;
			return PointerGetDatum(xmlelement(xmlExpr, econtext));
			break;

		case IS_XMLPARSE:
			{
				ExprState  *e;
				text	   *data;
				bool		preserve_whitespace;

				/* arguments are known to be text, bool */
				Assert(list_length(xmlExpr->args) == 2);

				e = (ExprState *) linitial(xmlExpr->args);
				value = ExecEvalExpr(e, econtext, &isnull, NULL);
				if (isnull)
					return (Datum) 0;
				data = DatumGetTextP(value);

				e = (ExprState *) lsecond(xmlExpr->args);
				value = ExecEvalExpr(e, econtext, &isnull, NULL);
				if (isnull)		/* probably can't happen */
					return (Datum) 0;
				preserve_whitespace = DatumGetBool(value);

				*isNull = false;

				return PointerGetDatum(xmlparse(data,
												xexpr->xmloption,
												preserve_whitespace));
			}
			break;

		case IS_XMLPI:
			{
				ExprState  *e;
				text	   *arg;

				/* optional argument is known to be text */
				Assert(list_length(xmlExpr->args) <= 1);

				if (xmlExpr->args)
				{
					e = (ExprState *) linitial(xmlExpr->args);
					value = ExecEvalExpr(e, econtext, &isnull, NULL);
					if (isnull)
						arg = NULL;
					else
						arg = DatumGetTextP(value);
				}
				else
				{
					arg = NULL;
					isnull = false;
				}

				return PointerGetDatum(xmlpi(xexpr->name, arg, isnull, isNull));
			}
			break;

		case IS_XMLROOT:
			{
				ExprState  *e;
				xmltype    *data;
				text	   *version;
				int			standalone;

				/* arguments are known to be xml, text, int */
				Assert(list_length(xmlExpr->args) == 3);

				e = (ExprState *) linitial(xmlExpr->args);
				value = ExecEvalExpr(e, econtext, &isnull, NULL);
				if (isnull)
					return (Datum) 0;
				data = DatumGetXmlP(value);

				e = (ExprState *) lsecond(xmlExpr->args);
				value = ExecEvalExpr(e, econtext, &isnull, NULL);
				if (isnull)
					version = NULL;
				else
					version = DatumGetTextP(value);

				e = (ExprState *) lthird(xmlExpr->args);
				value = ExecEvalExpr(e, econtext, &isnull, NULL);
				standalone = DatumGetInt32(value);

				*isNull = false;

				return PointerGetDatum(xmlroot(data,
											   version,
											   standalone));
			}
			break;

		case IS_XMLSERIALIZE:
			{
				ExprState  *e;

				/* argument type is known to be xml */
				Assert(list_length(xmlExpr->args) == 1);

				e = (ExprState *) linitial(xmlExpr->args);
				value = ExecEvalExpr(e, econtext, &isnull, NULL);
				if (isnull)
					return (Datum) 0;

				*isNull = false;

				return PointerGetDatum(xmltotext_with_xmloption(DatumGetXmlP(value), xexpr->xmloption));
			}
			break;

		case IS_DOCUMENT:
			{
				ExprState  *e;

				/* optional argument is known to be xml */
				Assert(list_length(xmlExpr->args) == 1);

				e = (ExprState *) linitial(xmlExpr->args);
				value = ExecEvalExpr(e, econtext, &isnull, NULL);
				if (isnull)
					return (Datum) 0;
				else
				{
					*isNull = false;
					return BoolGetDatum(xml_is_document(DatumGetXmlP(value)));
				}
			}
			break;
	}

	elog(ERROR, "unrecognized XML operation");
	return (Datum) 0;
}

/*
 * ExecEvalCoerceToDomain
 *
 * Test the provided data against the domain constraint(s).  If the data
 * passes the constraint specifications, pass it through (return the
 * datum) otherwise throw an error.
 */
static Datum
ExecEvalCoerceToDomain(CoerceToDomainState *cstate, ExprContext *econtext,
					   bool *isNull, ExprDoneCond *isDone)
{
	CoerceToDomain *ctest = (CoerceToDomain *) cstate->xprstate.expr;
	Datum		result;
	ListCell   *l;

	result = ExecEvalExpr(cstate->arg, econtext, isNull, isDone);

	if (isDone && *isDone == ExprEndResult)
		return result;			/* nothing to check */

	foreach(l, cstate->constraints)
	{
		DomainConstraintState *con = (DomainConstraintState *) lfirst(l);

		switch (con->constrainttype)
		{
			case DOM_CONSTRAINT_NOTNULL:
				if (*isNull)
					ereport(ERROR,
							(errcode(ERRCODE_NOT_NULL_VIOLATION),
							 errmsg("domain %s does not allow null values",
									format_type_be(ctest->resulttype))));
				break;
			case DOM_CONSTRAINT_CHECK:
				{
					Datum		conResult;
					bool		conIsNull;
					Datum		save_datum;
					bool		save_isNull;

					/*
					 * Set up value to be returned by CoerceToDomainValue
					 * nodes. We must save and restore prior setting of
					 * econtext's domainValue fields, in case this node is
					 * itself within a check expression for another domain.
					 */
					save_datum = econtext->domainValue_datum;
					save_isNull = econtext->domainValue_isNull;

					econtext->domainValue_datum = result;
					econtext->domainValue_isNull = *isNull;

					conResult = ExecEvalExpr(con->check_expr,
											 econtext, &conIsNull, NULL);

					if (!conIsNull &&
						!DatumGetBool(conResult))
						ereport(ERROR,
								(errcode(ERRCODE_CHECK_VIOLATION),
								 errmsg("value for domain %s violates check constraint \"%s\"",
										format_type_be(ctest->resulttype),
										con->name)));
					econtext->domainValue_datum = save_datum;
					econtext->domainValue_isNull = save_isNull;

					break;
				}
			default:
				elog(ERROR, "unrecognized constraint type: %d",
					 (int) con->constrainttype);
				break;
		}
	}

	/* If all has gone well (constraints did not fail) return the datum */
	return result;
}

/*
 * ExecEvalCoerceToDomainValue
 *
 * Return the value stored by CoerceToDomain.
 */
static Datum
ExecEvalCoerceToDomainValue(ExprState *exprstate,
							ExprContext *econtext,
							bool *isNull, ExprDoneCond *isDone)
{
	if (isDone)
		*isDone = ExprSingleResult;
	*isNull = econtext->domainValue_isNull;
	return econtext->domainValue_datum;
}

/*
 * ExecEvalPercentileExpr
 *
 * Returns a Datum whose value is the value of the precomputed
 * the value at the percentile found in the given expression context.
 * Actually,  this is almost same as ExecEvalAggref.  The main reason
 * to add this is because we don't change the catalog at the moment.
 * This will be cleaned when we can change the catalog.
 */
static Datum
ExecEvalPercentileExpr(PercentileExprState *exprstate,
					   ExprContext *econtext,
					   bool *isNull, ExprDoneCond *isDone)
{
	if (isDone)
		*isDone = ExprSingleResult;

	if (econtext->ecxt_aggvalues == NULL)		/* safety check */
		elog(ERROR, "no aggregates in this expression context");

	*isNull = econtext->ecxt_aggnulls[exprstate->aggno];
	return econtext->ecxt_aggvalues[exprstate->aggno];
}

/* ----------------------------------------------------------------
 *		ExecEvalFieldSelect
 *
 *		Evaluate a FieldSelect node.
 * ----------------------------------------------------------------
 */
static Datum
ExecEvalFieldSelect(FieldSelectState *fstate,
					ExprContext *econtext,
					bool *isNull,
					ExprDoneCond *isDone)
{
	FieldSelect *fselect = (FieldSelect *) fstate->xprstate.expr;
	AttrNumber	fieldnum = fselect->fieldnum;
	Datum		result;
	Datum		tupDatum;
	HeapTupleHeader tuple;
	Oid			tupType;
	int32		tupTypmod;
	TupleDesc	tupDesc;
	Form_pg_attribute attr;
	HeapTupleData tmptup;

	tupDatum = ExecEvalExpr(fstate->arg, econtext, isNull, isDone);

	/* this test covers the isDone exception too: */
	if (*isNull)
		return tupDatum;

	tuple = DatumGetHeapTupleHeader(tupDatum);

	tupType = HeapTupleHeaderGetTypeId(tuple);
	tupTypmod = HeapTupleHeaderGetTypMod(tuple);

	/* Lookup tupdesc if first time through or if type changes */
	tupDesc = get_cached_rowtype(tupType, tupTypmod,
								 &fstate->argdesc, econtext);

	/* Check for dropped column, and force a NULL result if so */
	if (fieldnum <= 0 ||
		fieldnum > tupDesc->natts)	/* should never happen */
				elog(ERROR, "attribute number %d exceeds number of columns %d",
					 fieldnum, tupDesc->natts);
	attr = tupDesc->attrs[fieldnum - 1];
	if (attr->attisdropped)
	{
		*isNull = true;
		return (Datum) 0;
	}

	/* Check for type mismatch --- possible after ALTER COLUMN TYPE? */
	/* As in ExecEvalVar, we should but can't check typmod */
	if (fselect->resulttype != attr->atttypid)
		ereport(ERROR,
				(errmsg("attribute %d has wrong type", fieldnum),
				 errdetail("Table has type %s, but query expects %s.",
						   format_type_be(attr->atttypid),
						   format_type_be(fselect->resulttype))));

	/*
	 * heap_getattr needs a HeapTuple not a bare HeapTupleHeader.  We set all
	 * the fields in the struct just in case user tries to inspect system
	 * columns.
	 */
	tmptup.t_len = HeapTupleHeaderGetDatumLength(tuple);
	ItemPointerSetInvalid(&(tmptup.t_self));
	tmptup.t_data = tuple;

	result = heap_getattr(&tmptup,
						  fieldnum,
						  tupDesc,
						  isNull);
	return result;
}

/* ----------------------------------------------------------------
 *		ExecEvalFieldStore
 *
 *		Evaluate a FieldStore node.
 * ----------------------------------------------------------------
 */
static Datum
ExecEvalFieldStore(FieldStoreState *fstate,
				   ExprContext *econtext,
				   bool *isNull,
				   ExprDoneCond *isDone)
{
	FieldStore *fstore = (FieldStore *) fstate->xprstate.expr;
	HeapTuple	tuple;
	Datum		tupDatum;
	TupleDesc	tupDesc;
	Datum	   *values;
	bool	   *isnull;
	Datum		save_datum;
	bool		save_isNull;
	ListCell   *l1,
			   *l2;

	tupDatum = ExecEvalExpr(fstate->arg, econtext, isNull, isDone);

	if (isDone && *isDone == ExprEndResult)
		return tupDatum;

	/* Lookup tupdesc if first time through or after rescan */
	tupDesc = get_cached_rowtype(fstore->resulttype, -1,
								 &fstate->argdesc, econtext);

	/* Allocate workspace */
	values = (Datum *) palloc(tupDesc->natts * sizeof(Datum));
	isnull = (bool *) palloc(tupDesc->natts * sizeof(bool));

	if (!*isNull)
	{
		/*
		 * heap_deform_tuple needs a HeapTuple not a bare HeapTupleHeader. We
		 * set all the fields in the struct just in case.
		 */
		HeapTupleHeader tuphdr;
		HeapTupleData tmptup;

		tuphdr = DatumGetHeapTupleHeader(tupDatum);
		tmptup.t_len = HeapTupleHeaderGetDatumLength(tuphdr);
		ItemPointerSetInvalid(&(tmptup.t_self));
		tmptup.t_data = tuphdr;

		heap_deform_tuple(&tmptup, tupDesc, values, isnull);
	}
	else
	{
		/* Convert null input tuple into an all-nulls row */
		MemSetAligned(isnull, true, tupDesc->natts * sizeof(bool));
	}

	/* Result is never null */
	*isNull = false;

	save_datum = econtext->caseValue_datum;
	save_isNull = econtext->caseValue_isNull;

	forboth(l1, fstate->newvals, l2, fstore->fieldnums)
	{
		ExprState  *newval = (ExprState *) lfirst(l1);
		AttrNumber	fieldnum = lfirst_int(l2);

		Assert(fieldnum > 0 && fieldnum <= tupDesc->natts);

		/*
		 * Use the CaseTestExpr mechanism to pass down the old value of the
		 * field being replaced; this is useful in case we have a nested field
		 * update situation.  It's safe to reuse the CASE mechanism because
		 * there cannot be a CASE between here and where the value would be
		 * needed.
		 */
		econtext->caseValue_datum = values[fieldnum - 1];
		econtext->caseValue_isNull = isnull[fieldnum - 1];

		values[fieldnum - 1] = ExecEvalExpr(newval,
											econtext,
											&isnull[fieldnum - 1],
											NULL);
	}

	econtext->caseValue_datum = save_datum;
	econtext->caseValue_isNull = save_isNull;

	tuple = heap_form_tuple(tupDesc, values, isnull);

	pfree(values);
	pfree(isnull);

	return HeapTupleGetDatum(tuple);
}

/* ----------------------------------------------------------------
 *		ExecEvalRelabelType
 *
 *		Evaluate a RelabelType node.
 * ----------------------------------------------------------------
 */
static Datum
ExecEvalRelabelType(GenericExprState *exprstate,
					ExprContext *econtext,
					bool *isNull, ExprDoneCond *isDone)
{
	return ExecEvalExpr(exprstate->arg, econtext, isNull, isDone);
}

/* ----------------------------------------------------------------
 *		ExecEvalPartOidExpr
 *
 *		Evaluate a PartOidExpr
 * ----------------------------------------------------------------
 */
static Datum ExecEvalPartOidExpr(PartOidExprState *exprstate,
						ExprContext *econtext,
						bool *isNull, ExprDoneCond *isDone)
{

	Assert(NULL != exprstate);
	Assert(NULL != isNull);

	if (isDone)
	{
		*isDone = ExprSingleResult;
	}

	PartitionConstraints *constraint = *exprstate->acceptedLeafPart;
	if (NULL != constraint)
	{
		*isNull = false;
		return UInt32GetDatum(constraint->pRule->parchildrelid);
	}

	*isNull = true;
	return PointerGetDatum(NULL);
}

/* ----------------------------------------------------------------
 *		ExecEvalPartDefaultExpr
 *
 *		Evaluate a PartDefaultExpr
 * ----------------------------------------------------------------
 */
static Datum ExecEvalPartDefaultExpr(PartDefaultExprState *exprstate,
						ExprContext *econtext,
						bool *isNull, ExprDoneCond *isDone)
{
	Assert(NULL != exprstate);
	Assert(NULL != isNull);

	PartDefaultExpr *expr = (PartDefaultExpr *) exprstate->xprstate.expr;
	PartitionConstraints *constraint = (PartitionConstraints *) exprstate->levelPartConstraints[expr->level];
	Assert (NULL != constraint);

	if (isDone)
	{
		*isDone = ExprSingleResult;
	}
	*isNull = false;

	return BoolGetDatum(constraint->defaultPart);
}

/* ----------------------------------------------------------------
 *		ExecEvalPartBoundExpr
 *
 *		Evaluate a PartBoundExpr
 * ----------------------------------------------------------------
 */
static Datum ExecEvalPartBoundExpr(PartBoundExprState *exprstate,
						ExprContext *econtext,
						bool *isNull, ExprDoneCond *isDone)
{
	Assert(NULL != exprstate);
	Assert(NULL != isNull);

	PartBoundExpr *expr = (PartBoundExpr *) exprstate->xprstate.expr;
	PartitionConstraints *constraint = (PartitionConstraints *) exprstate->levelPartConstraints[expr->level];
	Assert (NULL != constraint);
	Const *con = constraint->upperBound;
	if (expr->isLowerBound)
	{
		con = constraint->lowerBound;
	}

	if (isDone)
	{
		*isDone = ExprSingleResult;
	}

	if (NULL != con)
	{
		*isNull = con->constisnull;
		return con->constvalue;
	}

	/* return NULL if no upper bound or lower bound exists */
	*isNull = true;
	return PointerGetDatum(NULL);
}

/* ----------------------------------------------------------------
 *		ExecEvalPartBoundInclusionExpr
 *
 *		Evaluate a PartBoundInclusionExpr
 * ----------------------------------------------------------------
 */
static Datum ExecEvalPartBoundInclusionExpr(PartBoundInclusionExprState *exprstate,
							ExprContext *econtext,
							bool *isNull, ExprDoneCond *isDone)
{
	Assert(NULL != exprstate);
	Assert(NULL != isNull);

	PartBoundInclusionExpr *expr = (PartBoundInclusionExpr *) exprstate->xprstate.expr;
	PartitionConstraints *constraint = (PartitionConstraints *) exprstate->levelPartConstraints[expr->level];
	Assert (NULL != constraint);
	if (isDone)
	{
		*isDone = ExprSingleResult;
	}
	*isNull = false;
	if (expr->isLowerBound)
	{
		return BoolGetDatum(constraint->lbInclusive);
	}
	return BoolGetDatum(constraint->upInclusive);
}

/* ----------------------------------------------------------------
 *		ExecEvalPartBoundOpenExpr
 *
 *		Evaluate a PartBoundOpenExpr
 * ----------------------------------------------------------------
 */
static Datum ExecEvalPartBoundOpenExpr(PartBoundOpenExprState *exprstate,
							ExprContext *econtext,
							bool *isNull, ExprDoneCond *isDone)
{
	Assert(NULL != exprstate);
	Assert(NULL != isNull);

	PartBoundOpenExpr *expr = (PartBoundOpenExpr *) exprstate->xprstate.expr;
	PartitionConstraints *constraint = (PartitionConstraints *) exprstate->levelPartConstraints[expr->level];
	Assert (NULL != constraint);
	if (isDone)
	{
		*isDone = ExprSingleResult;
	}
	*isNull = false;
	if (expr->isLowerBound)
	{
		return BoolGetDatum(constraint->lbOpen);
	}
	return BoolGetDatum(constraint->upOpen);
}

/* ----------------------------------------------------------------
 *    ExecEvalCurrentOfExpr
 *
 *    Evaluate CURRENT OF
 *
 *    Constant folding must have bound observed values of 
 * 	gp_segment_id, ctid, and tableoid into the CurrentOfExpr for
 *	this function's consumption.
 * ----------------------------------------------------------------
 */
static Datum
ExecEvalCurrentOfExpr(ExprState *exprstate, ExprContext *econtext,
						bool *isNull, ExprDoneCond *isDone)
{
	CurrentOfExpr 	*cexpr = (CurrentOfExpr *) exprstate->expr;
	bool 			result = false;
	TupleTableSlot	*slot;

	if (isDone)
		*isDone = ExprSingleResult;
	*isNull = false;

	Assert(cexpr->cvarno != INNER);
	Assert(cexpr->cvarno != OUTER);

	slot = econtext->ecxt_scantuple;
	Assert(!TupIsNull(slot));

	/* 
	 * The currently scanned tuple must use heap storage for it to possibly
	 * satisfy the CURRENT OF qualification. Despite our grand attempts during
	 * parsing and constant folding to demand heap storage, the scanning of an 
	 * AO part is still possible, when the current row uses heap storage, but the 
	 * CURRENT OF invocation uses an unpruned scan of the partition table, yielding 
	 * tuples from the AO parts before the desired heap tuple.
	 */
	if (TupHasHeapTuple(slot))
	{
		if (cexpr->gp_segment_id == Gp_segment &&
			ItemPointerEquals(&cexpr->ctid, slot_get_ctid(slot)))
		{
			/*
			 * If tableoid is InvalidOid, this implies that constant folding had
			 * had determined tableoid was not necessary in uniquely identifying a tuple.
			 * Otherwise, the given tuple's tableoid must match the CURRENT OF tableoid.
			 * NOTE: If you are modifying this code, please modify corresponding code in
			 * TidListCreate also.
			 */
			if (!OidIsValid(cexpr->tableoid) ||
				cexpr->tableoid == slot->tts_tableOid)
			{
				result = true;
			}
		}
	}

	return BoolGetDatum(result);
}


/*
 * ExecEvalExprSwitchContext
 *
 * Same as ExecEvalExpr, but get into the right allocation context explicitly.
 */
Datum
ExecEvalExprSwitchContext(ExprState *expression,
						  ExprContext *econtext,
						  bool *isNull,
						  ExprDoneCond *isDone)
{
	Datum		retDatum;
	MemoryContext oldContext;

	oldContext = MemoryContextSwitchTo(econtext->ecxt_per_tuple_memory);
	retDatum = ExecEvalExpr(expression, econtext, isNull, isDone);
	MemoryContextSwitchTo(oldContext);
	return retDatum;
}

/*
 * ExecInitExpr: prepare an expression tree for execution
 *
 * This function builds and returns an ExprState tree paralleling the given
 * Expr node tree.	The ExprState tree can then be handed to ExecEvalExpr
 * for execution.  Because the Expr tree itself is read-only as far as
 * ExecInitExpr and ExecEvalExpr are concerned, several different executions
 * of the same plan tree can occur concurrently.
 *
 * This must be called in a memory context that will last as long as repeated
 * executions of the expression are needed.  Typically the context will be
 * the same as the per-query context of the associated ExprContext.
 *
 * Any Aggref and SubPlan nodes found in the tree are added to the lists
 * of such nodes held by the parent PlanState.	Otherwise, we do very little
 * initialization here other than building the state-node tree.  Any nontrivial
 * work associated with initializing runtime info for a node should happen
 * during the first actual evaluation of that node.  (This policy lets us
 * avoid work if the node is never actually evaluated.)
 *
 * Note: there is no ExecEndExpr function; we assume that any resource
 * cleanup needed will be handled by just releasing the memory context
 * in which the state tree is built.  Functions that require additional
 * cleanup work can register a shutdown callback in the ExprContext.
 *
 *	'node' is the root of the expression tree to examine
 *	'parent' is the PlanState node that owns the expression.
 *
 * 'parent' may be NULL if we are preparing an expression that is not
 * associated with a plan tree.  (If so, it can't have aggs or subplans.)
 * This case should usually come through ExecPrepareExpr, not directly here.
 */
ExprState *
ExecInitExpr(Expr *node, PlanState *parent)
{
	ExprState  *state;

	if (node == NULL)
		return NULL;

	/* Guard against stack overflow due to overly complex expressions */
	check_stack_depth();

	switch (nodeTag(node))
	{
		case T_Var:
			state = (ExprState *) makeNode(ExprState);
			state->evalfunc = ExecEvalVar;
			break;
		case T_Const:
			state = (ExprState *) makeNode(ExprState);
			state->evalfunc = ExecEvalConst;
			break;
		case T_Param:
			state = (ExprState *) makeNode(ExprState);
			state->evalfunc = ExecEvalParam;
			break;
		case T_CoerceToDomainValue:
			state = (ExprState *) makeNode(ExprState);
			state->evalfunc = ExecEvalCoerceToDomainValue;
			break;
		case T_CaseTestExpr:
			state = (ExprState *) makeNode(ExprState);
			state->evalfunc = ExecEvalCaseTestExpr;
			break;
		case T_Aggref:
			{
				Aggref	   *aggref = (Aggref *) node;
				AggrefExprState *astate = makeNode(AggrefExprState);

				astate->xprstate.evalfunc = (ExprStateEvalFunc) ExecEvalAggref;
				if (parent && IsA(parent, AggState))
				{
					AggState   *aggstate = (AggState *) parent;
					int			naggs;

					aggstate->aggs = lcons(astate, aggstate->aggs);
					naggs = ++aggstate->numaggs;

					/*
					 * Combine the argument and sortkey expressions into a single list
					 * along with the corresponding sortkey clauses, if any.
					 * The code here is a bit different from postgres, because
					 * GPDB does different things in parser for the ordered aggregate;
					 * We don't construct target list in parser but do it here.
					 * These lists are referenced in ExecInitAgg()
					 */
					astate->inputTargets =
							combineAggrefArgs(aggref, &astate->inputSortClauses);
					astate->args = (List *) ExecInitExpr((Expr *) astate->inputTargets,
														 parent);

					/*
					 * Complain if the aggregate's arguments contain any
					 * aggregates; nested agg functions are semantically
					 * nonsensical.  (This should have been caught earlier,
					 * but we defend against it here anyway.)
					 */
					if (naggs != aggstate->numaggs)
						ereport(ERROR,
								(errcode(ERRCODE_GROUPING_ERROR),
								 errmsg("aggregate function calls may not be nested")));
				}
				else
				{
					/* planner messed up */
					elog(ERROR, "aggref found in non-Agg plan node");
				}
				state = (ExprState *) astate;
			}
			break;
		case T_GroupingFunc:
			{
				GroupingFunc *gf = (GroupingFunc *)node;
				GroupingFuncExprState *gstate = makeNode(GroupingFuncExprState);

				gstate->xprstate.evalfunc = (ExprStateEvalFunc) ExecEvalGroupingFunc;
				gstate->args = gf->args;
				gstate->ngrpcols = gf->ngrpcols;
				state = (ExprState *) gstate;
			}
			break;
		case T_Grouping:
			{
				ExprState *gstate = makeNode(ExprState);
				gstate->evalfunc = (ExprStateEvalFunc) ExecEvalGrouping;
				state = (ExprState *) gstate;
			}
			break;
		case T_GroupId:
			{
				ExprState *gstate = makeNode(ExprState);
				gstate->evalfunc = (ExprStateEvalFunc) ExecEvalGroupId;
				state = (ExprState *) gstate;
			}
			break;
		case T_WindowRef:
			{
				WindowRef *windowref = (WindowRef *)node;
				WindowRefExprState *wrstate = makeNode(WindowRefExprState);
				int numrefs;
				WindowState   *winstate = (WindowState *) parent;
				
				wrstate->xprstate.evalfunc = 
					(ExprStateEvalFunc) ExecEvalWindowRef;
				
				Insist(parent && IsA(parent, WindowState));

				winstate->wrxstates = lcons(wrstate, winstate->wrxstates);
				numrefs = list_length(winstate->wrxstates);

				wrstate->args = (List *) ExecInitExpr((Expr *) windowref->args,
													  parent);
				/* 
				 * Nested window functions are invalid and should not have 
				 * reached this point in processing.
				 */
				if (numrefs != list_length(winstate->wrxstates))
					elog(ERRCODE_INTERNAL_ERROR, "nested windowref calls "
						 "found in Window plan node");
				state = (ExprState *) wrstate;
			}
			break;
		case T_ArrayRef:
			{
				ArrayRef   *aref = (ArrayRef *) node;
				ArrayRefExprState *astate = makeNode(ArrayRefExprState);

				astate->xprstate.evalfunc = (ExprStateEvalFunc) ExecEvalArrayRef;
				astate->refupperindexpr = (List *)
					ExecInitExpr((Expr *) aref->refupperindexpr, parent);
				astate->reflowerindexpr = (List *)
					ExecInitExpr((Expr *) aref->reflowerindexpr, parent);
				astate->refexpr = ExecInitExpr(aref->refexpr, parent);
				astate->refassgnexpr = ExecInitExpr(aref->refassgnexpr,
													parent);
				/* do one-time catalog lookups for type info */
				astate->refattrlength = get_typlen(aref->refarraytype);
				get_typlenbyvalalign(aref->refelemtype,
									 &astate->refelemlength,
									 &astate->refelembyval,
									 &astate->refelemalign);
				state = (ExprState *) astate;
			}
			break;
		case T_FuncExpr:
			{
				FuncExpr   *funcexpr = (FuncExpr *) node;
				FuncExprState *fstate = makeNode(FuncExprState);

				fstate->xprstate.evalfunc = (ExprStateEvalFunc) ExecEvalFunc;
				fstate->args = (List *)
					ExecInitExpr((Expr *) funcexpr->args, parent);
				fstate->func.fn_oid = InvalidOid;		/* not initialized */
				FastPathStrict2Func(funcexpr->funcid, fstate);
				state = (ExprState *) fstate;
				assign_func_result_transient_type(funcexpr->funcid);
			}
			break;
		case T_OpExpr:
			{
				OpExpr	   *opexpr = (OpExpr *) node;
				FuncExprState *fstate = makeNode(FuncExprState);

				fstate->xprstate.evalfunc = (ExprStateEvalFunc) ExecEvalOper;
				fstate->args = (List *)
					ExecInitExpr((Expr *) opexpr->args, parent);
				fstate->func.fn_oid = InvalidOid;		/* not initialized */
				FastPathStrict2Func(opexpr->opfuncid, fstate);
				state = (ExprState *) fstate;
			}
			break;
		case T_DistinctExpr:
			{
				DistinctExpr *distinctexpr = (DistinctExpr *) node;
				FuncExprState *fstate = makeNode(FuncExprState);

				fstate->xprstate.evalfunc = (ExprStateEvalFunc) ExecEvalDistinct;
				fstate->args = (List *)
					ExecInitExpr((Expr *) distinctexpr->args, parent);
				fstate->func.fn_oid = InvalidOid;		/* not initialized */
				state = (ExprState *) fstate;
			}
			break;
		case T_ScalarArrayOpExpr:
			{
				ScalarArrayOpExpr *opexpr = (ScalarArrayOpExpr *) node;
				ScalarArrayOpExprState *sstate = makeNode(ScalarArrayOpExprState);

				sstate->fxprstate.xprstate.evalfunc = (ExprStateEvalFunc) ExecEvalScalarArrayOp;
				sstate->fxprstate.args = (List *)
					ExecInitExpr((Expr *) opexpr->args, parent);
				sstate->fxprstate.func.fn_oid = InvalidOid;		/* not initialized */
				sstate->element_type = InvalidOid;		/* ditto */

				FastPathScalarArrayOp(opexpr, sstate);
				state = (ExprState *) sstate;
			}
			break;
		case T_BoolExpr:
			{
				BoolExpr   *boolexpr = (BoolExpr *) node;
				BoolExprState *bstate = makeNode(BoolExprState);

				switch (boolexpr->boolop)
				{
					case AND_EXPR:
						bstate->xprstate.evalfunc = (ExprStateEvalFunc) ExecEvalAnd;
						break;
					case OR_EXPR:
						bstate->xprstate.evalfunc = (ExprStateEvalFunc) ExecEvalOr;
						break;
					case NOT_EXPR:
						bstate->xprstate.evalfunc = (ExprStateEvalFunc) ExecEvalNot;
						break;
					default:
						elog(ERROR, "unrecognized boolop: %d",
							 (int) boolexpr->boolop);
						break;
				}
				bstate->args = (List *)
					ExecInitExpr((Expr *) boolexpr->args, parent);
				state = (ExprState *) bstate;
			}
			break;
		case T_SubPlan:
			{
				/* Keep this in sync with ExecInitExprInitPlan, below */
				SubPlan    *subplan = (SubPlan *) node;
				SubPlanState *sstate = makeNode(SubPlanState);

				sstate->xprstate.evalfunc = (ExprStateEvalFunc) ExecSubPlan;

				if (!parent)
					elog(ERROR, "SubPlan found with no parent plan");

				/*
				 * Here we just add the SubPlanState nodes to parent->subPlan.
				 * The subplans will be initialized later.
				 */
				parent->subPlan = lcons(sstate, parent->subPlan);
				sstate->sub_estate = NULL;
				sstate->planstate = NULL;

				sstate->testexpr =
					ExecInitExpr((Expr *) subplan->testexpr, parent);
				sstate->args = (List *)
					ExecInitExpr((Expr *) subplan->args, parent);

				state = (ExprState *) sstate;
			}
			break;
		case T_FieldSelect:
			{
				FieldSelect *fselect = (FieldSelect *) node;
				FieldSelectState *fstate = makeNode(FieldSelectState);

				fstate->xprstate.evalfunc = (ExprStateEvalFunc) ExecEvalFieldSelect;
				fstate->arg = ExecInitExpr(fselect->arg, parent);
				fstate->argdesc = NULL;
				state = (ExprState *) fstate;
			}
			break;
		case T_FieldStore:
			{
				FieldStore *fstore = (FieldStore *) node;
				FieldStoreState *fstate = makeNode(FieldStoreState);

				fstate->xprstate.evalfunc = (ExprStateEvalFunc) ExecEvalFieldStore;
				fstate->arg = ExecInitExpr(fstore->arg, parent);
				fstate->newvals = (List *) ExecInitExpr((Expr *) fstore->newvals, parent);
				fstate->argdesc = NULL;
				state = (ExprState *) fstate;
			}
			break;
		case T_RelabelType:
			{
				RelabelType *relabel = (RelabelType *) node;
				GenericExprState *gstate = makeNode(GenericExprState);

				gstate->xprstate.evalfunc = (ExprStateEvalFunc) ExecEvalRelabelType;
				gstate->arg = ExecInitExpr(relabel->arg, parent);
				state = (ExprState *) gstate;
			}
			break;
		case T_ConvertRowtypeExpr:
			{
				ConvertRowtypeExpr *convert = (ConvertRowtypeExpr *) node;
				ConvertRowtypeExprState *cstate = makeNode(ConvertRowtypeExprState);

				cstate->xprstate.evalfunc = (ExprStateEvalFunc) ExecEvalConvertRowtype;
				cstate->arg = ExecInitExpr(convert->arg, parent);
				state = (ExprState *) cstate;
			}
			break;
		case T_CaseExpr:
			{
				CaseExpr   *caseexpr = (CaseExpr *) node;
				CaseExprState *cstate = makeNode(CaseExprState);
				List	   *outlist = NIL;
				ListCell   *l;

				cstate->xprstate.evalfunc = (ExprStateEvalFunc) ExecEvalCase;
				cstate->arg = ExecInitExpr(caseexpr->arg, parent);
				foreach(l, caseexpr->args)
				{
					CaseWhen   *when = (CaseWhen *) lfirst(l);
					CaseWhenState *wstate = makeNode(CaseWhenState);

					Assert(IsA(when, CaseWhen));
					wstate->xprstate.evalfunc = NULL;	/* not used */
					wstate->xprstate.expr = (Expr *) when;
					wstate->expr = ExecInitExpr(when->expr, parent);
					wstate->result = ExecInitExpr(when->result, parent);
					outlist = lappend(outlist, wstate);
				}
				cstate->args = outlist;
				cstate->defresult = ExecInitExpr(caseexpr->defresult, parent);
				state = (ExprState *) cstate;
			}
			break;
		case T_ArrayExpr:
			{
				ArrayExpr  *arrayexpr = (ArrayExpr *) node;
				ArrayExprState *astate = makeNode(ArrayExprState);
				List	   *outlist = NIL;
				ListCell   *l;

				astate->xprstate.evalfunc = (ExprStateEvalFunc) ExecEvalArray;
				foreach(l, arrayexpr->elements)
				{
					Expr	   *e = (Expr *) lfirst(l);
					ExprState  *estate;

					estate = ExecInitExpr(e, parent);
					outlist = lappend(outlist, estate);
				}
				astate->elements = outlist;
				/* do one-time catalog lookup for type info */
				get_typlenbyvalalign(arrayexpr->element_typeid,
									 &astate->elemlength,
									 &astate->elembyval,
									 &astate->elemalign);
				state = (ExprState *) astate;
			}
			break;
		case T_RowExpr:
			{
				RowExpr    *rowexpr = (RowExpr *) node;
				RowExprState *rstate = makeNode(RowExprState);
				Form_pg_attribute *attrs;
				List	   *outlist = NIL;
				ListCell   *l;
				int			i;

				rstate->xprstate.evalfunc = (ExprStateEvalFunc) ExecEvalRow;
				/* Build tupdesc to describe result tuples */
				if (rowexpr->row_typeid == RECORDOID)
				{
					/* generic record, use runtime type assignment */
					rstate->tupdesc = ExecTypeFromExprList(rowexpr->args);
					BlessTupleDesc(rstate->tupdesc);
					/* we won't need to redo this at runtime */
				}
				else
				{
					/* it's been cast to a named type, use that */
					rstate->tupdesc = lookup_rowtype_tupdesc_copy(rowexpr->row_typeid, -1);
				}
				/* Set up evaluation, skipping any deleted columns */
				Assert(list_length(rowexpr->args) <= rstate->tupdesc->natts);
				attrs = rstate->tupdesc->attrs;
				i = 0;
				foreach(l, rowexpr->args)
				{
					Expr	   *e = (Expr *) lfirst(l);
					ExprState  *estate;

					if (!attrs[i]->attisdropped)
					{
						/*
						 * Guard against ALTER COLUMN TYPE on rowtype since
						 * the RowExpr was created.  XXX should we check
						 * typmod too?	Not sure we can be sure it'll be the
						 * same.
						 */
						if (exprType((Node *) e) != attrs[i]->atttypid)
							ereport(ERROR,
									(errcode(ERRCODE_DATATYPE_MISMATCH),
									 errmsg("ROW() column has type %s instead of type %s",
										format_type_be(exprType((Node *) e)),
									   format_type_be(attrs[i]->atttypid))));
					}
					else
					{
						/*
						 * Ignore original expression and insert a NULL. We
						 * don't really care what type of NULL it is, so
						 * always make an int4 NULL.
						 */
						e = (Expr *) makeNullConst(INT4OID, -1);
					}
					estate = ExecInitExpr(e, parent);
					outlist = lappend(outlist, estate);
					i++;
				}
				rstate->args = outlist;
				state = (ExprState *) rstate;
			}
			break;
		case T_RowCompareExpr:
			{
				RowCompareExpr *rcexpr = (RowCompareExpr *) node;
				RowCompareExprState *rstate = makeNode(RowCompareExprState);
				int			nopers = list_length(rcexpr->opnos);
				List	   *outlist;
				ListCell   *l;
				ListCell   *l2;
				int			i;

				rstate->xprstate.evalfunc = (ExprStateEvalFunc) ExecEvalRowCompare;
				Assert(list_length(rcexpr->largs) == nopers);
				outlist = NIL;
				foreach(l, rcexpr->largs)
				{
					Expr	   *e = (Expr *) lfirst(l);
					ExprState  *estate;

					estate = ExecInitExpr(e, parent);
					outlist = lappend(outlist, estate);
				}
				rstate->largs = outlist;
				Assert(list_length(rcexpr->rargs) == nopers);
				outlist = NIL;
				foreach(l, rcexpr->rargs)
				{
					Expr	   *e = (Expr *) lfirst(l);
					ExprState  *estate;

					estate = ExecInitExpr(e, parent);
					outlist = lappend(outlist, estate);
				}
				rstate->rargs = outlist;
				Assert(list_length(rcexpr->opfamilies) == nopers);
				rstate->funcs = (FmgrInfo *) palloc(nopers * sizeof(FmgrInfo));
				i = 0;
				forboth(l, rcexpr->opnos, l2, rcexpr->opfamilies)
				{
					Oid			opno = lfirst_oid(l);
					Oid			opfamily = lfirst_oid(l2);
					int			strategy;
					Oid			lefttype;
					Oid			righttype;
					bool		recheck;
					Oid			proc;

					get_op_opfamily_properties(opno, opfamily,
											   &strategy,
											   &lefttype,
											   &righttype,
											   &recheck);
					proc = get_opfamily_proc(opfamily,
											 lefttype,
											 righttype,
											 BTORDER_PROC);

					/*
					 * If we enforced permissions checks on index support
					 * functions, we'd need to make a check here.  But the
					 * index support machinery doesn't do that, and neither
					 * does this code.
					 */
					fmgr_info(proc, &(rstate->funcs[i]));
					i++;
				}
				state = (ExprState *) rstate;
			}
			break;
		case T_TableValueExpr:
			state = (ExprState *) makeNode(ExprState);
			state->evalfunc = ExecEvalTableValue;
			break;
		case T_CoalesceExpr:
			{
				CoalesceExpr *coalesceexpr = (CoalesceExpr *) node;
				CoalesceExprState *cstate = makeNode(CoalesceExprState);
				List	   *outlist = NIL;
				ListCell   *l;

				cstate->xprstate.evalfunc = (ExprStateEvalFunc) ExecEvalCoalesce;
				foreach(l, coalesceexpr->args)
				{
					Expr	   *e = (Expr *) lfirst(l);
					ExprState  *estate;

					estate = ExecInitExpr(e, parent);
					outlist = lappend(outlist, estate);
				}
				cstate->args = outlist;
				state = (ExprState *) cstate;
			}
			break;
		case T_MinMaxExpr:
			{
				MinMaxExpr *minmaxexpr = (MinMaxExpr *) node;
				MinMaxExprState *mstate = makeNode(MinMaxExprState);
				List	   *outlist = NIL;
				ListCell   *l;
				TypeCacheEntry *typentry;

				mstate->xprstate.evalfunc = (ExprStateEvalFunc) ExecEvalMinMax;
				foreach(l, minmaxexpr->args)
				{
					Expr	   *e = (Expr *) lfirst(l);
					ExprState  *estate;

					estate = ExecInitExpr(e, parent);
					outlist = lappend(outlist, estate);
				}
				mstate->args = outlist;
				/* Look up the btree comparison function for the datatype */
				typentry = lookup_type_cache(minmaxexpr->minmaxtype,
											 TYPECACHE_CMP_PROC);
				if (!OidIsValid(typentry->cmp_proc))
					ereport(ERROR,
							(errcode(ERRCODE_UNDEFINED_FUNCTION),
							 errmsg("could not identify a comparison function for type %s",
									format_type_be(minmaxexpr->minmaxtype))));

				/*
				 * If we enforced permissions checks on index support
				 * functions, we'd need to make a check here.  But the index
				 * support machinery doesn't do that, and neither does this
				 * code.
				 */
				fmgr_info(typentry->cmp_proc, &(mstate->cfunc));
				state = (ExprState *) mstate;
			}
			break;
		case T_XmlExpr:
			{
				XmlExpr    *xexpr = (XmlExpr *) node;
				XmlExprState *xstate = makeNode(XmlExprState);
				List	   *outlist;
				ListCell   *arg;

				xstate->xprstate.evalfunc = (ExprStateEvalFunc) ExecEvalXml;
				outlist = NIL;
				foreach(arg, xexpr->named_args)
				{
					Expr	   *e = (Expr *) lfirst(arg);
					ExprState  *estate;

					estate = ExecInitExpr(e, parent);
					outlist = lappend(outlist, estate);
				}
				xstate->named_args = outlist;

				outlist = NIL;
				foreach(arg, xexpr->args)
				{
					Expr	   *e = (Expr *) lfirst(arg);
					ExprState  *estate;

					estate = ExecInitExpr(e, parent);
					outlist = lappend(outlist, estate);
				}
				xstate->args = outlist;

				state = (ExprState *) xstate;
			}
			break;
		case T_NullIfExpr:
			{
				NullIfExpr *nullifexpr = (NullIfExpr *) node;
				FuncExprState *fstate = makeNode(FuncExprState);

				fstate->xprstate.evalfunc = (ExprStateEvalFunc) ExecEvalNullIf;
				fstate->args = (List *)
					ExecInitExpr((Expr *) nullifexpr->args, parent);
				fstate->func.fn_oid = InvalidOid;		/* not initialized */
				state = (ExprState *) fstate;
			}
			break;
		case T_NullTest:
			{
				NullTest   *ntest = (NullTest *) node;
				NullTestState *nstate = makeNode(NullTestState);

				nstate->xprstate.evalfunc = (ExprStateEvalFunc) ExecEvalNullTest;
				nstate->arg = ExecInitExpr(ntest->arg, parent);
				nstate->argisrow = type_is_rowtype(exprType((Node *) ntest->arg));
				nstate->argdesc = NULL;
				state = (ExprState *) nstate;
			}
			break;
		case T_BooleanTest:
			{
				BooleanTest *btest = (BooleanTest *) node;
				GenericExprState *gstate = makeNode(GenericExprState);

				gstate->xprstate.evalfunc = (ExprStateEvalFunc) ExecEvalBooleanTest;
				gstate->arg = ExecInitExpr(btest->arg, parent);
				state = (ExprState *) gstate;
			}
			break;
		case T_CoerceToDomain:
			{
				CoerceToDomain *ctest = (CoerceToDomain *) node;
				CoerceToDomainState *cstate = makeNode(CoerceToDomainState);

				cstate->xprstate.evalfunc = (ExprStateEvalFunc) ExecEvalCoerceToDomain;
				cstate->arg = ExecInitExpr(ctest->arg, parent);
				cstate->constraints = GetDomainConstraints(ctest->resulttype);
				state = (ExprState *) cstate;
			}
			break;
		case T_CurrentOfExpr:
			state = (ExprState *) makeNode(ExprState);
			state->evalfunc = ExecEvalCurrentOfExpr;
			break;
		case T_PercentileExpr:
			{
				PercentileExpr	   *p = (PercentileExpr *) node;
				PercentileExprState *pstate = makeNode(PercentileExprState);
				AggState		   *aggstate = (AggState *) parent;
				int					naggs;

				if (!IsA(aggstate, AggState))
					elog(ERROR, "PercentileExpr found in non-Agg plan node: %d",
							(int) nodeTag(parent));

				aggstate->percs = lcons(pstate, aggstate->percs);
				naggs = ++aggstate->numaggs;

				pstate->xprstate.evalfunc = (ExprStateEvalFunc) ExecEvalPercentileExpr;


				/* This is to build TupleDesc. */
				pstate->tlist = combinePercentileArgs(p);

				/* This is to build ProjectionInfo. */
				pstate->args = (List *) ExecInitExpr((Expr *) pstate->tlist, parent);

				/*
				 * Complain if the aggregate's arguments contain any
				 * aggregates; nested agg functions are semantically
				 * nonsensical.  (This should have been caught earlier,
				 * but we defend against it here anyway.)
				 */
				if (naggs != aggstate->numaggs)
					ereport(ERROR,
							(errcode(ERRCODE_GROUPING_ERROR),
							 errmsg("aggregate function calls may not be nested")));

				state = (ExprState *) pstate;
			}
			break;
		case T_TargetEntry:
			{
				TargetEntry *tle = (TargetEntry *) node;
				GenericExprState *gstate = makeNode(GenericExprState);

				gstate->xprstate.evalfunc = NULL;		/* not used */
				gstate->arg = ExecInitExpr(tle->expr, parent);
				state = (ExprState *) gstate;
			}
			break;
		case T_List:
			{
				List	   *outlist = NIL;
				ListCell   *l;

				foreach(l, (List *) node)
				{
					outlist = lappend(outlist,
									  ExecInitExpr((Expr *) lfirst(l),
												   parent));
				}
				/* Don't fall through to the "common" code below */
				return (ExprState *) outlist;
			}
		case T_PartOidExpr:
			{
				Insist(parent && IsA(parent, PartitionSelectorState));
				PartitionSelectorState *psstate = (PartitionSelectorState *) parent;
				PartOidExprState *exprstate = makeNode(PartOidExprState);
#if USE_ASSERT_CHECKING
				PartOidExpr *expr = (PartOidExpr *) node;
				Assert (expr->level == ((PartitionSelector *) psstate->ps.plan)->nLevels - 1 &&
						"PartOidExpr can only refer to leaf level.");
#endif
				exprstate->xprstate.evalfunc = (ExprStateEvalFunc) ExecEvalPartOidExpr;
				/*
				 * exprstate->acceptedLeafPart is a double pointer, pointing
				 * to the field in the PartitionSelector state that will
				 * be holding the actual PartitionConstraints value (GPSQL-2956)
				 * computed for each tuple.
				 */
				exprstate->acceptedLeafPart = psstate->acceptedLeafPart;

				state = (ExprState *) exprstate;
			}
			break;
		case T_PartDefaultExpr:
			{
				Insist(parent && IsA(parent, PartitionSelectorState));
				PartitionSelectorState *psstate = (PartitionSelectorState *) parent;
				PartDefaultExprState *exprstate = makeNode(PartDefaultExprState);
				exprstate->xprstate.evalfunc = (ExprStateEvalFunc) ExecEvalPartDefaultExpr;
				exprstate->levelPartConstraints = psstate->levelPartConstraints;

				state = (ExprState *) exprstate;
			}
			break;
		case T_PartBoundExpr:
			{
				Insist(parent && IsA(parent, PartitionSelectorState));
				PartitionSelectorState *psstate = (PartitionSelectorState *) parent;
				PartBoundExprState *exprstate = makeNode(PartBoundExprState);
				exprstate->xprstate.evalfunc = (ExprStateEvalFunc) ExecEvalPartBoundExpr;
				exprstate->levelPartConstraints = psstate->levelPartConstraints;

				state = (ExprState *) exprstate;
			}
			break;
		case T_PartBoundInclusionExpr:
			{
				Insist(parent && IsA(parent, PartitionSelectorState));
				PartitionSelectorState *psstate = (PartitionSelectorState *) parent;
				PartBoundInclusionExprState *exprstate = makeNode(PartBoundInclusionExprState);
				exprstate->xprstate.evalfunc = (ExprStateEvalFunc) ExecEvalPartBoundInclusionExpr;
				exprstate->levelPartConstraints = psstate->levelPartConstraints;

				state = (ExprState *) exprstate;
			}
			break;
		case T_PartBoundOpenExpr:
			{
				Insist(parent && IsA(parent, PartitionSelectorState));
				PartitionSelectorState *psstate = (PartitionSelectorState *) parent;
				PartBoundOpenExprState *exprstate = makeNode(PartBoundOpenExprState);
				exprstate->xprstate.evalfunc = (ExprStateEvalFunc) ExecEvalPartBoundOpenExpr;
				exprstate->levelPartConstraints = psstate->levelPartConstraints;

				state = (ExprState *) exprstate;
			}
			break;
		default:
			elog(ERROR, "unrecognized node type: %d",
				 (int) nodeTag(node));
			state = NULL;		/* keep compiler quiet */
			break;
	}

	/* Common code for all state-node types */
	state->expr = node;

	return state;
}

/*
 * ExecInitExprInitPlan --- initialize a subplan expr that's being handled
 * as an InitPlan.	This is identical to ExecInitExpr's handling of a regular
 * subplan expr, except we do NOT want to add the node to the parent's
 * subplan list.
 */
SubPlanState *
ExecInitExprInitPlan(SubPlan *node, PlanState *parent)
{
	SubPlanState *sstate = makeNode(SubPlanState);

	/* The subplan's state will be initialized later */
	sstate->sub_estate = NULL;
	sstate->planstate = NULL;

	if (parent != NULL)
	{
		sstate->testexpr = ExecInitExpr((Expr *) node->testexpr, parent);
		sstate->args = (List *) ExecInitExpr((Expr *) node->args, parent);
	}
	else
	{
		sstate->testexpr = NULL;
		sstate->args = NULL;
	}

	sstate->xprstate.expr = (Expr *) node;

	return sstate;
}

/*
 * ExecPrepareExpr --- initialize for expression execution outside a normal
 * Plan tree context.
 *
 * This differs from ExecInitExpr in that we don't assume the caller is
 * already running in the EState's per-query context.  Also, we apply
 * fix_opfuncids() to the passed expression tree to be sure it is ready
 * to run.	(In ordinary Plan trees the planner will have fixed opfuncids,
 * but callers outside the executor will not have done this.)
 */
ExprState *
ExecPrepareExpr(Expr *node, EState *estate)
{
	ExprState  *result;
	MemoryContext oldcontext;

	fix_opfuncids((Node *) node);

	oldcontext = MemoryContextSwitchTo(estate->es_query_cxt);

	result = ExecInitExpr(node, NULL);

	MemoryContextSwitchTo(oldcontext);

	return result;
}


/* ----------------------------------------------------------------
 *					 ExecQual / ExecTargetList / ExecProject
 * ----------------------------------------------------------------
 */

/* ----------------------------------------------------------------
 *		ExecQual
 *
 *		Evaluates a conjunctive boolean expression (qual list) and
 *		returns true iff none of the subexpressions are false.
 *		(We also return true if the list is empty.)
 *
 *	If some of the subexpressions yield NULL but none yield FALSE,
 *	then the result of the conjunction is NULL (ie, unknown)
 *	according to three-valued boolean logic.  In this case,
 *	we return the value specified by the "resultForNull" parameter.
 *
 *	Callers evaluating WHERE clauses should pass resultForNull=FALSE,
 *	since SQL specifies that tuples with null WHERE results do not
 *	get selected.  On the other hand, callers evaluating constraint
 *	conditions should pass resultForNull=TRUE, since SQL also specifies
 *	that NULL constraint conditions are not failures.
 *
 *	NOTE: it would not be correct to use this routine to evaluate an
 *	AND subclause of a boolean expression; for that purpose, a NULL
 *	result must be returned as NULL so that it can be properly treated
 *	in the next higher operator (cf. ExecEvalAnd and ExecEvalOr).
 *	This routine is only used in contexts where a complete expression
 *	is being evaluated and we know that NULL can be treated the same
 *	as one boolean result or the other.
 *
 * ----------------------------------------------------------------
 */
bool
ExecQual(List *qual, ExprContext *econtext, bool resultForNull)
{
	bool		result;
	MemoryContext oldContext;
	ListCell   *l;

	/*
	 * debugging stuff
	 */
	EV_printf("ExecQual: qual is ");
	EV_nodeDisplay(qual);
	EV_printf("\n");

	IncrProcessed();

	/*
	 * Run in short-lived per-tuple context while computing expressions.
	 */
	oldContext = MemoryContextSwitchTo(econtext->ecxt_per_tuple_memory);

	/*
	 * Evaluate the qual conditions one at a time.	If we find a FALSE result,
	 * we can stop evaluating and return FALSE --- the AND result must be
	 * FALSE.  Also, if we find a NULL result when resultForNull is FALSE, we
	 * can stop and return FALSE --- the AND result must be FALSE or NULL in
	 * that case, and the caller doesn't care which.
	 *
	 * If we get to the end of the list, we can return TRUE.  This will happen
	 * when the AND result is indeed TRUE, or when the AND result is NULL (one
	 * or more NULL subresult, with all the rest TRUE) and the caller has
	 * specified resultForNull = TRUE.
	 */
	result = true;

	foreach(l, qual)
	{
		ExprState  *clause = (ExprState *) lfirst(l);
		Datum		expr_value;
		bool		isNull;

		expr_value = ExecEvalExpr(clause, econtext, &isNull, NULL);

		if (isNull)
		{
			if (resultForNull == false)
			{
				result = false; /* treat NULL as FALSE */
				break;
			}
		}
		else
		{
			if (!DatumGetBool(expr_value))
			{
				result = false; /* definitely FALSE */
				break;
			}
		}
	}

	MemoryContextSwitchTo(oldContext);

	return result;
}

/*
 * Number of items in a tlist (including any resjunk items!)
 */
int
ExecTargetListLength(List *targetlist)
{
	/* This used to be more complex, but fjoins are dead */
	return list_length(targetlist);
}

/*
 * Number of items in a tlist, not including any resjunk items
 */
int
ExecCleanTargetListLength(List *targetlist)
{
	int			len = 0;
	ListCell   *tl;

	foreach(tl, targetlist)
	{
		TargetEntry *curTle = (TargetEntry *) lfirst(tl);

		Assert(IsA(curTle, TargetEntry));
		if (!curTle->resjunk)
			len++;
	}
	return len;
}

/*
 * ExecTargetList
 *		Evaluates a targetlist with respect to the given
 *		expression context.  Returns TRUE if we were able to create
 *		a result, FALSE if we have exhausted a set-valued expression.
 *
 * Results are stored into the passed values and isnull arrays.
 * The caller must provide an itemIsDone array that persists across calls.
 *
 * As with ExecEvalExpr, the caller should pass isDone = NULL if not
 * prepared to deal with sets of result tuples.  Otherwise, a return
 * of *isDone = ExprMultipleResult signifies a set element, and a return
 * of *isDone = ExprEndResult signifies end of the set of tuple.
 */
static bool
ExecTargetList(List *targetlist,
			   ExprContext *econtext,
			   Datum *values,
			   bool *isnull,
			   ExprDoneCond *itemIsDone,
			   ExprDoneCond *isDone)
{
	MemoryContext oldContext;
	ListCell   *tl;
	bool		haveDoneSets;

	/*
	 * Run in short-lived per-tuple context while computing expressions.
	 */
	oldContext = MemoryContextSwitchTo(econtext->ecxt_per_tuple_memory);

	/*
	 * evaluate all the expressions in the target list
	 */
	if (isDone)
		*isDone = ExprSingleResult;		/* until proven otherwise */

	haveDoneSets = false;		/* any exhausted set exprs in tlist? */

	foreach(tl, targetlist)
	{
		GenericExprState *gstate = (GenericExprState *) lfirst(tl);
		TargetEntry *tle = (TargetEntry *) gstate->xprstate.expr;
		AttrNumber	resind = tle->resno - 1;

		values[resind] = ExecEvalExpr(gstate->arg,
									  econtext,
									  &isnull[resind],
									  &itemIsDone[resind]);

		if (itemIsDone[resind] != ExprSingleResult)
		{
			/* We have a set-valued expression in the tlist */
			if (isDone == NULL)
				ereport(ERROR,
						(errcode(ERRCODE_FEATURE_NOT_SUPPORTED),
						 errmsg("set-valued function called in context that cannot accept a set")));
			if (itemIsDone[resind] == ExprMultipleResult)
			{
				/* we have undone sets in the tlist, set flag */
				*isDone = ExprMultipleResult;
			}
			else
			{
				/* we have done sets in the tlist, set flag for that */
				haveDoneSets = true;
			}
		}
	}

	if (haveDoneSets)
	{
		/*
		 * note: can't get here unless we verified isDone != NULL
		 */
		if (*isDone == ExprSingleResult)
		{
			/*
			 * all sets are done, so report that tlist expansion is complete.
			 */
			*isDone = ExprEndResult;
			MemoryContextSwitchTo(oldContext);
			return false;
		}
		else
		{
			/*
			 * We have some done and some undone sets.	Restart the done ones
			 * so that we can deliver a tuple (if possible).
			 */
			foreach(tl, targetlist)
			{
				GenericExprState *gstate = (GenericExprState *) lfirst(tl);
				TargetEntry *tle = (TargetEntry *) gstate->xprstate.expr;
				AttrNumber	resind = tle->resno - 1;

				if (itemIsDone[resind] == ExprEndResult)
				{
					values[resind] = ExecEvalExpr(gstate->arg,
												  econtext,
												  &isnull[resind],
												  &itemIsDone[resind]);

					if (itemIsDone[resind] == ExprEndResult)
					{
						/*
						 * Oh dear, this item is returning an empty set. Guess
						 * we can't make a tuple after all.
						 */
						*isDone = ExprEndResult;
						break;
					}
				}
			}

			/*
			 * If we cannot make a tuple because some sets are empty, we still
			 * have to cycle the nonempty sets to completion, else resources
			 * will not be released from subplans etc.
			 *
			 * XXX is that still necessary?
			 */
			if (*isDone == ExprEndResult)
			{
				foreach(tl, targetlist)
				{
					GenericExprState *gstate = (GenericExprState *) lfirst(tl);
					TargetEntry *tle = (TargetEntry *) gstate->xprstate.expr;
					AttrNumber	resind = tle->resno - 1;

					while (itemIsDone[resind] == ExprMultipleResult)
					{
						values[resind] = ExecEvalExpr(gstate->arg,
													  econtext,
													  &isnull[resind],
													  &itemIsDone[resind]);
					}
				}

				MemoryContextSwitchTo(oldContext);
				return false;
			}
		}
	}

	/* Report success */
	MemoryContextSwitchTo(oldContext);

	return true;
}

/*
 * ExecVariableList
 *		Evaluates a simple-Variable-list projection.
 *
 * Results are stored into the passed values and isnull arrays.
 */
static void
ExecVariableList(ProjectionInfo *projInfo,
				 Datum *values,
				 bool *isnull)
{
	ExprContext *econtext = projInfo->pi_exprContext;
	int		   *varSlotOffsets = projInfo->pi_varSlotOffsets;
	int		   *varNumbers = projInfo->pi_varNumbers;
	int			i;

	/*
	 * Assign to result by direct extraction of fields from source slots ... a
	 * mite ugly, but fast ...
	 */
	for (i = list_length(projInfo->pi_targetlist) - 1; i >= 0; i--)
	{
		char	   *slotptr = ((char *) econtext) + varSlotOffsets[i];
		TupleTableSlot *varSlot = *((TupleTableSlot **) slotptr);
		int			varNumber = varNumbers[i] - 1;

		values[i] = slot_getattr(varSlot, varNumber+1, &(isnull[i])); 
	}
}

/*
 * ExecProject
 *
 *		projects a tuple based on projection info and stores
 *		it in the previously specified tuple table slot.
 *
 *		Note: the result is always a virtual tuple; therefore it
 *		may reference the contents of the exprContext's scan tuples
 *		and/or temporary results constructed in the exprContext.
 *		If the caller wishes the result to be valid longer than that
 *		data will be valid, he must call ExecMaterializeSlot on the
 *		result slot.
 */
TupleTableSlot *
ExecProject(ProjectionInfo *projInfo, ExprDoneCond *isDone)
{
	TupleTableSlot *slot;

	/*
	 * sanity checks
	 */
	Assert(projInfo != NULL);

	/*
	 * get the projection info we want
	 */
	slot = projInfo->pi_slot;

	/*
	 * Clear any former contents of the result slot.  This makes it safe for
	 * us to use the slot's Datum/isnull arrays as workspace. (Also, we can
	 * return the slot as-is if we decide no rows can be projected.)
	 */
	ExecClearTuple(slot);

	/*
	 * form a new result tuple (if possible); if successful, mark the result
	 * slot as containing a valid virtual tuple
	 */
	if (projInfo->pi_isVarList)
	{
		/* simple Var list: this always succeeds with one result row */
		if (isDone)
			*isDone = ExprSingleResult;

		ExecVariableList(projInfo,
						 slot_get_values(slot),
						 slot_get_isnull(slot));
		ExecStoreVirtualTuple(slot);
	}
	else
	{
		if (ExecTargetList(projInfo->pi_targetlist,
						   projInfo->pi_exprContext,
						   slot_get_values(slot),
						   slot_get_isnull(slot),
						   (ExprDoneCond *) projInfo->pi_itemIsDone,
						   isDone))
			ExecStoreVirtualTuple(slot);
	}

	return slot;
}

/*
 * ExecIsExprUnsafeToConst_walker
 *
 * Almost all of the expressions are not allowed without the executor.
 * Returns true as soon as possible we find such unsafe nodes.
 */
static bool
ExecIsExprUnsafeToConst_walker(Node *node, void *context)
{
	switch(nodeTag(node))
	{
		/*
		 * Param can be a Const in some situation, but the demanded use case
		 * so far doesn't want it.
		 */
		case T_Const:
		case T_CaseTestExpr:
		case T_FuncExpr:
		case T_OpExpr:
		case T_DistinctExpr:
		case T_ScalarArrayOpExpr:
		case T_BoolExpr:
		case T_CaseExpr:
		case T_CoalesceExpr:
		case T_MinMaxExpr:
		case T_NullIfExpr:
		case T_NullTest:
		case T_BooleanTest:
		case T_List:
		case T_TypeCast:
			return false;

		default:
			return true;
	}
}

/*
 * ExecIsExprUnsafeToConst
 *
 * Returns true if the expression cannot be evaluated to a const value.
 */
static bool
ExecIsExprUnsafeToConst(Node *node)
{
	Assert(node != NULL);
	return ExecIsExprUnsafeToConst_walker(node, NULL);
}

/*
 * ExecEvalFunctionArgToConst
 *
 * Evaluates an argument of function expression and returns the result.
 * This is assumed to be used in the parser stage, where
 * dynamic evaluation such like Var is not available, though we put it
 * here so that we can extend it to be useful in other places later.
 */
Datum
ExecEvalFunctionArgToConst(FuncExpr *fexpr, int argno, bool *isnull)
{
	Expr		   *aexpr;
	Oid				argtype;
	Const		   *result;

	/* argument number sanity check */
	if (argno < 0 || list_length(fexpr->args) <= argno)
		elog(ERROR, "invalid argument number found during evaluating function argument");

	aexpr = (Expr *) list_nth(fexpr->args, argno);
	/*
	 * Check if the expression can be evaluated in the Const fasion.
	 */
	if (ExecIsExprUnsafeToConst((Node *) aexpr))
		elog(ERROR, "unable to resolve function argument");

	argtype = exprType((Node *) aexpr);
	if (!OidIsValid(argtype))
		elog(ERROR, "unable to resolve function argument type");

	result = (Const *) evaluate_expr(aexpr, argtype);
	/* evaluate_expr always returns Const */
	Assert(IsA(result, Const));

	if (isnull)
		*isnull = result->constisnull;

	return result->constvalue;
}

typedef struct neededColumnContext
{
	bool *mask;
	int n;
} neededColumnContext;

static bool
neededColumnContextWalker(Node *node, neededColumnContext *c)
{
	if (node == NULL)
		return false;

	if (IsA(node, Var))
	{
		Var *var = (Var *)node;

		if (var->varattno > 0) 
		{
			Assert(var->varattno <= c->n);
			c->mask[var->varattno - 1] = true;
		}
		/*
		 * If all attributes are included,
		 * set all entries in mask to true.
		 */
		else if (var->varattno == 0)
		{
			int i;

			for (i=0; i < c->n; i++)
				c->mask[i] = true;
		}

		return false;
	}
	return expression_tree_walker(node, neededColumnContextWalker, (void * )c);
}

/*
 * n specifies the number of allowed entries in mask: we use
 * it for bounds-checking in the walker above.
 */
void GetNeededColumnsForScan(Node *expr, bool *mask, int n)
{
	neededColumnContext c;

	c.mask = mask;
	c.n = n;

	neededColumnContextWalker(expr, &c);
}

/* ----------------------------------------------------------------
 *	isJoinExprNull
 *
 *	Checks if the join expression evaluates to NULL for a given
 *	input tuple.
 *
 *	The input tuple has to be present in the correct TupleTableSlot
 *	in the ExprContext. For example, if all the expressions
 *	in joinExpr refer to the inner side of the join,
 *	econtext->ecxt_innertuple must be valid.
 * ----------------------------------------------------------------
 */
bool
isJoinExprNull(List *joinExpr, ExprContext *econtext)
{

	Assert(NULL != joinExpr);
	bool joinkeys_null = true;

	ListCell   *lc;
	foreach(lc, joinExpr)
	{
		ExprState  *keyexpr = (ExprState *) lfirst(lc);
		bool		isNull = false;

		/*
		 * Evaluate the current join attribute value of the tuple
		 */
		ExecEvalExpr(keyexpr, econtext, &isNull, NULL);

		if (!isNull)
		{
			/* Found at least one non-null join expression, we're done */
			joinkeys_null = false;
			break;
		}
	}

	return joinkeys_null;
}<|MERGE_RESOLUTION|>--- conflicted
+++ resolved
@@ -3673,22 +3673,10 @@
 			   ExprContext *econtext,
 			   bool *isNull, ExprDoneCond *isDone)
 {
-<<<<<<< HEAD
 	Datum		result;
 	FunctionCallInfoData fcinfo;
 	ExprDoneCond argDone;
 	List	   *argList;
-=======
-	XmlExpr		   *xexpr = (XmlExpr *) xmlExpr->xprstate.expr;
-	text 		   *result;
-	StringInfoData 	buf;
-	Datum			value;
-	bool 			isnull;
-	char		   *str;
-	ListCell 	   *arg;
-	ListCell   *narg;
-	int 			i;
->>>>>>> 5b88b85c
 
 	if (isDone)
 		*isDone = ExprSingleResult;
@@ -3698,206 +3686,10 @@
 	 */
 	if (nullIfExpr->func.fn_oid == InvalidOid)
 	{
-<<<<<<< HEAD
 		NullIfExpr *op = (NullIfExpr *) nullIfExpr->xprstate.expr;
 
 		init_fcache(op->opfuncid, nullIfExpr,
 					econtext->ecxt_per_query_memory, true);
-=======
-		case IS_XMLCONCAT:
-			initStringInfo(&buf);
-			foreach(arg, xmlExpr->args)
-			{
-				ExprState 	*e = (ExprState *) lfirst(arg);
-
-				value = ExecEvalExpr(e, econtext, &isnull, NULL);
-				if (!isnull)
-				{
-					/* we know the value is XML type */
-					str = DatumGetCString(DirectFunctionCall1(xml_out,
-															  value));
-					appendStringInfoString(&buf, str);
-					pfree(str);
-					*isNull = false;
-				}
-			}
-			break;
-
-		case IS_XMLFOREST:
-			initStringInfo(&buf);
-			i = 0;
-			forboth(arg, xmlExpr->named_args, narg, xexpr->arg_names)
-			{
-				ExprState 	*e = (ExprState *) lfirst(arg);
-				char	*argname = strVal(lfirst(narg));
-
-				value = ExecEvalExpr(e, econtext, &isnull, NULL);
-				if (!isnull)
-				{
-					str = OutputFunctionCall(&xmlExpr->named_outfuncs[i],
-											 value);
-					appendStringInfo(&buf, "<%s>%s</%s>",
-									 argname, str, argname);
-					pfree(str);
-					*isNull = false;
-				}
-				i++;
-			}
-			break;
-
-			/* The remaining cases don't need to set up buf */
-		case IS_XMLELEMENT:
-			*isNull = false;
-			return PointerGetDatum(xmlelement(xmlExpr, econtext));
-			break;
-
-		case IS_XMLPARSE:
-			{
-				ExprState 	*e;
-				text	    *data;
-				bool		is_document;
-				bool		preserve_whitespace;
-
-				/* arguments are known to be text, bool, bool */
-				Assert(list_length(xmlExpr->args) == 3);
-
-				e = (ExprState *) linitial(xmlExpr->args);
-				value = ExecEvalExpr(e, econtext, &isnull, NULL);
-				if (isnull)
-					return (Datum) 0;
-				data = DatumGetTextP(value);
-
-				e = (ExprState *) lsecond(xmlExpr->args);
-				value = ExecEvalExpr(e, econtext, &isnull, NULL);
-				if (isnull)		/* probably can't happen */
-					return (Datum) 0;
-				is_document = DatumGetBool(value);
-
-				e = (ExprState *) lthird(xmlExpr->args);
-				value = ExecEvalExpr(e, econtext, &isnull, NULL);
-				if (isnull)		/* probably can't happen */
-					return (Datum) 0;
-				preserve_whitespace = DatumGetBool(value);
-
-				*isNull = false;
-
-				return PointerGetDatum(xmlparse(data,
-												is_document,
-												preserve_whitespace));
-			}
-			break;
-
-		case IS_XMLPI:
-			{
-				ExprState 	*e;
-				text	    *arg;
-
-				/* optional argument is known to be text */
-				Assert(list_length(xmlExpr->args) <= 1);
-
-				if (xmlExpr->args)
-				{
-					e = (ExprState *) linitial(xmlExpr->args);
-					value = ExecEvalExpr(e, econtext, &isnull, NULL);
-					if (isnull)
-						arg = NULL;
-					else
-						arg = DatumGetTextP(value);
-				}
-				else
-				{
-					arg = NULL;
-					isnull = false;
-				}
-
-				return PointerGetDatum(xmlpi(xexpr->name, arg, isnull, isNull));
-			}
-			break;
-
-		case IS_XMLROOT:
-			{
-				ExprState 	*e;
-				xmltype		*data;
-				text		*version;
-				int			standalone;
-
-				/* arguments are known to be xml, text, bool */
-				Assert(list_length(xmlExpr->args) == 3);
-
-				e = (ExprState *) linitial(xmlExpr->args);
-				value = ExecEvalExpr(e, econtext, &isnull, NULL);
-				if (isnull)
-					return (Datum) 0;
-				data = DatumGetXmlP(value);
-
-				e = (ExprState *) lsecond(xmlExpr->args);
-				value = ExecEvalExpr(e, econtext, &isnull, NULL);
-				if (isnull)
-					version = NULL;
-				else
-					version = DatumGetTextP(value);
-
-				e = (ExprState *) lthird(xmlExpr->args);
-				value = ExecEvalExpr(e, econtext, &isnull, NULL);
-				if (isnull)
-					standalone = 0;
-				else
-					standalone = (DatumGetBool(value) ? 1 : -1);
-
-				*isNull = false;
-
-				return PointerGetDatum(xmlroot(data,
-											   version,
-											   standalone));
-			}
-			break;
-	}
-
-	if (*isNull)
-		result = NULL;
-	else
-	{
-		int		len = buf.len + VARHDRSZ;
-
-		result = palloc(len);
-		VARATT_SIZEP(result) = len;
-		memcpy(VARDATA(result), buf.data, buf.len);
-	}
-
-	pfree(buf.data);
-	return PointerGetDatum(result);
-}
-
-/* ----------------------------------------------------------------
- *		ExecEvalNullIf
- *
- * Note that this is *always* derived from the equals operator,
- * but since we need special processing of the arguments
- * we can not simply reuse ExecEvalOper() or ExecEvalFunc().
- * ----------------------------------------------------------------
- */
-static Datum
-ExecEvalNullIf(FuncExprState *nullIfExpr,
-			   ExprContext *econtext,
-			   bool *isNull, ExprDoneCond *isDone)
-{
-	Datum		result;
-	FunctionCallInfoData fcinfo;
-	ExprDoneCond argDone;
-	List	   *argList;
-
-	if (isDone)
-		*isDone = ExprSingleResult;
-
-	/*
-	 * Initialize function cache if first time through
-	 */
-	if (nullIfExpr->func.fn_oid == InvalidOid)
-	{
-		NullIfExpr *op = (NullIfExpr *) nullIfExpr->xprstate.expr;
-
-		init_fcache(op->opfuncid, nullIfExpr, econtext->ecxt_per_query_memory);
->>>>>>> 5b88b85c
 		Assert(!nullIfExpr->func.fn_retset);
 	}
 
