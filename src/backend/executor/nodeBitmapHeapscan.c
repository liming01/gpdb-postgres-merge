--- conflicted
+++ resolved
@@ -21,11 +21,7 @@
  *
  *
  * IDENTIFICATION
-<<<<<<< HEAD
  *	  $PostgreSQL: pgsql/src/backend/executor/nodeBitmapHeapscan.c,v 1.35 2009/06/11 14:48:57 momjian Exp $
-=======
- *	  $PostgreSQL: pgsql/src/backend/executor/nodeBitmapHeapscan.c,v 1.32 2009/01/10 21:08:36 tgl Exp $
->>>>>>> e8c3b293
  *
  *-------------------------------------------------------------------------
  */
@@ -116,12 +112,9 @@
 	if (scanstate->tbmiterator)
 		tbm_generic_end_iterate(scanstate->tbmiterator);
 	scanstate->tbmiterator = NULL;
-<<<<<<< HEAD
 	if (scanstate->prefetch_iterator)
 		tbm_generic_end_iterate(scanstate->prefetch_iterator);
 	scanstate->prefetch_iterator = NULL;
-=======
->>>>>>> e8c3b293
 }
 
 /* ----------------------------------------------------------------
@@ -160,10 +153,7 @@
 	tbm = node->tbm;
 	tbmiterator = node->tbmiterator;
 	tbmres = node->tbmres;
-<<<<<<< HEAD
 	prefetch_iterator = node->prefetch_iterator;
-=======
->>>>>>> e8c3b293
 
 	/*
 	 * Check if we are evaluating PlanQual for tuple of this relation.
@@ -204,7 +194,6 @@
 	}
 
 	/*
-<<<<<<< HEAD
 	 * If we haven't yet performed the underlying index scan, do it, and begin
 	 * the iteration over the bitmap.
 	 *
@@ -216,10 +205,6 @@
 	 * GUC-controlled maximum, target_prefetch_pages.  This is to avoid doing
 	 * a lot of prefetching in a scan that stops after a few tuples because of
 	 * a LIMIT.
-=======
-	 * If we haven't yet performed the underlying index scan, do it, and
-	 * begin the iteration over the bitmap.
->>>>>>> e8c3b293
 	 */
 	if (tbm == NULL)
 	{
@@ -231,7 +216,6 @@
 		node->tbm = tbm;
 		node->tbmiterator = tbmiterator = tbm_generic_begin_iterate(tbm);
 		node->tbmres = tbmres = NULL;
-<<<<<<< HEAD
 
 #ifdef USE_PREFETCH
 		if (target_prefetch_pages > 0)
@@ -241,8 +225,6 @@
 			node->prefetch_target = -1;
 		}
 #endif   /* USE_PREFETCH */
-=======
->>>>>>> e8c3b293
 	}
 
 	for (;;)
@@ -257,18 +239,8 @@
 			if (QueryFinishPending)
 				return NULL;
 
-<<<<<<< HEAD
-			if (tbm == NULL)
-				more = false;
-			else
-			{
-				node->tbmres = tbmres = tbm_generic_iterate(tbmiterator);
-				more = (tbmres != NULL);
-			}
-=======
 			node->tbmres = tbmres = tbm_generic_iterate(tbmiterator);
 			more = (tbmres != NULL);
->>>>>>> e8c3b293
 
 			if (!more)
 			{
