--- conflicted
+++ resolved
@@ -217,11 +217,7 @@
 initialize_reloptions(void)
 {
 	int			i;
-<<<<<<< HEAD
-	int			j = 0;
-=======
 	int			j;
->>>>>>> 92619b9e
 
 	initialize_reloptions_gp();
 
