/*-------------------------------------------------------------------------
 *
 * nbtinsert.c
 *	  Item insertion in Lehman and Yao btrees for Postgres.
 *
 * Portions Copyright (c) 1996-2011, PostgreSQL Global Development Group
 * Portions Copyright (c) 1994, Regents of the University of California
 *
 *
 * IDENTIFICATION
 *	  src/backend/access/nbtree/nbtinsert.c
 *
 *-------------------------------------------------------------------------
 */

#include "postgres.h"

#include "access/heapam.h"
#include "access/nbtree.h"
#include "access/transam.h"
#include "cdb/cdbappendonlyam.h"
#include "cdb/cdbaocsam.h"
#include "miscadmin.h"
#include "storage/bufmgr.h"
#include "storage/lmgr.h"
#include "storage/predicate.h"
#include "utils/inval.h"
#include "utils/tqual.h"


typedef struct
{
	/* context data for _bt_checksplitloc */
	Size		newitemsz;		/* size of new item to be inserted */
	int			fillfactor;		/* needed when splitting rightmost page */
	bool		is_leaf;		/* T if splitting a leaf page */
	bool		is_rightmost;	/* T if splitting a rightmost page */
	OffsetNumber newitemoff;	/* where the new item is to be inserted */
	int			leftspace;		/* space available for items on left page */
	int			rightspace;		/* space available for items on right page */
	int			olddataitemstotal;		/* space taken by old items */

	bool		have_split;		/* found a valid split? */

	/* these fields valid only if have_split is true */
	bool		newitemonleft;	/* new item on left or right of best split */
	OffsetNumber firstright;	/* best split point */
	int			best_delta;		/* best size delta so far */
} FindSplitData;


static Buffer _bt_newroot(Relation rel, Buffer lbuf, Buffer rbuf);

static TransactionId _bt_check_unique(Relation rel, IndexTuple itup,
				 Relation heapRel, Buffer buf, OffsetNumber offset,
				 ScanKey itup_scankey,
				 IndexUniqueCheck checkUnique, bool *is_unique);
static void _bt_findinsertloc(Relation rel,
				  Buffer *bufptr,
				  OffsetNumber *offsetptr,
				  int keysz,
				  ScanKey scankey,
				  IndexTuple newtup,
				  Relation heapRel);
static void _bt_insertonpg(Relation rel, Buffer buf,
			   BTStack stack,
			   IndexTuple itup,
			   OffsetNumber newitemoff,
			   bool split_only_page);
static Buffer _bt_split(Relation rel, Buffer buf, OffsetNumber firstright,
		  OffsetNumber newitemoff, Size newitemsz,
		  IndexTuple newitem, bool newitemonleft);
static OffsetNumber _bt_findsplitloc(Relation rel, Page page,
				 OffsetNumber newitemoff,
				 Size newitemsz,
				 bool *newitemonleft);
static void _bt_checksplitloc(FindSplitData *state,
				  OffsetNumber firstoldonright, bool newitemonleft,
				  int dataitemstoleft, Size firstoldonrightsz);
static bool _bt_pgaddtup(Page page, Size itemsize, IndexTuple itup,
			 OffsetNumber itup_off);
static bool _bt_isequal(TupleDesc itupdesc, Page page, OffsetNumber offnum,
			int keysz, ScanKey scankey);
static void _bt_vacuum_one_page(Relation rel, Buffer buffer, Relation heapRel);


/*
 *	_bt_doinsert() -- Handle insertion of a single index tuple in the tree.
 *
 *		This routine is called by the public interface routines, btbuild
 *		and btinsert.  By here, itup is filled in, including the TID.
 *
 *		If checkUnique is UNIQUE_CHECK_NO or UNIQUE_CHECK_PARTIAL, this
 *		will allow duplicates.	Otherwise (UNIQUE_CHECK_YES or
 *		UNIQUE_CHECK_EXISTING) it will throw error for a duplicate.
 *		For UNIQUE_CHECK_EXISTING we merely run the duplicate check, and
 *		don't actually insert.
 *
 *		The result value is only significant for UNIQUE_CHECK_PARTIAL:
 *		it must be TRUE if the entry is known unique, else FALSE.
 *		(In the current implementation we'll also return TRUE after a
 *		successful UNIQUE_CHECK_YES or UNIQUE_CHECK_EXISTING call, but
 *		that's just a coding artifact.)
 */
bool
_bt_doinsert(Relation rel, IndexTuple itup,
			 IndexUniqueCheck checkUnique, Relation heapRel)
{
	bool		is_unique = false;
	int			natts = rel->rd_rel->relnatts;
	ScanKey		itup_scankey;
	BTStack		stack;
	Buffer		buf;
	OffsetNumber offset;

	/* we need an insertion scan key to do our search, so build one */
	itup_scankey = _bt_mkscankey(rel, itup);

top:
	/* find the first page containing this key */
	stack = _bt_search(rel, natts, itup_scankey, false, &buf, BT_WRITE);

	offset = InvalidOffsetNumber;

	/* trade in our read lock for a write lock */
	LockBuffer(buf, BUFFER_LOCK_UNLOCK);
	LockBuffer(buf, BT_WRITE);

	/*
	 * If the page was split between the time that we surrendered our read
	 * lock and acquired our write lock, then this page may no longer be the
	 * right place for the key we want to insert.  In this case, we need to
	 * move right in the tree.	See Lehman and Yao for an excruciatingly
	 * precise description.
	 */
	buf = _bt_moveright(rel, buf, natts, itup_scankey, false, BT_WRITE);

	/*
	 * If we're not allowing duplicates, make sure the key isn't already in
	 * the index.
	 *
	 * NOTE: obviously, _bt_check_unique can only detect keys that are already
	 * in the index; so it cannot defend against concurrent insertions of the
	 * same key.  We protect against that by means of holding a write lock on
	 * the target page.  Any other would-be inserter of the same key must
	 * acquire a write lock on the same target page, so only one would-be
	 * inserter can be making the check at one time.  Furthermore, once we are
	 * past the check we hold write locks continuously until we have performed
	 * our insertion, so no later inserter can fail to see our insertion.
	 * (This requires some care in _bt_insertonpg.)
	 *
	 * If we must wait for another xact, we release the lock while waiting,
	 * and then must start over completely.
	 *
	 * For a partial uniqueness check, we don't wait for the other xact. Just
	 * let the tuple in and return false for possibly non-unique, or true for
	 * definitely unique.
	 */
	if (checkUnique != UNIQUE_CHECK_NO)
	{
		TransactionId xwait;

		offset = _bt_binsrch(rel, buf, natts, itup_scankey, false);
		xwait = _bt_check_unique(rel, itup, heapRel, buf, offset, itup_scankey,
								 checkUnique, &is_unique);

		if (TransactionIdIsValid(xwait))
		{
			/* Have to wait for the other guy ... */
			_bt_relbuf(rel, buf);
			/*
			 * We have to unlock it to resume interrupts.  In case we wait for
			 * the lock in XactLockTableWait and a cancellation is requested,
			 * we should be able to respond it.
			 */
			XactLockTableWait(xwait);
			/* start over... */
			_bt_freestack(stack);
			goto top;
		}
	}

	if (checkUnique != UNIQUE_CHECK_EXISTING)
	{
		/*
		 * The only conflict predicate locking cares about for indexes is when
		 * an index tuple insert conflicts with an existing lock.  Since the
		 * actual location of the insert is hard to predict because of the
		 * random search used to prevent O(N^2) performance when there are
		 * many duplicate entries, we can just use the "first valid" page.
		 */
		CheckForSerializableConflictIn(rel, NULL, buf);
		/* do the insertion */
		_bt_findinsertloc(rel, &buf, &offset, natts, itup_scankey, itup, heapRel);
		_bt_insertonpg(rel, buf, stack, itup, offset, false);
	}
	else
	{
		/* just release the buffer */
		_bt_relbuf(rel, buf);
	}

	/* be tidy */
	_bt_freestack(stack);
	_bt_freeskey(itup_scankey);

	return is_unique;
}

/*
 * _bt_ao_check_unique -- Check for violation of unique index constraint
 *  for AO/CO tables.
 *
 * Returns InvalidTransactionId if there is no conflict, else an xact ID
 * we must wait for to see if it commits a conflicting tuple.	If an actual
 * conflict is detected, no return --- just ereport().
 */
static TransactionId
_bt_ao_check_unique(Relation rel, Relation aoRel, ItemPointer tid)
{
	SnapshotData SnapshotDirty;
	TransactionId xwait = InvalidTransactionId;
	
	Assert(RelationIsAoRows(aoRel) ||
		   RelationIsAoCols(aoRel));

	InitDirtySnapshot(SnapshotDirty);
	
	if (RelationIsAoRows(aoRel))
	{
		AppendOnlyFetchDesc aoFetchDesc =
			appendonly_fetch_init(aoRel, &SnapshotDirty, &SnapshotDirty);

		if (appendonly_fetch(aoFetchDesc, (AOTupleId*)tid, NULL))
		{
			xwait =
				(TransactionIdIsValid(SnapshotDirty.xmin)) ?
				SnapshotDirty.xmin : SnapshotDirty.xmax;

			/*
			 * If this tuple is not being updated by other transaction,
			 * then we have a definite conflict. Ereport here.
			 */
			if (!TransactionIdIsValid(xwait))
				ereport(ERROR,
						(errcode(ERRCODE_UNIQUE_VIOLATION),
						 errmsg("duplicate key violates unique constraint \"%s\"",
								RelationGetRelationName(rel))));
		}
	
		appendonly_fetch_finish(aoFetchDesc);
		pfree(aoFetchDesc);
	}
	else
	{
		TupleDesc tupleDesc = RelationGetDescr(aoRel);
		bool *proj = palloc0(tupleDesc->natts * sizeof(bool));
		AOCSFetchDesc aocsFetchDesc;
		
		/* Just set the first column */
		proj[0] = true;
		aocsFetchDesc =	aocs_fetch_init(aoRel, &SnapshotDirty, &SnapshotDirty, proj);

		if (aocs_fetch(aocsFetchDesc, (AOTupleId*)tid, NULL))
		{
			xwait =
				(TransactionIdIsValid(SnapshotDirty.xmin)) ?
				SnapshotDirty.xmin : SnapshotDirty.xmax;

			/*
			 * If this tuple is not being updated by other transaction,
			 * then we have a definite conflict. Ereport here.
			 */
			if (!TransactionIdIsValid(xwait))
				ereport(ERROR,
						(errcode(ERRCODE_UNIQUE_VIOLATION),
						 errmsg("duplicate key violates unique constraint \"%s\"",
								RelationGetRelationName(rel))));
		}
	
		pfree(proj);
		aocs_fetch_finish(aocsFetchDesc);
		pfree(aocsFetchDesc);
	}

	return xwait;
}

/*
 *	_bt_check_unique() -- Check for violation of unique index constraint
 *
 * offset points to the first possible item that could conflict. It can
 * also point to end-of-page, which means that the first tuple to check
 * is the first tuple on the next page.
 *
 * Returns InvalidTransactionId if there is no conflict, else an xact ID
 * we must wait for to see if it commits a conflicting tuple.	If an actual
 * conflict is detected, no return --- just ereport().
 *
 * However, if checkUnique == UNIQUE_CHECK_PARTIAL, we always return
 * InvalidTransactionId because we don't want to wait.  In this case we
 * set *is_unique to false if there is a potential conflict, and the
 * core code must redo the uniqueness check later.
 */
static TransactionId
_bt_check_unique(Relation rel, IndexTuple itup, Relation heapRel,
				 Buffer buf, OffsetNumber offset, ScanKey itup_scankey,
				 IndexUniqueCheck checkUnique, bool *is_unique)
{
	TupleDesc	itupdesc = RelationGetDescr(rel);
	int			natts = rel->rd_rel->relnatts;
	SnapshotData SnapshotDirty;
	OffsetNumber maxoff;
	Page		page;
	BTPageOpaque opaque;
	Buffer		nbuf = InvalidBuffer;
	bool		found = false;

	/* Assume unique until we find a duplicate */
	*is_unique = true;

	InitDirtySnapshot(SnapshotDirty);

	page = BufferGetPage(buf);
	opaque = (BTPageOpaque) PageGetSpecialPointer(page);
	maxoff = PageGetMaxOffsetNumber(page);

	/*
	 * Scan over all equal tuples, looking for live conflicts.
	 */
	for (;;)
	{
		ItemId		curitemid;
		IndexTuple	curitup;
		BlockNumber nblkno;

		/*
		 * make sure the offset points to an actual item before trying to
		 * examine it...
		 */
		if (offset <= maxoff)
		{
			curitemid = PageGetItemId(page, offset);

			/*
			 * We can skip items that are marked killed.
			 *
			 * Formerly, we applied _bt_isequal() before checking the kill
			 * flag, so as to fall out of the item loop as soon as possible.
			 * However, in the presence of heavy update activity an index may
			 * contain many killed items with the same key; running
			 * _bt_isequal() on each killed item gets expensive. Furthermore
			 * it is likely that the non-killed version of each key appears
			 * first, so that we didn't actually get to exit any sooner
			 * anyway. So now we just advance over killed items as quickly as
			 * we can. We only apply _bt_isequal() when we get to a non-killed
			 * item or the end of the page.
			 */
			if (!ItemIdIsDead(curitemid))
			{
				ItemPointerData htid;
				bool		all_dead;

				/*
				 * _bt_compare returns 0 for (1,NULL) and (1,NULL) - this's
				 * how we handling NULLs - and so we must not use _bt_compare
				 * in real comparison, but only for ordering/finding items on
				 * pages. - vadim 03/24/97
				 */
				if (!_bt_isequal(itupdesc, page, offset, natts, itup_scankey))
					break;		/* we're past all the equal tuples */

				/* okay, we gotta fetch the heap tuple ... */
				curitup = (IndexTuple) PageGetItem(page, curitemid);

				/*
				 * If the parent relation is an AO/CO table, we have to find out
				 * if this tuple is actually in the table.
				 */
				if (RelationIsAoRows(heapRel) || RelationIsAoCols(heapRel))
				{
					TransactionId xwait =
						_bt_ao_check_unique(rel, heapRel, &curitup->t_tid);

					if (TransactionIdIsValid(xwait))
						return xwait;
				}
				else
				{
					htid = curitup->t_tid;

					/*
					 * If we are doing a recheck, we expect to find the tuple we
					 * are rechecking.  It's not a duplicate, but we have to keep
					 * scanning.
					 */
					if (checkUnique == UNIQUE_CHECK_EXISTING &&
						ItemPointerCompare(&htid, &itup->t_tid) == 0)
					{
						found = true;
					}

					/*
					 * We check the whole HOT-chain to see if there is any tuple
					 * that satisfies SnapshotDirty.  This is necessary because we
					 * have just a single index entry for the entire chain.
					 */
					else if (heap_hot_search(&htid, heapRel, &SnapshotDirty, &all_dead))
					{
						TransactionId xwait;

						/*
						 * It is a duplicate. If we are only doing a partial
						 * check, then don't bother checking if the tuple is being
						 * updated in another transaction. Just return the fact
						 * that it is a potential conflict and leave the full
						 * check till later.
						 */
						if (checkUnique == UNIQUE_CHECK_PARTIAL)
						{
							if (nbuf != InvalidBuffer)
								_bt_relbuf(rel, nbuf);
							*is_unique = false;
							return InvalidTransactionId;
						}

						/*
						 * If this tuple is being updated by other transaction
						 * then we have to wait for its commit/abort.
						 */
						xwait = (TransactionIdIsValid(SnapshotDirty.xmin)) ?
							SnapshotDirty.xmin : SnapshotDirty.xmax;

						if (TransactionIdIsValid(xwait))
						{
							if (nbuf != InvalidBuffer)
								_bt_relbuf(rel, nbuf);
							/* Tell _bt_doinsert to wait... */
							return xwait;
						}
						
						/*
						 * Otherwise we have a definite conflict.  But before
						 * complaining, look to see if the tuple we want to insert
						 * is itself now committed dead --- if so, don't complain.
						 * This is a waste of time in normal scenarios but we must
						 * do it to support CREATE INDEX CONCURRENTLY.
						 *
						 * We must follow HOT-chains here because during
						 * concurrent index build, we insert the root TID though
						 * the actual tuple may be somewhere in the HOT-chain.
						 * While following the chain we might not stop at the
						 * exact tuple which triggered the insert, but that's OK
						 * because if we find a live tuple anywhere in this chain,
						 * we have a unique key conflict.  The other live tuple is
						 * not part of this chain because it had a different index
						 * entry.
						 */
						htid = itup->t_tid;
						if (heap_hot_search(&htid, heapRel, SnapshotSelf, NULL))
						{
							/* Normal case --- it's still live */
						}
						else
						{
							/*
							 * It's been deleted, so no error, and no need to
							 * continue searching.
							 */
							break;
						}

						/*
						 * This is a definite conflict.  Break the tuple down into
						 * datums and report the error.  But first, make sure we
						 * release the buffer locks we're holding ---
						 * BuildIndexValueDescription could make catalog accesses,
						 * which in the worst case might touch this same index and
						 * cause deadlocks.
						 */
						if (nbuf != InvalidBuffer)
							_bt_relbuf(rel, nbuf);
						_bt_relbuf(rel, buf);
	
						{
							Datum	values[INDEX_MAX_KEYS];
							bool	isnull[INDEX_MAX_KEYS];
	
							index_deform_tuple(itup, RelationGetDescr(rel),
											   values, isnull);
							ereport(ERROR,
									(errcode(ERRCODE_UNIQUE_VIOLATION),
									 errmsg("duplicate key value violates unique constraint \"%s\"",
											RelationGetRelationName(rel)),
									 errdetail("Key %s already exists.",
											   BuildIndexValueDescription(rel,
																values, isnull))));						
						}
					}
					else if (all_dead)
					{
						/*
						 * The conflicting tuple (or whole HOT chain) is dead to
						 * everyone, so we may as well mark the index entry
						 * killed.
						 */
						ItemIdMarkDead(curitemid);
						opaque->btpo_flags |= BTP_HAS_GARBAGE;
						/* be sure to mark the proper buffer dirty... */
						if (nbuf != InvalidBuffer)
							MarkBufferDirtyHint(nbuf);
						else
							MarkBufferDirtyHint(buf);
					}
				}
			}
		}

		/*
		 * Advance to next tuple to continue checking.
		 */
		if (offset < maxoff)
			offset = OffsetNumberNext(offset);
		else
		{
			/* If scankey == hikey we gotta check the next page too */
			if (P_RIGHTMOST(opaque))
				break;
			if (!_bt_isequal(itupdesc, page, P_HIKEY,
							 natts, itup_scankey))
				break;
			/* Advance to next non-dead page --- there must be one */
			for (;;)
			{
				nblkno = opaque->btpo_next;
				nbuf = _bt_relandgetbuf(rel, nbuf, nblkno, BT_READ);
				page = BufferGetPage(nbuf);
				opaque = (BTPageOpaque) PageGetSpecialPointer(page);
				if (!P_IGNORE(opaque))
					break;
				if (P_RIGHTMOST(opaque))
					elog(ERROR, "fell off the end of index \"%s\"",
						 RelationGetRelationName(rel));
			}
			maxoff = PageGetMaxOffsetNumber(page);
			offset = P_FIRSTDATAKEY(opaque);
		}
	}

	/*
	 * If we are doing a recheck then we should have found the tuple we are
	 * checking.  Otherwise there's something very wrong --- probably, the
	 * index is on a non-immutable expression.
	 */
	if (checkUnique == UNIQUE_CHECK_EXISTING && !found)
		ereport(ERROR,
				(errcode(ERRCODE_INTERNAL_ERROR),
				 errmsg("failed to re-find tuple within index \"%s\"",
						RelationGetRelationName(rel)),
		errhint("This may be because of a non-immutable index expression.")));

	if (nbuf != InvalidBuffer)
		_bt_relbuf(rel, nbuf);

	return InvalidTransactionId;
}


/*
 *	_bt_findinsertloc() -- Finds an insert location for a tuple
 *
 *		If the new key is equal to one or more existing keys, we can
 *		legitimately place it anywhere in the series of equal keys --- in fact,
 *		if the new key is equal to the page's "high key" we can place it on
 *		the next page.	If it is equal to the high key, and there's not room
 *		to insert the new tuple on the current page without splitting, then
 *		we can move right hoping to find more free space and avoid a split.
 *		(We should not move right indefinitely, however, since that leads to
 *		O(N^2) insertion behavior in the presence of many equal keys.)
 *		Once we have chosen the page to put the key on, we'll insert it before
 *		any existing equal keys because of the way _bt_binsrch() works.
 *
 *		If there's not enough room in the space, we try to make room by
 *		removing any LP_DEAD tuples.
 *
 *		On entry, *buf and *offsetptr point to the first legal position
 *		where the new tuple could be inserted.	The caller should hold an
 *		exclusive lock on *buf.  *offsetptr can also be set to
 *		InvalidOffsetNumber, in which case the function will search for the
 *		right location within the page if needed.  On exit, they point to the
 *		chosen insert location.  If _bt_findinsertloc decides to move right,
 *		the lock and pin on the original page will be released and the new
 *		page returned to the caller is exclusively locked instead.
 *
 *		newtup is the new tuple we're inserting, and scankey is an insertion
 *		type scan key for it.
 */
static void
_bt_findinsertloc(Relation rel,
				  Buffer *bufptr,
				  OffsetNumber *offsetptr,
				  int keysz,
				  ScanKey scankey,
				  IndexTuple newtup,
				  Relation heapRel)
{
	Buffer		buf = *bufptr;
	Page		page = BufferGetPage(buf);
	Size		itemsz;
	BTPageOpaque lpageop;
	bool		movedright,
				vacuumed;
	OffsetNumber newitemoff;
	OffsetNumber firstlegaloff = *offsetptr;

	lpageop = (BTPageOpaque) PageGetSpecialPointer(page);

	itemsz = IndexTupleDSize(*newtup);
	itemsz = MAXALIGN(itemsz);	/* be safe, PageAddItem will do this but we
								 * need to be consistent */

	/*
	 * Check whether the item can fit on a btree page at all. (Eventually, we
	 * ought to try to apply TOAST methods if not.) We actually need to be
	 * able to fit three items on every page, so restrict any one item to 1/3
	 * the per-page available space. Note that at this point, itemsz doesn't
	 * include the ItemId.
	 */
	if (itemsz > BTMaxItemSize(page))
		ereport(ERROR,
				(errcode(ERRCODE_PROGRAM_LIMIT_EXCEEDED),
			errmsg("index row size %lu exceeds maximum %lu for index \"%s\"",
				   (unsigned long) itemsz,
				   (unsigned long) BTMaxItemSize(page),
				   RelationGetRelationName(rel)),
		errhint("Values larger than 1/3 of a buffer page cannot be indexed.\n"
				"Consider a function index of an MD5 hash of the value, "
				"or use full text indexing.")));

	/*----------
	 * If we will need to split the page to put the item on this page,
	 * check whether we can put the tuple somewhere to the right,
	 * instead.  Keep scanning right until we
	 *		(a) find a page with enough free space,
	 *		(b) reach the last page where the tuple can legally go, or
	 *		(c) get tired of searching.
	 * (c) is not flippant; it is important because if there are many
	 * pages' worth of equal keys, it's better to split one of the early
	 * pages than to scan all the way to the end of the run of equal keys
	 * on every insert.  We implement "get tired" as a random choice,
	 * since stopping after scanning a fixed number of pages wouldn't work
	 * well (we'd never reach the right-hand side of previously split
	 * pages).	Currently the probability of moving right is set at 0.99,
	 * which may seem too high to change the behavior much, but it does an
	 * excellent job of preventing O(N^2) behavior with many equal keys.
	 *----------
	 */
	movedright = false;
	vacuumed = false;
	while (PageGetFreeSpace(page) < itemsz)
	{
		Buffer		rbuf;

		/*
		 * before considering moving right, see if we can obtain enough space
		 * by erasing LP_DEAD items
		 */
		if (P_ISLEAF(lpageop) && P_HAS_GARBAGE(lpageop))
		{
			_bt_vacuum_one_page(rel, buf, heapRel);

			/*
			 * remember that we vacuumed this page, because that makes the
			 * hint supplied by the caller invalid
			 */
			vacuumed = true;

			if (PageGetFreeSpace(page) >= itemsz)
				break;			/* OK, now we have enough space */
		}

		/*
		 * nope, so check conditions (b) and (c) enumerated above
		 */
		if (P_RIGHTMOST(lpageop) ||
			_bt_compare(rel, keysz, scankey, page, P_HIKEY) != 0 ||
			random() <= (MAX_RANDOM_VALUE / 100))
			break;

		/*
		 * step right to next non-dead page
		 *
		 * must write-lock that page before releasing write lock on current
		 * page; else someone else's _bt_check_unique scan could fail to see
		 * our insertion.  write locks on intermediate dead pages won't do
		 * because we don't know when they will get de-linked from the tree.
		 */
		rbuf = InvalidBuffer;

		for (;;)
		{
			BlockNumber rblkno = lpageop->btpo_next;

			rbuf = _bt_relandgetbuf(rel, rbuf, rblkno, BT_WRITE);
			page = BufferGetPage(rbuf);
			lpageop = (BTPageOpaque) PageGetSpecialPointer(page);
			if (!P_IGNORE(lpageop))
				break;
			if (P_RIGHTMOST(lpageop))
				elog(ERROR, "fell off the end of index \"%s\"",
					 RelationGetRelationName(rel));
		}
		_bt_relbuf(rel, buf);
		buf = rbuf;
		movedright = true;
		vacuumed = false;
	}

	/*
	 * Now we are on the right page, so find the insert position. If we moved
	 * right at all, we know we should insert at the start of the page. If we
	 * didn't move right, we can use the firstlegaloff hint if the caller
	 * supplied one, unless we vacuumed the page which might have moved tuples
	 * around making the hint invalid. If we didn't move right or can't use
	 * the hint, find the position by searching.
	 */
	if (movedright)
		newitemoff = P_FIRSTDATAKEY(lpageop);
	else if (firstlegaloff != InvalidOffsetNumber && !vacuumed)
		newitemoff = firstlegaloff;
	else
		newitemoff = _bt_binsrch(rel, buf, keysz, scankey, false);

	*bufptr = buf;
	*offsetptr = newitemoff;
}

/*----------
 *	_bt_insertonpg() -- Insert a tuple on a particular page in the index.
 *
 *		This recursive procedure does the following things:
 *
 *			+  if necessary, splits the target page (making sure that the
 *			   split is equitable as far as post-insert free space goes).
 *			+  inserts the tuple.
 *			+  if the page was split, pops the parent stack, and finds the
 *			   right place to insert the new child pointer (by walking
 *			   right using information stored in the parent stack).
 *			+  invokes itself with the appropriate tuple for the right
 *			   child page on the parent.
 *			+  updates the metapage if a true root or fast root is split.
 *
 *		On entry, we must have the right buffer in which to do the
 *		insertion, and the buffer must be pinned and write-locked.	On return,
 *		we will have dropped both the pin and the lock on the buffer.
 *
 *		The locking interactions in this code are critical.  You should
 *		grok Lehman and Yao's paper before making any changes.  In addition,
 *		you need to understand how we disambiguate duplicate keys in this
 *		implementation, in order to be able to find our location using
 *		L&Y "move right" operations.  Since we may insert duplicate user
 *		keys, and since these dups may propagate up the tree, we use the
 *		'afteritem' parameter to position ourselves correctly for the
 *		insertion on internal pages.
 *----------
 */
static void
_bt_insertonpg(Relation rel,
			   Buffer buf,
			   BTStack stack,
			   IndexTuple itup,
			   OffsetNumber newitemoff,
			   bool split_only_page)
{
	Page		page;
	BTPageOpaque lpageop;
	OffsetNumber firstright = InvalidOffsetNumber;
	Size		itemsz;

	page = BufferGetPage(buf);
	lpageop = (BTPageOpaque) PageGetSpecialPointer(page);

	itemsz = IndexTupleDSize(*itup);
	itemsz = MAXALIGN(itemsz);	/* be safe, PageAddItem will do this but we
								 * need to be consistent */

	/*
	 * Do we need to split the page to fit the item on it?
	 *
	 * Note: PageGetFreeSpace() subtracts sizeof(ItemIdData) from its result,
	 * so this comparison is correct even though we appear to be accounting
	 * only for the item and not for its line pointer.
	 */
	if (PageGetFreeSpace(page) < itemsz)
	{
		bool		is_root = P_ISROOT(lpageop);
		bool		is_only = P_LEFTMOST(lpageop) && P_RIGHTMOST(lpageop);
		bool		newitemonleft;
		Buffer		rbuf;

		/* Choose the split point */
		firstright = _bt_findsplitloc(rel, page,
									  newitemoff, itemsz,
									  &newitemonleft);

		/* split the buffer into left and right halves */
		rbuf = _bt_split(rel, buf, firstright,
						 newitemoff, itemsz, itup, newitemonleft);
		PredicateLockPageSplit(rel,
							   BufferGetBlockNumber(buf),
							   BufferGetBlockNumber(rbuf));

		/*----------
		 * By here,
		 *
		 *		+  our target page has been split;
		 *		+  the original tuple has been inserted;
		 *		+  we have write locks on both the old (left half)
		 *		   and new (right half) buffers, after the split; and
		 *		+  we know the key we want to insert into the parent
		 *		   (it's the "high key" on the left child page).
		 *
		 * We're ready to do the parent insertion.  We need to hold onto the
		 * locks for the child pages until we locate the parent, but we can
		 * release them before doing the actual insertion (see Lehman and Yao
		 * for the reasoning).
		 *----------
		 */
		_bt_insert_parent(rel, buf, rbuf, stack, is_root, is_only);
	}
	else
	{
		Buffer		metabuf = InvalidBuffer;
		Page		metapg = NULL;
		BTMetaPageData *metad = NULL;
		OffsetNumber itup_off;
		BlockNumber itup_blkno;

		itup_off = newitemoff;
		itup_blkno = BufferGetBlockNumber(buf);

		/*
		 * If we are doing this insert because we split a page that was the
		 * only one on its tree level, but was not the root, it may have been
		 * the "fast root".  We need to ensure that the fast root link points
		 * at or above the current page.  We can safely acquire a lock on the
		 * metapage here --- see comments for _bt_newroot().
		 */
		if (split_only_page)
		{
			Assert(!P_ISLEAF(lpageop));

			metabuf = _bt_getbuf(rel, BTREE_METAPAGE, BT_WRITE);
			metapg = BufferGetPage(metabuf);
			metad = BTPageGetMeta(metapg);

			if (metad->btm_fastlevel >= lpageop->btpo.level)
			{
				/* no update wanted */
				_bt_relbuf(rel, metabuf);
				metabuf = InvalidBuffer;
			}
		}

		/* Do the update.  No ereport(ERROR) until changes are logged */
		START_CRIT_SECTION();

		if (!_bt_pgaddtup(page, itemsz, itup, newitemoff))
			elog(PANIC, "failed to add new item to block %u in index \"%s\"",
				 itup_blkno, RelationGetRelationName(rel));

		MarkBufferDirty(buf);

		if (BufferIsValid(metabuf))
		{
			metad->btm_fastroot = itup_blkno;
			metad->btm_fastlevel = lpageop->btpo.level;
			MarkBufferDirty(metabuf);
		}

		/* XLOG stuff */
		if (RelationNeedsWAL(rel))
		{
			xl_btree_insert xlrec;
			BlockNumber xldownlink;
			xl_btree_metadata xlmeta;
			uint8		xlinfo;
			XLogRecPtr	recptr;
			XLogRecData rdata[4];
			XLogRecData *nextrdata;
			IndexTupleData trunctuple;

			xlrec.target.node = rel->rd_node;
			ItemPointerSet(&(xlrec.target.tid), itup_blkno, itup_off);

			rdata[0].data = (char *) &xlrec;
			rdata[0].len = SizeOfBtreeInsert;
			rdata[0].buffer = InvalidBuffer;
			rdata[0].next = nextrdata = &(rdata[1]);

			if (P_ISLEAF(lpageop))
				xlinfo = XLOG_BTREE_INSERT_LEAF;
			else
			{
				xldownlink = ItemPointerGetBlockNumber(&(itup->t_tid));
				Assert(ItemPointerGetOffsetNumber(&(itup->t_tid)) == P_HIKEY);

				nextrdata->data = (char *) &xldownlink;
				nextrdata->len = sizeof(BlockNumber);
				nextrdata->buffer = InvalidBuffer;
				nextrdata->next = nextrdata + 1;
				nextrdata++;

				xlinfo = XLOG_BTREE_INSERT_UPPER;
			}

			if (BufferIsValid(metabuf))
			{
				xlmeta.root = metad->btm_root;
				xlmeta.level = metad->btm_level;
				xlmeta.fastroot = metad->btm_fastroot;
				xlmeta.fastlevel = metad->btm_fastlevel;

				nextrdata->data = (char *) &xlmeta;
				nextrdata->len = sizeof(xl_btree_metadata);
				nextrdata->buffer = InvalidBuffer;
				nextrdata->next = nextrdata + 1;
				nextrdata++;

				xlinfo = XLOG_BTREE_INSERT_META;
			}

			/* Read comments in _bt_pgaddtup */
			if (!P_ISLEAF(lpageop) && newitemoff == P_FIRSTDATAKEY(lpageop))
			{
				trunctuple = *itup;
				trunctuple.t_info = sizeof(IndexTupleData);
				nextrdata->data = (char *) &trunctuple;
				nextrdata->len = sizeof(IndexTupleData);
			}
			else
			{
				nextrdata->data = (char *) itup;
				nextrdata->len = IndexTupleDSize(*itup);
			}
			nextrdata->buffer = buf;
			nextrdata->buffer_std = true;
			nextrdata->next = NULL;

			recptr = XLogInsert(RM_BTREE_ID, xlinfo, rdata);

			if (BufferIsValid(metabuf))
			{
				PageSetLSN(metapg, recptr);
			}

			PageSetLSN(page, recptr);
		}

		END_CRIT_SECTION();

		/* release buffers; send out relcache inval if metapage changed */
		if (BufferIsValid(metabuf))
		{
			if (!InRecovery)
				CacheInvalidateRelcache(rel);
			_bt_relbuf(rel, metabuf);
		}

		_bt_relbuf(rel, buf);
	}
}

/*
 *	_bt_split() -- split a page in the btree.
 *
 *		On entry, buf is the page to split, and is pinned and write-locked.
 *		firstright is the item index of the first item to be moved to the
 *		new right page.  newitemoff etc. tell us about the new item that
 *		must be inserted along with the data from the old page.
 *
 *		Returns the new right sibling of buf, pinned and write-locked.
 *		The pin and lock on buf are maintained.
 */
static Buffer
_bt_split(Relation rel, Buffer buf, OffsetNumber firstright,
		  OffsetNumber newitemoff, Size newitemsz, IndexTuple newitem,
		  bool newitemonleft)
{
	Buffer		rbuf;
	Page		origpage;
	Page		leftpage,
				rightpage;
	BlockNumber origpagenumber,
				rightpagenumber;
	BTPageOpaque ropaque,
				lopaque,
				oopaque;
	Buffer		sbuf = InvalidBuffer;
	Page		spage = NULL;
	BTPageOpaque sopaque = NULL;
	Size		itemsz;
	ItemId		itemid;
	IndexTuple	item;
	OffsetNumber leftoff,
				rightoff;
	OffsetNumber maxoff;
	OffsetNumber i;
	bool		isroot;

	/* Acquire a new page to split into */
	rbuf = _bt_getbuf(rel, P_NEW, BT_WRITE);

	/*
	 * origpage is the original page to be split.  leftpage is a temporary
	 * buffer that receives the left-sibling data, which will be copied back
<<<<<<< HEAD
	 * into origpage on success.  rightpage is the new page that receives
	 * the right-sibling data.  If we fail before reaching the critical
	 * section, origpage hasn't been modified and leftpage is only workspace.
	 * In principle we shouldn't need to worry about rightpage either,
	 * because it hasn't been linked into the btree page structure; but to
	 * avoid leaving possibly-confusing junk behind, we are careful to rewrite
	 * rightpage as zeroes before throwing any error.
=======
	 * into origpage on success.  rightpage is the new page that receives the
	 * right-sibling data.	If we fail before reaching the critical section,
	 * origpage hasn't been modified and leftpage is only workspace. In
	 * principle we shouldn't need to worry about rightpage either, because it
	 * hasn't been linked into the btree page structure; but to avoid leaving
	 * possibly-confusing junk behind, we are careful to rewrite rightpage as
	 * zeroes before throwing any error.
>>>>>>> a4bebdd9
	 */
	origpage = BufferGetPage(buf);
	leftpage = PageGetTempPage(origpage);
	rightpage = BufferGetPage(rbuf);

	origpagenumber = BufferGetBlockNumber(buf);
	rightpagenumber = BufferGetBlockNumber(rbuf);

	_bt_pageinit(leftpage, BufferGetPageSize(buf));
	/* rightpage was already initialized by _bt_getbuf */

	/*
	 * Copy the original page's LSN and TLI into leftpage, which will become
	 * the updated version of the page.  We need this because XLogInsert will
	 * examine these fields and possibly dump them in a page image.
	 */
	PageSetLSN(leftpage, PageGetLSN(origpage));

	/* init btree private data */
	oopaque = (BTPageOpaque) PageGetSpecialPointer(origpage);
	lopaque = (BTPageOpaque) PageGetSpecialPointer(leftpage);
	ropaque = (BTPageOpaque) PageGetSpecialPointer(rightpage);

	isroot = P_ISROOT(oopaque);

	/* if we're splitting this page, it won't be the root when we're done */
	/* also, clear the SPLIT_END and HAS_GARBAGE flags in both pages */
	lopaque->btpo_flags = oopaque->btpo_flags;
	lopaque->btpo_flags &= ~(BTP_ROOT | BTP_SPLIT_END | BTP_HAS_GARBAGE);
	ropaque->btpo_flags = lopaque->btpo_flags;
	lopaque->btpo_prev = oopaque->btpo_prev;
	lopaque->btpo_next = rightpagenumber;
	ropaque->btpo_prev = origpagenumber;
	ropaque->btpo_next = oopaque->btpo_next;
	lopaque->btpo.level = ropaque->btpo.level = oopaque->btpo.level;
	/* Since we already have write-lock on both pages, ok to read cycleid */
	lopaque->btpo_cycleid = _bt_vacuum_cycleid(rel);
	ropaque->btpo_cycleid = lopaque->btpo_cycleid;

	/*
	 * If the page we're splitting is not the rightmost page at its level in
	 * the tree, then the first entry on the page is the high key for the
	 * page.  We need to copy that to the right half.  Otherwise (meaning the
	 * rightmost page case), all the items on the right half will be user
	 * data.
	 */
	rightoff = P_HIKEY;

	if (!P_RIGHTMOST(oopaque))
	{
		itemid = PageGetItemId(origpage, P_HIKEY);
		itemsz = ItemIdGetLength(itemid);
		item = (IndexTuple) PageGetItem(origpage, itemid);
		if (PageAddItem(rightpage, (Item) item, itemsz, rightoff,
						false, false) == InvalidOffsetNumber)
		{
			memset(rightpage, 0, BufferGetPageSize(rbuf));
			elog(ERROR, "failed to add hikey to the right sibling"
				 " while splitting block %u of index \"%s\"",
				 origpagenumber, RelationGetRelationName(rel));
		}
		rightoff = OffsetNumberNext(rightoff);
	}

	/*
	 * The "high key" for the new left page will be the first key that's going
	 * to go into the new right page.  This might be either the existing data
	 * item at position firstright, or the incoming tuple.
	 */
	leftoff = P_HIKEY;
	if (!newitemonleft && newitemoff == firstright)
	{
		/* incoming tuple will become first on right page */
		itemsz = newitemsz;
		item = newitem;
	}
	else
	{
		/* existing item at firstright will become first on right page */
		itemid = PageGetItemId(origpage, firstright);
		itemsz = ItemIdGetLength(itemid);
		item = (IndexTuple) PageGetItem(origpage, itemid);
	}
	if (PageAddItem(leftpage, (Item) item, itemsz, leftoff,
					false, false) == InvalidOffsetNumber)
	{
		memset(rightpage, 0, BufferGetPageSize(rbuf));
		elog(ERROR, "failed to add hikey to the left sibling"
			 " while splitting block %u of index \"%s\"",
			 origpagenumber, RelationGetRelationName(rel));
	}
	leftoff = OffsetNumberNext(leftoff);

	/*
	 * Now transfer all the data items to the appropriate page.
	 *
	 * Note: we *must* insert at least the right page's items in item-number
	 * order, for the benefit of _bt_restore_page().
	 */
	maxoff = PageGetMaxOffsetNumber(origpage);

	for (i = P_FIRSTDATAKEY(oopaque); i <= maxoff; i = OffsetNumberNext(i))
	{
		itemid = PageGetItemId(origpage, i);
		itemsz = ItemIdGetLength(itemid);
		item = (IndexTuple) PageGetItem(origpage, itemid);

		/* does new item belong before this one? */
		if (i == newitemoff)
		{
			if (newitemonleft)
			{
				if (!_bt_pgaddtup(leftpage, newitemsz, newitem, leftoff))
				{
					memset(rightpage, 0, BufferGetPageSize(rbuf));
					elog(ERROR, "failed to add new item to the left sibling"
						 " while splitting block %u of index \"%s\"",
						 origpagenumber, RelationGetRelationName(rel));
				}
				leftoff = OffsetNumberNext(leftoff);
			}
			else
			{
				if (!_bt_pgaddtup(rightpage, newitemsz, newitem, rightoff))
				{
					memset(rightpage, 0, BufferGetPageSize(rbuf));
					elog(ERROR, "failed to add new item to the right sibling"
						 " while splitting block %u of index \"%s\"",
						 origpagenumber, RelationGetRelationName(rel));
				}
				rightoff = OffsetNumberNext(rightoff);
			}
		}

		/* decide which page to put it on */
		if (i < firstright)
		{
			if (!_bt_pgaddtup(leftpage, itemsz, item, leftoff))
			{
				memset(rightpage, 0, BufferGetPageSize(rbuf));
				elog(ERROR, "failed to add old item to the left sibling"
					 " while splitting block %u of index \"%s\"",
					 origpagenumber, RelationGetRelationName(rel));
			}
			leftoff = OffsetNumberNext(leftoff);
		}
		else
		{
			if (!_bt_pgaddtup(rightpage, itemsz, item, rightoff))
			{
				memset(rightpage, 0, BufferGetPageSize(rbuf));
				elog(ERROR, "failed to add old item to the right sibling"
					 " while splitting block %u of index \"%s\"",
					 origpagenumber, RelationGetRelationName(rel));
			}
			rightoff = OffsetNumberNext(rightoff);
		}
	}

	/* cope with possibility that newitem goes at the end */
	if (i <= newitemoff)
	{
		/*
		 * Can't have newitemonleft here; that would imply we were told to put
		 * *everything* on the left page, which cannot fit (if it could, we'd
		 * not be splitting the page).
		 */
		Assert(!newitemonleft);
		if (!_bt_pgaddtup(rightpage, newitemsz, newitem, rightoff))
		{
			memset(rightpage, 0, BufferGetPageSize(rbuf));
			elog(ERROR, "failed to add new item to the right sibling"
				 " while splitting block %u of index \"%s\"",
				 origpagenumber, RelationGetRelationName(rel));
		}
		rightoff = OffsetNumberNext(rightoff);
	}

	/*
	 * We have to grab the right sibling (if any) and fix the prev pointer
	 * there. We are guaranteed that this is deadlock-free since no other
	 * writer will be holding a lock on that page and trying to move left, and
	 * all readers release locks on a page before trying to fetch its
	 * neighbors.
	 */

	if (!P_RIGHTMOST(oopaque))
	{
		sbuf = _bt_getbuf(rel, oopaque->btpo_next, BT_WRITE);
		spage = BufferGetPage(sbuf);
		sopaque = (BTPageOpaque) PageGetSpecialPointer(spage);
		if (sopaque->btpo_prev != origpagenumber)
		{
			memset(rightpage, 0, BufferGetPageSize(rbuf));
			elog(ERROR, "right sibling's left-link doesn't match: "
<<<<<<< HEAD
				 "block %u links to %u instead of expected %u in index \"%s\"",
=======
			   "block %u links to %u instead of expected %u in index \"%s\"",
>>>>>>> a4bebdd9
				 oopaque->btpo_next, sopaque->btpo_prev, origpagenumber,
				 RelationGetRelationName(rel));
		}

		/*
		 * Check to see if we can set the SPLIT_END flag in the right-hand
		 * split page; this can save some I/O for vacuum since it need not
		 * proceed to the right sibling.  We can set the flag if the right
		 * sibling has a different cycleid: that means it could not be part of
		 * a group of pages that were all split off from the same ancestor
		 * page.  If you're confused, imagine that page A splits to A B and
		 * then again, yielding A C B, while vacuum is in progress.  Tuples
		 * originally in A could now be in either B or C, hence vacuum must
		 * examine both pages.	But if D, our right sibling, has a different
		 * cycleid then it could not contain any tuples that were in A when
		 * the vacuum started.
		 */
		if (sopaque->btpo_cycleid != ropaque->btpo_cycleid)
			ropaque->btpo_flags |= BTP_SPLIT_END;
	}

	/*
	 * Right sibling is locked, new siblings are prepared, but original page
	 * is not updated yet.
	 *
	 * NO EREPORT(ERROR) till right sibling is updated.  We can get away with
	 * not starting the critical section till here because we haven't been
	 * scribbling on the original page yet; see comments above.
	 */
	START_CRIT_SECTION();

	/*
	 * By here, the original data page has been split into two new halves, and
	 * these are correct.  The algorithm requires that the left page never
	 * move during a split, so we copy the new left page back on top of the
	 * original.  Note that this is not a waste of time, since we also require
	 * (in the page management code) that the center of a page always be
	 * clean, and the most efficient way to guarantee this is just to compact
	 * the data by reinserting it into a new left page.  (XXX the latter
	 * comment is probably obsolete; but in any case it's good to not scribble
	 * on the original page until we enter the critical section.)
	 *
	 * We need to do this before writing the WAL record, so that XLogInsert
	 * can WAL log an image of the page if necessary.
	 */
	PageRestoreTempPage(leftpage, origpage);
	/* leftpage, lopaque must not be used below here */
<<<<<<< HEAD

	MarkBufferDirty(buf);
	MarkBufferDirty(rbuf);

	if (!P_RIGHTMOST(ropaque))
	{
		sopaque->btpo_prev = rightpagenumber;
		MarkBufferDirty(sbuf);
	}
=======
>>>>>>> a4bebdd9

	MarkBufferDirty(buf);
	MarkBufferDirty(rbuf);

	if (!P_RIGHTMOST(ropaque))
	{
		sopaque->btpo_prev = rightpagenumber;
		MarkBufferDirty(sbuf);
	}

	/* XLOG stuff */
	if (RelationNeedsWAL(rel))
	{
		xl_btree_split xlrec;
		uint8		xlinfo;
		XLogRecPtr	recptr;
		XLogRecData rdata[7];
		XLogRecData *lastrdata;

		xlrec.node = rel->rd_node;
		xlrec.leftsib = origpagenumber;
		xlrec.rightsib = rightpagenumber;
		xlrec.rnext = ropaque->btpo_next;
		xlrec.level = ropaque->btpo.level;
		xlrec.firstright = firstright;

		rdata[0].data = (char *) &xlrec;
		rdata[0].len = SizeOfBtreeSplit;
		rdata[0].buffer = InvalidBuffer;

		lastrdata = &rdata[0];

		if (ropaque->btpo.level > 0)
		{
			/* Log downlink on non-leaf pages */
			lastrdata->next = lastrdata + 1;
			lastrdata++;

			lastrdata->data = (char *) &newitem->t_tid.ip_blkid;
			lastrdata->len = sizeof(BlockIdData);
			lastrdata->buffer = InvalidBuffer;

			/*
			 * We must also log the left page's high key, because the right
			 * page's leftmost key is suppressed on non-leaf levels.  Show it
			 * as belonging to the left page buffer, so that it is not stored
			 * if XLogInsert decides it needs a full-page image of the left
			 * page.
			 */
			lastrdata->next = lastrdata + 1;
			lastrdata++;

			itemid = PageGetItemId(origpage, P_HIKEY);
			item = (IndexTuple) PageGetItem(origpage, itemid);
			lastrdata->data = (char *) item;
			lastrdata->len = MAXALIGN(IndexTupleSize(item));
			lastrdata->buffer = buf;	/* backup block 1 */
			lastrdata->buffer_std = true;
		}

		/*
		 * Log the new item and its offset, if it was inserted on the left
		 * page. (If it was put on the right page, we don't need to explicitly
		 * WAL log it because it's included with all the other items on the
		 * right page.) Show the new item as belonging to the left page
		 * buffer, so that it is not stored if XLogInsert decides it needs a
		 * full-page image of the left page.  We store the offset anyway,
		 * though, to support archive compression of these records.
		 */
		if (newitemonleft)
		{
			lastrdata->next = lastrdata + 1;
			lastrdata++;

			lastrdata->data = (char *) &newitemoff;
			lastrdata->len = sizeof(OffsetNumber);
			lastrdata->buffer = InvalidBuffer;

			lastrdata->next = lastrdata + 1;
			lastrdata++;

			lastrdata->data = (char *) newitem;
			lastrdata->len = MAXALIGN(newitemsz);
			lastrdata->buffer = buf;	/* backup block 1 */
			lastrdata->buffer_std = true;
		}
		else if (ropaque->btpo.level == 0)
		{
			/*
			 * Although we don't need to WAL-log the new item, we still need
			 * XLogInsert to consider storing a full-page image of the left
			 * page, so make an empty entry referencing that buffer. This also
			 * ensures that the left page is always backup block 1.
			 */
			lastrdata->next = lastrdata + 1;
			lastrdata++;

			lastrdata->data = NULL;
			lastrdata->len = 0;
			lastrdata->buffer = buf;	/* backup block 1 */
			lastrdata->buffer_std = true;
		}

		/*
		 * Log the contents of the right page in the format understood by
		 * _bt_restore_page(). We set lastrdata->buffer to InvalidBuffer,
		 * because we're going to recreate the whole page anyway, so it should
		 * never be stored by XLogInsert.
		 *
		 * Direct access to page is not good but faster - we should implement
		 * some new func in page API.  Note we only store the tuples
		 * themselves, knowing that they were inserted in item-number order
		 * and so the item pointers can be reconstructed.  See comments for
		 * _bt_restore_page().
		 */
		lastrdata->next = lastrdata + 1;
		lastrdata++;

		lastrdata->data = (char *) rightpage +
			((PageHeader) rightpage)->pd_upper;
		lastrdata->len = ((PageHeader) rightpage)->pd_special -
			((PageHeader) rightpage)->pd_upper;
		lastrdata->buffer = InvalidBuffer;

		/* Log the right sibling, because we've changed its' prev-pointer. */
		if (!P_RIGHTMOST(ropaque))
		{
			lastrdata->next = lastrdata + 1;
			lastrdata++;

			lastrdata->data = NULL;
			lastrdata->len = 0;
			lastrdata->buffer = sbuf;	/* backup block 2 */
			lastrdata->buffer_std = true;
		}

		lastrdata->next = NULL;

		if (isroot)
			xlinfo = newitemonleft ? XLOG_BTREE_SPLIT_L_ROOT : XLOG_BTREE_SPLIT_R_ROOT;
		else
			xlinfo = newitemonleft ? XLOG_BTREE_SPLIT_L : XLOG_BTREE_SPLIT_R;

		recptr = XLogInsert(RM_BTREE_ID, xlinfo, rdata);

		PageSetLSN(origpage, recptr);
		PageSetLSN(rightpage, recptr);
		if (!P_RIGHTMOST(ropaque))
		{
			PageSetLSN(spage, recptr);
		}
	}

	END_CRIT_SECTION();

	/* release the old right sibling */
	if (!P_RIGHTMOST(ropaque))
		_bt_relbuf(rel, sbuf);

	/* split's done */
	return rbuf;
}

/*
 *	_bt_findsplitloc() -- find an appropriate place to split a page.
 *
 * The idea here is to equalize the free space that will be on each split
 * page, *after accounting for the inserted tuple*.  (If we fail to account
 * for it, we might find ourselves with too little room on the page that
 * it needs to go into!)
 *
 * If the page is the rightmost page on its level, we instead try to arrange
 * to leave the left split page fillfactor% full.  In this way, when we are
 * inserting successively increasing keys (consider sequences, timestamps,
 * etc) we will end up with a tree whose pages are about fillfactor% full,
 * instead of the 50% full result that we'd get without this special case.
 * This is the same as nbtsort.c produces for a newly-created tree.  Note
 * that leaf and nonleaf pages use different fillfactors.
 *
 * We are passed the intended insert position of the new tuple, expressed as
 * the offsetnumber of the tuple it must go in front of.  (This could be
 * maxoff+1 if the tuple is to go at the end.)
 *
 * We return the index of the first existing tuple that should go on the
 * righthand page, plus a boolean indicating whether the new tuple goes on
 * the left or right page.	The bool is necessary to disambiguate the case
 * where firstright == newitemoff.
 */
static OffsetNumber
_bt_findsplitloc(Relation rel,
				 Page page,
				 OffsetNumber newitemoff,
				 Size newitemsz,
				 bool *newitemonleft)
{
	BTPageOpaque opaque;
	OffsetNumber offnum;
	OffsetNumber maxoff;
	ItemId		itemid;
	FindSplitData state;
	int			leftspace,
				rightspace,
				goodenough,
				olddataitemstotal,
				olddataitemstoleft;
	bool		goodenoughfound;

	opaque = (BTPageOpaque) PageGetSpecialPointer(page);

	/* Passed-in newitemsz is MAXALIGNED but does not include line pointer */
	newitemsz += sizeof(ItemIdData);

	/* Total free space available on a btree page, after fixed overhead */
	leftspace = rightspace =
		PageGetPageSize(page) - SizeOfPageHeaderData -
		MAXALIGN(sizeof(BTPageOpaqueData));

	/* The right page will have the same high key as the old page */
	if (!P_RIGHTMOST(opaque))
	{
		itemid = PageGetItemId(page, P_HIKEY);
		rightspace -= (int) (MAXALIGN(ItemIdGetLength(itemid)) +
							 sizeof(ItemIdData));
	}

	/* Count up total space in data items without actually scanning 'em */
	olddataitemstotal = rightspace - (int) PageGetExactFreeSpace(page);

	state.newitemsz = newitemsz;
	state.is_leaf = P_ISLEAF(opaque);
	state.is_rightmost = P_RIGHTMOST(opaque);
	state.have_split = false;
	if (state.is_leaf)
		state.fillfactor = RelationGetFillFactor(rel,
												 BTREE_DEFAULT_FILLFACTOR);
	else
		state.fillfactor = BTREE_NONLEAF_FILLFACTOR;
	state.newitemonleft = false;	/* these just to keep compiler quiet */
	state.firstright = 0;
	state.best_delta = 0;
	state.leftspace = leftspace;
	state.rightspace = rightspace;
	state.olddataitemstotal = olddataitemstotal;
	state.newitemoff = newitemoff;

	/*
	 * Finding the best possible split would require checking all the possible
	 * split points, because of the high-key and left-key special cases.
	 * That's probably more work than it's worth; instead, stop as soon as we
	 * find a "good-enough" split, where good-enough is defined as an
	 * imbalance in free space of no more than pagesize/16 (arbitrary...) This
	 * should let us stop near the middle on most pages, instead of plowing to
	 * the end.
	 */
	goodenough = leftspace / 16;

	/*
	 * Scan through the data items and calculate space usage for a split at
	 * each possible position.
	 */
	olddataitemstoleft = 0;
	goodenoughfound = false;
	maxoff = PageGetMaxOffsetNumber(page);

	for (offnum = P_FIRSTDATAKEY(opaque);
		 offnum <= maxoff;
		 offnum = OffsetNumberNext(offnum))
	{
		Size		itemsz;

		itemid = PageGetItemId(page, offnum);
		itemsz = MAXALIGN(ItemIdGetLength(itemid)) + sizeof(ItemIdData);

		/*
		 * Will the new item go to left or right of split?
		 */
		if (offnum > newitemoff)
			_bt_checksplitloc(&state, offnum, true,
							  olddataitemstoleft, itemsz);

		else if (offnum < newitemoff)
			_bt_checksplitloc(&state, offnum, false,
							  olddataitemstoleft, itemsz);
		else
		{
			/* need to try it both ways! */
			_bt_checksplitloc(&state, offnum, true,
							  olddataitemstoleft, itemsz);

			_bt_checksplitloc(&state, offnum, false,
							  olddataitemstoleft, itemsz);
		}

		/* Abort scan once we find a good-enough choice */
		if (state.have_split && state.best_delta <= goodenough)
		{
			goodenoughfound = true;
			break;
		}

		olddataitemstoleft += itemsz;
	}

	/* If the new item goes as the last item, check for splitting so that
	 * all the old items go to the left page and the new item goes to the
	 * right page.
	 */
	if (newitemoff > maxoff && !goodenoughfound)
		_bt_checksplitloc(&state, newitemoff, false, olddataitemstotal, 0);

	/*
	 * If the new item goes as the last item, check for splitting so that all
	 * the old items go to the left page and the new item goes to the right
	 * page.
	 */
	if (newitemoff > maxoff && !goodenoughfound)
		_bt_checksplitloc(&state, newitemoff, false, olddataitemstotal, 0);

	/*
	 * I believe it is not possible to fail to find a feasible split, but just
	 * in case ...
	 */
	if (!state.have_split)
		elog(ERROR, "could not find a feasible split point for index \"%s\"",
			 RelationGetRelationName(rel));

	*newitemonleft = state.newitemonleft;
	return state.firstright;
}

/*
 * Subroutine to analyze a particular possible split choice (ie, firstright
 * and newitemonleft settings), and record the best split so far in *state.
 *
 * firstoldonright is the offset of the first item on the original page
 * that goes to the right page, and firstoldonrightsz is the size of that
 * tuple. firstoldonright can be > max offset, which means that all the old
 * items go to the left page and only the new item goes to the right page.
 * In that case, firstoldonrightsz is not used.
 *
 * olddataitemstoleft is the total size of all old items to the left of
 * firstoldonright.
 */
static void
_bt_checksplitloc(FindSplitData *state,
				  OffsetNumber firstoldonright,
				  bool newitemonleft,
				  int olddataitemstoleft,
				  Size firstoldonrightsz)
{
	int			leftfree,
				rightfree;
	Size		firstrightitemsz;
	bool		newitemisfirstonright;

	/* Is the new item going to be the first item on the right page? */
	newitemisfirstonright = (firstoldonright == state->newitemoff
							 && !newitemonleft);

	if (newitemisfirstonright)
		firstrightitemsz = state->newitemsz;
	else
		firstrightitemsz = firstoldonrightsz;

	/* Account for all the old tuples */
	leftfree = state->leftspace - olddataitemstoleft;
	rightfree = state->rightspace -
		(state->olddataitemstotal - olddataitemstoleft);

	/*
	 * The first item on the right page becomes the high key of the left page;
	 * therefore it counts against left space as well as right space.
	 */
	leftfree -= firstrightitemsz;

	/* account for the new item */
	if (newitemonleft)
		leftfree -= (int) state->newitemsz;
	else
		rightfree -= (int) state->newitemsz;

	/*
	 * If we are not on the leaf level, we will be able to discard the key
	 * data from the first item that winds up on the right page.
	 */
	if (!state->is_leaf)
		rightfree += (int) firstrightitemsz -
			(int) (MAXALIGN(sizeof(IndexTupleData)) + sizeof(ItemIdData));

	/*
	 * If feasible split point, remember best delta.
	 */
	if (leftfree >= 0 && rightfree >= 0)
	{
		int			delta;

		if (state->is_rightmost)
		{
			/*
			 * If splitting a rightmost page, try to put (100-fillfactor)% of
			 * free space on left page. See comments for _bt_findsplitloc.
			 */
			delta = (state->fillfactor * leftfree)
				- ((100 - state->fillfactor) * rightfree);
		}
		else
		{
			/* Otherwise, aim for equal free space on both sides */
			delta = leftfree - rightfree;
		}

		if (delta < 0)
			delta = -delta;
		if (!state->have_split || delta < state->best_delta)
		{
			state->have_split = true;
			state->newitemonleft = newitemonleft;
			state->firstright = firstoldonright;
			state->best_delta = delta;
		}
	}
}

/*
 * _bt_insert_parent() -- Insert downlink into parent after a page split.
 *
 * On entry, buf and rbuf are the left and right split pages, which we
 * still hold write locks on per the L&Y algorithm.  We release the
 * write locks once we have write lock on the parent page.	(Any sooner,
 * and it'd be possible for some other process to try to split or delete
 * one of these pages, and get confused because it cannot find the downlink.)
 *
 * stack - stack showing how we got here.  May be NULL in cases that don't
 *			have to be efficient (concurrent ROOT split, WAL recovery)
 * is_root - we split the true root
 * is_only - we split a page alone on its level (might have been fast root)
 *
 * This is exported so it can be called by nbtxlog.c.
 */
void
_bt_insert_parent(Relation rel,
				  Buffer buf,
				  Buffer rbuf,
				  BTStack stack,
				  bool is_root,
				  bool is_only)
{
	/*
	 * Here we have to do something Lehman and Yao don't talk about: deal with
	 * a root split and construction of a new root.  If our stack is empty
	 * then we have just split a node on what had been the root level when we
	 * descended the tree.	If it was still the root then we perform a
	 * new-root construction.  If it *wasn't* the root anymore, search to find
	 * the next higher level that someone constructed meanwhile, and find the
	 * right place to insert as for the normal case.
	 *
	 * If we have to search for the parent level, we do so by re-descending
	 * from the root.  This is not super-efficient, but it's rare enough not
	 * to matter.  (This path is also taken when called from WAL recovery ---
	 * we have no stack in that case.)
	 */
	if (is_root)
	{
		Buffer		rootbuf;

		Assert(stack == NULL);
		Assert(is_only);
		/* create a new root node and update the metapage */
		rootbuf = _bt_newroot(rel, buf, rbuf);
		/* release the split buffers */
		_bt_relbuf(rel, rootbuf);
		_bt_relbuf(rel, rbuf);
		_bt_relbuf(rel, buf);
	}
	else
	{
		BlockNumber bknum = BufferGetBlockNumber(buf);
		BlockNumber rbknum = BufferGetBlockNumber(rbuf);
		Page		page = BufferGetPage(buf);
		IndexTuple	new_item;
		BTStackData fakestack;
		IndexTuple	ritem;
		Buffer		pbuf;

		if (stack == NULL)
		{
			BTPageOpaque lpageop;

			if (!InRecovery)
				elog(DEBUG2, "concurrent ROOT page split");
			lpageop = (BTPageOpaque) PageGetSpecialPointer(page);
			/* Find the leftmost page at the next level up */
			pbuf = _bt_get_endpoint(rel, lpageop->btpo.level + 1, false);
			/* Set up a phony stack entry pointing there */
			stack = &fakestack;
			stack->bts_blkno = BufferGetBlockNumber(pbuf);
			stack->bts_offset = InvalidOffsetNumber;
			/* bts_btentry will be initialized below */
			stack->bts_parent = NULL;
			_bt_relbuf(rel, pbuf);
		}

		/* get high key from left page == lowest key on new right page */
		ritem = (IndexTuple) PageGetItem(page,
										 PageGetItemId(page, P_HIKEY));

		/* form an index tuple that points at the new right page */
		new_item = CopyIndexTuple(ritem);
		ItemPointerSet(&(new_item->t_tid), rbknum, P_HIKEY);

		/*
		 * Find the parent buffer and get the parent page.
		 *
		 * Oops - if we were moved right then we need to change stack item! We
		 * want to find parent pointing to where we are, right ?	- vadim
		 * 05/27/97
		 */
		ItemPointerSet(&(stack->bts_btentry.t_tid), bknum, P_HIKEY);

		pbuf = _bt_getstackbuf(rel, stack, BT_WRITE);

		/* Now we can unlock the children */
		_bt_relbuf(rel, rbuf);
		_bt_relbuf(rel, buf);

		/* Check for error only after writing children */
		if (pbuf == InvalidBuffer)
			elog(ERROR, "failed to re-find parent key in index \"%s\" for split pages %u/%u",
				 RelationGetRelationName(rel), bknum, rbknum);

		/* Recursively update the parent */
		_bt_insertonpg(rel, pbuf, stack->bts_parent,
					   new_item, stack->bts_offset + 1,
					   is_only);

		/* be tidy */
		pfree(new_item);
	}
}

/*
 *	_bt_getstackbuf() -- Walk back up the tree one step, and find the item
 *						 we last looked at in the parent.
 *
 *		This is possible because we save the downlink from the parent item,
 *		which is enough to uniquely identify it.  Insertions into the parent
 *		level could cause the item to move right; deletions could cause it
 *		to move left, but not left of the page we previously found it in.
 *
 *		Adjusts bts_blkno & bts_offset if changed.
 *
 *		Returns InvalidBuffer if item not found (should not happen).
 */
Buffer
_bt_getstackbuf(Relation rel, BTStack stack, int access)
{
	BlockNumber blkno;
	OffsetNumber start;

	blkno = stack->bts_blkno;
	start = stack->bts_offset;

	for (;;)
	{
		Buffer		buf;
		Page		page;
		BTPageOpaque opaque;

		buf = _bt_getbuf(rel, blkno, access);
		page = BufferGetPage(buf);
		opaque = (BTPageOpaque) PageGetSpecialPointer(page);

		if (!P_IGNORE(opaque))
		{
			OffsetNumber offnum,
						minoff,
						maxoff;
			ItemId		itemid;
			IndexTuple	item;

			minoff = P_FIRSTDATAKEY(opaque);
			maxoff = PageGetMaxOffsetNumber(page);

			/*
			 * start = InvalidOffsetNumber means "search the whole page". We
			 * need this test anyway due to possibility that page has a high
			 * key now when it didn't before.
			 */
			if (start < minoff)
				start = minoff;

			/*
			 * Need this check too, to guard against possibility that page
			 * split since we visited it originally.
			 */
			if (start > maxoff)
				start = OffsetNumberNext(maxoff);

			/*
			 * These loops will check every item on the page --- but in an
			 * order that's attuned to the probability of where it actually
			 * is.	Scan to the right first, then to the left.
			 */
			for (offnum = start;
				 offnum <= maxoff;
				 offnum = OffsetNumberNext(offnum))
			{
				itemid = PageGetItemId(page, offnum);
				item = (IndexTuple) PageGetItem(page, itemid);
				if (BTEntrySame(item, &stack->bts_btentry))
				{
					/* Return accurate pointer to where link is now */
					stack->bts_blkno = blkno;
					stack->bts_offset = offnum;
					return buf;
				}
			}

			for (offnum = OffsetNumberPrev(start);
				 offnum >= minoff;
				 offnum = OffsetNumberPrev(offnum))
			{
				itemid = PageGetItemId(page, offnum);
				item = (IndexTuple) PageGetItem(page, itemid);
				if (BTEntrySame(item, &stack->bts_btentry))
				{
					/* Return accurate pointer to where link is now */
					stack->bts_blkno = blkno;
					stack->bts_offset = offnum;
					return buf;
				}
			}
		}

		/*
		 * The item we're looking for moved right at least one page.
		 */
		if (P_RIGHTMOST(opaque))
		{
			_bt_relbuf(rel, buf);
			return InvalidBuffer;
		}
		blkno = opaque->btpo_next;
		start = InvalidOffsetNumber;
		_bt_relbuf(rel, buf);
	}
}

/*
 *	_bt_newroot() -- Create a new root page for the index.
 *
 *		We've just split the old root page and need to create a new one.
 *		In order to do this, we add a new root page to the file, then lock
 *		the metadata page and update it.  This is guaranteed to be deadlock-
 *		free, because all readers release their locks on the metadata page
 *		before trying to lock the root, and all writers lock the root before
 *		trying to lock the metadata page.  We have a write lock on the old
 *		root page, so we have not introduced any cycles into the waits-for
 *		graph.
 *
 *		On entry, lbuf (the old root) and rbuf (its new peer) are write-
 *		locked. On exit, a new root page exists with entries for the
 *		two new children, metapage is updated and unlocked/unpinned.
 *		The new root buffer is returned to caller which has to unlock/unpin
 *		lbuf, rbuf & rootbuf.
 */
static Buffer
_bt_newroot(Relation rel, Buffer lbuf, Buffer rbuf)
{
	Buffer		rootbuf;
	Page		lpage,
				rootpage;
	BlockNumber lbkno,
				rbkno;
	BlockNumber rootblknum;
	BTPageOpaque rootopaque;
	ItemId		itemid;
	IndexTuple	item;
	Size		itemsz;
	IndexTuple	new_item;
	Buffer		metabuf;
	Page		metapg;
	BTMetaPageData *metad;

	lbkno = BufferGetBlockNumber(lbuf);
	rbkno = BufferGetBlockNumber(rbuf);
	lpage = BufferGetPage(lbuf);

	/* get a new root page */
	rootbuf = _bt_getbuf(rel, P_NEW, BT_WRITE);
	rootpage = BufferGetPage(rootbuf);
	rootblknum = BufferGetBlockNumber(rootbuf);

	/* acquire lock on the metapage */
	metabuf = _bt_getbuf(rel, BTREE_METAPAGE, BT_WRITE);
	metapg = BufferGetPage(metabuf);
	metad = BTPageGetMeta(metapg);

	/* NO EREPORT(ERROR) from here till newroot op is logged */
	START_CRIT_SECTION();

	/* set btree special data */
	rootopaque = (BTPageOpaque) PageGetSpecialPointer(rootpage);
	rootopaque->btpo_prev = rootopaque->btpo_next = P_NONE;
	rootopaque->btpo_flags = BTP_ROOT;
	rootopaque->btpo.level =
		((BTPageOpaque) PageGetSpecialPointer(lpage))->btpo.level + 1;
	rootopaque->btpo_cycleid = 0;

	/* update metapage data */
	metad->btm_root = rootblknum;
	metad->btm_level = rootopaque->btpo.level;
	metad->btm_fastroot = rootblknum;
	metad->btm_fastlevel = rootopaque->btpo.level;

	/*
	 * Create downlink item for left page (old root).  Since this will be the
	 * first item in a non-leaf page, it implicitly has minus-infinity key
	 * value, so we need not store any actual key in it.
	 */
	itemsz = sizeof(IndexTupleData);
	new_item = (IndexTuple) palloc(itemsz);
	new_item->t_info = itemsz;
	ItemPointerSet(&(new_item->t_tid), lbkno, P_HIKEY);

	/*
	 * Insert the left page pointer into the new root page.  The root page is
	 * the rightmost page on its level so there is no "high key" in it; the
	 * two items will go into positions P_HIKEY and P_FIRSTKEY.
	 *
	 * Note: we *must* insert the two items in item-number order, for the
	 * benefit of _bt_restore_page().
	 */
	if (PageAddItem(rootpage, (Item) new_item, itemsz, P_HIKEY,
					false, false) == InvalidOffsetNumber)
		elog(PANIC, "failed to add leftkey to new root page"
			 " while splitting block %u of index \"%s\"",
			 BufferGetBlockNumber(lbuf), RelationGetRelationName(rel));
	pfree(new_item);

	/*
	 * Create downlink item for right page.  The key for it is obtained from
	 * the "high key" position in the left page.
	 */
	itemid = PageGetItemId(lpage, P_HIKEY);
	itemsz = ItemIdGetLength(itemid);
	item = (IndexTuple) PageGetItem(lpage, itemid);
	new_item = CopyIndexTuple(item);
	ItemPointerSet(&(new_item->t_tid), rbkno, P_HIKEY);

	/*
	 * insert the right page pointer into the new root page.
	 */
	if (PageAddItem(rootpage, (Item) new_item, itemsz, P_FIRSTKEY,
					false, false) == InvalidOffsetNumber)
		elog(PANIC, "failed to add rightkey to new root page"
			 " while splitting block %u of index \"%s\"",
			 BufferGetBlockNumber(lbuf), RelationGetRelationName(rel));
	pfree(new_item);

	MarkBufferDirty(rootbuf);
	MarkBufferDirty(metabuf);

	/* XLOG stuff */
	if (RelationNeedsWAL(rel))
	{
		xl_btree_newroot xlrec;
		XLogRecPtr	recptr;
		XLogRecData rdata[2];

		xlrec.node = rel->rd_node;
		xlrec.rootblk = rootblknum;
		xlrec.level = metad->btm_level;

		rdata[0].data = (char *) &xlrec;
		rdata[0].len = SizeOfBtreeNewroot;
		rdata[0].buffer = InvalidBuffer;
		rdata[0].next = &(rdata[1]);

		/*
		 * Direct access to page is not good but faster - we should implement
		 * some new func in page API.
		 */
		rdata[1].data = (char *) rootpage + ((PageHeader) rootpage)->pd_upper;
		rdata[1].len = ((PageHeader) rootpage)->pd_special -
			((PageHeader) rootpage)->pd_upper;
		rdata[1].buffer = InvalidBuffer;
		rdata[1].next = NULL;

		recptr = XLogInsert(RM_BTREE_ID, XLOG_BTREE_NEWROOT, rdata);

		PageSetLSN(rootpage, recptr);
		PageSetLSN(metapg, recptr);
	}

	END_CRIT_SECTION();

	/* send out relcache inval for metapage change */
	if (!InRecovery)
		CacheInvalidateRelcache(rel);

	/* done with metapage */
	_bt_relbuf(rel, metabuf);

	return rootbuf;
}

/*
 *	_bt_pgaddtup() -- add a tuple to a particular page in the index.
 *
 *		This routine adds the tuple to the page as requested.  It does
 *		not affect pin/lock status, but you'd better have a write lock
 *		and pin on the target buffer!  Don't forget to write and release
 *		the buffer afterwards, either.
 *
 *		The main difference between this routine and a bare PageAddItem call
 *		is that this code knows that the leftmost index tuple on a non-leaf
 *		btree page doesn't need to have a key.  Therefore, it strips such
 *		tuples down to just the tuple header.  CAUTION: this works ONLY if
 *		we insert the tuples in order, so that the given itup_off does
 *		represent the final position of the tuple!
 */
static bool
_bt_pgaddtup(Page page,
			 Size itemsize,
			 IndexTuple itup,
			 OffsetNumber itup_off)
{
	BTPageOpaque opaque = (BTPageOpaque) PageGetSpecialPointer(page);
	IndexTupleData trunctuple;

	if (!P_ISLEAF(opaque) && itup_off == P_FIRSTDATAKEY(opaque))
	{
		trunctuple = *itup;
		trunctuple.t_info = sizeof(IndexTupleData);
		itup = &trunctuple;
		itemsize = sizeof(IndexTupleData);
	}

	if (PageAddItem(page, (Item) itup, itemsize, itup_off,
					false, false) == InvalidOffsetNumber)
		return false;

	return true;
}

/*
 * _bt_isequal - used in _bt_doinsert in check for duplicates.
 *
 * This is very similar to _bt_compare, except for NULL handling.
 * Rule is simple: NOT_NULL not equal NULL, NULL not equal NULL too.
 */
static bool
_bt_isequal(TupleDesc itupdesc, Page page, OffsetNumber offnum,
			int keysz, ScanKey scankey)
{
	IndexTuple	itup;
	int			i;

	/* Better be comparing to a leaf item */
	Assert(P_ISLEAF((BTPageOpaque) PageGetSpecialPointer(page)));

	itup = (IndexTuple) PageGetItem(page, PageGetItemId(page, offnum));

	for (i = 1; i <= keysz; i++)
	{
		AttrNumber	attno;
		Datum		datum;
		bool		isNull;
		int32		result;

		attno = scankey->sk_attno;
		Assert(attno == i);
		datum = index_getattr(itup, attno, itupdesc, &isNull);

		/* NULLs are never equal to anything */
		if (isNull || (scankey->sk_flags & SK_ISNULL))
			return false;

		result = DatumGetInt32(FunctionCall2Coll(&scankey->sk_func,
												 scankey->sk_collation,
												 datum,
												 scankey->sk_argument));

		if (result != 0)
			return false;

		scankey++;
	}

	/* if we get here, the keys are equal */
	return true;
}

/*
 * _bt_vacuum_one_page - vacuum just one index page.
 *
 * Try to remove LP_DEAD items from the given page.  The passed buffer
 * must be exclusive-locked, but unlike a real VACUUM, we don't need a
 * super-exclusive "cleanup" lock (see nbtree/README).
 */
static void
_bt_vacuum_one_page(Relation rel, Buffer buffer, Relation heapRel)
{
	OffsetNumber deletable[MaxOffsetNumber];
	int			ndeletable = 0;
	OffsetNumber offnum,
				minoff,
				maxoff;
	Page		page = BufferGetPage(buffer);
	BTPageOpaque opaque = (BTPageOpaque) PageGetSpecialPointer(page);

	/*
	 * Scan over all items to see which ones need to be deleted according to
	 * LP_DEAD flags.
	 */
	minoff = P_FIRSTDATAKEY(opaque);
	maxoff = PageGetMaxOffsetNumber(page);
	for (offnum = minoff;
		 offnum <= maxoff;
		 offnum = OffsetNumberNext(offnum))
	{
		ItemId		itemId = PageGetItemId(page, offnum);

		if (ItemIdIsDead(itemId))
			deletable[ndeletable++] = offnum;
	}

	if (ndeletable > 0)
		_bt_delitems_delete(rel, buffer, deletable, ndeletable, heapRel);

	/*
	 * Note: if we didn't find any LP_DEAD items, then the page's
	 * BTP_HAS_GARBAGE hint bit is falsely set.  We do not bother expending a
	 * separate write to clear it, however.  We will clear it when we split
	 * the page.
	 */
}<|MERGE_RESOLUTION|>--- conflicted
+++ resolved
@@ -1014,15 +1014,6 @@
 	/*
 	 * origpage is the original page to be split.  leftpage is a temporary
 	 * buffer that receives the left-sibling data, which will be copied back
-<<<<<<< HEAD
-	 * into origpage on success.  rightpage is the new page that receives
-	 * the right-sibling data.  If we fail before reaching the critical
-	 * section, origpage hasn't been modified and leftpage is only workspace.
-	 * In principle we shouldn't need to worry about rightpage either,
-	 * because it hasn't been linked into the btree page structure; but to
-	 * avoid leaving possibly-confusing junk behind, we are careful to rewrite
-	 * rightpage as zeroes before throwing any error.
-=======
 	 * into origpage on success.  rightpage is the new page that receives the
 	 * right-sibling data.	If we fail before reaching the critical section,
 	 * origpage hasn't been modified and leftpage is only workspace. In
@@ -1030,7 +1021,6 @@
 	 * hasn't been linked into the btree page structure; but to avoid leaving
 	 * possibly-confusing junk behind, we are careful to rewrite rightpage as
 	 * zeroes before throwing any error.
->>>>>>> a4bebdd9
 	 */
 	origpage = BufferGetPage(buf);
 	leftpage = PageGetTempPage(origpage);
@@ -1226,11 +1216,7 @@
 		{
 			memset(rightpage, 0, BufferGetPageSize(rbuf));
 			elog(ERROR, "right sibling's left-link doesn't match: "
-<<<<<<< HEAD
-				 "block %u links to %u instead of expected %u in index \"%s\"",
-=======
 			   "block %u links to %u instead of expected %u in index \"%s\"",
->>>>>>> a4bebdd9
 				 oopaque->btpo_next, sopaque->btpo_prev, origpagenumber,
 				 RelationGetRelationName(rel));
 		}
@@ -1278,18 +1264,6 @@
 	 */
 	PageRestoreTempPage(leftpage, origpage);
 	/* leftpage, lopaque must not be used below here */
-<<<<<<< HEAD
-
-	MarkBufferDirty(buf);
-	MarkBufferDirty(rbuf);
-
-	if (!P_RIGHTMOST(ropaque))
-	{
-		sopaque->btpo_prev = rightpagenumber;
-		MarkBufferDirty(sbuf);
-	}
-=======
->>>>>>> a4bebdd9
 
 	MarkBufferDirty(buf);
 	MarkBufferDirty(rbuf);
