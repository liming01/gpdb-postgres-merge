/*-------------------------------------------------------------------------
 *
 * heapam.c
 *	  heap access method code
 *
 * Portions Copyright (c) 1996-2009, PostgreSQL Global Development Group
 * Portions Copyright (c) 1994, Regents of the University of California
 *
 *
 * IDENTIFICATION
 *	  $PostgreSQL: pgsql/src/backend/access/heap/heapam.c,v 1.272 2008/12/16 16:26:08 tgl Exp $
 *
 *
 * INTERFACE ROUTINES
 *		relation_open	- open any relation by relation OID
 *		relation_openrv - open any relation specified by a RangeVar
 *		relation_close	- close any relation
 *		heap_open		- open a heap relation by relation OID
 *		heap_openrv		- open a heap relation specified by a RangeVar
 *		heap_close		- (now just a macro for relation_close)
 *		heap_beginscan	- begin relation scan
 *		heap_rescan		- restart a relation scan
 *		heap_endscan	- end relation scan
 *		heap_getnext	- retrieve next tuple in scan
 *		heap_fetch		- retrieve tuple with given tid
 *		heap_insert		- insert tuple into a relation
 *		heap_delete		- delete a tuple from a relation
 *		heap_update		- replace a tuple in a relation with another tuple
 *		heap_markpos	- mark scan position
 *		heap_restrpos	- restore position to marked location
 *		heap_sync		- sync heap, for when no WAL has been written
 *
 * NOTES
 *	  This file contains the heap_ routines which implement
 *	  the POSTGRES heap access method used for all POSTGRES
 *	  relations.
 *
 *-------------------------------------------------------------------------
 */
#include "postgres.h"

#include "access/bufmask.h"
#include "access/heapam.h"
#include "access/hio.h"
#include "access/multixact.h"
#include "access/relscan.h"
#include "access/sysattr.h"
#include "access/transam.h"
#include "access/tuptoaster.h"
#include "access/valid.h"
#include "access/visibilitymap.h"
#include "access/xact.h"
#include "access/xlogutils.h"
#include "catalog/catalog.h"
#include "catalog/namespace.h"
#include "miscadmin.h"
#include "pgstat.h"
#include "storage/bufmgr.h"
#include "storage/freespace.h"
#include "storage/lmgr.h"
#include "storage/procarray.h"
#include "storage/smgr.h"
#include "utils/datum.h"
#include "utils/inval.h"
#include "utils/lsyscache.h"
#include "utils/relcache.h"
#include "utils/snapmgr.h"
#include "utils/syscache.h"
#include "utils/tqual.h"

#include "cdb/cdbpersistentstore.h"
#include "cdb/cdbvars.h"
#include "utils/visibility_summary.h"


/* GUC variable */
bool	synchronize_seqscans = true;


static HeapScanDesc heap_beginscan_internal(Relation relation,
						Snapshot snapshot,
						int nkeys, ScanKey key,
						bool allow_strat, bool allow_sync,
						bool is_bitmapscan);
static XLogRecPtr log_heap_update(Relation reln, Buffer oldbuf,
		   ItemPointerData from, Buffer newbuf, HeapTuple newtup, bool move);
static bool HeapSatisfiesHOTUpdate(Relation relation, Bitmapset *hot_attrs,
					   HeapTuple oldtup, HeapTuple newtup);

static HTSU_Result
heap_delete_xid(Relation relation, ItemPointer tid,
				TransactionId xid, ItemPointer ctid,
				TransactionId *update_xmax, CommandId cid,
				Snapshot crosscheck, bool wait);

/* ----------------------------------------------------------------
 *						 heap support routines
 * ----------------------------------------------------------------
 */

/* ----------------
 *		initscan - scan code common to heap_beginscan and heap_rescan
 * ----------------
 */
static void
initscan(HeapScanDesc scan, ScanKey key, bool is_rescan)
{
	bool		allow_strat;
	bool		allow_sync;

	/*
	 * Determine the number of blocks we have to scan.
	 *
	 * It is sufficient to do this once at scan start, since any tuples added
	 * while the scan is in progress will be invisible to my snapshot anyway.
	 * (That is not true when using a non-MVCC snapshot.  However, we couldn't
	 * guarantee to return tuples added after scan start anyway, since they
	 * might go into pages we already scanned.	To guarantee consistent
	 * results for a non-MVCC snapshot, the caller must hold some higher-level
	 * lock that ensures the interesting tuple(s) won't change.)
	 */
	scan->rs_nblocks = RelationGetNumberOfBlocks(scan->rs_rd);

	/*
	 * If the table is large relative to NBuffers, use a bulk-read access
	 * strategy and enable synchronized scanning (see syncscan.c).	Although
	 * the thresholds for these features could be different, we make them the
	 * same so that there are only two behaviors to tune rather than four.
	 * (However, some callers need to be able to disable one or both of
	 * these behaviors, independently of the size of the table; also there
	 * is a GUC variable that can disable synchronized scanning.)
	 *
	 * During a rescan, don't make a new strategy object if we don't have to.
	 */
	if (!scan->rs_rd->rd_istemp &&
		scan->rs_nblocks > NBuffers / 4)
	{
		allow_strat = scan->rs_allow_strat;
		allow_sync = scan->rs_allow_sync;
	}
	else
		allow_strat = allow_sync = false;

	if (allow_strat)
	{
		if (scan->rs_strategy == NULL)
			scan->rs_strategy = GetAccessStrategy(BAS_BULKREAD);
	}
	else
	{
		if (scan->rs_strategy != NULL)
			FreeAccessStrategy(scan->rs_strategy);
		scan->rs_strategy = NULL;
	}

	if (is_rescan)
	{
		/*
		 * If rescan, keep the previous startblock setting so that rewinding
		 * a cursor doesn't generate surprising results.  Reset the syncscan
		 * setting, though.
		 */
		scan->rs_syncscan = (allow_sync && synchronize_seqscans);
	}
	else if (allow_sync && synchronize_seqscans)
	{
		scan->rs_syncscan = true;
		scan->rs_startblock = ss_get_location(scan->rs_rd, scan->rs_nblocks);
	}
	else
	{
		scan->rs_syncscan = false;
		scan->rs_startblock = 0;
	}

	scan->rs_inited = false;
	scan->rs_ctup.t_data = NULL;
	ItemPointerSetInvalid(&scan->rs_ctup.t_self);
	scan->rs_cbuf = InvalidBuffer;
	scan->rs_cblock = InvalidBlockNumber;

	/* we don't have a marked position... */
	ItemPointerSetInvalid(&(scan->rs_mctid));

	/* page-at-a-time fields are always invalid when not rs_inited */

	/*
	 * copy the scan key, if appropriate
	 */
	if (key != NULL)
		memcpy(scan->rs_key, key, scan->rs_nkeys * sizeof(ScanKeyData));

	/*
	 * Currently, we don't have a stats counter for bitmap heap scans (but the
	 * underlying bitmap index scans will be counted).
	 */
	pgstat_count_heap_scan(scan->rs_rd);
}

/*
 * heapgetpage - subroutine for heapgettup()
 *
 * This routine reads and pins the specified page of the relation.
 * In page-at-a-time mode it performs additional work, namely determining
 * which tuples on the page are visible.
 */
static void
heapgetpage(HeapScanDesc scan, BlockNumber page)
{
	Buffer		buffer;
	Snapshot	snapshot;
	Page		dp;
	int			lines;
	int			ntup;
	OffsetNumber lineoff;
	ItemId		lpp;
<<<<<<< HEAD
	TransactionId t_xmin, t_xmax;
	CommandId     t_cid;

	MIRROREDLOCK_BUFMGR_MUST_ALREADY_BE_HELD;
=======
	bool		all_visible;
>>>>>>> 38e93482

	Assert(page < scan->rs_nblocks);

	/* release previous scan buffer, if any */
	if (BufferIsValid(scan->rs_cbuf))
	{
		ReleaseBuffer(scan->rs_cbuf);
		scan->rs_cbuf = InvalidBuffer;
	}

	/*
	 * Be sure to check for interrupts at least once per page.  Checks at
	 * higher code levels won't be able to stop a seqscan that encounters
	 * many pages' worth of consecutive dead tuples.
	 */
	CHECK_FOR_INTERRUPTS();

	/* read page using selected strategy */
	scan->rs_cbuf = ReadBufferExtended(scan->rs_rd, MAIN_FORKNUM, page,
									   RBM_NORMAL, scan->rs_strategy);
	scan->rs_cblock = page;

	if (!scan->rs_pageatatime)
		return;

	buffer = scan->rs_cbuf;
	snapshot = scan->rs_snapshot;

	/*
	 * Prune and repair fragmentation for the whole page, if possible.
	 */
	Assert(TransactionIdIsValid(RecentGlobalXmin));
	heap_page_prune_opt(scan->rs_rd, buffer, RecentGlobalXmin);

	/*
	 * We must hold share lock on the buffer content while examining tuple
	 * visibility.	Afterwards, however, the tuples we have found to be
	 * visible are guaranteed good as long as we hold the buffer pin.
	 */
	LockBuffer(buffer, BUFFER_LOCK_SHARE);

	dp = (Page) BufferGetPage(buffer);
	lines = PageGetMaxOffsetNumber(dp);
	ntup = 0;

<<<<<<< HEAD
	t_xmin = t_xmax = 0;
	t_cid = 0;
=======
	/*
	 * If the all-visible flag indicates that all tuples on the page are
	 * visible to everyone, we can skip the per-tuple visibility tests.
	 */
	all_visible = PageIsAllVisible(dp);
>>>>>>> 38e93482

	for (lineoff = FirstOffsetNumber, lpp = PageGetItemId(dp, lineoff);
		 lineoff <= lines;
		 lineoff++, lpp++)
	{
		if (ItemIdIsNormal(lpp))
		{
<<<<<<< HEAD

=======
>>>>>>> 38e93482
			bool		valid;
			HeapTupleHeader theader = (HeapTupleHeader) PageGetItem((Page) dp, lpp);

<<<<<<< HEAD
			valid = (t_xmax == HeapTupleHeaderGetXmax(theader) &&
					 t_xmin == HeapTupleHeaderGetXmin(theader) &&
					 t_cid == HeapTupleHeaderGetRawCommandId(theader));

=======
			if (all_visible)
				valid = true;
			else
			{
				HeapTupleData loctup;

				loctup.t_data = (HeapTupleHeader) PageGetItem((Page) dp, lpp);
				loctup.t_len = ItemIdGetLength(lpp);
				ItemPointerSet(&(loctup.t_self), page, lineoff);

				valid = HeapTupleSatisfiesVisibility(&loctup, snapshot, buffer);
			}
>>>>>>> 38e93482
			if (valid)
				scan->rs_vistuples[ntup++] = lineoff;
			else
			{
				HeapTupleData loctup;

				loctup.t_data = theader;
				loctup.t_len = ItemIdGetLength(lpp);
				ItemPointerSet(&(loctup.t_self), page, lineoff);

				valid = HeapTupleSatisfiesVisibility(scan->rs_rd, &loctup, snapshot, buffer);
				if (valid)
				{
					t_xmax = HeapTupleHeaderGetXmax(loctup.t_data);
					t_xmin = HeapTupleHeaderGetXmin(loctup.t_data);
					t_cid = HeapTupleHeaderGetRawCommandId(loctup.t_data);
					scan->rs_vistuples[ntup++] = lineoff;
				}
			}
		}
	}

	LockBuffer(buffer, BUFFER_LOCK_UNLOCK);

	Assert(ntup <= MaxHeapTuplesPerPage);
	scan->rs_ntuples = ntup;
}

/* ----------------
 *		heapgettup - fetch next heap tuple
 *
 *		Initialize the scan if not already done; then advance to the next
 *		tuple as indicated by "dir"; return the next tuple in scan->rs_ctup,
 *		or set scan->rs_ctup.t_data = NULL if no more tuples.
 *
 * dir == NoMovementScanDirection means "re-fetch the tuple indicated
 * by scan->rs_ctup".
 *
 * Note: the reason nkeys/key are passed separately, even though they are
 * kept in the scan descriptor, is that the caller may not want us to check
 * the scankeys.
 *
 * Note: when we fall off the end of the scan in either direction, we
 * reset rs_inited.  This means that a further request with the same
 * scan direction will restart the scan, which is a bit odd, but a
 * request with the opposite scan direction will start a fresh scan
 * in the proper direction.  The latter is required behavior for cursors,
 * while the former case is generally undefined behavior in Postgres
 * so we don't care too much.
 * ----------------
 */
static void
heapgettup(HeapScanDesc scan,
		   ScanDirection dir,
		   int nkeys,
		   ScanKey key)
{
	MIRROREDLOCK_BUFMGR_DECLARE;

	HeapTuple	tuple = &(scan->rs_ctup);
	Snapshot	snapshot = scan->rs_snapshot;
	bool		backward = ScanDirectionIsBackward(dir);
	BlockNumber page;
	bool		finished;
	Page		dp;
	int			lines;
	OffsetNumber lineoff;
	int			linesleft;
	ItemId		lpp;

	/*
	 * calculate next starting lineoff, given scan direction
	 */
	
	// -------- MirroredLock ----------
	MIRROREDLOCK_BUFMGR_LOCK;
	
	if (ScanDirectionIsForward(dir))
	{
		if (!scan->rs_inited)
		{
			/*
			 * return null immediately if relation is empty
			 */
			if (scan->rs_nblocks == 0)
			{
				
				MIRROREDLOCK_BUFMGR_UNLOCK;
				// -------- MirroredLock ----------
				
				Assert(!BufferIsValid(scan->rs_cbuf));
				tuple->t_data = NULL;
				return;
			}
			page = scan->rs_startblock; /* first page */
			heapgetpage(scan, page);
			lineoff = FirstOffsetNumber;		/* first offnum */
			scan->rs_inited = true;
		}
		else
		{
			/* continue from previously returned page/tuple */
			page = scan->rs_cblock;		/* current page */
			lineoff =			/* next offnum */
				OffsetNumberNext(ItemPointerGetOffsetNumber(&(tuple->t_self)));
		}

		LockBuffer(scan->rs_cbuf, BUFFER_LOCK_SHARE);

		dp = (Page) BufferGetPage(scan->rs_cbuf);
		lines = PageGetMaxOffsetNumber(dp);
		/* page and lineoff now reference the physically next tid */

		linesleft = lines - lineoff + 1;
	}
	else if (backward)
	{
		if (!scan->rs_inited)
		{
			/*
			 * return null immediately if relation is empty
			 */
			if (scan->rs_nblocks == 0)
			{
				
				MIRROREDLOCK_BUFMGR_UNLOCK;
				// -------- MirroredLock ----------
				
				Assert(!BufferIsValid(scan->rs_cbuf));
				tuple->t_data = NULL;
				return;
			}

			/*
			 * Disable reporting to syncscan logic in a backwards scan; it's
			 * not very likely anyone else is doing the same thing at the same
			 * time, and much more likely that we'll just bollix things for
			 * forward scanners.
			 */
			scan->rs_syncscan = false;
			/* start from last page of the scan */
			if (scan->rs_startblock > 0)
				page = scan->rs_startblock - 1;
			else
				page = scan->rs_nblocks - 1;
			heapgetpage(scan, page);
		}
		else
		{
			/* continue from previously returned page/tuple */
			page = scan->rs_cblock;		/* current page */
		}

		LockBuffer(scan->rs_cbuf, BUFFER_LOCK_SHARE);

		dp = (Page) BufferGetPage(scan->rs_cbuf);
		lines = PageGetMaxOffsetNumber(dp);

		if (!scan->rs_inited)
		{
			lineoff = lines;	/* final offnum */
			scan->rs_inited = true;
		}
		else
		{
			lineoff =			/* previous offnum */
				OffsetNumberPrev(ItemPointerGetOffsetNumber(&(tuple->t_self)));
		}
		/* page and lineoff now reference the physically previous tid */

		linesleft = lineoff;
	}
	else
	{
		/*
		 * ``no movement'' scan direction: refetch prior tuple
		 */
		if (!scan->rs_inited)
		{

			MIRROREDLOCK_BUFMGR_UNLOCK;
			// -------- MirroredLock ----------

			Assert(!BufferIsValid(scan->rs_cbuf));
			tuple->t_data = NULL;
			return;
		}

		page = ItemPointerGetBlockNumber(&(tuple->t_self));
		if (page != scan->rs_cblock)
			heapgetpage(scan, page);

		/* Since the tuple was previously fetched, needn't lock page here */
		dp = (Page) BufferGetPage(scan->rs_cbuf);
		lineoff = ItemPointerGetOffsetNumber(&(tuple->t_self));
		lpp = PageGetItemId(dp, lineoff);
		Assert(ItemIdIsNormal(lpp));

		tuple->t_data = (HeapTupleHeader) PageGetItem((Page) dp, lpp);
		tuple->t_len = ItemIdGetLength(lpp);

		MIRROREDLOCK_BUFMGR_UNLOCK;
		// -------- MirroredLock ----------
		
		return;
	}

	/*
	 * advance the scan until we find a qualifying tuple or run out of stuff
	 * to scan
	 */
	lpp = PageGetItemId(dp, lineoff);
	for (;;)
	{
        CHECK_FOR_INTERRUPTS();

		while (linesleft > 0)
		{
			if (ItemIdIsNormal(lpp))
			{
				bool		valid;

				tuple->t_data = (HeapTupleHeader) PageGetItem((Page) dp, lpp);
				tuple->t_len = ItemIdGetLength(lpp);
				ItemPointerSet(&(tuple->t_self), page, lineoff);

				/*
				 * if current tuple qualifies, return it.
				 */
				valid = HeapTupleSatisfiesVisibility(scan->rs_rd,
													 tuple,
													 snapshot,
													 scan->rs_cbuf);

				if (valid && key != NULL)
					HeapKeyTest(tuple, RelationGetDescr(scan->rs_rd),
								nkeys, key, valid);

				if (valid)
				{
					LockBuffer(scan->rs_cbuf, BUFFER_LOCK_UNLOCK);
					
					MIRROREDLOCK_BUFMGR_UNLOCK;
					// -------- MirroredLock ----------
					
					return;
				}
			}

			/*
			 * otherwise move to the next item on the page
			 */
			--linesleft;
			if (backward)
			{
				--lpp;			/* move back in this page's ItemId array */
				--lineoff;
			}
			else
			{
				++lpp;			/* move forward in this page's ItemId array */
				++lineoff;
			}
		}

		/*
		 * if we get here, it means we've exhausted the items on this page and
		 * it's time to move to the next.
		 */
		LockBuffer(scan->rs_cbuf, BUFFER_LOCK_UNLOCK);
		
		MIRROREDLOCK_BUFMGR_UNLOCK;
		// -------- MirroredLock ----------
		
		/*
		 * advance to next/prior page and detect end of scan
		 */
		if (backward)
		{
			finished = (page == scan->rs_startblock);
			if (page == 0)
				page = scan->rs_nblocks;
			page--;
		}
		else
		{
			page++;
			if (page >= scan->rs_nblocks)
				page = 0;
			finished = (page == scan->rs_startblock);

			/*
			 * Report our new scan position for synchronization purposes. We
			 * don't do that when moving backwards, however. That would just
			 * mess up any other forward-moving scanners.
			 *
			 * Note: we do this before checking for end of scan so that the
			 * final state of the position hint is back at the start of the
			 * rel.  That's not strictly necessary, but otherwise when you run
			 * the same query multiple times the starting position would shift
			 * a little bit backwards on every invocation, which is confusing.
			 * We don't guarantee any specific ordering in general, though.
			 */
			if (scan->rs_syncscan)
				ss_report_location(scan->rs_rd, page);
		}

		/*
		 * return NULL if we've exhausted all the pages
		 */
		if (finished)
		{
			if (BufferIsValid(scan->rs_cbuf))
				ReleaseBuffer(scan->rs_cbuf);
			scan->rs_cbuf = InvalidBuffer;
			scan->rs_cblock = InvalidBlockNumber;
			tuple->t_data = NULL;
			scan->rs_inited = false;
			return;
		}

		// -------- MirroredLock ----------
		MIRROREDLOCK_BUFMGR_LOCK;
		
		heapgetpage(scan, page);

		LockBuffer(scan->rs_cbuf, BUFFER_LOCK_SHARE);

		dp = (Page) BufferGetPage(scan->rs_cbuf);
		lines = PageGetMaxOffsetNumber((Page) dp);
		linesleft = lines;
		if (backward)
		{
			lineoff = lines;
			lpp = PageGetItemId(dp, lines);
		}
		else
		{
			lineoff = FirstOffsetNumber;
			lpp = PageGetItemId(dp, FirstOffsetNumber);
		}
	}
}

/* ----------------
 *		heapgettup_pagemode - fetch next heap tuple in page-at-a-time mode
 *
 *		Same API as heapgettup, but used in page-at-a-time mode
 *
 * The internal logic is much the same as heapgettup's too, but there are some
 * differences: we do not take the buffer content lock (that only needs to
 * happen inside heapgetpage), and we iterate through just the tuples listed
 * in rs_vistuples[] rather than all tuples on the page.  Notice that
 * lineindex is 0-based, where the corresponding loop variable lineoff in
 * heapgettup is 1-based.
 * ----------------
 */
static void
heapgettup_pagemode(HeapScanDesc scan,
					ScanDirection dir,
					int nkeys,
					ScanKey key)
{
	MIRROREDLOCK_BUFMGR_DECLARE;

	HeapTuple	tuple = &(scan->rs_ctup);
	bool		backward = ScanDirectionIsBackward(dir);
	BlockNumber page;
	bool		finished;
	Page		dp;
	int			lines;
	int			lineindex;
	OffsetNumber lineoff;
	int			linesleft;
	ItemId		lpp;

	
	// -------- MirroredLock ----------
	MIRROREDLOCK_BUFMGR_LOCK;
	
	/*
	 * calculate next starting lineindex, given scan direction
	 */
	if (ScanDirectionIsForward(dir))
	{
		if (!scan->rs_inited)
		{
			/*
			 * return null immediately if relation is empty
			 */
			if (scan->rs_nblocks == 0)
			{
				
				MIRROREDLOCK_BUFMGR_UNLOCK;
				// -------- MirroredLock ----------
				
				Assert(!BufferIsValid(scan->rs_cbuf));
				tuple->t_data = NULL;
				return;
			}
			page = scan->rs_startblock; /* first page */
			heapgetpage(scan, page);
			lineindex = 0;
			scan->rs_inited = true;
		}
		else
		{
			/* continue from previously returned page/tuple */
			page = scan->rs_cblock;		/* current page */
			lineindex = scan->rs_cindex + 1;
		}

		dp = (Page) BufferGetPage(scan->rs_cbuf);
		lines = scan->rs_ntuples;
		/* page and lineindex now reference the next visible tid */

		linesleft = lines - lineindex;
	}
	else if (backward)
	{
		if (!scan->rs_inited)
		{
			/*
			 * return null immediately if relation is empty
			 */
			if (scan->rs_nblocks == 0)
			{
				
				MIRROREDLOCK_BUFMGR_UNLOCK;
				// -------- MirroredLock ----------
				
				Assert(!BufferIsValid(scan->rs_cbuf));
				tuple->t_data = NULL;
				return;
			}

			/*
			 * Disable reporting to syncscan logic in a backwards scan; it's
			 * not very likely anyone else is doing the same thing at the same
			 * time, and much more likely that we'll just bollix things for
			 * forward scanners.
			 */
			scan->rs_syncscan = false;
			/* start from last page of the scan */
			if (scan->rs_startblock > 0)
				page = scan->rs_startblock - 1;
			else
				page = scan->rs_nblocks - 1;
			heapgetpage(scan, page);
		}
		else
		{
			/* continue from previously returned page/tuple */
			page = scan->rs_cblock;		/* current page */
		}

		dp = (Page) BufferGetPage(scan->rs_cbuf);
		lines = scan->rs_ntuples;

		if (!scan->rs_inited)
		{
			lineindex = lines - 1;
			scan->rs_inited = true;
		}
		else
		{
			lineindex = scan->rs_cindex - 1;
		}
		/* page and lineindex now reference the previous visible tid */

		linesleft = lineindex + 1;
	}
	else
	{
		/*
		 * ``no movement'' scan direction: refetch prior tuple
		 */
		if (!scan->rs_inited)
		{

			MIRROREDLOCK_BUFMGR_UNLOCK;
			// -------- MirroredLock ----------

			Assert(!BufferIsValid(scan->rs_cbuf));
			tuple->t_data = NULL;
			return;
		}

		page = ItemPointerGetBlockNumber(&(tuple->t_self));
		if (page != scan->rs_cblock)
			heapgetpage(scan, page);

		/* Since the tuple was previously fetched, needn't lock page here */
		
		MIRROREDLOCK_BUFMGR_UNLOCK;
		// -------- MirroredLock ----------
		
		dp = (Page) BufferGetPage(scan->rs_cbuf);
		lineoff = ItemPointerGetOffsetNumber(&(tuple->t_self));
		lpp = PageGetItemId(dp, lineoff);
		Assert(ItemIdIsNormal(lpp));

		tuple->t_data = (HeapTupleHeader) PageGetItem((Page) dp, lpp);
		tuple->t_len = ItemIdGetLength(lpp);

		/* check that rs_cindex is in sync */
		Assert(scan->rs_cindex < scan->rs_ntuples);
		Assert(lineoff == scan->rs_vistuples[scan->rs_cindex]);

		return;
	}

	/*
	 * advance the scan until we find a qualifying tuple or run out of stuff
	 * to scan
	 */
	for (;;)
	{
        CHECK_FOR_INTERRUPTS();

		while (linesleft > 0)
		{
			lineoff = scan->rs_vistuples[lineindex];
			lpp = PageGetItemId(dp, lineoff);
			Assert(ItemIdIsNormal(lpp));

			tuple->t_data = (HeapTupleHeader) PageGetItem((Page) dp, lpp);
			tuple->t_len = ItemIdGetLength(lpp);
			ItemPointerSet(&(tuple->t_self), page, lineoff);

			/*
			 * if current tuple qualifies, return it.
			 */
			if (key != NULL)
			{
				bool		valid;

				HeapKeyTest(tuple, RelationGetDescr(scan->rs_rd),
							nkeys, key, valid);
				if (valid)
				{
					
					MIRROREDLOCK_BUFMGR_UNLOCK;
					// -------- MirroredLock ----------
					
					scan->rs_cindex = lineindex;
					return;
				}
			}
			else
			{
				
				MIRROREDLOCK_BUFMGR_UNLOCK;
				// -------- MirroredLock ----------
				
				scan->rs_cindex = lineindex;
				return;
			}

			/*
			 * otherwise move to the next item on the page
			 */
			--linesleft;
			if (backward)
				--lineindex;
			else
				++lineindex;
		}

		/*
		 * if we get here, it means we've exhausted the items on this page and
		 * it's time to move to the next.
		 */
		if (backward)
		{
			finished = (page == scan->rs_startblock);
			if (page == 0)
				page = scan->rs_nblocks;
			page--;
		}
		else
		{
			page++;
			if (page >= scan->rs_nblocks)
				page = 0;
			finished = (page == scan->rs_startblock);

			/*
			 * Report our new scan position for synchronization purposes. We
			 * don't do that when moving backwards, however. That would just
			 * mess up any other forward-moving scanners.
			 *
			 * Note: we do this before checking for end of scan so that the
			 * final state of the position hint is back at the start of the
			 * rel.  That's not strictly necessary, but otherwise when you run
			 * the same query multiple times the starting position would shift
			 * a little bit backwards on every invocation, which is confusing.
			 * We don't guarantee any specific ordering in general, though.
			 */
			if (scan->rs_syncscan)
				ss_report_location(scan->rs_rd, page);
		}

		MIRROREDLOCK_BUFMGR_UNLOCK;
		// -------- MirroredLock ----------

		/*
		 * return NULL if we've exhausted all the pages
		 */
		if (finished)
		{
			if (BufferIsValid(scan->rs_cbuf))
				ReleaseBuffer(scan->rs_cbuf);
			scan->rs_cbuf = InvalidBuffer;
			scan->rs_cblock = InvalidBlockNumber;
			tuple->t_data = NULL;
			scan->rs_inited = false;
			return;
		}

		// -------- MirroredLock ----------
		MIRROREDLOCK_BUFMGR_LOCK;

		heapgetpage(scan, page);

		dp = (Page) BufferGetPage(scan->rs_cbuf);
		lines = scan->rs_ntuples;
		linesleft = lines;
		if (backward)
			lineindex = lines - 1;
		else
			lineindex = 0;
	}
}


/* ----------------------------------------------------------------
 *					 heap access method interface
 * ----------------------------------------------------------------
 */

/* ----------------
 *		relation_open - open any relation by relation OID
 *
 *		If lockmode is not "NoLock", the specified kind of lock is
 *		obtained on the relation.  (Generally, NoLock should only be
 *		used if the caller knows it has some appropriate lock on the
 *		relation already.)
 *
 *		An error is raised if the relation does not exist.
 *
 *		NB: a "relation" is anything with a pg_class entry.  The caller is
 *		expected to check whether the relkind is something it can handle.
 * ----------------
 */
Relation
relation_open(Oid relationId, LOCKMODE lockmode)
{
	Relation	r;

	Assert(lockmode >= NoLock && lockmode < MAX_LOCKMODES);

	/* Get the lock before trying to open the relcache entry */
	if (lockmode != NoLock)
		LockRelationOid(relationId, lockmode);

	/* The relcache does all the real work... */
	r = RelationIdGetRelation(relationId);

	if (!RelationIsValid(r))
	{
		ereport(ERROR,
				(errcode(ERRCODE_UNDEFINED_TABLE),
				 errmsg("relation not found (OID %u)", relationId),
				 errdetail("This can be validly caused by a concurrent delete operation on this object.")));
	}

	/* Make note that we've accessed a temporary relation */
	if (r->rd_istemp)
		MyXactAccessedTempRel = true;

	pgstat_initstats(r);

	return r;
}

/* ----------------
 *		try_relation_open - open any relation by relation OID
 *
 *		Same as relation_open, except return NULL instead of failing
 *		if the relation does not exist.
 * ----------------
 */
Relation
try_relation_open(Oid relationId, LOCKMODE lockmode, bool noWait)
{
	Relation	r;

	Assert(lockmode >= NoLock && lockmode < MAX_LOCKMODES);

	/* Get the lock first */
	if (lockmode != NoLock)
	{
		if (!noWait)
			LockRelationOid(relationId, lockmode);
		else
		{
			/*
			 * noWait is a Greenplum addition to the open_relation code
			 * basically to support INSERT ... FOR UPDATE NOWAIT.  Our NoWait
			 * handling needs to be more tolerant of failed locks than standard
			 * postgres largely due to the fact that we have to promote certain
			 * update locks in order to handle distributed updates.
			 */
			if (!ConditionalLockRelationOid(relationId, lockmode))
				return NULL;
		}
	}

	/*
	 * Now that we have the lock, probe to see if the relation really exists
	 * or not.
	 */
	if (!SearchSysCacheExists(RELOID,
							  ObjectIdGetDatum(relationId),
							  0, 0, 0))
	{
		/* Release useless lock */
		if (lockmode != NoLock)
			UnlockRelationOid(relationId, lockmode);

		return NULL;
	}

	/* Should be safe to do a relcache load */
	r = RelationIdGetRelation(relationId);

	if (!RelationIsValid(r))
	{
		ereport(ERROR,
				(errcode(ERRCODE_UNDEFINED_TABLE),
				 errmsg("relation not found (OID %u)", relationId),
				 errdetail("This can be validly caused by a concurrent delete operation on this object.")));
	}

	/* Make note that we've accessed a temporary relation */
	if (r->rd_istemp)
		MyXactAccessedTempRel = true;

	pgstat_initstats(r);

	return r;
}



/*
 * CdbTryOpenRelation -- Opens a relation with a specified lock mode.
 *
 * CDB: Like try_open_relation, except that it will upgrade the lock when needed
 * for distributed tables.
 */
Relation
CdbTryOpenRelation(Oid relid, LOCKMODE reqmode, bool noWait, bool *lockUpgraded)
{
    LOCKMODE    lockmode = reqmode;
	Relation    rel;

	if (lockUpgraded != NULL)
		*lockUpgraded = false;

    /*
	 * CDB: We need to upgrade the requested lock from RowExclusiveLock
	 * to Exclusive lock (locking the whole relation) when doing updates
	 * on distributed relations.
	 *
	 * Historically the need for this was do to limitations caused by lack of
	 * distributed deadlock detection (which we now have) and due to our use
	 * of logical mirroring (which has been replaced with physical replication).
	 * However the need for this remains due to our current implementation
	 * of partitioning.
	 *
	 * Specifically in the case of INSERT SELECT we do not know which partitions
	 * we may be updating.  So we need to serialize UPDATE and DELETE operations
	 * to the same partitioned table.  
	 *
	 * Note: This code could be improved substantiatally.
	 */
	if (lockmode == RowExclusiveLock)
	{
		rel = try_heap_open(relid, NoLock, noWait);
		if (!rel)
			return NULL;
		
		if (rel->rd_cdbpolicy &&
			rel->rd_cdbpolicy->ptype == POLICYTYPE_PARTITIONED)
		{
			lockmode = ExclusiveLock;
			if (lockUpgraded != NULL)
				*lockUpgraded = true;
		}
		relation_close(rel, NoLock);
    }

	rel = try_heap_open(relid, lockmode, noWait);
	if (!RelationIsValid(rel))
		return NULL;

	/* 
	 * There is a slim chance that ALTER TABLE SET DISTRIBUTED BY may
	 * have altered the distribution policy between the time that we
	 * decided to upgrade the lock and the time we opened the relation
	 * with the lock.  Double check that our chosen lock mode is still
	 * okay.
	 */
	if (lockmode == RowExclusiveLock &&
		rel->rd_cdbpolicy &&
		rel->rd_cdbpolicy->ptype == POLICYTYPE_PARTITIONED)
	{
		elog(ERROR, "relation \"%s\" concurrently updated", 
			 RelationGetRelationName(rel));
	}

	return rel;
}                                       /* CdbOpenRelation */

/*
 * CdbOpenRelation -- Opens a relation with a specified lock mode.
 *
 * CDB: Like CdbTryOpenRelation, except that it guarantees either
 * an error or a valid opened relation returned.
 */
Relation
CdbOpenRelation(Oid relid, LOCKMODE reqmode, bool noWait, bool *lockUpgraded)
{
	Relation rel;

	rel = CdbTryOpenRelation(relid, reqmode, noWait, lockUpgraded);

	if (!RelationIsValid(rel))
	{
		ereport(ERROR,
				(errcode(ERRCODE_UNDEFINED_TABLE),
				 errmsg("relation not found (OID %u)", relid),
				 errdetail("This can be validly caused by a concurrent delete operation on this object.")));
	}

	return rel;

}                                       /* CdbOpenRelation */

/*
 * CdbOpenRelationRv -- Opens a relation with a specified lock mode.
 *
 * CDB: Like CdbTryOpenRelation, except that it guarantees either
 * an error or a valid opened relation returned.
 */
Relation
CdbOpenRelationRv(const RangeVar *relation, LOCKMODE reqmode, bool noWait, 
				  bool *lockUpgraded)
{
	Oid			relid;
	Relation	rel;

	/* Look up the appropriate relation using namespace search */
	relid = RangeVarGetRelid(relation, false);
	rel = CdbTryOpenRelation(relid, reqmode, noWait, lockUpgraded);

	if (!RelationIsValid(rel))
	{
		if (relation->schemaname)
		{
			ereport(ERROR,
					(errcode(ERRCODE_UNDEFINED_TABLE),
					 errmsg("relation \"%s.%s\" does not exist",
							relation->schemaname, relation->relname)));
		}
		else
		{
			ereport(ERROR,
					(errcode(ERRCODE_UNDEFINED_TABLE),
					 errmsg("relation \"%s\" does not exist",
							relation->relname)));
		}
	}

	return rel;

}                                       /* CdbOpenRelation */



/* ----------------
 *		relation_open_nowait - open but don't wait for lock
 *
 *		Same as relation_open, except throw an error instead of waiting
 *		when the requested lock is not immediately obtainable.
 * ----------------
 */
Relation
relation_open_nowait(Oid relationId, LOCKMODE lockmode)
{
	Relation	r;

	Assert(lockmode >= NoLock && lockmode < MAX_LOCKMODES);

	/* Get the lock before trying to open the relcache entry */
	if (lockmode != NoLock)
	{
		if (!ConditionalLockRelationOid(relationId, lockmode))
		{
			/* try to throw error by name; relation could be deleted... */
			char	   *relname = get_rel_name(relationId);

			if (relname)
				ereport(ERROR,
						(errcode(ERRCODE_LOCK_NOT_AVAILABLE),
						 errmsg("could not obtain lock on relation \"%s\"",
								relname)));
			else
				ereport(ERROR,
						(errcode(ERRCODE_LOCK_NOT_AVAILABLE),
					  errmsg("could not obtain lock on relation with OID %u",
							 relationId)));
		}
	}

	/* The relcache does all the real work... */
	r = RelationIdGetRelation(relationId);

	if (!RelationIsValid(r))
	{
		ereport(ERROR,
				(errcode(ERRCODE_UNDEFINED_TABLE),
				 errmsg("relation not found (OID %u)", relationId),
				 errdetail("This can be validly caused by a concurrent delete operation on this object.")));
	}

	/* Make note that we've accessed a temporary relation */
	if (r->rd_istemp)
		MyXactAccessedTempRel = true;

	pgstat_initstats(r);

	return r;
}

/* ----------------
 *		relation_openrv - open any relation specified by a RangeVar
 *
 *		Same as relation_open, but the relation is specified by a RangeVar.
 * ----------------
 */
Relation
relation_openrv(const RangeVar *relation, LOCKMODE lockmode)
{
	Oid			relOid;
	Relation    rel;

	/*
	 * Check for shared-cache-inval messages before trying to open the
	 * relation.  This is needed to cover the case where the name identifies a
	 * rel that has been dropped and recreated since the start of our
	 * transaction: if we don't flush the old syscache entry then we'll latch
	 * onto that entry and suffer an error when we do RelationIdGetRelation.
	 * Note that relation_open does not need to do this, since a relation's
	 * OID never changes.
	 *
	 * We skip this if asked for NoLock, on the assumption that the caller has
	 * already ensured some appropriate lock is held.
	 */
	if (lockmode != NoLock)
		AcceptInvalidationMessages();

	/* Look up the appropriate relation using namespace search */
	relOid = RangeVarGetRelid(relation, false);

	/* 
	 * use try_relation_open instead of relation_open so that we can
	 * throw a more graceful error message if the relation was dropped
	 * between the RangeVarGetRelid and when we try to open the relation.
	 */
	rel = try_relation_open(relOid, lockmode, false);

	if (!RelationIsValid(rel))
	{
		if (relation->schemaname)
		{
			ereport(ERROR,
					(errcode(ERRCODE_UNDEFINED_TABLE),
					 errmsg("relation \"%s.%s\" does not exist",
							relation->schemaname, relation->relname)));
		}
		else
		{
			ereport(ERROR,
					(errcode(ERRCODE_UNDEFINED_TABLE),
					 errmsg("relation \"%s\" does not exist",
							relation->relname)));
		}
	}

	return rel;
}

/* ----------------
 *		try_relation_openrv - open any relation specified by a RangeVar
 *
 *		Same as relation_openrv, but return NULL instead of failing for
 *		relation-not-found.  (Note that some other causes, such as
 *		permissions problems, will still result in an ereport.)
 * ----------------
 */
Relation
try_relation_openrv(const RangeVar *relation, LOCKMODE lockmode, bool noWait)
{
	Oid			relOid;

	/*
	 * Check for shared-cache-inval messages before trying to open the
	 * relation.  This is needed to cover the case where the name identifies a
	 * rel that has been dropped and recreated since the start of our
	 * transaction: if we don't flush the old syscache entry then we'll latch
	 * onto that entry and suffer an error when we do RelationIdGetRelation.
	 * Note that relation_open does not need to do this, since a relation's
	 * OID never changes.
	 *
	 * We skip this if asked for NoLock, on the assumption that the caller has
	 * already ensured some appropriate lock is held.
	 */
	if (lockmode != NoLock)
		AcceptInvalidationMessages();

	/* Look up the appropriate relation using namespace search */
	relOid = RangeVarGetRelid(relation, true);

	/* Return NULL on not-found */
	if (!OidIsValid(relOid))
		return NULL;

	/* Let relation_open do the rest */
	return try_relation_open(relOid, lockmode, noWait);
}

/* ----------------
 *		try_relation_openrv - open any relation specified by a RangeVar
 *
 *		Same as relation_openrv, but return NULL instead of failing for
 *		relation-not-found.  (Note that some other causes, such as
 *		permissions problems, will still result in an ereport.)
 * ----------------
 */
Relation
try_relation_openrv(const RangeVar *relation, LOCKMODE lockmode)
{
	Oid			relOid;

	/*
	 * Check for shared-cache-inval messages before trying to open the
	 * relation.  This is needed to cover the case where the name identifies a
	 * rel that has been dropped and recreated since the start of our
	 * transaction: if we don't flush the old syscache entry then we'll latch
	 * onto that entry and suffer an error when we do RelationIdGetRelation.
	 * Note that relation_open does not need to do this, since a relation's
	 * OID never changes.
	 *
	 * We skip this if asked for NoLock, on the assumption that the caller has
	 * already ensured some appropriate lock is held.
	 */
	if (lockmode != NoLock)
		AcceptInvalidationMessages();

	/* Look up the appropriate relation using namespace search */
	relOid = RangeVarGetRelid(relation, true);

	/* Return NULL on not-found */
	if (!OidIsValid(relOid))
		return NULL;

	/* Let relation_open do the rest */
	return relation_open(relOid, lockmode);
}

/* ----------------
 *		relation_close - close any relation
 *
 *		If lockmode is not "NoLock", we then release the specified lock.
 *
 *		Note that it is often sensible to hold a lock beyond relation_close;
 *		in that case, the lock is released automatically at xact end.
 * ----------------
 */
void
relation_close(Relation relation, LOCKMODE lockmode)
{
	LockRelId	relid = relation->rd_lockInfo.lockRelId;

	Assert(lockmode >= NoLock && lockmode < MAX_LOCKMODES);

	/* The relcache does the real work... */
	RelationClose(relation);

	if (lockmode != NoLock)
		UnlockRelationId(&relid, lockmode);
}


/* ----------------
 *		heap_open - open a heap relation by relation OID
 *
 *		This is essentially relation_open plus check that the relation
 *		is not an index nor a composite type.  (The caller should also
 *		check that it's not a view before assuming it has storage.)
 * ----------------
 */
Relation
heap_open(Oid relationId, LOCKMODE lockmode)
{
	Relation	r;

	r = relation_open(relationId, lockmode);

	if (r->rd_rel->relkind == RELKIND_INDEX)
		ereport(ERROR,
				(errcode(ERRCODE_WRONG_OBJECT_TYPE),
				 errmsg("\"%s\" is an index",
						RelationGetRelationName(r))));
	else if (r->rd_rel->relkind == RELKIND_COMPOSITE_TYPE)
		ereport(ERROR,
				(errcode(ERRCODE_WRONG_OBJECT_TYPE),
				 errmsg("\"%s\" is a composite type",
						RelationGetRelationName(r))));

	return r;
}

/* ----------------
 *		try_heap_open - open a heap relation by relation OID
 *
 *		As above, but relation return NULL for relation-not-found
 * ----------------
 */
Relation
try_heap_open(Oid relationId, LOCKMODE lockmode, bool noWait)
{
	Relation	r;

	r = try_relation_open(relationId, lockmode, noWait);

	if (!RelationIsValid(r))
		return NULL;

	if (r->rd_rel->relkind == RELKIND_INDEX)
		ereport(ERROR,
				(errcode(ERRCODE_WRONG_OBJECT_TYPE),
				 errmsg("\"%s\" is an index",
						RelationGetRelationName(r))));
	else if (r->rd_rel->relkind == RELKIND_COMPOSITE_TYPE)
		ereport(ERROR,
				(errcode(ERRCODE_WRONG_OBJECT_TYPE),
				 errmsg("\"%s\" is a composite type",
						RelationGetRelationName(r))));

	return r;
}

/* ----------------
 *		heap_openrv - open a heap relation specified
 *		by a RangeVar node
 *
 *		As above, but relation is specified by a RangeVar.
 * ----------------
 */
Relation
heap_openrv(const RangeVar *relation, LOCKMODE lockmode)
{
	Relation	r;

	r = relation_openrv(relation, lockmode);

	if (r->rd_rel->relkind == RELKIND_INDEX)
		ereport(ERROR,
				(errcode(ERRCODE_WRONG_OBJECT_TYPE),
				 errmsg("\"%s\" is an index",
						RelationGetRelationName(r))));
	else if (r->rd_rel->relkind == RELKIND_COMPOSITE_TYPE)
		ereport(ERROR,
				(errcode(ERRCODE_WRONG_OBJECT_TYPE),
				 errmsg("\"%s\" is a composite type",
						RelationGetRelationName(r))));

	return r;
}

/* ----------------
 *		try_heap_openrv - open a heap relation specified
 *		by a RangeVar node
 *
 *		As above, but return NULL instead of failing for relation-not-found.
 * ----------------
 */
Relation
try_heap_openrv(const RangeVar *relation, LOCKMODE lockmode)
{
	Relation	r;

	r = try_relation_openrv(relation, lockmode);

	if (r)
	{
		if (r->rd_rel->relkind == RELKIND_INDEX)
			ereport(ERROR,
					(errcode(ERRCODE_WRONG_OBJECT_TYPE),
					 errmsg("\"%s\" is an index",
							RelationGetRelationName(r))));
		else if (r->rd_rel->relkind == RELKIND_COMPOSITE_TYPE)
			ereport(ERROR,
					(errcode(ERRCODE_WRONG_OBJECT_TYPE),
					 errmsg("\"%s\" is a composite type",
							RelationGetRelationName(r))));
	}

	return r;
}


/* ----------------
 *		heap_beginscan	- begin relation scan
 *
 * heap_beginscan_strat offers an extended API that lets the caller control
 * whether a nondefault buffer access strategy can be used, and whether
 * syncscan can be chosen (possibly resulting in the scan not starting from
 * block zero).  Both of these default to TRUE with plain heap_beginscan.
 *
 * heap_beginscan_bm is an alternative entry point for setting up a
 * HeapScanDesc for a bitmap heap scan.  Although that scan technology is
 * really quite unlike a standard seqscan, there is just enough commonality
 * to make it worth using the same data structure.
 * ----------------
 */
HeapScanDesc
heap_beginscan(Relation relation, Snapshot snapshot,
			   int nkeys, ScanKey key)
{
	return heap_beginscan_internal(relation, snapshot, nkeys, key,
								   true, true, false);
}

HeapScanDesc
heap_beginscan_strat(Relation relation, Snapshot snapshot,
					 int nkeys, ScanKey key,
					 bool allow_strat, bool allow_sync)
{
	return heap_beginscan_internal(relation, snapshot, nkeys, key,
								   allow_strat, allow_sync, false);
}

HeapScanDesc
heap_beginscan_bm(Relation relation, Snapshot snapshot,
				  int nkeys, ScanKey key)
{
	return heap_beginscan_internal(relation, snapshot, nkeys, key,
								   false, false, true);
}

static HeapScanDesc
heap_beginscan_internal(Relation relation, Snapshot snapshot,
						int nkeys, ScanKey key,
						bool allow_strat, bool allow_sync,
						bool is_bitmapscan)
{
	HeapScanDesc scan;

	/*
	 * increment relation ref count while scanning relation
	 *
	 * This is just to make really sure the relcache entry won't go away while
	 * the scan has a pointer to it.  Caller should be holding the rel open
	 * anyway, so this is redundant in all normal scenarios...
	 */
	RelationIncrementReferenceCount(relation);

	/*
	 * allocate and initialize scan descriptor
	 */
	scan = (HeapScanDesc) palloc(sizeof(HeapScanDescData));

	scan->rs_rd = relation;
	scan->rs_snapshot = snapshot;
	scan->rs_nkeys = nkeys;
	scan->rs_bitmapscan = is_bitmapscan;
	scan->rs_strategy = NULL;	/* set in initscan */
	scan->rs_allow_strat = allow_strat;
	scan->rs_allow_sync = allow_sync;

	/*
	 * we can use page-at-a-time mode if it's an MVCC-safe snapshot
	 */
	scan->rs_pageatatime = IsMVCCSnapshot(snapshot);

	/*
	 * we do this here instead of in initscan() because heap_rescan also calls
	 * initscan() and we don't want to allocate memory again
	 */
	if (nkeys > 0)
		scan->rs_key = (ScanKey) palloc(sizeof(ScanKeyData) * nkeys);
	else
		scan->rs_key = NULL;

	initscan(scan, key, false);

	return scan;
}

/* ----------------
 *		heap_rescan		- restart a relation scan
 * ----------------
 */
void
heap_rescan(HeapScanDesc scan,
			ScanKey key)
{
	/*
	 * unpin scan buffers
	 */
	if (BufferIsValid(scan->rs_cbuf))
		ReleaseBuffer(scan->rs_cbuf);

	/*
	 * reinitialize scan descriptor
	 */
	initscan(scan, key, true);
}

/* ----------------
 *		heap_endscan	- end relation scan
 *
 *		See how to integrate with index scans.
 *		Check handling if reldesc caching.
 * ----------------
 */
void
heap_endscan(HeapScanDesc scan)
{
	/* Note: no locking manipulations needed */

	/*
	 * unpin scan buffers
	 */
	if (BufferIsValid(scan->rs_cbuf))
		ReleaseBuffer(scan->rs_cbuf);

	/*
	 * decrement relation reference count and free scan descriptor storage
	 */
	RelationDecrementReferenceCount(scan->rs_rd);

	if (scan->rs_key)
		pfree(scan->rs_key);

	if (scan->rs_strategy != NULL)
		FreeAccessStrategy(scan->rs_strategy);

	pfree(scan);
}

/* ----------------
 *		heap_getnext	- retrieve next tuple in scan
 *
 *		Fix to work with index relations.
 *		We don't return the buffer anymore, but you can get it from the
 *		returned HeapTuple.
 * ----------------
 */

#ifdef HEAPDEBUGALL
#define HEAPDEBUG_1 \
	elog(DEBUG2, "heap_getnext([%s,nkeys=%d],dir=%d) called", \
		 RelationGetRelationName(scan->rs_rd), scan->rs_nkeys, (int) direction)
#define HEAPDEBUG_2 \
	elog(DEBUG2, "heap_getnext returning EOS")
#define HEAPDEBUG_3 \
	elog(DEBUG2, "heap_getnext returning tuple")
#else
#define HEAPDEBUG_1
#define HEAPDEBUG_2
#define HEAPDEBUG_3
#endif   /* !defined(HEAPDEBUGALL) */


HeapTuple
heap_getnext(HeapScanDesc scan, ScanDirection direction)
{
	MIRROREDLOCK_BUFMGR_VERIFY_NO_LOCK_LEAK_DECLARE;

	/* Note: no locking manipulations needed */

	MIRROREDLOCK_BUFMGR_VERIFY_NO_LOCK_LEAK_ENTER;

	HEAPDEBUG_1;				/* heap_getnext( info ) */

	if (scan->rs_pageatatime)
		heapgettup_pagemode(scan, direction,
							scan->rs_nkeys, scan->rs_key);
	else
		heapgettup(scan, direction, scan->rs_nkeys, scan->rs_key);

	if (scan->rs_ctup.t_data == NULL)
	{
		HEAPDEBUG_2;			/* heap_getnext returning EOS */

		MIRROREDLOCK_BUFMGR_VERIFY_NO_LOCK_LEAK_EXIT;
		
		return NULL;
	}

	/*
	 * if we get here it means we have a new current scan tuple, so point to
	 * the proper return buffer and return the tuple.
	 */
	HEAPDEBUG_3;				/* heap_getnext returning tuple */

	pgstat_count_heap_getnext(scan->rs_rd);

	MIRROREDLOCK_BUFMGR_VERIFY_NO_LOCK_LEAK_EXIT;

	return &(scan->rs_ctup);
}


/*
 *  heap_getnextx  - fill up tdata[] up to tdatacnt
 *
 *  Take all tuples from a page, and cram as much as possible into tdata[].
 *  tdatacnt - IN: size of tdata[]. OUT: number of elements filled in tdata[].
 *  EOS      - OUT: non-zero if end of stream reached.
 */
void
heap_getnextx(HeapScanDesc scan, ScanDirection dir,
			  HeapTupleData tdata[], int *tdatacnt,
			  int *seen_EOS)
{
	MIRROREDLOCK_BUFMGR_VERIFY_NO_LOCK_LEAK_DECLARE;

	int maxcnt = *tdatacnt;
	int retcnt = 0;
	HeapTuple t = NULL;
	bool backward = ScanDirectionIsBackward(dir);
	bool forward = ScanDirectionIsForward(dir);

	MIRROREDLOCK_BUFMGR_VERIFY_NO_LOCK_LEAK_ENTER;

	/*
	 *  go slow if 1. scan current again, or 2. not doing page at a time,
	 *    or 3. we have to qualify keys.
	 */
	bool onebyone = (!backward && !forward) || !scan->rs_pageatatime || scan->rs_nkeys;

	if (maxcnt <= 0)
	{
		ereport(ERROR,
				(errcode(ERRCODE_INVALID_PARAMETER_VALUE),
				 errmsg("illegal value in tdatacnt")));
	}

	if (scan->rs_pageatatime)
		heapgettup_pagemode(scan, dir,
							scan->rs_nkeys, scan->rs_key);
	else
		heapgettup(scan, dir, scan->rs_nkeys, scan->rs_key);

	if (NULL == (t = scan->rs_ctup.t_data ? &scan->rs_ctup : 0))
	{
		*tdatacnt = 0, *seen_EOS = 1;
		
		MIRROREDLOCK_BUFMGR_VERIFY_NO_LOCK_LEAK_EXIT;
		
		return;
	}

	tdata[retcnt++] = *t;
	if (!onebyone && retcnt < maxcnt)
	{
		HeapTuple tuple = &(scan->rs_ctup);
		int lineindex, linesleft;
		BlockNumber page = scan->rs_cblock;
		Page dp = (Page) BufferGetPage(scan->rs_cbuf);
		int lines = scan->rs_ntuples;

		/* go through all tuples in this page */
		if (forward)
		{
			lineindex = scan->rs_cindex + 1;
			linesleft = lines - lineindex;
		}
		else
		{
			lineindex = scan->rs_cindex - 1;
			linesleft = lineindex + 1;
		}

		while (linesleft > 0 && retcnt < maxcnt)
		{
			OffsetNumber lineoff = scan->rs_vistuples[lineindex];
			ItemId lpp = PageGetItemId(dp, lineoff);
			Assert(ItemIdIsUsed(lpp));

			tuple->t_data = (HeapTupleHeader) PageGetItem((Page) dp, lpp);
			tuple->t_len = ItemIdGetLength(lpp);
			ItemPointerSet(&(tuple->t_self), page, lineoff);
			scan->rs_cindex = lineindex;

			tdata[retcnt++] = *tuple;

			--linesleft;
			if (backward)
				--lineindex;
			else
				++lineindex;
		}

		/* if we get here, we processed all tuples on the page or we filled up
		 * tdata[].
		 */
	}

	*tdatacnt = retcnt, *seen_EOS = 0;

	MIRROREDLOCK_BUFMGR_VERIFY_NO_LOCK_LEAK_EXIT;

}


/*
 *	heap_fetch		- retrieve tuple with given tid
 *
 * On entry, tuple->t_self is the TID to fetch.  We pin the buffer holding
 * the tuple, fill in the remaining fields of *tuple, and check the tuple
 * against the specified snapshot.
 *
 * If successful (tuple found and passes snapshot time qual), then *userbuf
 * is set to the buffer holding the tuple and TRUE is returned.  The caller
 * must unpin the buffer when done with the tuple.
 *
 * If the tuple is not found (ie, item number references a deleted slot),
 * then tuple->t_data is set to NULL and FALSE is returned.
 *
 * If the tuple is found but fails the time qual check, then FALSE is returned
 * but tuple->t_data is left pointing to the tuple.
 *
 * keep_buf determines what is done with the buffer in the FALSE-result cases.
 * When the caller specifies keep_buf = true, we retain the pin on the buffer
 * and return it in *userbuf (so the caller must eventually unpin it); when
 * keep_buf = false, the pin is released and *userbuf is set to InvalidBuffer.
 *
 * stats_relation is the relation to charge the heap_fetch operation against
 * for statistical purposes.  (This could be the heap rel itself, an
 * associated index, or NULL to not count the fetch at all.)
 *
 * heap_fetch does not follow HOT chains: only the exact TID requested will
 * be fetched.
 *
 * It is somewhat inconsistent that we ereport() on invalid block number but
 * return false on invalid item number.  There are a couple of reasons though.
 * One is that the caller can relatively easily check the block number for
 * validity, but cannot check the item number without reading the page
 * himself.  Another is that when we are following a t_ctid link, we can be
 * reasonably confident that the page number is valid (since VACUUM shouldn't
 * truncate off the destination page without having killed the referencing
 * tuple first), but the item number might well not be good.
 */
bool
heap_fetch(Relation relation,
		   Snapshot snapshot,
		   HeapTuple tuple,
		   Buffer *userbuf,
		   bool keep_buf,
		   Relation stats_relation)
{
	MIRROREDLOCK_BUFMGR_DECLARE;

	ItemPointer tid = &(tuple->t_self);
	ItemId		lp;
	Buffer		buffer;
	Page		page;
	OffsetNumber offnum;
	bool		valid;

	/*
	 * Fetch and pin the appropriate page of the relation.
	 */
	
	// -------- MirroredLock ----------
	MIRROREDLOCK_BUFMGR_LOCK;
	
	buffer = ReadBuffer(relation, ItemPointerGetBlockNumber(tid));

	/*
	 * Need share lock on buffer to examine tuple commit status.
	 */
	LockBuffer(buffer, BUFFER_LOCK_SHARE);
	page = BufferGetPage(buffer);

	/*
	 * We'd better check for out-of-range offnum in case of VACUUM since the
	 * TID was obtained.
	 */
	offnum = ItemPointerGetOffsetNumber(tid);
	if (offnum < FirstOffsetNumber || offnum > PageGetMaxOffsetNumber(page))
	{
		LockBuffer(buffer, BUFFER_LOCK_UNLOCK);
		
		MIRROREDLOCK_BUFMGR_UNLOCK;
		// -------- MirroredLock ----------
		
		if (keep_buf)
			*userbuf = buffer;
		else
		{
			ReleaseBuffer(buffer);
			*userbuf = InvalidBuffer;
		}
		tuple->t_data = NULL;
		return false;
	}

	/*
	 * get the item line pointer corresponding to the requested tid
	 */
	lp = PageGetItemId(page, offnum);

	/*
	 * Must check for deleted tuple.
	 */
	if (!ItemIdIsNormal(lp))
	{
		LockBuffer(buffer, BUFFER_LOCK_UNLOCK);
		
		MIRROREDLOCK_BUFMGR_UNLOCK;
		// -------- MirroredLock ----------
		
		if (keep_buf)
			*userbuf = buffer;
		else
		{
			ReleaseBuffer(buffer);
			*userbuf = InvalidBuffer;
		}
		tuple->t_data = NULL;
		return false;
	}

	/*
	 * fill in *tuple fields
	 */
	tuple->t_data = (HeapTupleHeader) PageGetItem(page, lp);
	tuple->t_len = ItemIdGetLength(lp);

	/*
	 * check time qualification of tuple, then release lock
	 */
	valid = HeapTupleSatisfiesVisibility(relation, tuple, snapshot, buffer);

	LockBuffer(buffer, BUFFER_LOCK_UNLOCK);
	
	MIRROREDLOCK_BUFMGR_UNLOCK;
	// -------- MirroredLock ----------
	
	if (valid)
	{
		/*
		 * All checks passed, so return the tuple as valid. Caller is now
		 * responsible for releasing the buffer.
		 */
		*userbuf = buffer;

		/* Count the successful fetch against appropriate rel, if any */
		if (stats_relation != NULL)
			pgstat_count_heap_fetch(stats_relation);

		return true;
	}

	/* Tuple failed time qual, but maybe caller wants to see it anyway. */
	if (keep_buf)
		*userbuf = buffer;
	else
	{
		ReleaseBuffer(buffer);
		*userbuf = InvalidBuffer;
	}

	return false;
}

/*
 *	heap_hot_search_buffer	- search HOT chain for tuple satisfying snapshot
 *
 * On entry, *tid is the TID of a tuple (either a simple tuple, or the root
 * of a HOT chain), and buffer is the buffer holding this tuple.  We search
 * for the first chain member satisfying the given snapshot.  If one is
 * found, we update *tid to reference that tuple's offset number, and
 * return TRUE.  If no match, return FALSE without modifying *tid.
 *
 * If all_dead is not NULL, we check non-visible tuples to see if they are
 * globally dead; *all_dead is set TRUE if all members of the HOT chain
 * are vacuumable, FALSE if not.
 *
 * Unlike heap_fetch, the caller must already have pin and (at least) share
 * lock on the buffer; it is still pinned/locked at exit.  Also unlike
 * heap_fetch, we do not report any pgstats count; caller may do so if wanted.
 */
bool
heap_hot_search_buffer(Relation rel, ItemPointer tid, Buffer buffer, Snapshot snapshot,
					   bool *all_dead)
{
	Page		dp = (Page) BufferGetPage(buffer);
	TransactionId prev_xmax = InvalidTransactionId;
	OffsetNumber offnum;
	bool		at_chain_start;

	if (all_dead)
		*all_dead = true;

	Assert(TransactionIdIsValid(RecentGlobalXmin));

	Assert(ItemPointerGetBlockNumber(tid) == BufferGetBlockNumber(buffer));
	offnum = ItemPointerGetOffsetNumber(tid);
	at_chain_start = true;

	/* Scan through possible multiple members of HOT-chain */
	for (;;)
	{
		ItemId		lp;
		HeapTupleData heapTuple;

		/* check for bogus TID */
		if (offnum < FirstOffsetNumber || offnum > PageGetMaxOffsetNumber(dp))
			break;

		lp = PageGetItemId(dp, offnum);

		/* check for unused, dead, or redirected items */
		if (!ItemIdIsNormal(lp))
		{
			/* We should only see a redirect at start of chain */
			if (ItemIdIsRedirected(lp) && at_chain_start)
			{
				/* Follow the redirect */
				offnum = ItemIdGetRedirect(lp);
				at_chain_start = false;
				continue;
			}
			/* else must be end of chain */
			break;
		}

		heapTuple.t_data = (HeapTupleHeader) PageGetItem(dp, lp);
		heapTuple.t_len = ItemIdGetLength(lp);

		/*
		 * Shouldn't see a HEAP_ONLY tuple at chain start.
		 */
		if (at_chain_start && HeapTupleIsHeapOnly(&heapTuple))
			break;

		/*
		 * The xmin should match the previous xmax value, else chain is
		 * broken.
		 */
		if (TransactionIdIsValid(prev_xmax) &&
			!TransactionIdEquals(prev_xmax,
								 HeapTupleHeaderGetXmin(heapTuple.t_data)))
			break;

		/* If it's visible per the snapshot, we must return it */
		if (HeapTupleSatisfiesVisibility(rel, &heapTuple, snapshot, buffer))
		{
			ItemPointerSetOffsetNumber(tid, offnum);
			if (all_dead)
				*all_dead = false;
			return true;
		}

		/*
		 * If we can't see it, maybe no one else can either.  At caller
		 * request, check whether all chain members are dead to all
		 * transactions.
		 */
		if (all_dead && *all_dead &&
			HeapTupleSatisfiesVacuum(rel, heapTuple.t_data, RecentGlobalXmin,
									 buffer) != HEAPTUPLE_DEAD)
			*all_dead = false;

		/*
		 * Check to see if HOT chain continues past this tuple; if so fetch
		 * the next offnum and loop around.
		 */
		if (HeapTupleIsHotUpdated(&heapTuple))
		{
			Assert(ItemPointerGetBlockNumber(&heapTuple.t_data->t_ctid) ==
				   ItemPointerGetBlockNumber(tid));
			offnum = ItemPointerGetOffsetNumber(&heapTuple.t_data->t_ctid);
			at_chain_start = false;
			prev_xmax = HeapTupleHeaderGetXmax(heapTuple.t_data);
		}
		else
			break;				/* end of chain */
	}

	return false;
}

/*
 *	heap_hot_search		- search HOT chain for tuple satisfying snapshot
 *
 * This has the same API as heap_hot_search_buffer, except that the caller
 * does not provide the buffer containing the page, rather we access it
 * locally.
 */
bool
heap_hot_search(ItemPointer tid, Relation relation, Snapshot snapshot,
				bool *all_dead)
{
	bool		result;
	Buffer		buffer;

	buffer = ReadBuffer(relation, ItemPointerGetBlockNumber(tid));
	LockBuffer(buffer, BUFFER_LOCK_SHARE);
	result = heap_hot_search_buffer(relation, tid, buffer, snapshot, all_dead);
	LockBuffer(buffer, BUFFER_LOCK_UNLOCK);
	ReleaseBuffer(buffer);
	return result;
}

/*
 *	heap_get_latest_tid -  get the latest tid of a specified tuple
 *
 * Actually, this gets the latest version that is visible according to
 * the passed snapshot.  You can pass SnapshotDirty to get the very latest,
 * possibly uncommitted version.
 *
 * *tid is both an input and an output parameter: it is updated to
 * show the latest version of the row.	Note that it will not be changed
 * if no version of the row passes the snapshot test.
 */
void
heap_get_latest_tid(Relation relation,
					Snapshot snapshot,
					ItemPointer tid)
{
	MIRROREDLOCK_BUFMGR_DECLARE;

	BlockNumber blk;
	ItemPointerData ctid;
	TransactionId priorXmax;

	/* this is to avoid Assert failures on bad input */
	if (!ItemPointerIsValid(tid))
		return;

	/*
	 * Since this can be called with user-supplied TID, don't trust the input
	 * too much.  (RelationGetNumberOfBlocks is an expensive check, so we
	 * don't check t_ctid links again this way.  Note that it would not do to
	 * call it just once and save the result, either.)
	 */
	blk = ItemPointerGetBlockNumber(tid);
	if (blk >= RelationGetNumberOfBlocks(relation))
		elog(ERROR, "block number %u is out of range for relation \"%s\"",
			 blk, RelationGetRelationName(relation));

	/*
	 * Loop to chase down t_ctid links.  At top of loop, ctid is the tuple we
	 * need to examine, and *tid is the TID we will return if ctid turns out
	 * to be bogus.
	 *
	 * Note that we will loop until we reach the end of the t_ctid chain.
	 * Depending on the snapshot passed, there might be at most one visible
	 * version of the row, but we don't try to optimize for that.
	 */
	ctid = *tid;
	priorXmax = InvalidTransactionId;	/* cannot check first XMIN */
	for (;;)
	{
		Buffer		buffer;
		Page		page;
		OffsetNumber offnum;
		ItemId		lp;
		HeapTupleData tp;
		bool		valid;

		/*
		 * Read, pin, and lock the page.
		 */

		// -------- MirroredLock ----------
		MIRROREDLOCK_BUFMGR_LOCK;

		buffer = ReadBuffer(relation, ItemPointerGetBlockNumber(&ctid));
		LockBuffer(buffer, BUFFER_LOCK_SHARE);
		page = BufferGetPage(buffer);

		/*
		 * Check for bogus item number.  This is not treated as an error
		 * condition because it can happen while following a t_ctid link. We
		 * just assume that the prior tid is OK and return it unchanged.
		 */
		offnum = ItemPointerGetOffsetNumber(&ctid);
		if (offnum < FirstOffsetNumber || offnum > PageGetMaxOffsetNumber(page))
		{
			UnlockReleaseBuffer(buffer);

			MIRROREDLOCK_BUFMGR_UNLOCK;
			// -------- MirroredLock ----------

			break;
		}
		lp = PageGetItemId(page, offnum);
		if (!ItemIdIsNormal(lp))
		{
			UnlockReleaseBuffer(buffer);

			MIRROREDLOCK_BUFMGR_UNLOCK;
			// -------- MirroredLock ----------

			break;
		}

		/* OK to access the tuple */
		tp.t_self = ctid;
		tp.t_data = (HeapTupleHeader) PageGetItem(page, lp);
		tp.t_len = ItemIdGetLength(lp);

		/*
		 * After following a t_ctid link, we might arrive at an unrelated
		 * tuple.  Check for XMIN match.
		 */
		if (TransactionIdIsValid(priorXmax) &&
		  !TransactionIdEquals(priorXmax, HeapTupleHeaderGetXmin(tp.t_data)))
		{
			UnlockReleaseBuffer(buffer);

			MIRROREDLOCK_BUFMGR_UNLOCK;
			// -------- MirroredLock ----------

			break;
		}

		/*
		 * Check time qualification of tuple; if visible, set it as the new
		 * result candidate.
		 */
		valid = HeapTupleSatisfiesVisibility(relation, &tp, snapshot, buffer);
		if (valid)
			*tid = ctid;

		/*
		 * If there's a valid t_ctid link, follow it, else we're done.
		 */
		if ((tp.t_data->t_infomask & (HEAP_XMAX_INVALID | HEAP_IS_LOCKED)) ||
			ItemPointerEquals(&tp.t_self, &tp.t_data->t_ctid))
		{
			UnlockReleaseBuffer(buffer);

			MIRROREDLOCK_BUFMGR_UNLOCK;
			// -------- MirroredLock ----------

			break;
		}

		ctid = tp.t_data->t_ctid;
		priorXmax = HeapTupleHeaderGetXmax(tp.t_data);
		UnlockReleaseBuffer(buffer);
		
		MIRROREDLOCK_BUFMGR_UNLOCK;
		// -------- MirroredLock ----------
		
	}							/* end of loop */
}


/*
 * UpdateXmaxHintBits - update tuple hint bits after xmax transaction ends
 *
 * This is called after we have waited for the XMAX transaction to terminate.
 * If the transaction aborted, we guarantee the XMAX_INVALID hint bit will
 * be set on exit.	If the transaction committed, we set the XMAX_COMMITTED
 * hint bit if possible --- but beware that that may not yet be possible,
 * if the transaction committed asynchronously.  Hence callers should look
 * only at XMAX_INVALID.
 */
static void
UpdateXmaxHintBits(HeapTupleHeader tuple, Buffer buffer, TransactionId xid, Relation rel)
{
	Assert(TransactionIdEquals(HeapTupleHeaderGetXmax(tuple), xid));

	if (!(tuple->t_infomask & (HEAP_XMAX_COMMITTED | HEAP_XMAX_INVALID)))
	{
		if (TransactionIdDidCommit(xid))
			HeapTupleSetHintBits(tuple, buffer, rel, HEAP_XMAX_COMMITTED,
								 xid);
		else
			HeapTupleSetHintBits(tuple, buffer, rel, HEAP_XMAX_INVALID,
								 InvalidTransactionId);
	}
}

/*
 * GetBulkInsertState - prepare status object for a bulk insert
 */
BulkInsertState
GetBulkInsertState(void)
{
	BulkInsertState bistate;

	bistate = (BulkInsertState) palloc(sizeof(BulkInsertStateData));
	bistate->strategy = GetAccessStrategy(BAS_BULKWRITE);
	bistate->current_buf = InvalidBuffer;
	return bistate;
}

/*
 * FreeBulkInsertState - clean up after finishing a bulk insert
 */
void
FreeBulkInsertState(BulkInsertState bistate)
{
	if (bistate->current_buf != InvalidBuffer)
		ReleaseBuffer(bistate->current_buf);		
	FreeAccessStrategy(bistate->strategy);
	pfree(bistate);
}


/*
 *	heap_insert		- insert tuple into a heap
 *
 * The new tuple is stamped with current transaction ID and the specified
 * command ID.
 *
 * If the HEAP_INSERT_SKIP_WAL option is specified, the new tuple is not
 * logged in WAL, even for a non-temp relation.  Safe usage of this behavior
 * requires that we arrange that all new tuples go into new pages not
 * containing any tuples from other transactions, and that the relation gets
 * fsync'd before commit.  (See also heap_sync() comments)
 *
 * The HEAP_INSERT_SKIP_FSM option is passed directly to
 * RelationGetBufferForTuple, which see for more info.
 *
 * Note that these options will be applied when inserting into the heap's
 * TOAST table, too, if the tuple requires any out-of-line data.
 *
 * The BulkInsertState object (if any; bistate can be NULL for default
 * behavior) is also just passed through to RelationGetBufferForTuple.
 *
 * The return value is the OID assigned to the tuple (either here or by the
 * caller), or InvalidOid if no OID.  The header fields of *tup are updated
 * to match the stored tuple; in particular tup->t_self receives the actual
 * TID where the tuple was stored.	But note that any toasting of fields
 * within the tuple data is NOT reflected into *tup.
 */
Oid
heap_insert(Relation relation, HeapTuple tup, CommandId cid,
<<<<<<< HEAD
			bool use_wal, bool use_fsm, TransactionId xid)
=======
			int options, BulkInsertState bistate)
>>>>>>> 38e93482
{
	MIRROREDLOCK_BUFMGR_DECLARE;

	bool		isFrozen = (xid == FrozenTransactionId);
	HeapTuple	heaptup;
	Buffer		buffer;
	bool		all_visible_cleared = false;

	Insist(RelationIsHeap(relation));

	// Fetch gp_persistent_relation_node information that will be added to XLOG record.
	RelationFetchGpRelationNodeForXLog(relation);

	if (relation->rd_rel->relhasoids)
	{
#ifdef NOT_USED
		/* this is redundant with an Assert in HeapTupleSetOid */
		Assert(tup->t_data->t_infomask & HEAP_HASOID);
#endif

		/*
		 * If the object id of this tuple has already been assigned, trust the
		 * caller.	There are a couple of ways this can happen.  At initial db
		 * creation, the backend program sets oids for tuples. When we define
		 * an index, we set the oid.  Finally, in the future, we may allow
		 * users to set their own object ids in order to support a persistent
		 * object store (objects need to contain pointers to one another).
		 */
		if (!OidIsValid(HeapTupleGetOid(tup)))
		{
			Oid			oid = InvalidOid;

			if ((Gp_role == GP_ROLE_EXECUTE || IsBinaryUpgrade) && IsSystemRelation(relation))
				oid = GetPreassignedOidForTuple(relation, tup);

			if (!OidIsValid(oid))
				oid = GetNewOid(relation);

			HeapTupleSetOid(tup, oid);
		}
	}
	else
	{
 		/* Check there is not space for an OID, since pgclass.relhasoids says
 		 * there shouldn't be one.  The hidden "escape hatch" GUC is here so 
 		 * that we can revert to the old (no error) behavior in the unlikely
 		 * event of an emergency in the field.
		 */
 		if ( tup->t_data->t_infomask & HEAP_HASOID && gp_heap_require_relhasoids_match )
 		{
 			elog(ERROR, "tuple has oid, but schema does not");
 		}
	}

	tup->t_data->t_infomask &= ~(HEAP_XACT_MASK);
	if (isFrozen)
		tup->t_data->t_infomask |= HEAP_XMIN_COMMITTED;
	tup->t_data->t_infomask2 &= ~(HEAP2_XACT_MASK);
	tup->t_data->t_infomask |= HEAP_XMAX_INVALID;
	HeapTupleHeaderSetXmin(tup->t_data, xid);
	HeapTupleHeaderSetCmin(tup->t_data, cid);
	HeapTupleHeaderSetXmax(tup->t_data, 0);		/* for cleanliness */

	/*
	 * If the new tuple is too big for storage or contains already toasted
	 * out-of-line attributes from some other relation, invoke the toaster.
	 *
	 * Note: below this point, heaptup is the data we actually intend to store
	 * into the relation; tup is the caller's original untoasted data.
	 */
	if (relation->rd_rel->relkind != RELKIND_RELATION)
	{
		/* toast table entries should never be recursively toasted */
		Assert(!HeapTupleHasExternal(tup));
		heaptup = tup;
	}
	else if (HeapTupleHasExternal(tup) || tup->t_len > TOAST_TUPLE_THRESHOLD)
<<<<<<< HEAD
		heaptup = toast_insert_or_update(relation, tup, NULL,
										 TOAST_TUPLE_TARGET, isFrozen,
										 use_wal, use_fsm);
=======
		heaptup = toast_insert_or_update(relation, tup, NULL, options);
>>>>>>> 38e93482
	else
		heaptup = tup;
	
	// -------- MirroredLock ----------
	MIRROREDLOCK_BUFMGR_LOCK;

	/* Find buffer to insert this tuple into */
	buffer = RelationGetBufferForTuple(relation, heaptup->t_len,
									   InvalidBuffer, options, bistate);

	/* NO EREPORT(ERROR) from here till changes are logged */
	START_CRIT_SECTION();

	RelationPutHeapTuple(relation, buffer, heaptup);

	if (PageIsAllVisible(BufferGetPage(buffer)))
	{
		all_visible_cleared = true;
		PageClearAllVisible(BufferGetPage(buffer));
	}

	/*
	 * XXX Should we set PageSetPrunable on this page ?
	 *
	 * The inserting transaction may eventually abort thus making this tuple
	 * DEAD and hence available for pruning. Though we don't want to optimize
	 * for aborts, if no other tuple in this page is UPDATEd/DELETEd, the
	 * aborted tuple will never be pruned until next vacuum is triggered.
	 *
	 * If you do add PageSetPrunable here, add it in heap_xlog_insert too.
	 */

	MarkBufferDirty(buffer);

	/* XLOG stuff */
	if (!(options & HEAP_INSERT_SKIP_WAL) && !relation->rd_istemp)
	{
		xl_heap_insert xlrec;
		xl_heap_header xlhdr;
		XLogRecPtr	recptr;
		XLogRecData rdata[3];
		Page		page = BufferGetPage(buffer);
		uint8		info = XLOG_HEAP_INSERT;

<<<<<<< HEAD
		xl_heaptid_set(&xlrec.target, relation, &heaptup->t_self);
=======
		xlrec.all_visible_cleared = all_visible_cleared;
		xlrec.target.node = relation->rd_node;
		xlrec.target.tid = heaptup->t_self;
>>>>>>> 38e93482
		rdata[0].data = (char *) &xlrec;
		rdata[0].len = SizeOfHeapInsert;
		rdata[0].buffer = InvalidBuffer;
		rdata[0].next = &(rdata[1]);

		xlhdr.t_infomask2 = heaptup->t_data->t_infomask2;
		xlhdr.t_infomask = heaptup->t_data->t_infomask;
		xlhdr.t_hoff = heaptup->t_data->t_hoff;

		/*
		 * note we mark rdata[1] as belonging to buffer; if XLogInsert decides
		 * to write the whole page to the xlog, we don't need to store
		 * xl_heap_header in the xlog.
		 */
		rdata[1].data = (char *) &xlhdr;
		rdata[1].len = SizeOfHeapHeader;
		rdata[1].buffer = buffer;
		rdata[1].buffer_std = true;
		rdata[1].next = &(rdata[2]);

		/* PG73FORMAT: write bitmap [+ padding] [+ oid] + data */
		rdata[2].data = (char *) heaptup->t_data + offsetof(HeapTupleHeaderData, t_bits);
		rdata[2].len = heaptup->t_len - offsetof(HeapTupleHeaderData, t_bits);
		rdata[2].buffer = buffer;
		rdata[2].buffer_std = true;
		rdata[2].next = NULL;

		/*
		 * If this is the single and first tuple on page, we can reinit the
		 * page instead of restoring the whole thing.  Set flag, and hide
		 * buffer references from XLogInsert.
		 */
		if (ItemPointerGetOffsetNumber(&(heaptup->t_self)) == FirstOffsetNumber &&
			PageGetMaxOffsetNumber(page) == FirstOffsetNumber)
		{
			info |= XLOG_HEAP_INIT_PAGE;
			rdata[1].buffer = rdata[2].buffer = InvalidBuffer;
		}

		if (!isFrozen)
			recptr = XLogInsert(RM_HEAP_ID, info, rdata);
		else
			recptr = XLogInsert_OverrideXid(RM_HEAP_ID, info, rdata, FrozenTransactionId);

		PageSetLSN(page, recptr);
	}

	END_CRIT_SECTION();

	UnlockReleaseBuffer(buffer);

<<<<<<< HEAD
	MIRROREDLOCK_BUFMGR_UNLOCK;
	// -------- MirroredLock ----------
	
=======
	/* Clear the bit in the visibility map if necessary */
	if (all_visible_cleared)
		visibilitymap_clear(relation, 
							ItemPointerGetBlockNumber(&(heaptup->t_self)));

>>>>>>> 38e93482
	/*
	 * If tuple is cachable, mark it for invalidation from the caches in case
	 * we abort.  Note it is OK to do this after releasing the buffer, because
	 * the heaptup data structure is all in local memory, not in the shared
	 * buffer.
	 */
	if (IsSystemRelation(relation))
	{
		/*
		 * Also make note of the OID we used, so that it is dispatched to the
		 * segments, when this CREATE statement is dispatched.
		 */
		if (Gp_role == GP_ROLE_DISPATCH && relation->rd_rel->relhasoids)
			AddDispatchOidFromTuple(relation, heaptup);

		CacheInvalidateHeapTuple(relation, heaptup);
	}

	pgstat_count_heap_insert(relation);

	/*
	 * If heaptup is a private copy, release it.  Don't forget to copy t_self
	 * back to the caller's image, too.
	 */
	if (heaptup != tup)
	{
		tup->t_self = heaptup->t_self;
		heap_freetuple(heaptup);
	}

	return HeapTupleGetOid(tup);
}

/*
 *	simple_heap_insert - insert a tuple
 *
 * Currently, this routine differs from heap_insert only in supplying
 * a default command ID and not allowing access to the speedup options.
 *
 * This should be used rather than using heap_insert directly in most places
 * where we are modifying system catalogs.
 */
Oid
simple_heap_insert(Relation relation, HeapTuple tup)
{
<<<<<<< HEAD
	MIRROREDLOCK_BUFMGR_VERIFY_NO_LOCK_LEAK_DECLARE;

	Oid result;

	MIRROREDLOCK_BUFMGR_VERIFY_NO_LOCK_LEAK_ENTER;

	result = heap_insert(relation, tup, GetCurrentCommandId(true),
						 true, true, GetCurrentTransactionId());

	MIRROREDLOCK_BUFMGR_VERIFY_NO_LOCK_LEAK_EXIT;

	return result;
}

/*
 *	frozen_heap_insert - insert a tuple and freeze it (always visible).
 *
 * Currently, this routine differs from heap_insert in supplying
 * a default command ID and a frozen transaction id. Also, the committed
 * bit of the tuple is set. This function is currently used for data that
 * goes into error tables and need to stay there even if transaction
 * aborts.
 */
Oid
frozen_heap_insert(Relation relation, HeapTuple tup)
{
	MIRROREDLOCK_BUFMGR_VERIFY_NO_LOCK_LEAK_DECLARE;

	Oid result;
	
	MIRROREDLOCK_BUFMGR_VERIFY_NO_LOCK_LEAK_ENTER;

	result = heap_insert(relation, tup, GetCurrentCommandId(true),
					   true, true, FrozenTransactionId);

	MIRROREDLOCK_BUFMGR_VERIFY_NO_LOCK_LEAK_EXIT;

	return result;
}

Oid
frozen_heap_insert_directed(
	Relation 		relation, 
	HeapTuple 		tup, 
	BlockNumber 	blockNum)
{
	MIRROREDLOCK_BUFMGR_VERIFY_NO_LOCK_LEAK_DECLARE;

	Oid result;

	MIRROREDLOCK_BUFMGR_VERIFY_NO_LOCK_LEAK_ENTER;

	relation->rd_targblock = blockNum;
	result = heap_insert(relation, tup, GetCurrentCommandId(true),
					   /* use_wal */ true, /* use_fsm */ false, 
					   FrozenTransactionId);

	MIRROREDLOCK_BUFMGR_VERIFY_NO_LOCK_LEAK_EXIT;

	return result;
}

/*
 * heap_trace_current_tuple
 *
 * Log a line showing the current tuple MVCC information.
 */
static void
heap_trace_current_tuple(
	char		*caller,

	HeapTuple	tuple)
{
	TupleVisibilitySummary tupleVisibilitySummary;
	char *summary;

	GetTupleVisibilitySummary(
							tuple,
							&tupleVisibilitySummary);
	summary = GetTupleVisibilitySummaryString(&tupleVisibilitySummary);

	elog(LOG, "Current tuple for %s: %s",
		 caller,
		 summary);

	pfree(summary);
=======
	return heap_insert(relation, tup, GetCurrentCommandId(true), 0, NULL);
>>>>>>> 38e93482
}

/*
 *	heap_delete - delete a tuple
 *
 * NB: do not call this directly unless you are prepared to deal with
 * concurrent-update conditions.  Use simple_heap_delete instead.
 *
 *	relation - table to be modified (caller must hold suitable lock)
 *	tid - TID of tuple to be deleted
 *	ctid - output parameter, used only for failure case (see below)
 *	update_xmax - output parameter, used only for failure case (see below)
 *	cid - delete command ID (used for visibility test, and stored into
 *		cmax if successful)
 *	crosscheck - if not InvalidSnapshot, also check tuple against this
 *	wait - true if should wait for any conflicting update to commit/abort
 *
 * Normal, successful return value is HeapTupleMayBeUpdated, which
 * actually means we did delete it.  Failure return codes are
 * HeapTupleSelfUpdated, HeapTupleUpdated, or HeapTupleBeingUpdated
 * (the last only possible if wait == false).
 *
 * In the failure cases, the routine returns the tuple's t_ctid and t_xmax.
 * If t_ctid is the same as tid, the tuple was deleted; if different, the
 * tuple was updated, and t_ctid is the location of the replacement tuple.
 * (t_xmax is needed to verify that the replacement tuple matches.)
 */
HTSU_Result
heap_delete(Relation relation, ItemPointer tid,
			ItemPointer ctid, TransactionId *update_xmax,
			CommandId cid, Snapshot crosscheck, bool wait)
{
	return heap_delete_xid(relation, tid,
						   GetCurrentTransactionId(), ctid,
						   update_xmax, cid, crosscheck, wait);
}

static HTSU_Result
heap_delete_xid(Relation relation, ItemPointer tid,
				TransactionId xid, ItemPointer ctid,
				TransactionId *update_xmax, CommandId cid,
				Snapshot crosscheck, bool wait)
{
	MIRROREDLOCK_BUFMGR_DECLARE;

	HTSU_Result result;
	ItemId		lp;
	HeapTupleData tp;
	Page		page;
	Buffer		buffer;
	bool		have_tuple_lock = false;
	bool		iscombo;
	bool		all_visible_cleared = false;

	Assert(ItemPointerIsValid(tid));
	Assert(RelationIsHeap(relation));

	// Fetch gp_persistent_relation_node information that will be added to XLOG record.
	RelationFetchGpRelationNodeForXLog(relation);
	
	// -------- MirroredLock ----------
	MIRROREDLOCK_BUFMGR_LOCK;
	
	buffer = ReadBuffer(relation, ItemPointerGetBlockNumber(tid));
	LockBuffer(buffer, BUFFER_LOCK_EXCLUSIVE);

	page = BufferGetPage(buffer);
	lp = PageGetItemId(page, ItemPointerGetOffsetNumber(tid));
	Assert(ItemIdIsNormal(lp));

	tp.t_data = (HeapTupleHeader) PageGetItem(page, lp);
	tp.t_len = ItemIdGetLength(lp);
	tp.t_self = *tid;

l1:
	result = HeapTupleSatisfiesUpdate(relation, tp.t_data, cid, buffer);

	if (result == HeapTupleInvisible)
	{
		UnlockReleaseBuffer(buffer);
		
		MIRROREDLOCK_BUFMGR_UNLOCK;
		// -------- MirroredLock ----------
		
		elog(ERROR, "attempted to delete invisible tuple");
	}
	else if (result == HeapTupleBeingUpdated && wait)
	{
		TransactionId xwait;
		uint16		infomask;

		/* must copy state data before unlocking buffer */
		xwait = HeapTupleHeaderGetXmax(tp.t_data);
		Assert(TransactionIdIsValid(xid));

		infomask = tp.t_data->t_infomask;

		LockBuffer(buffer, BUFFER_LOCK_UNLOCK);
		
		MIRROREDLOCK_BUFMGR_UNLOCK;
		// -------- MirroredLock ----------
		
		/*
		 * Acquire tuple lock to establish our priority for the tuple (see
		 * heap_lock_tuple).  LockTuple will release us when we are
		 * next-in-line for the tuple.
		 *
		 * If we are forced to "start over" below, we keep the tuple lock;
		 * this arranges that we stay at the head of the line while rechecking
		 * tuple state.
		 */
		if (!have_tuple_lock)
		{
			LockTuple(relation, &(tp.t_self), ExclusiveLock);
			have_tuple_lock = true;
		}

		/*
		 * Sleep until concurrent transaction ends.  Note that we don't care
		 * if the locker has an exclusive or shared lock, because we need
		 * exclusive.
		 */

		if (infomask & HEAP_XMAX_IS_MULTI)
		{
			/* wait for multixact */
			MultiXactIdWait((MultiXactId) xwait);
			
			// -------- MirroredLock ----------
			MIRROREDLOCK_BUFMGR_LOCK;
			
			LockBuffer(buffer, BUFFER_LOCK_EXCLUSIVE);

			/*
			 * If xwait had just locked the tuple then some other xact could
			 * update this tuple before we get to this point.  Check for xmax
			 * change, and start over if so.
			 */
			if (!(tp.t_data->t_infomask & HEAP_XMAX_IS_MULTI) ||
				!TransactionIdEquals(HeapTupleHeaderGetXmax(tp.t_data),
									 xwait))
				goto l1;

			/*
			 * You might think the multixact is necessarily done here, but not
			 * so: it could have surviving members, namely our own xact or
			 * other subxacts of this backend.	It is legal for us to delete
			 * the tuple in either case, however (the latter case is
			 * essentially a situation of upgrading our former shared lock to
			 * exclusive).	We don't bother changing the on-disk hint bits
			 * since we are about to overwrite the xmax altogether.
			 */
		}
		else
		{
			/* wait for regular transaction to end */
			XactLockTableWait(xwait);
			
			// -------- MirroredLock ----------
			MIRROREDLOCK_BUFMGR_LOCK;
			
			LockBuffer(buffer, BUFFER_LOCK_EXCLUSIVE);

			/*
			 * xwait is done, but if xwait had just locked the tuple then some
			 * other xact could update this tuple before we get to this point.
			 * Check for xmax change, and start over if so.
			 */
			if ((tp.t_data->t_infomask & HEAP_XMAX_IS_MULTI) ||
				!TransactionIdEquals(HeapTupleHeaderGetXmax(tp.t_data),
									 xwait))
				goto l1;

			/* Otherwise check if it committed or aborted */
			UpdateXmaxHintBits(tp.t_data, buffer, xwait, relation);
		}

		/*
		 * We may overwrite if previous xmax aborted, or if it committed but
		 * only locked the tuple without updating it.
		 */
		if (tp.t_data->t_infomask & (HEAP_XMAX_INVALID |
									 HEAP_IS_LOCKED))
			result = HeapTupleMayBeUpdated;
		else
			result = HeapTupleUpdated;
	}

	if (crosscheck != InvalidSnapshot && result == HeapTupleMayBeUpdated)
	{
		/* Perform additional check for serializable RI updates */
		if (!HeapTupleSatisfiesVisibility(relation, &tp, crosscheck, buffer))
			result = HeapTupleUpdated;
	}

	if (result != HeapTupleMayBeUpdated)
	{
		Assert(result == HeapTupleSelfUpdated ||
			   result == HeapTupleUpdated ||
			   result == HeapTupleBeingUpdated);
		Assert(!(tp.t_data->t_infomask & HEAP_XMAX_INVALID));
		*ctid = tp.t_data->t_ctid;
		*update_xmax = HeapTupleHeaderGetXmax(tp.t_data);
		UnlockReleaseBuffer(buffer);
		
		MIRROREDLOCK_BUFMGR_UNLOCK;
		// -------- MirroredLock ----------
		
		if (have_tuple_lock)
			UnlockTuple(relation, &(tp.t_self), ExclusiveLock);
		return result;
	}

	/* replace cid with a combo cid if necessary */
	HeapTupleHeaderAdjustCmax(tp.t_data, &cid, &iscombo);

	START_CRIT_SECTION();

	/*
	 * If this transaction commits, the tuple will become DEAD sooner or
	 * later.  Set flag that this page is a candidate for pruning once our xid
	 * falls below the OldestXmin horizon.	If the transaction finally aborts,
	 * the subsequent page pruning will be a no-op and the hint will be
	 * cleared.
	 */
	PageSetPrunable(page, xid);

	if (PageIsAllVisible(page))
	{
		all_visible_cleared = true;
		PageClearAllVisible(page);
	}

	/* store transaction information of xact deleting the tuple */
	tp.t_data->t_infomask &= ~(HEAP_XMAX_COMMITTED |
							   HEAP_XMAX_INVALID |
							   HEAP_XMAX_IS_MULTI |
							   HEAP_IS_LOCKED |
							   HEAP_MOVED);
	HeapTupleHeaderClearHotUpdated(tp.t_data);
	HeapTupleHeaderSetXmax(tp.t_data, xid);
	HeapTupleHeaderSetCmax(tp.t_data, cid, iscombo);
	/* Make sure there is no forward chain link in t_ctid */
	tp.t_data->t_ctid = tp.t_self;

	MarkBufferDirty(buffer);

	/* XLOG stuff */
	if (!relation->rd_istemp)
	{
		xl_heap_delete xlrec;
		XLogRecPtr	recptr;
		XLogRecData rdata[2];

<<<<<<< HEAD
		xl_heaptid_set(&xlrec.target, relation, &tp.t_self);
=======
		xlrec.all_visible_cleared = all_visible_cleared;
		xlrec.target.node = relation->rd_node;
		xlrec.target.tid = tp.t_self;
>>>>>>> 38e93482
		rdata[0].data = (char *) &xlrec;
		rdata[0].len = SizeOfHeapDelete;
		rdata[0].buffer = InvalidBuffer;
		rdata[0].next = &(rdata[1]);

		rdata[1].data = NULL;
		rdata[1].len = 0;
		rdata[1].buffer = buffer;
		rdata[1].buffer_std = true;
		rdata[1].next = NULL;

		recptr = XLogInsert_OverrideXid(RM_HEAP_ID, XLOG_HEAP_DELETE, rdata, xid);

		PageSetLSN(page, recptr);
	}

	END_CRIT_SECTION();

	LockBuffer(buffer, BUFFER_LOCK_UNLOCK);

	MIRROREDLOCK_BUFMGR_UNLOCK;
	// -------- MirroredLock ----------
	
	/*
	 * If the tuple has toasted out-of-line attributes, we need to delete
	 * those items too.  We have to do this before releasing the buffer
	 * because we need to look at the contents of the tuple, but it's OK to
	 * release the content lock on the buffer first.
	 */
	if (relation->rd_rel->relkind != RELKIND_RELATION)
	{
		/* toast table entries should never be recursively toasted */
		Assert(!HeapTupleHasExternal(&tp));
	}
	else if (HeapTupleHasExternal(&tp))
		toast_delete(relation, (GenericTuple) &tp, NULL);

	/*
	 * Mark tuple for invalidation from system caches at next command
	 * boundary. We have to do this before releasing the buffer because we
	 * need to look at the contents of the tuple.
	 */
	CacheInvalidateHeapTuple(relation, &tp);

	/* Clear the bit in the visibility map if necessary */
	if (all_visible_cleared)
		visibilitymap_clear(relation, BufferGetBlockNumber(buffer));

	/* Now we can release the buffer */
	ReleaseBuffer(buffer);

	/*
	 * Release the lmgr tuple lock, if we had it.
	 */
	if (have_tuple_lock)
		UnlockTuple(relation, &(tp.t_self), ExclusiveLock);

	pgstat_count_heap_delete(relation);

	return HeapTupleMayBeUpdated;
}

/*
 *	simple_heap_delete - delete a tuple
 *
 * This routine may be used to delete a tuple when concurrent updates of
 * the target tuple are not expected (for example, because we have a lock
 * on the relation associated with the tuple).	Any failure is reported
 * via ereport().
 */
void
simple_heap_delete(Relation relation, ItemPointer tid)
{
	simple_heap_delete_xid(relation, tid, GetCurrentTransactionId());
}

void
simple_heap_delete_xid(Relation relation, ItemPointer tid, TransactionId xid)
{

	MIRROREDLOCK_BUFMGR_VERIFY_NO_LOCK_LEAK_DECLARE;

	HTSU_Result result;
	ItemPointerData update_ctid;
	TransactionId update_xmax;

	MIRROREDLOCK_BUFMGR_VERIFY_NO_LOCK_LEAK_ENTER;

	result = heap_delete_xid(relation, tid, xid,
						 &update_ctid, &update_xmax,
						 GetCurrentCommandId(true), InvalidSnapshot,
						 true /* wait for commit */ );
	switch (result)
	{
		case HeapTupleSelfUpdated:
			/* Tuple was already updated in current command? */
			elog(ERROR, "tuple already updated by self");
			break;

		case HeapTupleMayBeUpdated:
			/* done successfully */
			break;

		case HeapTupleUpdated:
			elog(ERROR, "tuple concurrently updated");
			break;

		default:
			elog(ERROR, "unrecognized heap_delete status: %u", result);
			break;
	}
	
	MIRROREDLOCK_BUFMGR_VERIFY_NO_LOCK_LEAK_EXIT;

}

/*
 *	heap_update - replace a tuple
 *
 * NB: do not call this directly unless you are prepared to deal with
 * concurrent-update conditions.  Use simple_heap_update instead.
 *
 *	relation - table to be modified (caller must hold suitable lock)
 *	otid - TID of old tuple to be replaced
 *	newtup - newly constructed tuple data to store
 *	ctid - output parameter, used only for failure case (see below)
 *	update_xmax - output parameter, used only for failure case (see below)
 *	cid - update command ID (used for visibility test, and stored into
 *		cmax/cmin if successful)
 *	crosscheck - if not InvalidSnapshot, also check old tuple against this
 *	wait - true if should wait for any conflicting update to commit/abort
 *
 * Normal, successful return value is HeapTupleMayBeUpdated, which
 * actually means we *did* update it.  Failure return codes are
 * HeapTupleSelfUpdated, HeapTupleUpdated, or HeapTupleBeingUpdated
 * (the last only possible if wait == false).
 *
 * On success, the header fields of *newtup are updated to match the new
 * stored tuple; in particular, newtup->t_self is set to the TID where the
 * new tuple was inserted, and its HEAP_ONLY_TUPLE flag is set iff a HOT
 * update was done.  However, any TOAST changes in the new tuple's
 * data are not reflected into *newtup.
 *
 * In the failure cases, the routine returns the tuple's t_ctid and t_xmax.
 * If t_ctid is the same as otid, the tuple was deleted; if different, the
 * tuple was updated, and t_ctid is the location of the replacement tuple.
 * (t_xmax is needed to verify that the replacement tuple matches.)
 */
static HTSU_Result
heap_update_internal(Relation relation, ItemPointer otid, HeapTuple newtup,
			ItemPointer ctid, TransactionId *update_xmax,
			CommandId cid, Snapshot crosscheck, bool wait, bool simple)
{
	MIRROREDLOCK_BUFMGR_DECLARE;

	HTSU_Result result;
	TransactionId xid = GetCurrentTransactionId();
	Bitmapset  *hot_attrs;
	ItemId		lp;
	HeapTupleData oldtup;
	HeapTuple	heaptup;
	Page		page;
	Buffer		buffer,
				newbuf;
	bool		need_toast;
	Size		newtupsize,
				pagefree;
	bool		have_tuple_lock = false;
	bool		iscombo;
	bool		use_hot_update = false;
	bool		all_visible_cleared = false;
	bool		all_visible_cleared_new = false;

	// Fetch gp_persistent_relation_node information that will be added to XLOG record.
	RelationFetchGpRelationNodeForXLog(relation);

	Assert(ItemPointerIsValid(otid));
	Assert(!(RelationIsAoRows(relation) || RelationIsAoCols(relation)));
	
	// -------- MirroredLock ----------
	MIRROREDLOCK_BUFMGR_LOCK;
	
	/*
	 * Fetch the list of attributes to be checked for HOT update.  This is
	 * wasted effort if we fail to update or have to put the new tuple on a
	 * different page.	But we must compute the list before obtaining buffer
	 * lock --- in the worst case, if we are doing an update on one of the
	 * relevant system catalogs, we could deadlock if we try to fetch the list
	 * later.  In any case, the relcache caches the data so this is usually
	 * pretty cheap.
	 *
	 * Note that we get a copy here, so we need not worry about relcache flush
	 * happening midway through.
	 */
	hot_attrs = RelationGetIndexAttrBitmap(relation);

	buffer = ReadBuffer(relation, ItemPointerGetBlockNumber(otid));
	LockBuffer(buffer, BUFFER_LOCK_EXCLUSIVE);

	page = BufferGetPage(buffer);
	lp = PageGetItemId(page, ItemPointerGetOffsetNumber(otid));
	Assert(ItemIdIsNormal(lp));

	oldtup.t_data = (HeapTupleHeader) PageGetItem(page, lp);
	oldtup.t_len = ItemIdGetLength(lp);
	oldtup.t_self = *otid;

	/*
	 * Note: beyond this point, use oldtup not otid to refer to old tuple.
	 * otid may very well point at newtup->t_self, which we will overwrite
	 * with the new tuple's location, so there's great risk of confusion if we
	 * use otid anymore.
	 */

l2:
	result = HeapTupleSatisfiesUpdate(relation, oldtup.t_data, cid, buffer);

	if (result == HeapTupleInvisible)
	{
		/* Trace current tuple information before we unlock the buffer */
		heap_trace_current_tuple("heap_update", &oldtup);
		
		UnlockReleaseBuffer(buffer);
		elog(ERROR, "attempted to update invisible tuple");
	}
	else if (result == HeapTupleBeingUpdated && wait)
	{
		TransactionId xwait;
		uint16		infomask;

		/* must copy state data before unlocking buffer */
		xwait = HeapTupleHeaderGetXmax(oldtup.t_data);
		Assert(TransactionIdIsValid(xid));

		infomask = oldtup.t_data->t_infomask;

		LockBuffer(buffer, BUFFER_LOCK_UNLOCK);

		MIRROREDLOCK_BUFMGR_UNLOCK;
		// -------- MirroredLock ----------
		
		/*
		 * Acquire tuple lock to establish our priority for the tuple (see
		 * heap_lock_tuple).  LockTuple will release us when we are
		 * next-in-line for the tuple.
		 *
		 * If we are forced to "start over" below, we keep the tuple lock;
		 * this arranges that we stay at the head of the line while rechecking
		 * tuple state.
		 */
		if (!have_tuple_lock)
		{
			LockTuple(relation, &(oldtup.t_self), ExclusiveLock);
			have_tuple_lock = true;
		}

		/*
		 * Sleep until concurrent transaction ends.  Note that we don't care
		 * if the locker has an exclusive or shared lock, because we need
		 * exclusive.
		 */

		if (infomask & HEAP_XMAX_IS_MULTI)
		{
			/* wait for multixact */
			MultiXactIdWait((MultiXactId) xwait);
			
			// -------- MirroredLock ----------
			MIRROREDLOCK_BUFMGR_LOCK;
			
			LockBuffer(buffer, BUFFER_LOCK_EXCLUSIVE);

			/*
			 * If xwait had just locked the tuple then some other xact could
			 * update this tuple before we get to this point.  Check for xmax
			 * change, and start over if so.
			 */
			if (!(oldtup.t_data->t_infomask & HEAP_XMAX_IS_MULTI) ||
				!TransactionIdEquals(HeapTupleHeaderGetXmax(oldtup.t_data),
									 xwait))
				goto l2;

			/*
			 * You might think the multixact is necessarily done here, but not
			 * so: it could have surviving members, namely our own xact or
			 * other subxacts of this backend.	It is legal for us to update
			 * the tuple in either case, however (the latter case is
			 * essentially a situation of upgrading our former shared lock to
			 * exclusive).	We don't bother changing the on-disk hint bits
			 * since we are about to overwrite the xmax altogether.
			 */
		}
		else
		{
			/* wait for regular transaction to end */
			XactLockTableWait(xwait);
			
			// -------- MirroredLock ----------
			MIRROREDLOCK_BUFMGR_LOCK;
			
			LockBuffer(buffer, BUFFER_LOCK_EXCLUSIVE);

			/*
			 * xwait is done, but if xwait had just locked the tuple then some
			 * other xact could update this tuple before we get to this point.
			 * Check for xmax change, and start over if so.
			 */
			if ((oldtup.t_data->t_infomask & HEAP_XMAX_IS_MULTI) ||
				!TransactionIdEquals(HeapTupleHeaderGetXmax(oldtup.t_data),
									 xwait))
				goto l2;

			/* Otherwise check if it committed or aborted */
			UpdateXmaxHintBits(oldtup.t_data, buffer, xwait, relation);
		}

		/*
		 * We may overwrite if previous xmax aborted, or if it committed but
		 * only locked the tuple without updating it.
		 */
		if (oldtup.t_data->t_infomask & (HEAP_XMAX_INVALID |
										 HEAP_IS_LOCKED))
			result = HeapTupleMayBeUpdated;
		else
			result = HeapTupleUpdated;
	}

	if (crosscheck != InvalidSnapshot && result == HeapTupleMayBeUpdated)
	{
		/* Perform additional check for serializable RI updates */
		if (!HeapTupleSatisfiesVisibility(relation, &oldtup, crosscheck, buffer))
			result = HeapTupleUpdated;
	}

	if (result != HeapTupleMayBeUpdated)
	{
		Assert(result == HeapTupleSelfUpdated ||
			   result == HeapTupleUpdated ||
			   result == HeapTupleBeingUpdated);
		Assert(!(oldtup.t_data->t_infomask & HEAP_XMAX_INVALID));
		*ctid = oldtup.t_data->t_ctid;
		*update_xmax = HeapTupleHeaderGetXmax(oldtup.t_data);

		if (simple)
		{
			/* Trace current tuple information before we unlock the buffer */
			heap_trace_current_tuple("heap_update", &oldtup);
		}
		UnlockReleaseBuffer(buffer);
		
		MIRROREDLOCK_BUFMGR_UNLOCK;
		// -------- MirroredLock ----------
		
		if (have_tuple_lock)
			UnlockTuple(relation, &(oldtup.t_self), ExclusiveLock);
		bms_free(hot_attrs);
		return result;
	}

	/* Fill in OID and transaction status data for newtup */
	if (relation->rd_rel->relhasoids)
	{
#ifdef NOT_USED
		/* this is redundant with an Assert in HeapTupleSetOid */
		Assert(newtup->t_data->t_infomask & HEAP_HASOID);
#endif
		HeapTupleSetOid(newtup, HeapTupleGetOid(&oldtup));
	}
	else
	{
		/* check there is not space for an OID */
		Assert(!(newtup->t_data->t_infomask & HEAP_HASOID));
	}

	newtup->t_data->t_infomask &= ~(HEAP_XACT_MASK);
	newtup->t_data->t_infomask2 &= ~(HEAP2_XACT_MASK);
	newtup->t_data->t_infomask |= (HEAP_XMAX_INVALID | HEAP_UPDATED);
	HeapTupleHeaderSetXmin(newtup->t_data, xid);
	HeapTupleHeaderSetCmin(newtup->t_data, cid);
	HeapTupleHeaderSetXmax(newtup->t_data, 0);	/* for cleanliness */
	newtup->t_tableOid = RelationGetRelid(relation);

	/*
	 * Replace cid with a combo cid if necessary.  Note that we already put
	 * the plain cid into the new tuple.
	 */
	HeapTupleHeaderAdjustCmax(oldtup.t_data, &cid, &iscombo);

	/*
	 * If the toaster needs to be activated, OR if the new tuple will not fit
	 * on the same page as the old, then we need to release the content lock
	 * (but not the pin!) on the old tuple's buffer while we are off doing
	 * TOAST and/or table-file-extension work.  We must mark the old tuple to
	 * show that it's locked, else other processes may try to update it
	 * themselves.
	 *
	 * We need to invoke the toaster if there are already any out-of-line
	 * toasted values present, or if the new tuple is over-threshold.
	 */
	if (relation->rd_rel->relkind != RELKIND_RELATION)
	{
		/* toast table entries should never be recursively toasted */
		Assert(!HeapTupleHasExternal(&oldtup));
		Assert(!HeapTupleHasExternal(newtup));
		need_toast = false;
	}
	else
		need_toast = (HeapTupleHasExternal(&oldtup) ||
					  HeapTupleHasExternal(newtup) ||
					  newtup->t_len > TOAST_TUPLE_THRESHOLD);

	pagefree = PageGetHeapFreeSpace(page);

	newtupsize = MAXALIGN(newtup->t_len);

	if (need_toast || newtupsize > pagefree)
	{
		/*
		 * To prevent concurrent sessions from updating the tuple, we have to
		 * temporarily mark it locked, while we release the lock.
		 *
		 * To satisfy the rule that any xid potentially appearing in a buffer
		 * written out to disk, we unfortunately have to WAL log this
		 * temporary modification.  We can reuse xl_heap_lock for this
		 * purpose.  If we crash/error before following through with the
		 * actual update, xmax will be of an aborted transaction, allowing
		 * other sessions to proceed.
		 */


		START_CRIT_SECTION();

		/* Clear obsolete visibility flags ... */
		oldtup.t_data->t_infomask &= ~(HEAP_XMAX_COMMITTED |
									   HEAP_XMAX_INVALID |
									   HEAP_XMAX_IS_MULTI |
									   HEAP_IS_LOCKED |
									   HEAP_MOVED);
		HeapTupleClearHotUpdated(&oldtup);
		/* ... and store info about transaction updating this tuple */
		HeapTupleHeaderSetXmax(oldtup.t_data, xid);
		HeapTupleHeaderSetCmax(oldtup.t_data, cid, iscombo);
		/* temporarily make it look not-updated, but locked */
		oldtup.t_data->t_infomask |= HEAP_XMAX_EXCL_LOCK;
		oldtup.t_data->t_ctid = oldtup.t_self;

		MarkBufferDirty(buffer);

		if (!relation->rd_istemp)
		{
			xl_heap_lock xlrec;
			XLogRecPtr	recptr;
			XLogRecData	rdata[2];

			xl_heaptid_set(&xlrec.target, relation, &oldtup.t_self);

			xlrec.locking_xid = xid;
			xlrec.xid_is_mxact = false;
			xlrec.shared_lock = false;

			rdata[0].data = (char *) &xlrec;
			rdata[0].len = SizeOfHeapLock;
			rdata[0].buffer = InvalidBuffer;
			rdata[0].next = &(rdata[1]);

			rdata[1].data = NULL;
			rdata[1].len = 0;
			rdata[1].buffer = buffer;
			rdata[1].buffer_std = true;
			rdata[1].next = NULL;

			recptr = XLogInsert(RM_HEAP_ID, XLOG_HEAP_LOCK, rdata);
			PageSetLSN(BufferGetPage(buffer), recptr);
		}

		END_CRIT_SECTION();

		LockBuffer(buffer, BUFFER_LOCK_UNLOCK);

		MIRROREDLOCK_BUFMGR_UNLOCK;
		// -------- MirroredLock ----------
		
		/*
		 * Let the toaster do its thing, if needed.
		 *
		 * Note: below this point, heaptup is the data we actually intend to
		 * store into the relation; newtup is the caller's original untoasted
		 * data.
		 */
		if (need_toast)
		{
			/* Note we always use WAL and FSM during updates */
<<<<<<< HEAD
			heaptup = toast_insert_or_update(relation, newtup, &oldtup,
											 TOAST_TUPLE_TARGET, false, true, true);
=======
			heaptup = toast_insert_or_update(relation, newtup, &oldtup, 0);
>>>>>>> 38e93482
			newtupsize = MAXALIGN(heaptup->t_len);
		}
		else
			heaptup = newtup;

		/*
		 * Now, do we need a new page for the tuple, or not?  This is a bit
		 * tricky since someone else could have added tuples to the page while
		 * we weren't looking.  We have to recheck the available space after
		 * reacquiring the buffer lock.  But don't bother to do that if the
		 * former amount of free space is still not enough; it's unlikely
		 * there's more free now than before.
		 *
		 * What's more, if we need to get a new page, we will need to acquire
		 * buffer locks on both old and new pages.	To avoid deadlock against
		 * some other backend trying to get the same two locks in the other
		 * order, we must be consistent about the order we get the locks in.
		 * We use the rule "lock the lower-numbered page of the relation
		 * first".  To implement this, we must do RelationGetBufferForTuple
		 * while not holding the lock on the old page, and we must rely on it
		 * to get the locks on both pages in the correct order.
		 */
		
		// -------- MirroredLock ----------
		MIRROREDLOCK_BUFMGR_LOCK;
		
		if (newtupsize > pagefree)
		{
			/* Assume there's no chance to put heaptup on same page. */
			newbuf = RelationGetBufferForTuple(relation, heaptup->t_len,
											   buffer, 0, NULL);
		}
		else
		{
			/* Re-acquire the lock on the old tuple's page. */
			LockBuffer(buffer, BUFFER_LOCK_EXCLUSIVE);
			/* Re-check using the up-to-date free space */
			pagefree = PageGetHeapFreeSpace(page);
			if (newtupsize > pagefree)
			{
				/*
				 * Rats, it doesn't fit anymore.  We must now unlock and
				 * relock to avoid deadlock.  Fortunately, this path should
				 * seldom be taken.
				 */
				LockBuffer(buffer, BUFFER_LOCK_UNLOCK);
				newbuf = RelationGetBufferForTuple(relation, heaptup->t_len,
												   buffer, 0, NULL);
			}
			else
			{
				/* OK, it fits here, so we're done. */
				newbuf = buffer;
			}
		}
	}
	else
	{
		/* No TOAST work needed, and it'll fit on same page */
		newbuf = buffer;
		heaptup = newtup;
	}

	/*
	 * At this point newbuf and buffer are both pinned and locked, and newbuf
	 * has enough space for the new tuple.	If they are the same buffer, only
	 * one pin is held.
	 */

	if (newbuf == buffer)
	{
		/*
		 * Since the new tuple is going into the same page, we might be able
		 * to do a HOT update.	Check if any of the index columns have been
		 * changed.  If not, then HOT update is possible.
		 */
		if (HeapSatisfiesHOTUpdate(relation, hot_attrs, &oldtup, heaptup))
			use_hot_update = true;
	}
	else
	{
		/* Set a hint that the old page could use prune/defrag */
		PageSetFull(page);
	}

	/* NO EREPORT(ERROR) from here till changes are logged */
	START_CRIT_SECTION();

	/*
	 * If this transaction commits, the old tuple will become DEAD sooner or
	 * later.  Set flag that this page is a candidate for pruning once our xid
	 * falls below the OldestXmin horizon.	If the transaction finally aborts,
	 * the subsequent page pruning will be a no-op and the hint will be
	 * cleared.
	 *
	 * XXX Should we set hint on newbuf as well?  If the transaction aborts,
	 * there would be a prunable tuple in the newbuf; but for now we choose
	 * not to optimize for aborts.	Note that heap_xlog_update must be kept in
	 * sync if this decision changes.
	 */
	PageSetPrunable(page, xid);

	if (use_hot_update)
	{
		/* Mark the old tuple as HOT-updated */
		HeapTupleSetHotUpdated(&oldtup);
		/* And mark the new tuple as heap-only */
		HeapTupleSetHeapOnly(heaptup);
		/* Mark the caller's copy too, in case different from heaptup */
		HeapTupleSetHeapOnly(newtup);
	}
	else
	{
		/* Make sure tuples are correctly marked as not-HOT */
		HeapTupleClearHotUpdated(&oldtup);
		HeapTupleClearHeapOnly(heaptup);
		HeapTupleClearHeapOnly(newtup);
	}

	RelationPutHeapTuple(relation, newbuf, heaptup);	/* insert new tuple */

	/* Clear obsolete visibility flags, possibly set by ourselves above... */
	oldtup.t_data->t_infomask &= ~(HEAP_XMAX_COMMITTED |
								   HEAP_XMAX_INVALID |
								   HEAP_XMAX_IS_MULTI |
								   HEAP_IS_LOCKED |
								   HEAP_MOVED);
	/* ... and store info about transaction updating this tuple */
	HeapTupleHeaderSetXmax(oldtup.t_data, xid);
	HeapTupleHeaderSetCmax(oldtup.t_data, cid, iscombo);

	/* record address of new tuple in t_ctid of old one */
	oldtup.t_data->t_ctid = heaptup->t_self;

	if (newbuf != buffer)
		MarkBufferDirty(newbuf);
	MarkBufferDirty(buffer);

	/*
	 * Note: we mustn't clear PD_ALL_VISIBLE flags before writing the WAL
	 * record, because log_heap_update looks at those flags to set the
	 * corresponding flags in the WAL record.
	 */

	/* XLOG stuff */
	if (!relation->rd_istemp)
	{
		XLogRecPtr	recptr = log_heap_update(relation, buffer, oldtup.t_self,
											 newbuf, heaptup, false);

		if (newbuf != buffer)
		{
			PageSetLSN(BufferGetPage(newbuf), recptr);
		}
		PageSetLSN(BufferGetPage(buffer), recptr);
	}

	/* Clear PD_ALL_VISIBLE flags */
	if (PageIsAllVisible(BufferGetPage(buffer)))
	{
		all_visible_cleared = true;
		PageClearAllVisible(BufferGetPage(buffer));
	}
	if (newbuf != buffer && PageIsAllVisible(BufferGetPage(newbuf)))
	{
		all_visible_cleared_new = true;
		PageClearAllVisible(BufferGetPage(newbuf));
	}

	END_CRIT_SECTION();

	if (newbuf != buffer)
		LockBuffer(newbuf, BUFFER_LOCK_UNLOCK);
	LockBuffer(buffer, BUFFER_LOCK_UNLOCK);

	MIRROREDLOCK_BUFMGR_UNLOCK;
	// -------- MirroredLock ----------
	
	/*
	 * Mark old tuple for invalidation from system caches at next command
	 * boundary. We have to do this before releasing the buffer because we
	 * need to look at the contents of the tuple.
	 */
	CacheInvalidateHeapTuple(relation, &oldtup);

	/* Clear bits in visibility map */
	if (all_visible_cleared)
		visibilitymap_clear(relation, BufferGetBlockNumber(buffer));
	if (all_visible_cleared_new)
		visibilitymap_clear(relation, BufferGetBlockNumber(newbuf));

	/* Now we can release the buffer(s) */
	if (newbuf != buffer)
		ReleaseBuffer(newbuf);
	ReleaseBuffer(buffer);

	/*
	 * If new tuple is cachable, mark it for invalidation from the caches in
	 * case we abort.  Note it is OK to do this after releasing the buffer,
	 * because the heaptup data structure is all in local memory, not in the
	 * shared buffer.
	 */
	CacheInvalidateHeapTuple(relation, heaptup);

	/*
	 * Release the lmgr tuple lock, if we had it.
	 */
	if (have_tuple_lock)
		UnlockTuple(relation, &(oldtup.t_self), ExclusiveLock);

	pgstat_count_heap_update(relation, false);

	/*
	 * If heaptup is a private copy, release it.  Don't forget to copy t_self
	 * back to the caller's image, too.
	 */
	if (heaptup != newtup)
	{
		newtup->t_self = heaptup->t_self;
		heap_freetuple(heaptup);
	}

	bms_free(hot_attrs);

	return HeapTupleMayBeUpdated;
}

HTSU_Result
heap_update(Relation relation, ItemPointer otid, HeapTuple newtup,
			ItemPointer ctid, TransactionId *update_xmax,
			CommandId cid, Snapshot crosscheck, bool wait)
{
	MIRROREDLOCK_BUFMGR_VERIFY_NO_LOCK_LEAK_DECLARE;

	HTSU_Result result;

	MIRROREDLOCK_BUFMGR_VERIFY_NO_LOCK_LEAK_ENTER;

	result = heap_update_internal(
					relation, otid, newtup, ctid, update_xmax,
					cid, crosscheck, wait, /* simple */ false);

	MIRROREDLOCK_BUFMGR_VERIFY_NO_LOCK_LEAK_EXIT;

	return result;
}

/*
 * Check if the specified attribute's value is same in both given tuples.
 * Subroutine for HeapSatisfiesHOTUpdate.
 */
static bool
heap_tuple_attr_equals(TupleDesc tupdesc, int attrnum,
					   HeapTuple tup1, HeapTuple tup2)
{
	Datum		value1,
				value2;
	bool		isnull1,
				isnull2;
	Form_pg_attribute att;

	/*
	 * If it's a whole-tuple reference, say "not equal".  It's not really
	 * worth supporting this case, since it could only succeed after a no-op
	 * update, which is hardly a case worth optimizing for.
	 */
	if (attrnum == 0)
		return false;

	/*
	 * Likewise, automatically say "not equal" for any system attribute other
	 * than OID and tableOID; we cannot expect these to be consistent in a HOT
	 * chain, or even to be set correctly yet in the new tuple.
	 */
	if (attrnum < 0)
	{
		if (attrnum != ObjectIdAttributeNumber &&
			attrnum != TableOidAttributeNumber)
			return false;
	}

	/*
	 * Extract the corresponding values.  XXX this is pretty inefficient if
	 * there are many indexed columns.	Should HeapSatisfiesHOTUpdate do a
	 * single heap_deform_tuple call on each tuple, instead?  But that doesn't
	 * work for system columns ...
	 */
	value1 = heap_getattr(tup1, attrnum, tupdesc, &isnull1);
	value2 = heap_getattr(tup2, attrnum, tupdesc, &isnull2);

	/*
	 * If one value is NULL and other is not, then they are certainly not
	 * equal
	 */
	if (isnull1 != isnull2)
		return false;

	/*
	 * If both are NULL, they can be considered equal.
	 */
	if (isnull1)
		return true;

	/*
	 * We do simple binary comparison of the two datums.  This may be overly
	 * strict because there can be multiple binary representations for the
	 * same logical value.	But we should be OK as long as there are no false
	 * positives.  Using a type-specific equality operator is messy because
	 * there could be multiple notions of equality in different operator
	 * classes; furthermore, we cannot safely invoke user-defined functions
	 * while holding exclusive buffer lock.
	 */
	if (attrnum <= 0)
	{
		/* The only allowed system columns are OIDs, so do this */
		return (DatumGetObjectId(value1) == DatumGetObjectId(value2));
	}
	else
	{
		Assert(attrnum <= tupdesc->natts);
		att = tupdesc->attrs[attrnum - 1];
		return datumIsEqual(value1, value2, att->attbyval, att->attlen);
	}
}

/*
 * Check if the old and new tuples represent a HOT-safe update. To be able
 * to do a HOT update, we must not have changed any columns used in index
 * definitions.
 *
 * The set of attributes to be checked is passed in (we dare not try to
 * compute it while holding exclusive buffer lock...)  NOTE that hot_attrs
 * is destructively modified!  That is OK since this is invoked at most once
 * by heap_update().
 *
 * Returns true if safe to do HOT update.
 */
static bool
HeapSatisfiesHOTUpdate(Relation relation, Bitmapset *hot_attrs,
					   HeapTuple oldtup, HeapTuple newtup)
{
	int			attrnum;

	while ((attrnum = bms_first_member(hot_attrs)) >= 0)
	{
		/* Adjust for system attributes */
		attrnum += FirstLowInvalidHeapAttributeNumber;

		/* If the attribute value has changed, we can't do HOT update */
		if (!heap_tuple_attr_equals(RelationGetDescr(relation), attrnum,
									oldtup, newtup))
			return false;
	}

	return true;
}

/*
 *	simple_heap_update - replace a tuple
 *
 * This routine may be used to update a tuple when concurrent updates of
 * the target tuple are not expected (for example, because we have a lock
 * on the relation associated with the tuple).	Any failure is reported
 * via ereport().
 */
void
simple_heap_update(Relation relation, ItemPointer otid, HeapTuple tup)
{
	MIRROREDLOCK_BUFMGR_VERIFY_NO_LOCK_LEAK_DECLARE;

	HTSU_Result result;
	ItemPointerData update_ctid;
	TransactionId update_xmax;

	MIRROREDLOCK_BUFMGR_VERIFY_NO_LOCK_LEAK_ENTER;

	result = heap_update_internal(
						 relation, otid, tup,
						 &update_ctid, &update_xmax,
						 GetCurrentCommandId(true), InvalidSnapshot,
						 true /* wait for commit */,
						 /* simple */ true);
	switch (result)
	{
		case HeapTupleSelfUpdated:
			/* Tuple was already updated in current command? */
			elog(ERROR, "tuple already updated by self");
			break;

		case HeapTupleMayBeUpdated:
			/* done successfully */
			break;

		case HeapTupleUpdated:
			elog(ERROR, "tuple concurrently updated");
			break;

		default:
			elog(ERROR, "unrecognized heap_update status: %u", result);
			break;
	}

	MIRROREDLOCK_BUFMGR_VERIFY_NO_LOCK_LEAK_EXIT;

}

/*
 *	heap_lock_tuple - lock a tuple in shared or exclusive mode
 *
 * Note that this acquires a buffer pin, which the caller must release.
 *
 * Input parameters:
 *	relation: relation containing tuple (caller must hold suitable lock)
 *	tuple->t_self: TID of tuple to lock (rest of struct need not be valid)
 *	cid: current command ID (used for visibility test, and stored into
 *		tuple's cmax if lock is successful)
 *	mode: indicates if shared or exclusive tuple lock is desired
 *	waittype:
 *		if LockTupleWait, wait for lock until it's acquired (normal behavior)
 *		if LockTupleNoWait,	if can't get lock right away, report error.
 *		if LockTupleIfNotLocked, if can't get lock right away, give up. no error
 *
 * Output parameters:
 *	*tuple: all fields filled in
 *	*buffer: set to buffer holding tuple (pinned but not locked at exit)
 *	*ctid: set to tuple's t_ctid, but only in failure cases
 *	*update_xmax: set to tuple's xmax, but only in failure cases
 *
 * Function result may be:
 *	HeapTupleMayBeUpdated: lock was successfully acquired
 *	HeapTupleSelfUpdated: lock failed because tuple updated by self
 *	HeapTupleUpdated: lock failed because tuple updated by other xact
 *
 * In the failure cases, the routine returns the tuple's t_ctid and t_xmax.
 * If t_ctid is the same as t_self, the tuple was deleted; if different, the
 * tuple was updated, and t_ctid is the location of the replacement tuple.
 * (t_xmax is needed to verify that the replacement tuple matches.)
 *
 *
 * NOTES: because the shared-memory lock table is of finite size, but users
 * could reasonably want to lock large numbers of tuples, we do not rely on
 * the standard lock manager to store tuple-level locks over the long term.
 * Instead, a tuple is marked as locked by setting the current transaction's
 * XID as its XMAX, and setting additional infomask bits to distinguish this
 * usage from the more normal case of having deleted the tuple.  When
 * multiple transactions concurrently share-lock a tuple, the first locker's
 * XID is replaced in XMAX with a MultiTransactionId representing the set of
 * XIDs currently holding share-locks.
 *
 * When it is necessary to wait for a tuple-level lock to be released, the
 * basic delay is provided by XactLockTableWait or MultiXactIdWait on the
 * contents of the tuple's XMAX.  However, that mechanism will release all
 * waiters concurrently, so there would be a race condition as to which
 * waiter gets the tuple, potentially leading to indefinite starvation of
 * some waiters.  The possibility of share-locking makes the problem much
 * worse --- a steady stream of share-lockers can easily block an exclusive
 * locker forever.	To provide more reliable semantics about who gets a
 * tuple-level lock first, we use the standard lock manager.  The protocol
 * for waiting for a tuple-level lock is really
 *		LockTuple()
 *		XactLockTableWait()
 *		mark tuple as locked by me
 *		UnlockTuple()
 * When there are multiple waiters, arbitration of who is to get the lock next
 * is provided by LockTuple().	However, at most one tuple-level lock will
 * be held or awaited per backend at any time, so we don't risk overflow
 * of the lock table.  Note that incoming share-lockers are required to
 * do LockTuple as well, if there is any conflict, to ensure that they don't
 * starve out waiting exclusive-lockers.  However, if there is not any active
 * conflict for a tuple, we don't incur any extra overhead.
 */
HTSU_Result
heap_lock_tuple(Relation relation, HeapTuple tuple, Buffer *buffer,
				ItemPointer ctid, TransactionId *update_xmax,
				CommandId cid, LockTupleMode mode, LockTupleWaitType waittype)
{
	MIRROREDLOCK_BUFMGR_DECLARE;

	HTSU_Result result;
	ItemPointer tid = &(tuple->t_self);
	ItemId		lp;
	Page		page;
	TransactionId xid;
	TransactionId xmax;
	uint16		old_infomask;
	uint16		new_infomask;
	LOCKMODE	tuple_lock_type;
	bool		have_tuple_lock = false;

	// Fetch gp_persistent_relation_node information that will be added to XLOG record.
	RelationFetchGpRelationNodeForXLog(relation);

	tuple_lock_type = (mode == LockTupleShared) ? ShareLock : ExclusiveLock;

	// -------- MirroredLock ----------
	MIRROREDLOCK_BUFMGR_LOCK;
	
	*buffer = ReadBuffer(relation, ItemPointerGetBlockNumber(tid));
	LockBuffer(*buffer, BUFFER_LOCK_EXCLUSIVE);

	page = BufferGetPage(*buffer);
	lp = PageGetItemId(page, ItemPointerGetOffsetNumber(tid));
	Assert(ItemIdIsNormal(lp));

	tuple->t_data = (HeapTupleHeader) PageGetItem(page, lp);
	tuple->t_len = ItemIdGetLength(lp);

l3:
	result = HeapTupleSatisfiesUpdate(relation, tuple->t_data, cid, *buffer);

	if (result == HeapTupleInvisible)
	{
		UnlockReleaseBuffer(*buffer);
		
		MIRROREDLOCK_BUFMGR_UNLOCK;
		// -------- MirroredLock ----------
		
		elog(ERROR, "attempted to lock invisible tuple");
	}
	else if (result == HeapTupleBeingUpdated)
	{
		TransactionId xwait;
		uint16		infomask;

		/* must copy state data before unlocking buffer */
		xwait = HeapTupleHeaderGetXmax(tuple->t_data);
		infomask = tuple->t_data->t_infomask;

		LockBuffer(*buffer, BUFFER_LOCK_UNLOCK);

		MIRROREDLOCK_BUFMGR_UNLOCK;
		// -------- MirroredLock ----------
		
		/*
		 * If we wish to acquire share lock, and the tuple is already
		 * share-locked by a multixact that includes any subtransaction of the
		 * current top transaction, then we effectively hold the desired lock
		 * already.  We *must* succeed without trying to take the tuple lock,
		 * else we will deadlock against anyone waiting to acquire exclusive
		 * lock.  We don't need to make any state changes in this case.
		 */
		if (mode == LockTupleShared &&
			(infomask & HEAP_XMAX_IS_MULTI) &&
			MultiXactIdIsCurrent((MultiXactId) xwait))
		{
			Assert(infomask & HEAP_XMAX_SHARED_LOCK);
			/* Probably can't hold tuple lock here, but may as well check */
			if (have_tuple_lock)
				UnlockTuple(relation, tid, tuple_lock_type);
			return HeapTupleMayBeUpdated;
		}

		/*
		 * Acquire tuple lock to establish our priority for the tuple.
		 * LockTuple will release us when we are next-in-line for the tuple.
		 * We must do this even if we are share-locking.
		 *
		 * If we are forced to "start over" below, we keep the tuple lock;
		 * this arranges that we stay at the head of the line while rechecking
		 * tuple state.
		 */
		if (!have_tuple_lock)
		{
			if (waittype == LockTupleIfNotLocked)
			{
				if (!ConditionalLockTuple(relation, tid, tuple_lock_type))
					return HeapTupleBeingUpdated; /* return without a lock */
			}
			else if (waittype == LockTupleNoWait)
			{
				if (!ConditionalLockTuple(relation, tid, tuple_lock_type))
					ereport(ERROR,
							(errcode(ERRCODE_LOCK_NOT_AVAILABLE),
					errmsg("could not obtain lock on row in relation \"%s\"",
						   RelationGetRelationName(relation))));
			}
			else
				LockTuple(relation, tid, tuple_lock_type);
			have_tuple_lock = true;
		}

		if (mode == LockTupleShared && (infomask & HEAP_XMAX_SHARED_LOCK))
		{
			/*
			 * Acquiring sharelock when there's at least one sharelocker
			 * already.  We need not wait for him/them to complete.
			 */
			
			// -------- MirroredLock ----------
			MIRROREDLOCK_BUFMGR_LOCK;

			LockBuffer(*buffer, BUFFER_LOCK_EXCLUSIVE);

			/*
			 * Make sure it's still a shared lock, else start over.  (It's OK
			 * if the ownership of the shared lock has changed, though.)
			 */
			if (!(tuple->t_data->t_infomask & HEAP_XMAX_SHARED_LOCK))
				goto l3;
		}
		else if (infomask & HEAP_XMAX_IS_MULTI)
		{
			/* wait for multixact to end */
			if (waittype == LockTupleIfNotLocked)
			{
				if (!ConditionalMultiXactIdWait((MultiXactId) xwait))
					return HeapTupleBeingUpdated; /* return without a lock */
			}
			else if (waittype == LockTupleNoWait)
			{
				if (!ConditionalMultiXactIdWait((MultiXactId) xwait))
					ereport(ERROR,
							(errcode(ERRCODE_LOCK_NOT_AVAILABLE),
					errmsg("could not obtain lock on row in relation \"%s\"",
						   RelationGetRelationName(relation))));
			}
			else
				MultiXactIdWait((MultiXactId) xwait);
			
			// -------- MirroredLock ----------
			MIRROREDLOCK_BUFMGR_LOCK;

			LockBuffer(*buffer, BUFFER_LOCK_EXCLUSIVE);

			/*
			 * If xwait had just locked the tuple then some other xact could
			 * update this tuple before we get to this point. Check for xmax
			 * change, and start over if so.
			 */
			if (!(tuple->t_data->t_infomask & HEAP_XMAX_IS_MULTI) ||
				!TransactionIdEquals(HeapTupleHeaderGetXmax(tuple->t_data),
									 xwait))
				goto l3;

			/*
			 * You might think the multixact is necessarily done here, but not
			 * so: it could have surviving members, namely our own xact or
			 * other subxacts of this backend.	It is legal for us to lock the
			 * tuple in either case, however.  We don't bother changing the
			 * on-disk hint bits since we are about to overwrite the xmax
			 * altogether.
			 */
		}
		else
		{
			/* wait for regular transaction to end */
			if (waittype == LockTupleIfNotLocked)
			{
				if (!ConditionalXactLockTableWait(xwait))
					return HeapTupleBeingUpdated; /* return without a lock */
			}
			else if (waittype == LockTupleNoWait)
			{
				if (!ConditionalXactLockTableWait(xwait))
					ereport(ERROR,
							(errcode(ERRCODE_LOCK_NOT_AVAILABLE),
					errmsg("could not obtain lock on row in relation \"%s\"",
						   RelationGetRelationName(relation))));
			}
			else
				XactLockTableWait(xwait);
			
			// -------- MirroredLock ----------
			MIRROREDLOCK_BUFMGR_LOCK;

			LockBuffer(*buffer, BUFFER_LOCK_EXCLUSIVE);

			/*
			 * xwait is done, but if xwait had just locked the tuple then some
			 * other xact could update this tuple before we get to this point.
			 * Check for xmax change, and start over if so.
			 */
			if ((tuple->t_data->t_infomask & HEAP_XMAX_IS_MULTI) ||
				!TransactionIdEquals(HeapTupleHeaderGetXmax(tuple->t_data),
									 xwait))
				goto l3;

			/* Otherwise check if it committed or aborted */
			UpdateXmaxHintBits(tuple->t_data, *buffer, xwait, relation);
		}

		/*
		 * We may lock if previous xmax aborted, or if it committed but only
		 * locked the tuple without updating it.  The case where we didn't
		 * wait because we are joining an existing shared lock is correctly
		 * handled, too.
		 */
		if (tuple->t_data->t_infomask & (HEAP_XMAX_INVALID |
										 HEAP_IS_LOCKED))
			result = HeapTupleMayBeUpdated;
		else
			result = HeapTupleUpdated;
	}

	if (result != HeapTupleMayBeUpdated)
	{
		Assert(result == HeapTupleSelfUpdated || result == HeapTupleUpdated);
		Assert(!(tuple->t_data->t_infomask & HEAP_XMAX_INVALID));
		*ctid = tuple->t_data->t_ctid;
		*update_xmax = HeapTupleHeaderGetXmax(tuple->t_data);
		LockBuffer(*buffer, BUFFER_LOCK_UNLOCK);
		
		MIRROREDLOCK_BUFMGR_UNLOCK;
		// -------- MirroredLock ----------
		
		if (have_tuple_lock)
			UnlockTuple(relation, tid, tuple_lock_type);
		return result;
	}

	/*
	 * We might already hold the desired lock (or stronger), possibly under a
	 * different subtransaction of the current top transaction.  If so, there
	 * is no need to change state or issue a WAL record.  We already handled
	 * the case where this is true for xmax being a MultiXactId, so now check
	 * for cases where it is a plain TransactionId.
	 *
	 * Note in particular that this covers the case where we already hold
	 * exclusive lock on the tuple and the caller only wants shared lock. It
	 * would certainly not do to give up the exclusive lock.
	 */
	xmax = HeapTupleHeaderGetXmax(tuple->t_data);
	old_infomask = tuple->t_data->t_infomask;

	if (!(old_infomask & (HEAP_XMAX_INVALID |
						  HEAP_XMAX_COMMITTED |
						  HEAP_XMAX_IS_MULTI)) &&
		(mode == LockTupleShared ?
		 (old_infomask & HEAP_IS_LOCKED) :
		 (old_infomask & HEAP_XMAX_EXCL_LOCK)) &&
		TransactionIdIsCurrentTransactionId(xmax))
	{
		LockBuffer(*buffer, BUFFER_LOCK_UNLOCK);
		
		MIRROREDLOCK_BUFMGR_UNLOCK;
		// -------- MirroredLock ----------
		
		/* Probably can't hold tuple lock here, but may as well check */
		if (have_tuple_lock)
			UnlockTuple(relation, tid, tuple_lock_type);
		return HeapTupleMayBeUpdated;
	}

	/*
	 * Compute the new xmax and infomask to store into the tuple.  Note we do
	 * not modify the tuple just yet, because that would leave it in the wrong
	 * state if multixact.c elogs.
	 */
	xid = GetCurrentTransactionId();

	new_infomask = old_infomask & ~(HEAP_XMAX_COMMITTED |
									HEAP_XMAX_INVALID |
									HEAP_XMAX_IS_MULTI |
									HEAP_IS_LOCKED |
									HEAP_MOVED);

	if (mode == LockTupleShared)
	{
		/*
		 * If this is the first acquisition of a shared lock in the current
		 * transaction, set my per-backend OldestMemberMXactId setting. We can
		 * be certain that the transaction will never become a member of any
		 * older MultiXactIds than that.  (We have to do this even if we end
		 * up just using our own TransactionId below, since some other backend
		 * could incorporate our XID into a MultiXact immediately afterwards.)
		 */
		MultiXactIdSetOldestMember();

		new_infomask |= HEAP_XMAX_SHARED_LOCK;

		/*
		 * Check to see if we need a MultiXactId because there are multiple
		 * lockers.
		 *
		 * HeapTupleSatisfiesUpdate will have set the HEAP_XMAX_INVALID bit if
		 * the xmax was a MultiXactId but it was not running anymore. There is
		 * a race condition, which is that the MultiXactId may have finished
		 * since then, but that uncommon case is handled within
		 * MultiXactIdExpand.
		 *
		 * There is a similar race condition possible when the old xmax was a
		 * regular TransactionId.  We test TransactionIdIsInProgress again
		 * just to narrow the window, but it's still possible to end up
		 * creating an unnecessary MultiXactId.  Fortunately this is harmless.
		 */
		if (!(old_infomask & (HEAP_XMAX_INVALID | HEAP_XMAX_COMMITTED)))
		{
			if (old_infomask & HEAP_XMAX_IS_MULTI)
			{
				/*
				 * If the XMAX is already a MultiXactId, then we need to
				 * expand it to include our own TransactionId.
				 */
				xid = MultiXactIdExpand((MultiXactId) xmax, xid);
				new_infomask |= HEAP_XMAX_IS_MULTI;
			}
			else if (TransactionIdIsInProgress(xmax))
			{
				/*
				 * If the XMAX is a valid TransactionId, then we need to
				 * create a new MultiXactId that includes both the old locker
				 * and our own TransactionId.
				 */
				xid = MultiXactIdCreate(xmax, xid);
				new_infomask |= HEAP_XMAX_IS_MULTI;
			}
			else
			{
				/*
				 * Can get here iff HeapTupleSatisfiesUpdate saw the old xmax
				 * as running, but it finished before
				 * TransactionIdIsInProgress() got to run.	Treat it like
				 * there's no locker in the tuple.
				 */
			}
		}
		else
		{
			/*
			 * There was no previous locker, so just insert our own
			 * TransactionId.
			 */
		}
	}
	else
	{
		/* We want an exclusive lock on the tuple */
		new_infomask |= HEAP_XMAX_EXCL_LOCK;
	}

	START_CRIT_SECTION();

	/*
	 * Store transaction information of xact locking the tuple.
	 *
	 * Note: Cmax is meaningless in this context, so don't set it; this avoids
	 * possibly generating a useless combo CID.
	 */
	tuple->t_data->t_infomask = new_infomask;
	HeapTupleHeaderClearHotUpdated(tuple->t_data);
	HeapTupleHeaderSetXmax(tuple->t_data, xid);
	/* Make sure there is no forward chain link in t_ctid */
	tuple->t_data->t_ctid = *tid;

	MarkBufferDirty(*buffer);

	/*
	 * XLOG stuff.	You might think that we don't need an XLOG record because
	 * there is no state change worth restoring after a crash.	You would be
	 * wrong however: we have just written either a TransactionId or a
	 * MultiXactId that may never have been seen on disk before, and we need
	 * to make sure that there are XLOG entries covering those ID numbers.
	 * Else the same IDs might be re-used after a crash, which would be
	 * disastrous if this page made it to disk before the crash.  Essentially
	 * we have to enforce the WAL log-before-data rule even in this case.
	 * (Also, in a PITR log-shipping or 2PC environment, we have to have XLOG
	 * entries for everything anyway.)
	 */
	if (!relation->rd_istemp)
	{
		xl_heap_lock xlrec;
		XLogRecPtr	recptr;
		XLogRecData rdata[2];

		xl_heaptid_set(&xlrec.target, relation, &tuple->t_self);
		xlrec.locking_xid = xid;
		xlrec.xid_is_mxact = ((new_infomask & HEAP_XMAX_IS_MULTI) != 0);
		xlrec.shared_lock = (mode == LockTupleShared);
		rdata[0].data = (char *) &xlrec;
		rdata[0].len = SizeOfHeapLock;
		rdata[0].buffer = InvalidBuffer;
		rdata[0].next = &(rdata[1]);

		rdata[1].data = NULL;
		rdata[1].len = 0;
		rdata[1].buffer = *buffer;
		rdata[1].buffer_std = true;
		rdata[1].next = NULL;

		recptr = XLogInsert(RM_HEAP_ID, XLOG_HEAP_LOCK, rdata);

		PageSetLSN(page, recptr);
	}

	END_CRIT_SECTION();

	LockBuffer(*buffer, BUFFER_LOCK_UNLOCK);
	
	MIRROREDLOCK_BUFMGR_UNLOCK;
	// -------- MirroredLock ----------
	
	/*
	 * Don't update the visibility map here. Locking a tuple doesn't
	 * change visibility info.
	 */

	/*
	 * Now that we have successfully marked the tuple as locked, we can
	 * release the lmgr tuple lock, if we had it.
	 */
	if (have_tuple_lock)
		UnlockTuple(relation, tid, tuple_lock_type);

	return HeapTupleMayBeUpdated;
}


/*
 * heap_inplace_update - update a tuple "in place" (ie, overwrite it)
 *
 * Overwriting violates both MVCC and transactional safety, so the uses
 * of this function in Postgres are extremely limited.	Nonetheless we
 * find some places to use it.
 *
 * The tuple cannot change size, and therefore it's reasonable to assume
 * that its null bitmap (if any) doesn't change either.  So we just
 * overwrite the data portion of the tuple without touching the null
 * bitmap or any of the header fields.
 *
 * tuple is an in-memory tuple structure containing the data to be written
 * over the target tuple.  Also, tuple->t_self identifies the target tuple.
 */
static void
heap_inplace_update_internal(Relation relation, HeapTuple tuple, bool freeze)
{
	MIRROREDLOCK_BUFMGR_DECLARE;

	Buffer		buffer;
	Page		page;
	OffsetNumber offnum;
	ItemId		lp = NULL;
	HeapTupleHeader htup;
	uint32		oldlen;
	uint32		newlen;

	/* 
	 * Fetch gp_persistent_relation_node information that will be added
	 * to XLOG record.
	 */
	RelationFetchGpRelationNodeForXLog(relation);
	
	// -------- MirroredLock ----------
	MIRROREDLOCK_BUFMGR_LOCK;
	
	buffer = ReadBuffer(relation, ItemPointerGetBlockNumber(&(tuple->t_self)));
	LockBuffer(buffer, BUFFER_LOCK_EXCLUSIVE);
	page = (Page) BufferGetPage(buffer);

	offnum = ItemPointerGetOffsetNumber(&(tuple->t_self));
	if (PageGetMaxOffsetNumber(page) >= offnum)
		lp = PageGetItemId(page, offnum);

	if (PageGetMaxOffsetNumber(page) < offnum || !ItemIdIsNormal(lp))
		elog(ERROR, "heap_inplace_update: invalid lp");

	htup = (HeapTupleHeader) PageGetItem(page, lp);

	oldlen = ItemIdGetLength(lp) - htup->t_hoff;
	newlen = tuple->t_len - tuple->t_data->t_hoff;
	if (oldlen != newlen || htup->t_hoff != tuple->t_data->t_hoff)
		elog(ERROR, "heap_inplace_update: wrong tuple length");

	/* NO EREPORT(ERROR) from here till changes are logged */
	START_CRIT_SECTION();

	memcpy((char *) htup + htup->t_hoff,
		   (char *) tuple->t_data + tuple->t_data->t_hoff,
		   newlen);

	MarkBufferDirty(buffer);

	/* XLOG stuff */
	if (!relation->rd_istemp)
	{
		xl_heap_inplace xlrec;
		XLogRecPtr	recptr;
		XLogRecData rdata[2];

		xl_heaptid_set(&xlrec.target, relation, &tuple->t_self);

		rdata[0].data = (char *) &xlrec;
		rdata[0].len = SizeOfHeapInplace;
		rdata[0].buffer = InvalidBuffer;
		rdata[0].next = &(rdata[1]);

		rdata[1].data = (char *) htup + htup->t_hoff;
		rdata[1].len = newlen;
		rdata[1].buffer = buffer;
		rdata[1].buffer_std = true;
		rdata[1].next = NULL;

		if (!freeze)
			recptr = XLogInsert(RM_HEAP_ID, XLOG_HEAP_INPLACE, rdata);
		else
			recptr = XLogInsert_OverrideXid(RM_HEAP_ID, XLOG_HEAP_INPLACE, rdata, FrozenTransactionId);

		PageSetLSN(page, recptr);
	}

	END_CRIT_SECTION();

	UnlockReleaseBuffer(buffer);
	
	MIRROREDLOCK_BUFMGR_UNLOCK;
	// -------- MirroredLock ----------
	
	/* Send out shared cache inval if necessary */
	if (!IsBootstrapProcessingMode())
		CacheInvalidateHeapTuple(relation, tuple);
}

void
frozen_heap_inplace_update(Relation relation, HeapTuple tuple)
{
	MIRROREDLOCK_BUFMGR_VERIFY_NO_LOCK_LEAK_DECLARE;

	MIRROREDLOCK_BUFMGR_VERIFY_NO_LOCK_LEAK_ENTER;

	heap_inplace_update_internal(relation, tuple, true);

	MIRROREDLOCK_BUFMGR_VERIFY_NO_LOCK_LEAK_EXIT;
}

void
heap_inplace_update(Relation relation, HeapTuple tuple)
{
	MIRROREDLOCK_BUFMGR_VERIFY_NO_LOCK_LEAK_DECLARE;

	MIRROREDLOCK_BUFMGR_VERIFY_NO_LOCK_LEAK_ENTER;

	heap_inplace_update_internal(relation, tuple, false);
	
	MIRROREDLOCK_BUFMGR_VERIFY_NO_LOCK_LEAK_EXIT;
}

/*
 * heap_freeze_tuple
 *
 * Check to see whether any of the XID fields of a tuple (xmin, xmax, xvac)
 * are older than the specified cutoff XID.  If so, replace them with
 * FrozenTransactionId or InvalidTransactionId as appropriate, and return
 * TRUE.  Return FALSE if nothing was changed.
 *
 * It is assumed that the caller has checked the tuple with
 * HeapTupleSatisfiesVacuum() and determined that it is not HEAPTUPLE_DEAD
 * (else we should be removing the tuple, not freezing it).
 *
 * NB: cutoff_xid *must* be <= the current global xmin, to ensure that any
 * XID older than it could neither be running nor seen as running by any
 * open transaction.  This ensures that the replacement will not change
 * anyone's idea of the tuple state.  Also, since we assume the tuple is
 * not HEAPTUPLE_DEAD, the fact that an XID is not still running allows us
 * to assume that it is either committed good or aborted, as appropriate;
 * so we need no external state checks to decide what to do.  (This is good
 * because this function is applied during WAL recovery, when we don't have
 * access to any such state, and can't depend on the hint bits to be set.)
 *
 * In lazy VACUUM, we call this while initially holding only a shared lock
 * on the tuple's buffer.  If any change is needed, we trade that in for an
 * exclusive lock before making the change.  Caller should pass the buffer ID
 * if shared lock is held, InvalidBuffer if exclusive lock is already held.
 *
 * Note: it might seem we could make the changes without exclusive lock, since
 * TransactionId read/write is assumed atomic anyway.  However there is a race
 * condition: someone who just fetched an old XID that we overwrite here could
 * conceivably not finish checking the XID against pg_clog before we finish
 * the VACUUM and perhaps truncate off the part of pg_clog he needs.  Getting
 * exclusive lock ensures no other backend is in process of checking the
 * tuple status.  Also, getting exclusive lock makes it safe to adjust the
 * infomask bits.
 *
 * In GPDB, cutoff_xid is passed as pointer, as this function may change its
 * value. cutoff_xid passed in is just based on local visibility and hence may
 * not be met always. Function checks localxid from distributed aspect and may
 * not be able to freeze (remove) all xids lower than cutoff_xid if still
 * needed from distributed visibility perspective. So, for such cases the
 * cutoff_xid (freeze limit) is lowered and updated new lower value reflected
 * back to caller. Using the same caller can then correctly set *relfrozenxid*
 * of the relation. If this is not done, relation may have xids lower than
 * relfrozenxid which is wrong. As based on relfrozenxid, datfrozenxid gets
 * set, which finally controls cut-off point for clog or distributed commit
 * log. Not correctly reflecting relfrozenxid may end-up trying to read
 * non-existent clog files.
 */
bool
heap_freeze_tuple(HeapTupleHeader tuple, TransactionId *cutoff_xid,
				  Buffer buf, bool xlog_replay)
{
	bool		changed = false;
	TransactionId xid;

	if (buf != InvalidBuffer)
		MIRROREDLOCK_BUFMGR_MUST_ALREADY_BE_HELD;

	xid = HeapTupleHeaderGetXmin(tuple);
	if (TransactionIdIsNormal(xid) &&
		TransactionIdPrecedes(xid, *cutoff_xid))
	{
		/*
		 * Will consult distributed snapshot and freeze xmin only if globally
		 * can be seen by *all* the transactions. Hence, protects against case
		 * where xmin of tuple is lower than cutoff_xid but tuple may not be
		 * seen via some distributed snapshot. Missing to check the
		 * distributed perspective will go ahead to freeze the xmin, making
		 * the tuple visible to everyone yielding wrong result means breakage
		 * of snapshot isolation.
		 */
		if (xlog_replay ||
			(tuple->t_infomask2 & HEAP_XMIN_DISTRIBUTED_SNAPSHOT_IGNORE) ||
			localXidSatisfiesAnyDistributedSnapshot(xid) == false)
		{
			if (buf != InvalidBuffer)
			{
				/* trade in share lock for exclusive lock */
				LockBuffer(buf, BUFFER_LOCK_UNLOCK);
				LockBuffer(buf, BUFFER_LOCK_EXCLUSIVE);
				buf = InvalidBuffer;
			}
			HeapTupleHeaderSetXmin(tuple, FrozenTransactionId);

			/*
			 * Might as well fix the hint bits too; usually XMIN_COMMITTED will
			 * already be set here, but there's a small chance not.
			 */
			Assert(!(tuple->t_infomask & HEAP_XMIN_INVALID));
			tuple->t_infomask |= HEAP_XMIN_COMMITTED;
			changed = true;
		}
		else
		{
			*cutoff_xid = xid;
		}
	}

	/*
	 * When we release shared lock, it's possible for someone else to change
	 * xmax before we get the lock back, so repeat the check after acquiring
	 * exclusive lock.	(We don't need this pushup for xmin, because only
	 * VACUUM could be interested in changing an existing tuple's xmin, and
	 * there's only one VACUUM allowed on a table at a time.)
	 */
recheck_xmax:
	if (!(tuple->t_infomask & HEAP_XMAX_IS_MULTI))
	{
		xid = HeapTupleHeaderGetXmax(tuple);
		if (TransactionIdIsNormal(xid) &&
			TransactionIdPrecedes(xid, *cutoff_xid))
		{
			/*
			 * Need to prevent case where due to distributed visibility the
			 * tuple is visible, but it may still have xmax lower than local
			 * cutoff_xid, in that case xmax shouldn't get treated as aborted
			 * transaction and marked as InvalidTransactionId. Hence, first
			 * check if xmax is committed or not. Only if committed and
			 * hintbit for tuple says distributed snapshot can be ignored
			 * which means globally there exists no snapshot with distributed
			 * xid lower than this xmax, this tuple can be freezed. This
			 * allows freezing of xmax for aborted delete scenarios in which
			 * case distributedness doesn't matter. Visibility checks or
			 * HeapTupleSatisfiesVacuum() called before reaching here will set
			 * this hintbit, allowing us to avoid consulting the distributed
			 * log again. Refer for further details
			 * DistributedSnapshotWithLocalMapping_CommittedTest. For xlog
			 * replay no need to check the hint-bits, just let the replay
			 * perform its duties.
			 */
			if (xlog_replay ||
				!(tuple->t_infomask & HEAP_XMAX_COMMITTED) ||
				(tuple->t_infomask2 & HEAP_XMAX_DISTRIBUTED_SNAPSHOT_IGNORE))
			{
				if (buf != InvalidBuffer)
				{
					/* trade in share lock for exclusive lock */
					LockBuffer(buf, BUFFER_LOCK_UNLOCK);
					LockBuffer(buf, BUFFER_LOCK_EXCLUSIVE);
					buf = InvalidBuffer;
					goto recheck_xmax;		/* see comment above */
				}
				HeapTupleHeaderSetXmax(tuple, InvalidTransactionId);

				/*
				 * The tuple might be marked either XMAX_INVALID or XMAX_COMMITTED
				 * + LOCKED.  Normalize to INVALID just to be sure no one gets
				 * confused.
				 */
				tuple->t_infomask &= ~HEAP_XMAX_COMMITTED;
				tuple->t_infomask |= HEAP_XMAX_INVALID;
				HeapTupleHeaderClearHotUpdated(tuple);
				changed = true;
			}
			else
			{
				*cutoff_xid = xid;
			}
		}
	}
	else
	{
		/*----------
		 * XXX perhaps someday we should zero out very old MultiXactIds here?
		 *
		 * The only way a stale MultiXactId could pose a problem is if a
		 * tuple, having once been multiply-share-locked, is not touched by
		 * any vacuum or attempted lock or deletion for just over 4G MultiXact
		 * creations, and then in the probably-narrow window where its xmax
		 * is again a live MultiXactId, someone tries to lock or delete it.
		 * Even then, another share-lock attempt would work fine.  An
		 * exclusive-lock or delete attempt would face unexpected delay, or
		 * in the very worst case get a deadlock error.  This seems an
		 * extremely low-probability scenario with minimal downside even if
		 * it does happen, so for now we don't do the extra bookkeeping that
		 * would be needed to clean out MultiXactIds.
		 *----------
		 */
	}

	/*
	 * Although xvac per se could only be set by VACUUM, it shares physical
	 * storage space with cmax, and so could be wiped out by someone setting
	 * xmax.  Hence recheck after changing lock, same as for xmax itself.
	 */
recheck_xvac:
	if (tuple->t_infomask & HEAP_MOVED)
	{
		xid = HeapTupleHeaderGetXvac(tuple);
		if (TransactionIdIsNormal(xid) &&
			TransactionIdPrecedes(xid, *cutoff_xid))
		{
			if (buf != InvalidBuffer)
			{
				/* trade in share lock for exclusive lock */
				LockBuffer(buf, BUFFER_LOCK_UNLOCK);
				LockBuffer(buf, BUFFER_LOCK_EXCLUSIVE);
				buf = InvalidBuffer;
				goto recheck_xvac;		/* see comment above */
			}

			/*
			 * If a MOVED_OFF tuple is not dead, the xvac transaction must
			 * have failed; whereas a non-dead MOVED_IN tuple must mean the
			 * xvac transaction succeeded.
			 */
			if (tuple->t_infomask & HEAP_MOVED_OFF)
				HeapTupleHeaderSetXvac(tuple, InvalidTransactionId);
			else
				HeapTupleHeaderSetXvac(tuple, FrozenTransactionId);

			/*
			 * Might as well fix the hint bits too; usually XMIN_COMMITTED
			 * will already be set here, but there's a small chance not.
			 */
			Assert(!(tuple->t_infomask & HEAP_XMIN_INVALID));
			tuple->t_infomask |= HEAP_XMIN_COMMITTED;
			changed = true;
		}
	}

	return changed;
}


/* ----------------
 *		heap_markpos	- mark scan position
 * ----------------
 */
void
heap_markpos(HeapScanDesc scan)
{
	/* Note: no locking manipulations needed */

	if (scan->rs_ctup.t_data != NULL)
	{
		scan->rs_mctid = scan->rs_ctup.t_self;
		if (scan->rs_pageatatime)
			scan->rs_mindex = scan->rs_cindex;
	}
	else
		ItemPointerSetInvalid(&scan->rs_mctid);
}


void
heap_markposx(HeapScanDesc scan, HeapTuple tuple)
{
	if (tuple && tuple->t_data)
	{
		Assert(ItemPointerIsValid(&tuple->t_self));
		scan->rs_mctid = tuple->t_self;
		if (scan->rs_pageatatime)
			scan->rs_mindex = ItemPointerGetOffsetNumber(&tuple->t_self);
	}
	else
	{
		ItemPointerSetInvalid(&scan->rs_mctid);
	}
}


/* ----------------
 *		heap_restrpos	- restore position to marked location
 * ----------------
 */
void
heap_restrpos(HeapScanDesc scan)
{
	/* XXX no amrestrpos checking that ammarkpos called */

	if (!ItemPointerIsValid(&scan->rs_mctid))
	{
		scan->rs_ctup.t_data = NULL;

		/*
		 * unpin scan buffers
		 */
		if (BufferIsValid(scan->rs_cbuf))
			ReleaseBuffer(scan->rs_cbuf);
		scan->rs_cbuf = InvalidBuffer;
		scan->rs_cblock = InvalidBlockNumber;
		scan->rs_inited = false;
	}
	else
	{
		/*
		 * If we reached end of scan, rs_inited will now be false.	We must
		 * reset it to true to keep heapgettup from doing the wrong thing.
		 */
		scan->rs_inited = true;
		scan->rs_ctup.t_self = scan->rs_mctid;
		if (scan->rs_pageatatime)
		{
			scan->rs_cindex = scan->rs_mindex;
			heapgettup_pagemode(scan,
								NoMovementScanDirection,
								0,		/* needn't recheck scan keys */
								NULL);
		}
		else
			heapgettup(scan,
					   NoMovementScanDirection,
					   0,		/* needn't recheck scan keys */
					   NULL);
	}
}

/*
 * Perform XLogInsert for a new heap page operation
 */
void
log_heap_newpage(Relation rel, 
				 Page page,
				 BlockNumber bno)
{
	xl_heap_newpage xlrec;
	XLogRecPtr recptr;
	XLogRecData rdata[2];

	START_CRIT_SECTION();

	xl_heapnode_set(&xlrec.heapnode, rel);
	xlrec.blkno = bno;

	rdata[0].data = (char*) &xlrec;
	rdata[0].len = SizeOfHeapNewpage;
	rdata[0].buffer = InvalidBuffer;
	rdata[0].next = &rdata[1];

	rdata[1].data = (char*) page;
	rdata[1].len = BLCKSZ;
	rdata[1].buffer = InvalidBuffer;
	rdata[1].next = NULL;

	recptr = XLogInsert(RM_HEAP_ID, XLOG_HEAP_NEWPAGE, rdata);
	PageSetLSN(page, recptr);

	END_CRIT_SECTION();
}

/*
 * Perform XLogInsert for a heap-clean operation.  Caller must already
 * have modified the buffer and marked it dirty.
 *
 * Note: prior to Postgres 8.3, the entries in the nowunused[] array were
 * zero-based tuple indexes.  Now they are one-based like other uses
 * of OffsetNumber.
 */
XLogRecPtr
log_heap_clean(Relation reln, Buffer buffer,
			   OffsetNumber *redirected, int nredirected,
			   OffsetNumber *nowdead, int ndead,
			   OffsetNumber *nowunused, int nunused,
			   bool redirect_move)
{
	xl_heap_clean xlrec;
	uint8		info;
	XLogRecPtr	recptr;
	XLogRecData rdata[4];

	/* Caller should not call me on a temp relation */
	Assert(!reln->rd_istemp);

	xl_heapnode_set(&xlrec.heapnode, reln);
	xlrec.block = BufferGetBlockNumber(buffer);
	xlrec.nredirected = nredirected;
	xlrec.ndead = ndead;

	rdata[0].data = (char *) &xlrec;
	rdata[0].len = SizeOfHeapClean;
	rdata[0].buffer = InvalidBuffer;
	rdata[0].next = &(rdata[1]);

	/*
	 * The OffsetNumber arrays are not actually in the buffer, but we pretend
	 * that they are.  When XLogInsert stores the whole buffer, the offset
	 * arrays need not be stored too.  Note that even if all three arrays are
	 * empty, we want to expose the buffer as a candidate for whole-page
	 * storage, since this record type implies a defragmentation operation
	 * even if no item pointers changed state.
	 */
	if (nredirected > 0)
	{
		rdata[1].data = (char *) redirected;
		rdata[1].len = nredirected * sizeof(OffsetNumber) * 2;
	}
	else
	{
		rdata[1].data = NULL;
		rdata[1].len = 0;
	}
	rdata[1].buffer = buffer;
	rdata[1].buffer_std = true;
	rdata[1].next = &(rdata[2]);

	if (ndead > 0)
	{
		rdata[2].data = (char *) nowdead;
		rdata[2].len = ndead * sizeof(OffsetNumber);
	}
	else
	{
		rdata[2].data = NULL;
		rdata[2].len = 0;
	}
	rdata[2].buffer = buffer;
	rdata[2].buffer_std = true;
	rdata[2].next = &(rdata[3]);

	if (nunused > 0)
	{
		rdata[3].data = (char *) nowunused;
		rdata[3].len = nunused * sizeof(OffsetNumber);
	}
	else
	{
		rdata[3].data = NULL;
		rdata[3].len = 0;
	}
	rdata[3].buffer = buffer;
	rdata[3].buffer_std = true;
	rdata[3].next = NULL;

	info = redirect_move ? XLOG_HEAP2_CLEAN_MOVE : XLOG_HEAP2_CLEAN;
	recptr = XLogInsert(RM_HEAP2_ID, info, rdata);

	return recptr;
}

/*
 * Perform XLogInsert for a heap-freeze operation.	Caller must already
 * have modified the buffer and marked it dirty.
 */
XLogRecPtr
log_heap_freeze(Relation reln, Buffer buffer,
				TransactionId cutoff_xid,
				OffsetNumber *offsets, int offcnt)
{
	xl_heap_freeze xlrec;
	XLogRecPtr	recptr;
	XLogRecData rdata[2];

	/* Caller should not call me on a temp relation */
	Assert(!reln->rd_istemp);
	/* nor when there are no tuples to freeze */
	Assert(offcnt > 0);

	xl_heapnode_set(&xlrec.heapnode, reln);
	xlrec.block = BufferGetBlockNumber(buffer);
	xlrec.cutoff_xid = cutoff_xid;

	rdata[0].data = (char *) &xlrec;
	rdata[0].len = SizeOfHeapFreeze;
	rdata[0].buffer = InvalidBuffer;
	rdata[0].next = &(rdata[1]);

	/*
	 * The tuple-offsets array is not actually in the buffer, but pretend that
	 * it is.  When XLogInsert stores the whole buffer, the offsets array need
	 * not be stored too.
	 */
	rdata[1].data = (char *) offsets;
	rdata[1].len = offcnt * sizeof(OffsetNumber);
	rdata[1].buffer = buffer;
	rdata[1].buffer_std = true;
	rdata[1].next = NULL;

	recptr = XLogInsert(RM_HEAP2_ID, XLOG_HEAP2_FREEZE, rdata);

	return recptr;
}

/*
 * Perform XLogInsert for a heap-update operation.	Caller must already
 * have modified the buffer(s) and marked them dirty.
 */
static XLogRecPtr
log_heap_update(Relation reln, Buffer oldbuf, ItemPointerData from,
				Buffer newbuf, HeapTuple newtup, bool move)
{
	/*
	 * Note: xlhdr is declared to have adequate size and correct alignment for
	 * an xl_heap_header.  However the two tids, if present at all, will be
	 * packed in with no wasted space after the xl_heap_header; they aren't
	 * necessarily aligned as implied by this struct declaration.
	 */
	struct
	{
		xl_heap_header hdr;
		TransactionId tid1;
		TransactionId tid2;
	}			xlhdr;
	int			hsize = SizeOfHeapHeader;
	xl_heap_update xlrec;
	uint8		info;
	XLogRecPtr	recptr;
	XLogRecData rdata[4];
	Page		page = BufferGetPage(newbuf);

	/* Caller should not call me on a temp relation */
	Assert(!reln->rd_istemp);

	xl_heaptid_set(&xlrec.target, reln, &from);

	if (move)
	{
		Assert(!HeapTupleIsHeapOnly(newtup));
		info = XLOG_HEAP_MOVE;
	}
	else if (HeapTupleIsHeapOnly(newtup))
		info = XLOG_HEAP_HOT_UPDATE;
	else
		info = XLOG_HEAP_UPDATE;

	xlrec.target.node = reln->rd_node;
	xlrec.target.tid = from;
	xlrec.all_visible_cleared = PageIsAllVisible(BufferGetPage(oldbuf));
	xlrec.newtid = newtup->t_self;
	xlrec.new_all_visible_cleared = PageIsAllVisible(BufferGetPage(newbuf));

	rdata[0].data = (char *) &xlrec;
	rdata[0].len = SizeOfHeapUpdate;
	rdata[0].buffer = InvalidBuffer;
	rdata[0].next = &(rdata[1]);

	rdata[1].data = NULL;
	rdata[1].len = 0;
	rdata[1].buffer = oldbuf;
	rdata[1].buffer_std = true;
	rdata[1].next = &(rdata[2]);

	xlhdr.hdr.t_infomask2 = newtup->t_data->t_infomask2;
	xlhdr.hdr.t_infomask = newtup->t_data->t_infomask;
	xlhdr.hdr.t_hoff = newtup->t_data->t_hoff;
	if (move)					/* remember xmax & xmin */
	{
		TransactionId xid[2];	/* xmax, xmin */

		if (newtup->t_data->t_infomask & (HEAP_XMAX_INVALID | HEAP_IS_LOCKED))
			xid[0] = InvalidTransactionId;
		else
			xid[0] = HeapTupleHeaderGetXmax(newtup->t_data);
		xid[1] = HeapTupleHeaderGetXmin(newtup->t_data);
		memcpy((char *) &xlhdr + hsize,
			   (char *) xid,
			   2 * sizeof(TransactionId));
		hsize += 2 * sizeof(TransactionId);
	}

	/*
	 * As with insert records, we need not store the rdata[2] segment if we
	 * decide to store the whole buffer instead.
	 */
	rdata[2].data = (char *) &xlhdr;
	rdata[2].len = hsize;
	rdata[2].buffer = newbuf;
	rdata[2].buffer_std = true;
	rdata[2].next = &(rdata[3]);

	/* PG73FORMAT: write bitmap [+ padding] [+ oid] + data */
	rdata[3].data = (char *) newtup->t_data + offsetof(HeapTupleHeaderData, t_bits);
	rdata[3].len = newtup->t_len - offsetof(HeapTupleHeaderData, t_bits);
	rdata[3].buffer = newbuf;
	rdata[3].buffer_std = true;
	rdata[3].next = NULL;

	/* If new tuple is the single and first tuple on page... */
	if (ItemPointerGetOffsetNumber(&(newtup->t_self)) == FirstOffsetNumber &&
		PageGetMaxOffsetNumber(page) == FirstOffsetNumber)
	{
		info |= XLOG_HEAP_INIT_PAGE;
		rdata[2].buffer = rdata[3].buffer = InvalidBuffer;
	}

	recptr = XLogInsert(RM_HEAP_ID, info, rdata);

	return recptr;
}

/*
 * Perform XLogInsert for a heap-move operation.  Caller must already
 * have modified the buffers and marked them dirty.
 */
XLogRecPtr
log_heap_move(Relation reln, Buffer oldbuf, ItemPointerData from,
			  Buffer newbuf, HeapTuple newtup)
{
	return log_heap_update(reln, oldbuf, from, newbuf, newtup, true);
}


/*
 * Insert HEAP_NEWPAGE record into XLOG.  Caller is responsible for providing a
 * xl_heap_newpage record with valid blkno, persistent TID, persistent serial
 * number, and relfilenode set.
 *
 * Note: all current callers build pages in private memory and write them
 * directly to smgr, rather than using bufmgr.	Therefore there is no need
 * to pass a buffer ID to XLogInsert, nor to perform MarkBufferDirty within
 * the critical section.
 *
 * Note: the NEWPAGE log record is used for both heaps and indexes, so do
 * not do anything that assumes we are touching a heap.
 */
<<<<<<< HEAD
static XLogRecPtr
log_newpage_internal(xl_heap_newpage *xlrec, Page page)

=======
XLogRecPtr
log_newpage(RelFileNode *rnode, ForkNumber forkNum, BlockNumber blkno,
			Page page)
>>>>>>> 38e93482
{
	XLogRecPtr	recptr;
	XLogRecData rdata[2];

	Assert(!RelFileNode_IsEmpty(&xlrec->heapnode.node));
	Assert(BlockNumberIsValid(xlrec->blkno));
	if (!IsBootstrapProcessingMode() && !gp_before_persistence_work)
	{
		Assert(ItemPointerIsValid(&xlrec->heapnode.persistentTid));
		Assert(xlrec->heapnode.persistentSerialNum);
	}

	/* NO ELOG(ERROR) from here till newpage op is logged */
	START_CRIT_SECTION();

<<<<<<< HEAD
	rdata[0].data = (char *) xlrec;
=======
	xlrec.node = *rnode;
	xlrec.forknum = forkNum;
	xlrec.blkno = blkno;

	rdata[0].data = (char *) &xlrec;
>>>>>>> 38e93482
	rdata[0].len = SizeOfHeapNewpage;
	rdata[0].buffer = InvalidBuffer;
	rdata[0].next = &(rdata[1]);

	rdata[1].data = (char *) page;
	rdata[1].len = BLCKSZ;
	rdata[1].buffer = InvalidBuffer;
	rdata[1].next = NULL;

	recptr = XLogInsert(RM_HEAP_ID, XLOG_HEAP_NEWPAGE, rdata);

	/*
	 * The page may be uninitialized. If so, we can't set the LSN
	 * and TLI because that would corrupt the page.
	 */
	if (!PageIsNew(page))
	{
		PageSetLSN(page, recptr);
	}

	END_CRIT_SECTION();

	return recptr;
}


/*
 * This is a wrapper over log_newpage_internal() to be used when the Relation
 * object contains the persistentTid and persistentSerialNum.
 */
XLogRecPtr
log_newpage_rel(Relation rel, BlockNumber blkno, Page page)
{
	xl_heap_newpage xlrec;
	xl_heapnode_set(&xlrec.heapnode, rel);
	xlrec.blkno = blkno;
	return log_newpage_internal(&xlrec, page);
}


/*
 * This is a wrapper over log_newpage_internal to be used when we don't have a
 * Relation object available with persistentTid and persistentSerialNum.  In
 * which case, the persistentTid and persistentSerialNum are explicitly passed
 * along with the relFileNode for the relation.
 */
XLogRecPtr
log_newpage_relFileNode(RelFileNode *relFileNode, BlockNumber blkno, Page page,
						ItemPointer persistentTid, int64 persistentSerialNum)
{
	xl_heap_newpage xlrec;
	xlrec.heapnode.node = *relFileNode;
	xlrec.heapnode.persistentTid = *persistentTid;
	xlrec.heapnode.persistentSerialNum = persistentSerialNum;
	xlrec.blkno = blkno;
	return log_newpage_internal(&xlrec, page);
}


/*
 * Handles CLEAN and CLEAN_MOVE record types
 */
static void
heap_xlog_clean(XLogRecPtr lsn, XLogRecord *record, bool clean_move)
{
	MIRROREDLOCK_BUFMGR_DECLARE;

	xl_heap_clean *xlrec = (xl_heap_clean *) XLogRecGetData(record);
	Buffer		buffer;
	Page		page;
	OffsetNumber *end;
	OffsetNumber *redirected;
	OffsetNumber *nowdead;
	OffsetNumber *nowunused;
	int			nredirected;
	int			ndead;
	int			nunused;
	Size		freespace;

	if (IsBkpBlockApplied(record, 0))
		return;

	// -------- MirroredLock ----------
	MIRROREDLOCK_BUFMGR_LOCK;
	
	buffer = XLogReadBuffer(xlrec->heapnode.node, xlrec->block, false);
	REDO_PRINT_READ_BUFFER_NOT_FOUND(&xlrec->heapnode.node, xlrec->block, buffer, lsn);
	if (!BufferIsValid(buffer))
	{
		MIRROREDLOCK_BUFMGR_UNLOCK;
		// -------- MirroredLock ----------
		
		return;
	}
	page = (Page) BufferGetPage(buffer);

	REDO_PRINT_LSN_APPLICATION(&xlrec->heapnode.node, xlrec->block, page, lsn);
	if (XLByteLE(lsn, PageGetLSN(page)))
	{
		UnlockReleaseBuffer(buffer);
		
		MIRROREDLOCK_BUFMGR_UNLOCK;
		// -------- MirroredLock ----------
		
		return;
	}

	nredirected = xlrec->nredirected;
	ndead = xlrec->ndead;
	end = (OffsetNumber *) ((char *) xlrec + record->xl_len);
	redirected = (OffsetNumber *) ((char *) xlrec + SizeOfHeapClean);
	nowdead = redirected + (nredirected * 2);
	nowunused = nowdead + ndead;
	nunused = (end - nowunused);
	Assert(nunused >= 0);

	/* Update all item pointers per the record, and repair fragmentation */
	heap_page_prune_execute(buffer,
							redirected, nredirected,
							nowdead, ndead,
							nowunused, nunused,
							clean_move);

	freespace = PageGetHeapFreeSpace(page); /* needed to update FSM below */

	/*
	 * Note: we don't worry about updating the page's prunability hints.
	 * At worst this will cause an extra prune cycle to occur soon.
	 */

	PageSetLSN(page, lsn);
	MarkBufferDirty(buffer);
	UnlockReleaseBuffer(buffer);
<<<<<<< HEAD
	
	MIRROREDLOCK_BUFMGR_UNLOCK;
	// -------- MirroredLock ----------
	
=======

	/*
	 * Update the FSM as well.
	 *
	 * XXX: We don't get here if the page was restored from full page image.
	 * We don't bother to update the FSM in that case, it doesn't need to be
	 * totally accurate anyway.
	 */
	XLogRecordPageWithFreeSpace(xlrec->node, xlrec->block, freespace);
>>>>>>> 38e93482
}

static void
heap_xlog_freeze(XLogRecPtr lsn, XLogRecord *record)
{
	MIRROREDLOCK_BUFMGR_DECLARE;

	xl_heap_freeze *xlrec = (xl_heap_freeze *) XLogRecGetData(record);
	TransactionId cutoff_xid = xlrec->cutoff_xid;
	Buffer		buffer;
	Page		page;

	if (IsBkpBlockApplied(record, 0))
		return;

	// -------- MirroredLock ----------
	MIRROREDLOCK_BUFMGR_LOCK;
	
	buffer = XLogReadBuffer(xlrec->heapnode.node, xlrec->block, false);
	REDO_PRINT_READ_BUFFER_NOT_FOUND(&xlrec->heapnode.node, xlrec->block, buffer, lsn);
	if (!BufferIsValid(buffer))
	{
		
		MIRROREDLOCK_BUFMGR_UNLOCK;
		// -------- MirroredLock ----------
		
		return;
	}
	page = (Page) BufferGetPage(buffer);

	REDO_PRINT_LSN_APPLICATION(&xlrec->heapnode.node, xlrec->block, page, lsn);
	if (XLByteLE(lsn, PageGetLSN(page)))
	{
		UnlockReleaseBuffer(buffer);
		
		MIRROREDLOCK_BUFMGR_UNLOCK;
		// -------- MirroredLock ----------
		
		return;
	}

	if (record->xl_len > SizeOfHeapFreeze)
	{
		OffsetNumber *offsets;
		OffsetNumber *offsets_end;

		offsets = (OffsetNumber *) ((char *) xlrec + SizeOfHeapFreeze);
		offsets_end = (OffsetNumber *) ((char *) xlrec + record->xl_len);

		while (offsets < offsets_end)
		{
			/* offsets[] entries are one-based */
			ItemId		lp = PageGetItemId(page, *offsets);
			HeapTupleHeader tuple = (HeapTupleHeader) PageGetItem(page, lp);

			(void) heap_freeze_tuple(tuple, &cutoff_xid, InvalidBuffer, true);
			offsets++;
		}
	}

	PageSetLSN(page, lsn);
	MarkBufferDirty(buffer);
	UnlockReleaseBuffer(buffer);
	
	MIRROREDLOCK_BUFMGR_UNLOCK;
	// -------- MirroredLock ----------
	
}

static void
heap_xlog_newpage(XLogRecPtr lsn, XLogRecord *record)
{
	MIRROREDLOCK_BUFMGR_DECLARE;

	xl_heap_newpage *xlrec = (xl_heap_newpage *) XLogRecGetData(record);
	Buffer		buffer;
	Page		page;

	/*
	 * Note: the NEWPAGE log record is used for both heaps and indexes, so do
	 * not do anything that assumes we are touching a heap.
	 */
	
	// -------- MirroredLock ----------
	MIRROREDLOCK_BUFMGR_LOCK;
	
	buffer = XLogReadBuffer(xlrec->heapnode.node, xlrec->blkno, true);
	Assert(BufferIsValid(buffer));
	page = (Page) BufferGetPage(buffer);

	Assert(record->xl_len == SizeOfHeapNewpage + BLCKSZ);
	memcpy(page, (char *) xlrec + SizeOfHeapNewpage, BLCKSZ);

	/*
	 * The page may be uninitialized. If so, we can't set the LSN because that
	 * would corrupt the page.
	 */
	if (!PageIsNew(page))
	{
		PageSetLSN(page, lsn);
	}

	MarkBufferDirty(buffer);
	UnlockReleaseBuffer(buffer);
	
	MIRROREDLOCK_BUFMGR_UNLOCK;
	// -------- MirroredLock ----------
	
}

static void
heap_xlog_delete(XLogRecPtr lsn, XLogRecord *record)
{
	MIRROREDLOCK_BUFMGR_DECLARE;

	xl_heap_delete *xlrec = (xl_heap_delete *) XLogRecGetData(record);
	Buffer		buffer;
	Page		page;
	OffsetNumber offnum;
	ItemId		lp = NULL;
	HeapTupleHeader htup;
	BlockNumber	blkno;

	blkno = ItemPointerGetBlockNumber(&(xlrec->target.tid));

	/*
	 * The visibility map always needs to be updated, even if the heap page
	 * is already up-to-date.
	 */
	if (xlrec->all_visible_cleared)
	{
		Relation reln = CreateFakeRelcacheEntry(xlrec->target.node);
		visibilitymap_clear(reln, blkno);
		FreeFakeRelcacheEntry(reln);
	}

	if (IsBkpBlockApplied(record, 0))
		return;

<<<<<<< HEAD
	// -------- MirroredLock ----------
	MIRROREDLOCK_BUFMGR_LOCK;
	
	buffer = XLogReadBuffer(xlrec->target.node,
							ItemPointerGetBlockNumber(&(xlrec->target.tid)),
							false);
	REDO_PRINT_READ_BUFFER_NOT_FOUND(&xlrec->target.node, ItemPointerGetBlockNumber(&(xlrec->target.tid)), buffer, lsn);
=======
	buffer = XLogReadBuffer(xlrec->target.node, blkno, false);
>>>>>>> 38e93482
	if (!BufferIsValid(buffer))
	{
		
		MIRROREDLOCK_BUFMGR_UNLOCK;
		// -------- MirroredLock ----------
		
		return;
	}
	page = (Page) BufferGetPage(buffer);

	REDO_PRINT_LSN_APPLICATION(&xlrec->target.node, ItemPointerGetBlockNumber(&(xlrec->target.tid)), page, lsn);

	if (Debug_print_qd_mirroring)
		elog(LOG, "heap_xlog_delete: page lsn = (%X,%X)",
			 PageGetLSN(page).xlogid, PageGetLSN(page).xrecoff);

	if (XLByteLE(lsn, PageGetLSN(page)))		/* changes are applied */
	{
		if (Debug_print_qd_mirroring)
		{
			elog(LOG, "delete already appplied: lsn (%X,%X), page (%X,%X)",
				 lsn.xlogid,
				 lsn.xrecoff,
				 PageGetLSN(page).xlogid,
				 PageGetLSN(page).xrecoff);
		}

		UnlockReleaseBuffer(buffer);

		MIRROREDLOCK_BUFMGR_UNLOCK;
		// -------- MirroredLock ----------

		return;
	}

	offnum = ItemPointerGetOffsetNumber(&(xlrec->target.tid));
	if (PageGetMaxOffsetNumber(page) >= offnum)
		lp = PageGetItemId(page, offnum);

	if (PageGetMaxOffsetNumber(page) < offnum || !ItemIdIsNormal(lp))
		elog(PANIC, "heap_delete_redo: invalid lp");

	htup = (HeapTupleHeader) PageGetItem(page, lp);

	htup->t_infomask &= ~(HEAP_XMAX_COMMITTED |
						  HEAP_XMAX_INVALID |
						  HEAP_XMAX_IS_MULTI |
						  HEAP_IS_LOCKED |
						  HEAP_MOVED);
	HeapTupleHeaderClearHotUpdated(htup);
	HeapTupleHeaderSetXmax(htup, record->xl_xid);
	HeapTupleHeaderSetCmax(htup, FirstCommandId, false);

	/* Mark the page as a candidate for pruning */
	PageSetPrunable(page, record->xl_xid);

	if (xlrec->all_visible_cleared)
		PageClearAllVisible(page);

	/* Make sure there is no forward chain link in t_ctid */
	htup->t_ctid = xlrec->target.tid;
	PageSetLSN(page, lsn);
	MarkBufferDirty(buffer);
	UnlockReleaseBuffer(buffer);
	
	MIRROREDLOCK_BUFMGR_UNLOCK;
	// -------- MirroredLock ----------
	
}

static void
heap_xlog_insert(XLogRecPtr lsn, XLogRecord *record)
{
	MIRROREDLOCK_BUFMGR_DECLARE;

	xl_heap_insert *xlrec = (xl_heap_insert *) XLogRecGetData(record);
	Buffer		buffer;
	Page		page;
	OffsetNumber offnum;
	struct
	{
		HeapTupleHeaderData hdr;
		char		data[MaxHeapTupleSize];
	}			tbuf;
	HeapTupleHeader htup;
	xl_heap_header xlhdr;
	uint32		newlen;
	Size		freespace;
	BlockNumber	blkno;

	blkno = ItemPointerGetBlockNumber(&(xlrec->target.tid));

	/*
	 * The visibility map always needs to be updated, even if the heap page
	 * is already up-to-date.
	 */
	if (xlrec->all_visible_cleared)
	{
		Relation reln = CreateFakeRelcacheEntry(xlrec->target.node);
		visibilitymap_clear(reln, blkno);
		FreeFakeRelcacheEntry(reln);
	}

	if (IsBkpBlockApplied(record, 0))
		return;

	// -------- MirroredLock ----------
	MIRROREDLOCK_BUFMGR_LOCK;
	
	if (record->xl_info & XLOG_HEAP_INIT_PAGE)
	{
		buffer = XLogReadBuffer(xlrec->target.node, blkno, true);
		Assert(BufferIsValid(buffer));
		page = (Page) BufferGetPage(buffer);

		PageInit(page, BufferGetPageSize(buffer), 0);
	}
	else
	{
<<<<<<< HEAD
		buffer = XLogReadBuffer(xlrec->target.node,
							 ItemPointerGetBlockNumber(&(xlrec->target.tid)),
								false);
		REDO_PRINT_READ_BUFFER_NOT_FOUND(&xlrec->target.node, ItemPointerGetBlockNumber(&(xlrec->target.tid)), buffer, lsn);
=======
		buffer = XLogReadBuffer(xlrec->target.node, blkno, false);
>>>>>>> 38e93482
		if (!BufferIsValid(buffer))
		{
			MIRROREDLOCK_BUFMGR_UNLOCK;
			// -------- MirroredLock ----------

			return;
		}

		page = (Page) BufferGetPage(buffer);

		REDO_PRINT_LSN_APPLICATION(&xlrec->target.node,
					ItemPointerGetBlockNumber(&(xlrec->target.tid)), page, lsn);

		if (XLByteLE(lsn, PageGetLSN(page)))	/* changes are applied */
		{
			if (Debug_print_qd_mirroring)
			{
				elog(LOG, "insert already appplied: lsn (%X,%X), page (%X,%X)",
					 lsn.xlogid,
					 lsn.xrecoff,
					 PageGetLSN(page).xlogid,
					 PageGetLSN(page).xrecoff);
			}
			UnlockReleaseBuffer(buffer);

			MIRROREDLOCK_BUFMGR_UNLOCK;
			// -------- MirroredLock ----------

			return;
		}
	}

	offnum = ItemPointerGetOffsetNumber(&(xlrec->target.tid));
	if (PageGetMaxOffsetNumber(page) + 1 < offnum)
		elog(PANIC, "heap_insert_redo: invalid max offset number: "
			 "%u, expected %u", offnum, (OffsetNumber)PageGetMaxOffsetNumber(page) + 1);
	newlen = record->xl_len - SizeOfHeapInsert - SizeOfHeapHeader;
	Assert(newlen <= MaxHeapTupleSize);
	memcpy((char *) &xlhdr,
		   (char *) xlrec + SizeOfHeapInsert,
		   SizeOfHeapHeader);
	htup = &tbuf.hdr;
	MemSet((char *) htup, 0, sizeof(HeapTupleHeaderData));
	/* PG73FORMAT: get bitmap [+ padding] [+ oid] + data */
	memcpy((char *) htup + offsetof(HeapTupleHeaderData, t_bits),
		   (char *) xlrec + SizeOfHeapInsert + SizeOfHeapHeader,
		   newlen);
	newlen += offsetof(HeapTupleHeaderData, t_bits);
	htup->t_infomask2 = xlhdr.t_infomask2;
	htup->t_infomask = xlhdr.t_infomask;
	htup->t_hoff = xlhdr.t_hoff;
	HeapTupleHeaderSetXmin(htup, record->xl_xid);
	HeapTupleHeaderSetCmin(htup, FirstCommandId);
	htup->t_ctid = xlrec->target.tid;

	offnum = PageAddItem(page, (Item) htup, newlen, offnum, true, true);
	if (offnum == InvalidOffsetNumber)
		elog(PANIC, "heap_insert_redo: failed to add tuple");

	freespace = PageGetHeapFreeSpace(page); /* needed to update FSM below */

	PageSetLSN(page, lsn);
<<<<<<< HEAD
	MarkBufferDirty(buffer);
	UnlockReleaseBuffer(buffer);
	
	MIRROREDLOCK_BUFMGR_UNLOCK;
	// -------- MirroredLock ----------
=======
	PageSetTLI(page, ThisTimeLineID);

	if (xlrec->all_visible_cleared)
		PageClearAllVisible(page);

	MarkBufferDirty(buffer);
	UnlockReleaseBuffer(buffer);

	/*
	 * If the page is running low on free space, update the FSM as well.
	 * Arbitrarily, our definition of "low" is less than 20%. We can't do
	 * much better than that without knowing the fill-factor for the table.
	 *
	 * XXX: We don't get here if the page was restored from full page image.
	 * We don't bother to update the FSM in that case, it doesn't need to be
	 * totally accurate anyway.
	 */
	if (freespace < BLCKSZ / 5)
		XLogRecordPageWithFreeSpace(xlrec->target.node, blkno, freespace);
>>>>>>> 38e93482
}

/*
 * Handles UPDATE, HOT_UPDATE & MOVE
 */
static void
heap_xlog_update(XLogRecPtr lsn, XLogRecord *record, bool move, bool hot_update)
{
	MIRROREDLOCK_BUFMGR_DECLARE;

	xl_heap_update *xlrec = (xl_heap_update *) XLogRecGetData(record);
	Buffer		buffer;
	bool		samepage = (ItemPointerGetBlockNumber(&(xlrec->newtid)) ==
							ItemPointerGetBlockNumber(&(xlrec->target.tid)));
	Page		page;
	OffsetNumber offnum;
	ItemId		lp = NULL;
	HeapTupleHeader htup;
	struct
	{
		HeapTupleHeaderData hdr;
		char		data[MaxHeapTupleSize];
	}			tbuf;
	xl_heap_header xlhdr;
	int			hsize;
	uint32		newlen;
	Size		freespace;

	/*
	 * The visibility map always needs to be updated, even if the heap page
	 * is already up-to-date.
	 */
	if (xlrec->all_visible_cleared)
	{
		Relation reln = CreateFakeRelcacheEntry(xlrec->target.node);
		visibilitymap_clear(reln,
							ItemPointerGetBlockNumber(&xlrec->target.tid));
		FreeFakeRelcacheEntry(reln);
	}

	if (IsBkpBlockApplied(record, 0))
	{
		if (samepage)
			return;				/* backup block covered both changes */
		
		// -------- MirroredLock ----------
		MIRROREDLOCK_BUFMGR_LOCK;
		
		goto newt;
	}

	/* Deal with old tuple version */

	// -------- MirroredLock ----------
	MIRROREDLOCK_BUFMGR_LOCK;
	
	buffer = XLogReadBuffer(xlrec->target.node,
							ItemPointerGetBlockNumber(&(xlrec->target.tid)),
							false);
	REDO_PRINT_READ_BUFFER_NOT_FOUND(&xlrec->target.node, ItemPointerGetBlockNumber(&(xlrec->target.tid)), buffer, lsn);
	if (!BufferIsValid(buffer))
		goto newt;
	page = (Page) BufferGetPage(buffer);

	REDO_PRINT_LSN_APPLICATION(&xlrec->target.node, ItemPointerGetBlockNumber(&(xlrec->target.tid)), page, lsn);
	if (XLByteLE(lsn, PageGetLSN(page)))		/* changes are applied */
	{
		UnlockReleaseBuffer(buffer);
		if (samepage)
		{
			MIRROREDLOCK_BUFMGR_UNLOCK;
			// -------- MirroredLock ----------

			return;
		}
		goto newt;
	}

	offnum = ItemPointerGetOffsetNumber(&(xlrec->target.tid));
	if (PageGetMaxOffsetNumber(page) >= offnum)
		lp = PageGetItemId(page, offnum);

	if (PageGetMaxOffsetNumber(page) < offnum || !ItemIdIsNormal(lp))
		elog(PANIC, "heap_update_redo: invalid lp");

	htup = (HeapTupleHeader) PageGetItem(page, lp);

	if (move)
	{
		htup->t_infomask &= ~(HEAP_XMIN_COMMITTED |
							  HEAP_XMIN_INVALID |
							  HEAP_MOVED_IN);
		htup->t_infomask |= HEAP_MOVED_OFF;
		HeapTupleHeaderClearHotUpdated(htup);
		HeapTupleHeaderSetXvac(htup, record->xl_xid);
		/* Make sure there is no forward chain link in t_ctid */
		htup->t_ctid = xlrec->target.tid;
	}
	else
	{
		htup->t_infomask &= ~(HEAP_XMAX_COMMITTED |
							  HEAP_XMAX_INVALID |
							  HEAP_XMAX_IS_MULTI |
							  HEAP_IS_LOCKED |
							  HEAP_MOVED);
		if (hot_update)
			HeapTupleHeaderSetHotUpdated(htup);
		else
			HeapTupleHeaderClearHotUpdated(htup);
		HeapTupleHeaderSetXmax(htup, record->xl_xid);
		HeapTupleHeaderSetCmax(htup, FirstCommandId, false);
		/* Set forward chain link in t_ctid */
		htup->t_ctid = xlrec->newtid;
	}

	/* Mark the page as a candidate for pruning */
	PageSetPrunable(page, record->xl_xid);

	if (xlrec->all_visible_cleared)
		PageClearAllVisible(page);

	/*
	 * this test is ugly, but necessary to avoid thinking that insert change
	 * is already applied
	 */
	if (samepage)
		goto newsame;
	PageSetLSN(page, lsn);
	MarkBufferDirty(buffer);
	UnlockReleaseBuffer(buffer);

	/* Deal with new tuple */

newt:;

<<<<<<< HEAD
	if (IsBkpBlockApplied(record, 1))
	{		
		MIRROREDLOCK_BUFMGR_UNLOCK;
		// -------- MirroredLock ----------
		
=======
	/*
	 * The visibility map always needs to be updated, even if the heap page
	 * is already up-to-date.
	 */
	if (xlrec->new_all_visible_cleared)
	{
		Relation reln = CreateFakeRelcacheEntry(xlrec->target.node);
		visibilitymap_clear(reln, ItemPointerGetBlockNumber(&xlrec->newtid));
		FreeFakeRelcacheEntry(reln);
	}

	if (record->xl_info & XLR_BKP_BLOCK_2)
>>>>>>> 38e93482
		return;
	}

	if (record->xl_info & XLOG_HEAP_INIT_PAGE)
	{
		buffer = XLogReadBuffer(xlrec->target.node,
								ItemPointerGetBlockNumber(&(xlrec->newtid)),
								true);
		Assert(BufferIsValid(buffer));
		page = (Page) BufferGetPage(buffer);

		PageInit(page, BufferGetPageSize(buffer), 0);
	}
	else
	{
		buffer = XLogReadBuffer(xlrec->target.node,
								ItemPointerGetBlockNumber(&(xlrec->newtid)),
								false);
		REDO_PRINT_READ_BUFFER_NOT_FOUND(&xlrec->target.node, ItemPointerGetBlockNumber(&(xlrec->newtid)), buffer, lsn);
		if (!BufferIsValid(buffer))
		{
			MIRROREDLOCK_BUFMGR_UNLOCK;
			// -------- MirroredLock ----------
			
			return;
		}
		page = (Page) BufferGetPage(buffer);

		REDO_PRINT_LSN_APPLICATION(&xlrec->target.node, ItemPointerGetBlockNumber(&(xlrec->newtid)), page, lsn);
		if (XLByteLE(lsn, PageGetLSN(page)))	/* changes are applied */
		{
			UnlockReleaseBuffer(buffer);

			MIRROREDLOCK_BUFMGR_UNLOCK;
			// -------- MirroredLock ----------

			return;
		}
	}

newsame:;

	offnum = ItemPointerGetOffsetNumber(&(xlrec->newtid));
	if (PageGetMaxOffsetNumber(page) + 1 < offnum)
		elog(PANIC, "heap_update_redo: invalid max offset number");

	hsize = SizeOfHeapUpdate + SizeOfHeapHeader;
	if (move)
		hsize += (2 * sizeof(TransactionId));

	newlen = record->xl_len - hsize;
	Assert(newlen <= MaxHeapTupleSize);
	memcpy((char *) &xlhdr,
		   (char *) xlrec + SizeOfHeapUpdate,
		   SizeOfHeapHeader);
	htup = &tbuf.hdr;
	MemSet((char *) htup, 0, sizeof(HeapTupleHeaderData));
	/* PG73FORMAT: get bitmap [+ padding] [+ oid] + data */
	memcpy((char *) htup + offsetof(HeapTupleHeaderData, t_bits),
		   (char *) xlrec + hsize,
		   newlen);
	newlen += offsetof(HeapTupleHeaderData, t_bits);
	htup->t_infomask2 = xlhdr.t_infomask2;
	htup->t_infomask = xlhdr.t_infomask;
	htup->t_hoff = xlhdr.t_hoff;

	if (move)
	{
		TransactionId xid[2];	/* xmax, xmin */

		memcpy((char *) xid,
			   (char *) xlrec + SizeOfHeapUpdate + SizeOfHeapHeader,
			   2 * sizeof(TransactionId));
		HeapTupleHeaderSetXmin(htup, xid[1]);
		HeapTupleHeaderSetXmax(htup, xid[0]);
		HeapTupleHeaderSetXvac(htup, record->xl_xid);
	}
	else
	{
		HeapTupleHeaderSetXmin(htup, record->xl_xid);
		HeapTupleHeaderSetCmin(htup, FirstCommandId);
	}
	/* Make sure there is no forward chain link in t_ctid */
	htup->t_ctid = xlrec->newtid;

	offnum = PageAddItem(page, (Item) htup, newlen, offnum, true, true);
	if (offnum == InvalidOffsetNumber)
		elog(PANIC, "heap_update_redo: failed to add tuple");

	if (xlrec->new_all_visible_cleared)
		PageClearAllVisible(page);

	freespace = PageGetHeapFreeSpace(page); /* needed to update FSM below */

	PageSetLSN(page, lsn);
	MarkBufferDirty(buffer);
	UnlockReleaseBuffer(buffer);
<<<<<<< HEAD
	
	MIRROREDLOCK_BUFMGR_UNLOCK;
	// -------- MirroredLock ----------
	
=======

	/*
	 * If the page is running low on free space, update the FSM as well.
	 * Arbitrarily, our definition of "low" is less than 20%. We can't do
	 * much better than that without knowing the fill-factor for the table.
	 *
	 * However, don't update the FSM on HOT updates, because after crash
	 * recovery, either the old or the new tuple will certainly be dead and
	 * prunable. After pruning, the page will have roughly as much free space
	 * as it did before the update, assuming the new tuple is about the same
	 * size as the old one.
	 *
	 * XXX: We don't get here if the page was restored from full page image.
	 * We don't bother to update the FSM in that case, it doesn't need to be
	 * totally accurate anyway.
	 */
	if (!hot_update && freespace < BLCKSZ / 5)
		XLogRecordPageWithFreeSpace(xlrec->target.node,
					ItemPointerGetBlockNumber(&(xlrec->newtid)), freespace);
>>>>>>> 38e93482
}

static void
heap_xlog_lock(XLogRecPtr lsn, XLogRecord *record)
{
	MIRROREDLOCK_BUFMGR_DECLARE;

	xl_heap_lock *xlrec = (xl_heap_lock *) XLogRecGetData(record);
	Buffer		buffer;
	Page		page;
	OffsetNumber offnum;
	ItemId		lp = NULL;
	HeapTupleHeader htup;

	if (IsBkpBlockApplied(record, 0))
		return;

	// -------- MirroredLock ----------
	MIRROREDLOCK_BUFMGR_LOCK;
	
	buffer = XLogReadBuffer(xlrec->target.node,
							ItemPointerGetBlockNumber(&(xlrec->target.tid)),
							false);
	REDO_PRINT_READ_BUFFER_NOT_FOUND(&xlrec->target.node, ItemPointerGetBlockNumber(&(xlrec->target.tid)), buffer, lsn);
	if (!BufferIsValid(buffer))
	{
		MIRROREDLOCK_BUFMGR_UNLOCK;
		// -------- MirroredLock ----------
		
		return;
	}
	page = (Page) BufferGetPage(buffer);

	REDO_PRINT_LSN_APPLICATION(&xlrec->target.node, ItemPointerGetBlockNumber(&(xlrec->target.tid)), page, lsn);
	if (XLByteLE(lsn, PageGetLSN(page)))		/* changes are applied */
	{
		UnlockReleaseBuffer(buffer);
		
		MIRROREDLOCK_BUFMGR_UNLOCK;
		// -------- MirroredLock ----------
		
		return;
	}

	offnum = ItemPointerGetOffsetNumber(&(xlrec->target.tid));
	if (PageGetMaxOffsetNumber(page) >= offnum)
		lp = PageGetItemId(page, offnum);

	if (PageGetMaxOffsetNumber(page) < offnum || !ItemIdIsNormal(lp))
		elog(PANIC, "heap_lock_redo: invalid lp");

	htup = (HeapTupleHeader) PageGetItem(page, lp);

	htup->t_infomask &= ~(HEAP_XMAX_COMMITTED |
						  HEAP_XMAX_INVALID |
						  HEAP_XMAX_IS_MULTI |
						  HEAP_IS_LOCKED |
						  HEAP_MOVED);
	if (xlrec->xid_is_mxact)
		htup->t_infomask |= HEAP_XMAX_IS_MULTI;
	if (xlrec->shared_lock)
		htup->t_infomask |= HEAP_XMAX_SHARED_LOCK;
	else
		htup->t_infomask |= HEAP_XMAX_EXCL_LOCK;
	HeapTupleHeaderClearHotUpdated(htup);
	HeapTupleHeaderSetXmax(htup, xlrec->locking_xid);
	HeapTupleHeaderSetCmax(htup, FirstCommandId, false);
	/* Make sure there is no forward chain link in t_ctid */
	htup->t_ctid = xlrec->target.tid;
	PageSetLSN(page, lsn);
	MarkBufferDirty(buffer);
	UnlockReleaseBuffer(buffer);
	
	MIRROREDLOCK_BUFMGR_UNLOCK;
	// -------- MirroredLock ----------
	
}

static void
heap_xlog_inplace(XLogRecPtr lsn, XLogRecord *record)
{
	MIRROREDLOCK_BUFMGR_DECLARE;

	xl_heap_inplace *xlrec = (xl_heap_inplace *) XLogRecGetData(record);
	Buffer		buffer;
	Page		page;
	OffsetNumber offnum;
	ItemId		lp = NULL;
	HeapTupleHeader htup;
	uint32		oldlen;
	uint32		newlen;

	if (IsBkpBlockApplied(record, 0))
		return;

	// -------- MirroredLock ----------
	MIRROREDLOCK_BUFMGR_LOCK;
	
	buffer = XLogReadBuffer(xlrec->target.node,
							ItemPointerGetBlockNumber(&(xlrec->target.tid)),
							false);
	REDO_PRINT_READ_BUFFER_NOT_FOUND(&xlrec->target.node, ItemPointerGetBlockNumber(&(xlrec->target.tid)), buffer, lsn);
	if (!BufferIsValid(buffer))
	{
		MIRROREDLOCK_BUFMGR_UNLOCK;
		// -------- MirroredLock ----------
		
		return;
	}
	page = (Page) BufferGetPage(buffer);

	REDO_PRINT_LSN_APPLICATION(&xlrec->target.node, ItemPointerGetBlockNumber(&(xlrec->target.tid)), page, lsn);
	if (XLByteLE(lsn, PageGetLSN(page)))		/* changes are applied */
	{
		UnlockReleaseBuffer(buffer);
		
		MIRROREDLOCK_BUFMGR_UNLOCK;
		// -------- MirroredLock ----------
		
		return;
	}

	offnum = ItemPointerGetOffsetNumber(&(xlrec->target.tid));
	if (PageGetMaxOffsetNumber(page) >= offnum)
		lp = PageGetItemId(page, offnum);

	if (PageGetMaxOffsetNumber(page) < offnum || !ItemIdIsNormal(lp))
		elog(PANIC, "heap_inplace_redo: invalid lp");

	htup = (HeapTupleHeader) PageGetItem(page, lp);

	oldlen = ItemIdGetLength(lp) - htup->t_hoff;
	newlen = record->xl_len - SizeOfHeapInplace;
	if (oldlen != newlen)
		elog(PANIC, "heap_inplace_redo: wrong tuple length");

	memcpy((char *) htup + htup->t_hoff,
		   (char *) xlrec + SizeOfHeapInplace,
		   newlen);

	PageSetLSN(page, lsn);
	MarkBufferDirty(buffer);
	UnlockReleaseBuffer(buffer);
	
	MIRROREDLOCK_BUFMGR_UNLOCK;
	// -------- MirroredLock ----------
}

void
heap_redo(XLogRecPtr beginLoc, XLogRecPtr lsn, XLogRecord *record)
{
	uint8		info = record->xl_info & ~XLR_INFO_MASK;

	switch (info & XLOG_HEAP_OPMASK)
	{
		case XLOG_HEAP_INSERT:
			heap_xlog_insert(lsn, record);
			break;
		case XLOG_HEAP_DELETE:
			heap_xlog_delete(lsn, record);
			break;
		case XLOG_HEAP_UPDATE:
			heap_xlog_update(lsn, record, false, false);
			break;
		case XLOG_HEAP_MOVE:
			heap_xlog_update(lsn, record, true, false);
			break;
		case XLOG_HEAP_HOT_UPDATE:
			heap_xlog_update(lsn, record, false, true);
			break;
		case XLOG_HEAP_NEWPAGE:
			heap_xlog_newpage(lsn, record);
			break;
		case XLOG_HEAP_LOCK:
			heap_xlog_lock(lsn, record);
			break;
		case XLOG_HEAP_INPLACE:
			heap_xlog_inplace(lsn, record);
			break;
		default:
			elog(PANIC, "heap_redo: unknown op code %u", info);
	}
}

void
heap2_redo(XLogRecPtr beginLoc, XLogRecPtr lsn, XLogRecord *record)
{
	uint8		info = record->xl_info & ~XLR_INFO_MASK;

	switch (info & XLOG_HEAP_OPMASK)
	{
		case XLOG_HEAP2_FREEZE:
			heap_xlog_freeze(lsn, record);
			break;
		case XLOG_HEAP2_CLEAN:
			heap_xlog_clean(lsn, record, false);
			break;
		case XLOG_HEAP2_CLEAN_MOVE:
			heap_xlog_clean(lsn, record, true);
			break;
		default:
			elog(PANIC, "heap2_redo: unknown op code %u", info);
	}
}

static void
out_target(StringInfo buf, xl_heaptid *target)
{
	appendStringInfo(buf, "rel %u/%u/%u; tid %u/%u",
			 target->node.spcNode, target->node.dbNode, target->node.relNode,
					 ItemPointerGetBlockNumber(&(target->tid)),
					 ItemPointerGetOffsetNumber(&(target->tid)));
}

void
heap_desc(StringInfo buf, XLogRecPtr beginLoc, XLogRecord *record)
{
	char	   *rec = XLogRecGetData(record);
	uint8		xl_info = record->xl_info;
	uint8		info = xl_info & ~XLR_INFO_MASK;

	info &= XLOG_HEAP_OPMASK;
	if (info == XLOG_HEAP_INSERT)
	{
		xl_heap_insert *xlrec = (xl_heap_insert *) rec;

		if (xl_info & XLOG_HEAP_INIT_PAGE)
			appendStringInfo(buf, "insert(init): ");
		else
			appendStringInfo(buf, "insert: ");
		out_target(buf, &(xlrec->target));
	}
	else if (info == XLOG_HEAP_DELETE)
	{
		xl_heap_delete *xlrec = (xl_heap_delete *) rec;

		appendStringInfo(buf, "delete: ");
		out_target(buf, &(xlrec->target));
	}
	else if (info == XLOG_HEAP_UPDATE)
	{
		xl_heap_update *xlrec = (xl_heap_update *) rec;

		if (xl_info & XLOG_HEAP_INIT_PAGE)
			appendStringInfo(buf, "update(init): ");
		else
			appendStringInfo(buf, "update: ");
		out_target(buf, &(xlrec->target));
		appendStringInfo(buf, "; new %s",
						 ItemPointerToString(&(xlrec->newtid)));
	}
	else if (info == XLOG_HEAP_MOVE)
	{
		xl_heap_update *xlrec = (xl_heap_update *) rec;

		if (xl_info & XLOG_HEAP_INIT_PAGE)
			appendStringInfo(buf, "move(init): ");
		else
			appendStringInfo(buf, "move: ");
		out_target(buf, &(xlrec->target));
		appendStringInfo(buf, "; new %s",
						 ItemPointerToString(&(xlrec->newtid)));
	}
	else if (info == XLOG_HEAP_HOT_UPDATE)
	{
		xl_heap_update *xlrec = (xl_heap_update *) rec;

		if (xl_info & XLOG_HEAP_INIT_PAGE)		/* can this case happen? */
			appendStringInfo(buf, "hot_update(init): ");
		else
			appendStringInfo(buf, "hot_update: ");
		out_target(buf, &(xlrec->target));
		appendStringInfo(buf, "; new %u/%u",
						 ItemPointerGetBlockNumber(&(xlrec->newtid)),
						 ItemPointerGetOffsetNumber(&(xlrec->newtid)));
	}
	else if (info == XLOG_HEAP_NEWPAGE)
	{
		xl_heap_newpage *xlrec = (xl_heap_newpage *) rec;

		appendStringInfo(buf, "newpage: rel %u/%u/%u; blk %u",
						 xlrec->heapnode.node.spcNode, xlrec->heapnode.node.dbNode,
						 xlrec->heapnode.node.relNode, xlrec->blkno);
	}
	else if (info == XLOG_HEAP_LOCK)
	{
		xl_heap_lock *xlrec = (xl_heap_lock *) rec;

		if (xlrec->shared_lock)
			appendStringInfo(buf, "shared_lock: ");
		else
			appendStringInfo(buf, "exclusive_lock: ");
		if (xlrec->xid_is_mxact)
			appendStringInfo(buf, "mxid ");
		else
			appendStringInfo(buf, "xid ");
		appendStringInfo(buf, "%u ", xlrec->locking_xid);
		out_target(buf, &(xlrec->target));
	}
	else if (info == XLOG_HEAP_INPLACE)
	{
		xl_heap_inplace *xlrec = (xl_heap_inplace *) rec;

		appendStringInfo(buf, "inplace: ");
		out_target(buf, &(xlrec->target));
	}
	else
		appendStringInfo(buf, "UNKNOWN");
}

bool heap_getrelfilenode(
	XLogRecord 		*record,
	RelFileNode		*relFileNode)
{
	uint8		info = record->xl_info & ~XLR_INFO_MASK;
	void*		data = XLogRecGetData(record);

	info &= XLOG_HEAP_OPMASK;
	if (info == XLOG_HEAP_INSERT)
	{
		xl_heap_insert *xlrec = (xl_heap_insert *) data;

		*relFileNode = xlrec->target.node;
	}
	else if (info == XLOG_HEAP_DELETE)
	{
		xl_heap_delete *xlrec = (xl_heap_delete *) data;

		*relFileNode = xlrec->target.node;
	}
	else if (info == XLOG_HEAP_UPDATE || info == XLOG_HEAP_HOT_UPDATE)
	{
		xl_heap_update *xlrec = (xl_heap_update *) data;

		*relFileNode = xlrec->target.node;
	}
	else if (info == XLOG_HEAP_MOVE)
	{
		xl_heap_update *xlrec = (xl_heap_update *) data;

		*relFileNode = xlrec->target.node;
	}
	else if (info == XLOG_HEAP2_CLEAN)
	{
		xl_heap_clean *xlrec = (xl_heap_clean *) data;

		*relFileNode = xlrec->heapnode.node;
	}
	else if (info == XLOG_HEAP_NEWPAGE)
	{
		xl_heap_newpage *xlrec = (xl_heap_newpage *) data;

		*relFileNode = xlrec->heapnode.node;
	}
	else if (info == XLOG_HEAP_LOCK)
	{
		xl_heap_lock *xlrec = (xl_heap_lock *) data;

		*relFileNode = xlrec->target.node;
	}
	else if (info == XLOG_HEAP_INPLACE)
	{
		xl_heap_inplace *xlrec = (xl_heap_inplace *) data;

		*relFileNode = xlrec->target.node;
	}
	else
		elog(PANIC, "heap_getrelfilenode: unknown op code %u", info);

	return true;
}

void
heap2_desc(StringInfo buf, XLogRecPtr beginLoc, XLogRecord *record)
{
	char	   *rec = XLogRecGetData(record);
	uint8		xl_info = record->xl_info;
	uint8		info = xl_info & ~XLR_INFO_MASK;

	info &= XLOG_HEAP_OPMASK;
	if (info == XLOG_HEAP2_FREEZE)
	{
		xl_heap_freeze *xlrec = (xl_heap_freeze *) rec;

		appendStringInfo(buf, "freeze: rel %u/%u/%u; blk %u; cutoff %u",
						 xlrec->heapnode.node.spcNode, xlrec->heapnode.node.dbNode,
						 xlrec->heapnode.node.relNode, xlrec->block,
						 xlrec->cutoff_xid);
	}
	else if (info == XLOG_HEAP2_CLEAN)
	{
		xl_heap_clean *xlrec = (xl_heap_clean *) rec;

		appendStringInfo(buf, "clean: rel %u/%u/%u; blk %u",
						 xlrec->heapnode.node.spcNode, xlrec->heapnode.node.dbNode,
						 xlrec->heapnode.node.relNode, xlrec->block);
	}
	else if (info == XLOG_HEAP2_CLEAN_MOVE)
	{
		xl_heap_clean *xlrec = (xl_heap_clean *) rec;

		appendStringInfo(buf, "clean_move: rel %u/%u/%u; blk %u",
						 xlrec->heapnode.node.spcNode, xlrec->heapnode.node.dbNode,
						 xlrec->heapnode.node.relNode, xlrec->block);
	}
	else
		appendStringInfo(buf, "UNKNOWN");
}

/*
 *	heap_sync		- sync a heap, for use when no WAL has been written
 *
 * This forces the heap contents (including TOAST heap if any) down to disk.
 * If we skipped using WAL, and it's not a temp relation, we must force the
 * relation down to disk before it's safe to commit the transaction.  This
 * requires writing out any dirty buffers and then doing a forced fsync.
 *
 * Indexes are not touched.  (Currently, index operations associated with
 * the commands that use this are WAL-logged and so do not need fsync.
 * That behavior might change someday, but in any case it's likely that
 * any fsync decisions required would be per-index and hence not appropriate
 * to be done here.)
 */
void
heap_sync(Relation rel)
{
	/* temp tables never need fsync */
	if (rel->rd_istemp)
		return;

	/* main heap */
	FlushRelationBuffers(rel);
	/* FlushRelationBuffers will have opened rd_smgr */
	smgrimmedsync(rel->rd_smgr, MAIN_FORKNUM);

	/* FSM is not critical, don't bother syncing it */

	/* toast heap, if any */
	if (OidIsValid(rel->rd_rel->reltoastrelid))
	{
		Relation	toastrel;

		toastrel = heap_open(rel->rd_rel->reltoastrelid, AccessShareLock);
		FlushRelationBuffers(toastrel);
		smgrimmedsync(toastrel->rd_smgr, MAIN_FORKNUM);
		heap_close(toastrel, AccessShareLock);
	}
}

/*
 * Function checks if its okay to generate xlog record for the relation in
 * question. It does same from perspective in GPDB need to have persistent
 * table information to be added to xlog records. So, for tables where PT info
 * is not needed can proceed, but for relations where PT info is must for xlog
 * record, if it can be fetched then fetches and signal go ahead else just
 * returns xlog should not be generated.
 */
bool
RelationAllowedToGenerateXLogRecord(Relation relation)
{
	if (InRecovery)
		return false;

	if (GpPersistent_SkipXLogInfo(relation->rd_id))
		return true;

	/*
	 * Only for non-system table fetch the info if not present. Incase of
	 * system table like pg_class if trying to fetch the informatiom here it
	 * may lead to infinite recursion as for reading pg_class tuple will have
	 * to read gp_relation_node tuple to get PT info for which need to read
	 * back pg_class tuple, hence avoid the same.
	 */
	if (relation->rd_id >= FirstNormalObjectId)
		RelationFetchGpRelationNodeForXLog(relation);

	if (relation->rd_segfile0_relationnodeinfo.isPresent &&
		!relation->rd_segfile0_relationnodeinfo.tidAllowedToBeZero)
		return true;

	return false;
}

/*
 * Mask a heap page before performing consistency checks on it.
 */
void
heap_mask(char *pagedata, BlockNumber blkno)
{
	Page		page = (Page) pagedata;
	OffsetNumber off;

	mask_page_lsn_and_checksum(page);

	mask_page_hint_bits(page);
	mask_unused_space(page);

	for (off = 1; off <= PageGetMaxOffsetNumber(page); off++)
	{
		ItemId		iid = PageGetItemId(page, off);
		char	   *page_item;

		page_item = (char *) (page + ItemIdGetOffset(iid));

		if (ItemIdIsNormal(iid))
		{

			HeapTupleHeader page_htup = (HeapTupleHeader) page_item;

			/*
			 * During normal operation, the ctid is used to follow the update
			 * chain, to find the latest tuple version, if a READ COMMITTED
			 * transaction tries to update the updated tuple. But after
			 * restart and WAL replay, there cannot be any live transactions
			 * that would see the old tuple version. That's why during WAL
			 * redo ctid is just set to itself. Hence for MOVED case set
			 * t_ctid to current block number and self offset number to ignore
			 * any inconsistency.
			 */
			if (page_htup->t_infomask & HEAP_MOVED)
			{
				ItemPointerSet(&page_htup->t_ctid, blkno, off);
			}

			/*
			 * If xmin of a tuple is not yet frozen, we should ignore
			 * differences in hint bits, since they can be set without
			 * emitting WAL.
			 */
			if (!(((page_htup)->t_infomask & (HEAP_XMIN_FROZEN)) == HEAP_XMIN_FROZEN))
				page_htup->t_infomask &= ~HEAP_XACT_MASK;
			else
			{
				/* Still we need to mask xmax hint bits. */
				page_htup->t_infomask &= ~HEAP_XMAX_INVALID;
				page_htup->t_infomask &= ~HEAP_XMAX_COMMITTED;
			}

			/* mask out GPDB specific hint-bits */
			page_htup->t_infomask2 &= ~HEAP_XMIN_DISTRIBUTED_SNAPSHOT_IGNORE;
			page_htup->t_infomask2 &= ~HEAP_XMAX_DISTRIBUTED_SNAPSHOT_IGNORE;

			/*
			 * During replay, we set Command Id to FirstCommandId. Hence, mask
			 * it. See heap_xlog_insert() for details.
			 */
			page_htup->t_choice.t_heap.t_field3.t_cid = MASK_MARKER;

#if PG_VERSION_NUM >= 90500
			/*
			 * For a speculative tuple, heap_insert() does not set ctid in the
			 * caller-passed heap tuple itself, leaving the ctid field to
			 * contain a speculative token value - a per-backend monotonically
			 * increasing identifier. Besides, it does not WAL-log ctid under
			 * any circumstances.
			 *
			 * During redo, heap_xlog_insert() sets t_ctid to current block
			 * number and self offset number. It doesn't care about any
			 * speculative insertions in master. Hence, we set t_ctid to
			 * current block number and self offset number to ignore any
			 * inconsistency.
			 */
			if (HeapTupleHeaderIsSpeculative(page_htup))
				ItemPointerSet(&page_htup->t_ctid, blkno, off);
#endif
		}

		/*
		 * Ignore any padding bytes after the tuple, when the length of the
		 * item is not MAXALIGNed.
		 */
		if (ItemIdHasStorage(iid))
		{
			int			len = ItemIdGetLength(iid);
			int			padlen = MAXALIGN(len) - len;

			if (padlen > 0)
				memset(page_item + len, MASK_MARKER, padlen);
		}
	}
}<|MERGE_RESOLUTION|>--- conflicted
+++ resolved
@@ -214,14 +214,11 @@
 	int			ntup;
 	OffsetNumber lineoff;
 	ItemId		lpp;
-<<<<<<< HEAD
+	bool		all_visible;
 	TransactionId t_xmin, t_xmax;
 	CommandId     t_cid;
 
 	MIRROREDLOCK_BUFMGR_MUST_ALREADY_BE_HELD;
-=======
-	bool		all_visible;
->>>>>>> 38e93482
 
 	Assert(page < scan->rs_nblocks);
 
@@ -267,16 +264,14 @@
 	lines = PageGetMaxOffsetNumber(dp);
 	ntup = 0;
 
-<<<<<<< HEAD
 	t_xmin = t_xmax = 0;
 	t_cid = 0;
-=======
+
 	/*
 	 * If the all-visible flag indicates that all tuples on the page are
 	 * visible to everyone, we can skip the per-tuple visibility tests.
 	 */
 	all_visible = PageIsAllVisible(dp);
->>>>>>> 38e93482
 
 	for (lineoff = FirstOffsetNumber, lpp = PageGetItemId(dp, lineoff);
 		 lineoff <= lines;
@@ -284,34 +279,21 @@
 	{
 		if (ItemIdIsNormal(lpp))
 		{
-<<<<<<< HEAD
-
-=======
->>>>>>> 38e93482
 			bool		valid;
 			HeapTupleHeader theader = (HeapTupleHeader) PageGetItem((Page) dp, lpp);
 
-<<<<<<< HEAD
-			valid = (t_xmax == HeapTupleHeaderGetXmax(theader) &&
+			if (all_visible)
+			{
+				valid = true;
+			}
+			/* GPDB: We have a one-item cache for the common case that a lot of
+			 * tuples have the same visibility info. */
+			else if (t_xmax == HeapTupleHeaderGetXmax(theader) &&
 					 t_xmin == HeapTupleHeaderGetXmin(theader) &&
-					 t_cid == HeapTupleHeaderGetRawCommandId(theader));
-
-=======
-			if (all_visible)
+					 t_cid == HeapTupleHeaderGetRawCommandId(theader))
+			{
 				valid = true;
-			else
-			{
-				HeapTupleData loctup;
-
-				loctup.t_data = (HeapTupleHeader) PageGetItem((Page) dp, lpp);
-				loctup.t_len = ItemIdGetLength(lpp);
-				ItemPointerSet(&(loctup.t_self), page, lineoff);
-
-				valid = HeapTupleSatisfiesVisibility(&loctup, snapshot, buffer);
 			}
->>>>>>> 38e93482
-			if (valid)
-				scan->rs_vistuples[ntup++] = lineoff;
 			else
 			{
 				HeapTupleData loctup;
@@ -326,9 +308,10 @@
 					t_xmax = HeapTupleHeaderGetXmax(loctup.t_data);
 					t_xmin = HeapTupleHeaderGetXmin(loctup.t_data);
 					t_cid = HeapTupleHeaderGetRawCommandId(loctup.t_data);
-					scan->rs_vistuples[ntup++] = lineoff;
 				}
 			}
+			if (valid)
+				scan->rs_vistuples[ntup++] = lineoff;
 		}
 	}
 
@@ -1355,45 +1338,6 @@
 }
 
 /* ----------------
- *		try_relation_openrv - open any relation specified by a RangeVar
- *
- *		Same as relation_openrv, but return NULL instead of failing for
- *		relation-not-found.  (Note that some other causes, such as
- *		permissions problems, will still result in an ereport.)
- * ----------------
- */
-Relation
-try_relation_openrv(const RangeVar *relation, LOCKMODE lockmode)
-{
-	Oid			relOid;
-
-	/*
-	 * Check for shared-cache-inval messages before trying to open the
-	 * relation.  This is needed to cover the case where the name identifies a
-	 * rel that has been dropped and recreated since the start of our
-	 * transaction: if we don't flush the old syscache entry then we'll latch
-	 * onto that entry and suffer an error when we do RelationIdGetRelation.
-	 * Note that relation_open does not need to do this, since a relation's
-	 * OID never changes.
-	 *
-	 * We skip this if asked for NoLock, on the assumption that the caller has
-	 * already ensured some appropriate lock is held.
-	 */
-	if (lockmode != NoLock)
-		AcceptInvalidationMessages();
-
-	/* Look up the appropriate relation using namespace search */
-	relOid = RangeVarGetRelid(relation, true);
-
-	/* Return NULL on not-found */
-	if (!OidIsValid(relOid))
-		return NULL;
-
-	/* Let relation_open do the rest */
-	return relation_open(relOid, lockmode);
-}
-
-/* ----------------
  *		relation_close - close any relation
  *
  *		If lockmode is not "NoLock", we then release the specified lock.
@@ -1516,7 +1460,7 @@
 {
 	Relation	r;
 
-	r = try_relation_openrv(relation, lockmode);
+	r = try_relation_openrv(relation, lockmode, false);
 
 	if (r)
 	{
@@ -2374,11 +2318,7 @@
  */
 Oid
 heap_insert(Relation relation, HeapTuple tup, CommandId cid,
-<<<<<<< HEAD
-			bool use_wal, bool use_fsm, TransactionId xid)
-=======
-			int options, BulkInsertState bistate)
->>>>>>> 38e93482
+			int options, BulkInsertState bistate, TransactionId xid)
 {
 	MIRROREDLOCK_BUFMGR_DECLARE;
 
@@ -2456,13 +2396,9 @@
 		heaptup = tup;
 	}
 	else if (HeapTupleHasExternal(tup) || tup->t_len > TOAST_TUPLE_THRESHOLD)
-<<<<<<< HEAD
 		heaptup = toast_insert_or_update(relation, tup, NULL,
 										 TOAST_TUPLE_TARGET, isFrozen,
-										 use_wal, use_fsm);
-=======
-		heaptup = toast_insert_or_update(relation, tup, NULL, options);
->>>>>>> 38e93482
+										 options);
 	else
 		heaptup = tup;
 	
@@ -2507,13 +2443,8 @@
 		Page		page = BufferGetPage(buffer);
 		uint8		info = XLOG_HEAP_INSERT;
 
-<<<<<<< HEAD
 		xl_heaptid_set(&xlrec.target, relation, &heaptup->t_self);
-=======
 		xlrec.all_visible_cleared = all_visible_cleared;
-		xlrec.target.node = relation->rd_node;
-		xlrec.target.tid = heaptup->t_self;
->>>>>>> 38e93482
 		rdata[0].data = (char *) &xlrec;
 		rdata[0].len = SizeOfHeapInsert;
 		rdata[0].buffer = InvalidBuffer;
@@ -2565,17 +2496,14 @@
 
 	UnlockReleaseBuffer(buffer);
 
-<<<<<<< HEAD
 	MIRROREDLOCK_BUFMGR_UNLOCK;
 	// -------- MirroredLock ----------
-	
-=======
+
 	/* Clear the bit in the visibility map if necessary */
 	if (all_visible_cleared)
 		visibilitymap_clear(relation, 
 							ItemPointerGetBlockNumber(&(heaptup->t_self)));
 
->>>>>>> 38e93482
 	/*
 	 * If tuple is cachable, mark it for invalidation from the caches in case
 	 * we abort.  Note it is OK to do this after releasing the buffer, because
@@ -2621,7 +2549,6 @@
 Oid
 simple_heap_insert(Relation relation, HeapTuple tup)
 {
-<<<<<<< HEAD
 	MIRROREDLOCK_BUFMGR_VERIFY_NO_LOCK_LEAK_DECLARE;
 
 	Oid result;
@@ -2629,7 +2556,7 @@
 	MIRROREDLOCK_BUFMGR_VERIFY_NO_LOCK_LEAK_ENTER;
 
 	result = heap_insert(relation, tup, GetCurrentCommandId(true),
-						 true, true, GetCurrentTransactionId());
+						 0, NULL, GetCurrentTransactionId());
 
 	MIRROREDLOCK_BUFMGR_VERIFY_NO_LOCK_LEAK_EXIT;
 
@@ -2655,7 +2582,7 @@
 	MIRROREDLOCK_BUFMGR_VERIFY_NO_LOCK_LEAK_ENTER;
 
 	result = heap_insert(relation, tup, GetCurrentCommandId(true),
-					   true, true, FrozenTransactionId);
+						 0, NULL, FrozenTransactionId);
 
 	MIRROREDLOCK_BUFMGR_VERIFY_NO_LOCK_LEAK_EXIT;
 
@@ -2676,8 +2603,8 @@
 
 	relation->rd_targblock = blockNum;
 	result = heap_insert(relation, tup, GetCurrentCommandId(true),
-					   /* use_wal */ true, /* use_fsm */ false, 
-					   FrozenTransactionId);
+						 0, NULL,
+						 FrozenTransactionId);
 
 	MIRROREDLOCK_BUFMGR_VERIFY_NO_LOCK_LEAK_EXIT;
 
@@ -2690,27 +2617,19 @@
  * Log a line showing the current tuple MVCC information.
  */
 static void
-heap_trace_current_tuple(
-	char		*caller,
-
-	HeapTuple	tuple)
+heap_trace_current_tuple(char *caller, HeapTuple tuple)
 {
 	TupleVisibilitySummary tupleVisibilitySummary;
-	char *summary;
-
-	GetTupleVisibilitySummary(
-							tuple,
-							&tupleVisibilitySummary);
+	char	   *summary;
+
+	GetTupleVisibilitySummary(tuple,
+							  &tupleVisibilitySummary);
 	summary = GetTupleVisibilitySummaryString(&tupleVisibilitySummary);
 
 	elog(LOG, "Current tuple for %s: %s",
-		 caller,
-		 summary);
+		 caller, summary);
 
 	pfree(summary);
-=======
-	return heap_insert(relation, tup, GetCurrentCommandId(true), 0, NULL);
->>>>>>> 38e93482
 }
 
 /*
@@ -2965,13 +2884,8 @@
 		XLogRecPtr	recptr;
 		XLogRecData rdata[2];
 
-<<<<<<< HEAD
 		xl_heaptid_set(&xlrec.target, relation, &tp.t_self);
-=======
 		xlrec.all_visible_cleared = all_visible_cleared;
-		xlrec.target.node = relation->rd_node;
-		xlrec.target.tid = tp.t_self;
->>>>>>> 38e93482
 		rdata[0].data = (char *) &xlrec;
 		rdata[0].len = SizeOfHeapDelete;
 		rdata[0].buffer = InvalidBuffer;
@@ -3352,7 +3266,6 @@
 	HeapTupleHeaderSetXmin(newtup->t_data, xid);
 	HeapTupleHeaderSetCmin(newtup->t_data, cid);
 	HeapTupleHeaderSetXmax(newtup->t_data, 0);	/* for cleanliness */
-	newtup->t_tableOid = RelationGetRelid(relation);
 
 	/*
 	 * Replace cid with a combo cid if necessary.  Note that we already put
@@ -3464,12 +3377,8 @@
 		if (need_toast)
 		{
 			/* Note we always use WAL and FSM during updates */
-<<<<<<< HEAD
 			heaptup = toast_insert_or_update(relation, newtup, &oldtup,
-											 TOAST_TUPLE_TARGET, false, true, true);
-=======
-			heaptup = toast_insert_or_update(relation, newtup, &oldtup, 0);
->>>>>>> 38e93482
+											 TOAST_TUPLE_TARGET, false, 0);
 			newtupsize = MAXALIGN(heaptup->t_len);
 		}
 		else
@@ -5111,15 +5020,8 @@
  * Note: the NEWPAGE log record is used for both heaps and indexes, so do
  * not do anything that assumes we are touching a heap.
  */
-<<<<<<< HEAD
 static XLogRecPtr
 log_newpage_internal(xl_heap_newpage *xlrec, Page page)
-
-=======
-XLogRecPtr
-log_newpage(RelFileNode *rnode, ForkNumber forkNum, BlockNumber blkno,
-			Page page)
->>>>>>> 38e93482
 {
 	XLogRecPtr	recptr;
 	XLogRecData rdata[2];
@@ -5135,15 +5037,7 @@
 	/* NO ELOG(ERROR) from here till newpage op is logged */
 	START_CRIT_SECTION();
 
-<<<<<<< HEAD
 	rdata[0].data = (char *) xlrec;
-=======
-	xlrec.node = *rnode;
-	xlrec.forknum = forkNum;
-	xlrec.blkno = blkno;
-
-	rdata[0].data = (char *) &xlrec;
->>>>>>> 38e93482
 	rdata[0].len = SizeOfHeapNewpage;
 	rdata[0].buffer = InvalidBuffer;
 	rdata[0].next = &(rdata[1]);
@@ -5175,10 +5069,12 @@
  * object contains the persistentTid and persistentSerialNum.
  */
 XLogRecPtr
-log_newpage_rel(Relation rel, BlockNumber blkno, Page page)
+log_newpage_rel(Relation rel, ForkNumber forkNum, BlockNumber blkno, Page page)
 {
 	xl_heap_newpage xlrec;
+
 	xl_heapnode_set(&xlrec.heapnode, rel);
+	xlrec.forknum = forkNum;
 	xlrec.blkno = blkno;
 	return log_newpage_internal(&xlrec, page);
 }
@@ -5191,13 +5087,16 @@
  * along with the relFileNode for the relation.
  */
 XLogRecPtr
-log_newpage_relFileNode(RelFileNode *relFileNode, BlockNumber blkno, Page page,
+log_newpage_relFileNode(RelFileNode *relFileNode, ForkNumber forkNum, BlockNumber blkno,
+						Page page,
 						ItemPointer persistentTid, int64 persistentSerialNum)
 {
 	xl_heap_newpage xlrec;
+
 	xlrec.heapnode.node = *relFileNode;
 	xlrec.heapnode.persistentTid = *persistentTid;
 	xlrec.heapnode.persistentSerialNum = persistentSerialNum;
+	xlrec.forknum = forkNum;
 	xlrec.blkno = blkno;
 	return log_newpage_internal(&xlrec, page);
 }
@@ -5277,12 +5176,9 @@
 	PageSetLSN(page, lsn);
 	MarkBufferDirty(buffer);
 	UnlockReleaseBuffer(buffer);
-<<<<<<< HEAD
-	
+
 	MIRROREDLOCK_BUFMGR_UNLOCK;
 	// -------- MirroredLock ----------
-	
-=======
 
 	/*
 	 * Update the FSM as well.
@@ -5291,8 +5187,7 @@
 	 * We don't bother to update the FSM in that case, it doesn't need to be
 	 * totally accurate anyway.
 	 */
-	XLogRecordPageWithFreeSpace(xlrec->node, xlrec->block, freespace);
->>>>>>> 38e93482
+	XLogRecordPageWithFreeSpace(xlrec->heapnode.node, xlrec->block, freespace);
 }
 
 static void
@@ -5432,17 +5327,11 @@
 	if (IsBkpBlockApplied(record, 0))
 		return;
 
-<<<<<<< HEAD
 	// -------- MirroredLock ----------
 	MIRROREDLOCK_BUFMGR_LOCK;
 	
-	buffer = XLogReadBuffer(xlrec->target.node,
-							ItemPointerGetBlockNumber(&(xlrec->target.tid)),
-							false);
-	REDO_PRINT_READ_BUFFER_NOT_FOUND(&xlrec->target.node, ItemPointerGetBlockNumber(&(xlrec->target.tid)), buffer, lsn);
-=======
 	buffer = XLogReadBuffer(xlrec->target.node, blkno, false);
->>>>>>> 38e93482
+	REDO_PRINT_READ_BUFFER_NOT_FOUND(&xlrec->target.node, blkno, buffer, lsn);
 	if (!BufferIsValid(buffer))
 	{
 		
@@ -5562,14 +5451,8 @@
 	}
 	else
 	{
-<<<<<<< HEAD
-		buffer = XLogReadBuffer(xlrec->target.node,
-							 ItemPointerGetBlockNumber(&(xlrec->target.tid)),
-								false);
-		REDO_PRINT_READ_BUFFER_NOT_FOUND(&xlrec->target.node, ItemPointerGetBlockNumber(&(xlrec->target.tid)), buffer, lsn);
-=======
 		buffer = XLogReadBuffer(xlrec->target.node, blkno, false);
->>>>>>> 38e93482
+		REDO_PRINT_READ_BUFFER_NOT_FOUND(&xlrec->target.node, blkno, buffer, lsn);
 		if (!BufferIsValid(buffer))
 		{
 			MIRROREDLOCK_BUFMGR_UNLOCK;
@@ -5632,20 +5515,15 @@
 	freespace = PageGetHeapFreeSpace(page); /* needed to update FSM below */
 
 	PageSetLSN(page, lsn);
-<<<<<<< HEAD
+
+	if (xlrec->all_visible_cleared)
+		PageClearAllVisible(page);
+
 	MarkBufferDirty(buffer);
 	UnlockReleaseBuffer(buffer);
-	
+
 	MIRROREDLOCK_BUFMGR_UNLOCK;
 	// -------- MirroredLock ----------
-=======
-	PageSetTLI(page, ThisTimeLineID);
-
-	if (xlrec->all_visible_cleared)
-		PageClearAllVisible(page);
-
-	MarkBufferDirty(buffer);
-	UnlockReleaseBuffer(buffer);
 
 	/*
 	 * If the page is running low on free space, update the FSM as well.
@@ -5658,7 +5536,6 @@
 	 */
 	if (freespace < BLCKSZ / 5)
 		XLogRecordPageWithFreeSpace(xlrec->target.node, blkno, freespace);
->>>>>>> 38e93482
 }
 
 /*
@@ -5793,14 +5670,6 @@
 	/* Deal with new tuple */
 
 newt:;
-
-<<<<<<< HEAD
-	if (IsBkpBlockApplied(record, 1))
-	{		
-		MIRROREDLOCK_BUFMGR_UNLOCK;
-		// -------- MirroredLock ----------
-		
-=======
 	/*
 	 * The visibility map always needs to be updated, even if the heap page
 	 * is already up-to-date.
@@ -5812,8 +5681,11 @@
 		FreeFakeRelcacheEntry(reln);
 	}
 
-	if (record->xl_info & XLR_BKP_BLOCK_2)
->>>>>>> 38e93482
+	if (IsBkpBlockApplied(record, 1))
+	{
+		MIRROREDLOCK_BUFMGR_UNLOCK;
+		// -------- MirroredLock ----------
+
 		return;
 	}
 
@@ -5911,12 +5783,9 @@
 	PageSetLSN(page, lsn);
 	MarkBufferDirty(buffer);
 	UnlockReleaseBuffer(buffer);
-<<<<<<< HEAD
-	
+
 	MIRROREDLOCK_BUFMGR_UNLOCK;
 	// -------- MirroredLock ----------
-	
-=======
 
 	/*
 	 * If the page is running low on free space, update the FSM as well.
@@ -5936,7 +5805,6 @@
 	if (!hot_update && freespace < BLCKSZ / 5)
 		XLogRecordPageWithFreeSpace(xlrec->target.node,
 					ItemPointerGetBlockNumber(&(xlrec->newtid)), freespace);
->>>>>>> 38e93482
 }
 
 static void
