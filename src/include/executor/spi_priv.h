/*-------------------------------------------------------------------------
 *
 * spi_priv.h
 *				Server Programming Interface private declarations
 *
<<<<<<< HEAD
 * Portions Copyright (c) 1996-2009, PostgreSQL Global Development Group
=======
 * Portions Copyright (c) 1996-2007, PostgreSQL Global Development Group
>>>>>>> 29dccf5f
 * Portions Copyright (c) 1994, Regents of the University of California
 *
 * $PostgreSQL: pgsql/src/include/executor/spi_priv.h,v 1.26 2007/01/05 22:19:55 momjian Exp $
 *
 *-------------------------------------------------------------------------
 */
#ifndef SPI_PRIV_H
#define SPI_PRIV_H

#include "executor/spi.h"


#define _SPI_PLAN_MAGIC		569278163

typedef struct
{
	/* current results */
	uint64		processed;		/* by Executor */
	Oid			lastoid;
	SPITupleTable *tuptable;

	MemoryContext procCxt;		/* procedure context */
	MemoryContext execCxt;		/* executor context */
	MemoryContext savedcxt;		/* context of SPI_connect's caller */
	SubTransactionId connectSubid;		/* ID of connecting subtransaction */
} _SPI_connection;

typedef struct _SPI_plan
{
	int			magic;			/* should equal _SPI_PLAN_MAGIC */
	bool		saved;			/* saved or unsaved plan? */
	/* Context containing _SPI_plan itself as well as subsidiary data */
	MemoryContext plancxt;
	int			cursor_options; /* Cursor options used for planning */
	/* Original query string (used for error reporting) */
	const char *query;
	/* List of List of querytrees; one sublist per original parsetree */
	List	   *qtlist;
	/* List of PlannedStmt* --- length == # of querytrees, but flat list */
	List	   *ptlist;
	/* Argument types, if a prepared plan */
	int			nargs;			/* number of plan arguments */
	Oid		   *argtypes;		/* Argument types (NULL if nargs is 0) */

	unsigned long	use_count;
} _SPI_plan;


#define _SPI_CPLAN_CURCXT	0
#define _SPI_CPLAN_PROCXT	1
#define _SPI_CPLAN_TOPCXT	2

#endif   /* SPI_PRIV_H */<|MERGE_RESOLUTION|>--- conflicted
+++ resolved
@@ -3,11 +3,7 @@
  * spi_priv.h
  *				Server Programming Interface private declarations
  *
-<<<<<<< HEAD
  * Portions Copyright (c) 1996-2009, PostgreSQL Global Development Group
-=======
- * Portions Copyright (c) 1996-2007, PostgreSQL Global Development Group
->>>>>>> 29dccf5f
  * Portions Copyright (c) 1994, Regents of the University of California
  *
  * $PostgreSQL: pgsql/src/include/executor/spi_priv.h,v 1.26 2007/01/05 22:19:55 momjian Exp $
