--- conflicted
+++ resolved
@@ -21,11 +21,7 @@
 extern void ExecEndSort(SortState *node);
 extern void ExecSortMarkPos(SortState *node);
 extern void ExecSortRestrPos(SortState *node);
-<<<<<<< HEAD
-extern void ExecReScanSort(SortState *node, ExprContext *exprCtxt);
+extern void ExecReScanSort(SortState *node);
 extern void ExecEagerFreeSort(SortState *node);
-=======
-extern void ExecReScanSort(SortState *node);
->>>>>>> a4bebdd9
 
 #endif   /* NODESORT_H */