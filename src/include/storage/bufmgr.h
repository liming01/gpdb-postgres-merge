--- conflicted
+++ resolved
@@ -240,6 +240,7 @@
 	}
 #endif
 
+
 #define MIRROREDLOCK_BUFMGR_MUST_ALREADY_BE_HELD \
 	{ \
 		bool alreadyMirroredLockIsHeldByMe; \
@@ -249,6 +250,17 @@
 		alreadySpecialResyncManagerFlag = FileRepPrimary_IsResyncManagerOrWorker(); \
 		if (!alreadyMirroredLockIsHeldByMe && !alreadySpecialResyncManagerFlag) \
 			elog(ERROR, "Mirrored lock must already be held"); \
+	}
+
+#define MIRROREDLOCK_BUFMGR_MUST_ALREADY_BE_HELD_BUF(buf) \
+	{ \
+		if (!BufferIsLocal(buf)) \
+		{ \
+			volatile BufferDesc *bufHdr; \
+			bufHdr = &BufferDescriptors[buffer - 1]; \
+			if (bufHdr->tag.forkNum == MAIN_FORKNUM) \
+				MIRROREDLOCK_BUFMGR_MUST_ALREADY_BE_HELD; \
+		} \
 	}
 
 #ifdef USE_ASSERT_CHECKING
@@ -325,21 +337,13 @@
  * prototypes for functions in bufmgr.c
  */
 extern Buffer ReadBuffer(Relation reln, BlockNumber blockNum);
-<<<<<<< HEAD
-extern Buffer ReadBufferWithStrategy(Relation reln, BlockNumber blockNum,
-					   BufferAccessStrategy strategy);
-extern Buffer ReadOrZeroBuffer(Relation reln, BlockNumber blockNum);
-extern Buffer ReadBuffer_Resync(SMgrRelation reln, BlockNumber blockNum);
-extern Buffer ReadBufferWithoutRelcache(RelFileNode rnode, bool isLocalBuf,
-							 bool isTemp, BlockNumber blockNum, bool zeroPage);
-=======
 extern Buffer ReadBufferExtended(Relation reln, ForkNumber forkNum,
 								 BlockNumber blockNum, ReadBufferMode mode,
 								 BufferAccessStrategy strategy);
-extern Buffer ReadBufferWithoutRelcache(RelFileNode rnode, bool isTemp,
+extern Buffer ReadBuffer_Resync(SMgrRelation reln, BlockNumber blockNum);
+extern Buffer ReadBufferWithoutRelcache(RelFileNode rnode, bool isLocalBuf,
 						ForkNumber forkNum, BlockNumber blockNum,
 						ReadBufferMode mode, BufferAccessStrategy strategy);
->>>>>>> 38e93482
 extern void ReleaseBuffer(Buffer buffer);
 extern void UnlockReleaseBuffer(Buffer buffer);
 extern void MarkBufferDirty(Buffer buffer);
@@ -356,21 +360,12 @@
 extern void CheckPointBuffers(int flags);
 extern BlockNumber BufferGetBlockNumber(Buffer buffer);
 extern BlockNumber RelationGetNumberOfBlocks(Relation relation);
-<<<<<<< HEAD
-extern void RelationTruncate(Relation rel, BlockNumber nblocks, bool markPersistentAsPhysicallyTruncated);
-extern void FlushRelationBuffers(Relation rel);
-extern void FlushDatabaseBuffers(Oid dbid);
-extern void DropRelFileNodeBuffers(RelFileNode rnode, bool istemp,
-					   BlockNumber firstDelBlock);
-extern void DropDatabaseBuffers(Oid tbpoid, Oid dbid);
-extern XLogRecPtr BufferGetLSNAtomic(Buffer buffer);
-=======
 extern void FlushRelationBuffers(Relation rel);
 extern void FlushDatabaseBuffers(Oid dbid);
 extern void DropRelFileNodeBuffers(RelFileNode rnode, ForkNumber forkNum,
 					   bool istemp, BlockNumber firstDelBlock);
-extern void DropDatabaseBuffers(Oid dbid);
->>>>>>> 38e93482
+extern void DropDatabaseBuffers(Oid tbpoid, Oid dbid);
+extern XLogRecPtr BufferGetLSNAtomic(Buffer buffer);
 
 #ifdef NOT_USED
 extern void PrintPinnedBufs(void);
