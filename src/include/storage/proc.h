/*-------------------------------------------------------------------------
 *
 * proc.h
 *	  per-process shared memory data structures
 *
 *
 * Portions Copyright (c) 2006-2008, Greenplum inc
 * Portions Copyright (c) 1996-2009, PostgreSQL Global Development Group
 * Portions Copyright (c) 1994, Regents of the University of California
 *
 * $PostgreSQL: pgsql/src/include/storage/proc.h,v 1.94 2007/02/15 23:23:23 alvherre Exp $
 *
 *-------------------------------------------------------------------------
 */
#ifndef _PROC_H_
#define _PROC_H_

#include "storage/latch.h"
#include "storage/lock.h"
#include "storage/spin.h"
#include "storage/pg_sema.h"
#include "access/xlog.h"

#include "cdb/cdbpublic.h"  /* LocalDistribXactRef */


/*
 * Each backend advertises up to PGPROC_MAX_CACHED_SUBXIDS TransactionIds
 * for non-aborted subtransactions of its current top transaction.	These
 * have to be treated as running XIDs by other backends.
 *
 * We also keep track of whether the cache overflowed (ie, the transaction has
 * generated at least one subtransaction that didn't fit in the cache).
 * If none of the caches have overflowed, we can assume that an XID that's not
 * listed anywhere in the PGPROC array is not a running transaction.  Else we
 * have to look at pg_subtrans.
 */
#define PGPROC_MAX_CACHED_SUBXIDS 64	/* XXX guessed-at value */

struct XidCache
{
	bool		overflowed;
	int			nxids;
	TransactionId xids[PGPROC_MAX_CACHED_SUBXIDS];
};

/* Flags for PGPROC->vacuumFlags */
#define		PROC_IS_AUTOVACUUM	0x01	/* is it an autovac worker? */
#define		PROC_IN_VACUUM		0x02	/* currently running lazy vacuum */
#define		PROC_IN_ANALYZE		0x04	/* currently running analyze */
#define		PROC_VACUUM_FOR_WRAPAROUND 0x08		/* set by autovac only */

/* flags reset at EOXact */
#define		PROC_VACUUM_STATE_MASK (0x0E)

/*
 * Each backend has a PGPROC struct in shared memory.  There is also a list of
 * currently-unused PGPROC structs that will be reallocated to new backends.
 *
 * links: list link for any list the PGPROC is in.	When waiting for a lock,
 * the PGPROC is linked into that lock's waitProcs queue.  A recycled PGPROC
 * is linked into ProcGlobal's freeProcs list.
 *
 * Note: twophase.c also sets up a dummy PGPROC struct for each currently
 * prepared transaction.  These PGPROCs appear in the ProcArray data structure
 * so that the prepared transactions appear to be still running and are
 * correctly shown as holding locks.  A prepared transaction PGPROC can be
 * distinguished from a real one at need by the fact that it has pid == 0.
 * The semaphore and lock-activity fields in a prepared-xact PGPROC are unused,
 * but its myProcLocks[] lists are valid.
 */
struct PGPROC
{
	/* proc->links MUST BE FIRST IN STRUCT (see ProcSleep,ProcWakeup,etc) */
	SHM_QUEUE	links;			/* list link if process is in a list */

	PGSemaphoreData sem;		/* ONE semaphore to sleep on */
	int			waitStatus;		/* STATUS_WAITING, STATUS_OK or STATUS_ERROR */

	Latch		procLatch;		/* generic latch for process */

	TransactionId xid;			/* transaction currently being executed by
								 * this proc */

	LocalDistribXactRef	localDistribXactRef;
								/* Reference to the LocalDistribXact 
								 * element. */
	TransactionId xmin;			/* minimal running XID as it was when we were
								 * starting our xact, excluding LAZY VACUUM:
								 * vacuum must not remove tuples deleted by
								 * xid >= xmin ! */

	int			pid;			/* This backend's process id, or 0 */
	Oid			databaseId;		/* OID of database this backend is using */
	Oid			roleId;			/* OID of role using this backend */
    int         mppSessionId;   /* serial num of the qDisp process */
    int         mppLocalProcessSerial;  /* this backend's PGPROC serial num */
    bool		mppIsWriter;	/* The writer gang member, holder of locks */
	bool		postmasterResetRequired; /* Whether postmaster reset is required when this child exits */

	bool		inVacuum;		/* true if current xact is a LAZY VACUUM */
	bool		isAutovacuum;	/* true if it's autovacuum */

	/* Info about LWLock the process is currently waiting for, if any. */
	bool		lwWaiting;		/* true if waiting for an LW lock */
	bool		lwExclusive;	/* true if waiting for exclusive access */
	struct PGPROC *lwWaitLink;	/* next waiter for same LW lock */

	/* Info about lock the process is currently waiting for, if any. */
	/* waitLock and waitProcLock are NULL if not currently waiting. */
	LOCK	   *waitLock;		/* Lock object we're sleeping on ... */
	PROCLOCK   *waitProcLock;	/* Per-holder info for awaited lock */
	LOCKMODE	waitLockMode;	/* type of lock we're waiting for */
	LOCKMASK	heldLocks;		/* bitmask for lock types already held on this
								 * lock object by this backend */

	/*
	 * Info to allow us to wait for synchronous replication, if needed.
	 * waitLSN is InvalidXLogRecPtr if not waiting; set only by user backend.
	 * syncRepState must not be touched except by owning process or WALSender.
	 * syncRepLinks used only while holding SyncRepLock.
	 */
	XLogRecPtr	waitLSN;		/* waiting for this LSN or higher */
	int			syncRepState;	/* wait state for sync rep */
	SHM_QUEUE	syncRepLinks;	/* list link if process is in syncrep queue */

	/*
	 * All PROCLOCK objects for locks held or awaited by this backend are
	 * linked into one of these lists, according to the partition number of
	 * their lock.
	 */
	SHM_QUEUE	myProcLocks[NUM_LOCK_PARTITIONS];

	struct XidCache subxids;	/* cache for subtransaction XIDs */

	/*
	 * Info for Resource Scheduling, what portal (i.e statement) we might
	 * be waiting on.
	 */
	uint32		waitPortalId;	/* portal id we are waiting on */

	/*
	 * Information for our combocid-map (populated in writer/dispatcher backends only)
	 */
	uint32		combocid_map_count; /* how many entries in the map ? */

	int queryCommandId; /* command_id for the running query */

	bool serializableIsoLevel; /* true if proc has serializable isolation level set */

	bool inDropTransaction; /* true if proc is in vacuum drop transaction */
};

/* NOTE: "typedef struct PGPROC PGPROC" appears in storage/lock.h. */

extern PGDLLIMPORT PGPROC *MyProc;

/* Special for MPP reader gangs */
extern PGDLLIMPORT PGPROC *lockHolderProcPtr;

/*
 * There is one ProcGlobal struct for the whole database cluster.
 */
typedef struct PROC_HDR
{
	/* The PGPROC structures */
	PGPROC *procs;
	/* Head of list of free PGPROC structures */
	SHMEM_OFFSET freeProcs;
	/* Current shared estimate of appropriate spins_per_delay value */
	int			spins_per_delay;

    /* Counter for assigning serial numbers to processes */
    int         mppLocalProcessCounter;

	/*
	 * Number of free PGPROC entries.
	 *
	 * Note that this value is not updated synchronously with freeProcs.
	 * Thus, in some small time window, this value may not reflect
	 * the real number of free entries in freeProcs. However, since
	 * this is only used to check whether there are enough free entries
	 * to be reserved for superusers, it is okay.
	 */
	int numFreeProcs;

} PROC_HDR;

/*
 * We set aside some extra PGPROC structures for auxiliary processes,
 * ie things that aren't full-fledged backends but need shmem access.
 *
 * Background writer, WAL writer, and autovacuum launcher run during
 * normal operation. Startup process also consumes one slot, but WAL
 * writer and autovacuum launcher are launched only after it has
 * exited (4 slots).
 *
 * FileRep Process uses 
 *			a) 10 slots on Primary 
 *					1) Sender
 *					2) Receiver Ack
 *					3) Consumer Ack 
 *					4) Recovery 
 *					5) Resync Manager 
 *					6) Resync Worker 1
 *					7) Resync Worker 2
 *					8) Resync Worker 3
 *					9) Resync Worker 4
 *				   10) Verification
 * 
 *			b) 6 slots on Mirror 
 *					1) Receiver 
 *					2) Consumer 
 *					3) Consumer Writer
 *					4) Consumer Append Only
 *					5) Consumer Verification
 *					6) Sender Ack
 */
<<<<<<< HEAD
#define NUM_AUXILIARY_PROCS	 14
=======
#define NUM_DUMMY_PROCS		3

>>>>>>> 4ebb0cf9

/* configurable options */
extern int	DeadlockTimeout;
extern int	StatementTimeout;
extern int IdleSessionGangTimeout;

extern volatile bool cancel_from_timeout;


/*
 * Function Prototypes
 */
extern int	ProcGlobalSemas(void);
extern Size ProcGlobalShmemSize(void);
extern void InitProcGlobal(int mppLocalProcessCounter);
extern void InitProcess(void);
extern void InitProcessPhase2(void);
extern void InitAuxiliaryProcess(void);
extern bool HaveNFreeProcs(int n);
extern void ProcReleaseLocks(bool isCommit);

extern void ProcQueueInit(PROC_QUEUE *queue);
extern int	ProcSleep(LOCALLOCK *locallock, LockMethod lockMethodTable);
extern PGPROC *ProcWakeup(PGPROC *proc, int waitStatus);
extern void ProcLockWakeup(LockMethod lockMethodTable, LOCK *lock);
extern bool LockWaitCancel(void);

extern void ProcWaitForSignal(void);
extern void ProcSendSignal(int pid);

extern bool enable_sig_alarm(int delayms, bool is_statement_timeout);
extern bool disable_sig_alarm(bool is_statement_timeout);
extern void handle_sig_alarm(SIGNAL_ARGS);

extern int ResProcSleep(LOCKMODE lockmode, LOCALLOCK *locallock, void *incrementSet);

extern void ResLockWaitCancel(void);
extern bool ProcGetMppLocalProcessCounter(int *mppLocalProcessCounter);
extern bool ProcCanSetMppSessionId(void);
extern void ProcNewMppSessionId(int *newSessionId);
extern bool freeAuxiliaryProcEntryAndReturnReset(int pid, bool *inArray);
extern bool freeProcEntryAndReturnReset(int pid);
#endif   /* PROC_H */<|MERGE_RESOLUTION|>--- conflicted
+++ resolved
@@ -8,7 +8,7 @@
  * Portions Copyright (c) 1996-2009, PostgreSQL Global Development Group
  * Portions Copyright (c) 1994, Regents of the University of California
  *
- * $PostgreSQL: pgsql/src/include/storage/proc.h,v 1.94 2007/02/15 23:23:23 alvherre Exp $
+ * $PostgreSQL: pgsql/src/include/storage/proc.h,v 1.98 2007/04/16 18:30:04 alvherre Exp $
  *
  *-------------------------------------------------------------------------
  */
@@ -167,6 +167,8 @@
 	PGPROC *procs;
 	/* Head of list of free PGPROC structures */
 	SHMEM_OFFSET freeProcs;
+	/* Head of list of autovacuum's free PGPROC structures */
+	SHMEM_OFFSET autovacFreeProcs;
 	/* Current shared estimate of appropriate spins_per_delay value */
 	int			spins_per_delay;
 
@@ -216,12 +218,7 @@
  *					5) Consumer Verification
  *					6) Sender Ack
  */
-<<<<<<< HEAD
 #define NUM_AUXILIARY_PROCS	 14
-=======
-#define NUM_DUMMY_PROCS		3
-
->>>>>>> 4ebb0cf9
 
 /* configurable options */
 extern int	DeadlockTimeout;
