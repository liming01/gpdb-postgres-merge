--- conflicted
+++ resolved
@@ -11,11 +11,7 @@
  * Portions Copyright (c) 1996-2008, PostgreSQL Global Development Group
  * Portions Copyright (c) 1994, Regents of the University of California
  *
-<<<<<<< HEAD
- * $PostgreSQL: pgsql/src/include/storage/ipc.h,v 1.74.2.1 2008/04/16 23:59:51 tgl Exp $
-=======
  * $PostgreSQL: pgsql/src/include/storage/ipc.h,v 1.75 2008/04/16 23:59:40 tgl Exp $
->>>>>>> 49f001d8
  *
  *-------------------------------------------------------------------------
  */
@@ -23,10 +19,7 @@
 #define IPC_H
 
 typedef void (*pg_on_exit_callback) (int code, Datum arg);
-<<<<<<< HEAD
 typedef void (*shmem_startup_hook_type) (void);
-=======
->>>>>>> 49f001d8
 
 /*----------
  * API for handling cleanup that must occur during either ereport(ERROR)
