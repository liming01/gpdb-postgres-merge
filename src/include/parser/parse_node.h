--- conflicted
+++ resolved
@@ -17,7 +17,6 @@
 #include "nodes/parsenodes.h"
 #include "utils/relcache.h"
 
-<<<<<<< HEAD
 struct HTAB;  /* utils/hsearch.h */
 
 /*
@@ -71,7 +70,7 @@
 	/* GPDB additions */
 	EXPR_KIND_SCATTER_BY			/* SCATTER BY expression */
 } ParseExprKind;
-=======
+
 
 /*
  * Function signatures for parser hooks
@@ -84,7 +83,6 @@
 typedef Node * (*CoerceParamHook) (ParseState *pstate, Param *param,
 								   Oid targetTypeId, int32 targetTypeMod,
 								   int location);
->>>>>>> 78a09145
 
 
 /*
@@ -153,12 +151,7 @@
 	List	   *p_future_ctes;	/* common table exprs not yet in namespace */
 	CommonTableExpr *p_parent_cte;		/* this query's containing CTE */
 	List	   *p_windowdefs;	/* raw representations of window clauses */
-<<<<<<< HEAD
 	ParseExprKind p_expr_kind;	/* what kind of expression we're parsing */
-	Oid		   *p_paramtypes;	/* OIDs of types for $n parameter symbols */
-	int			p_numparams;	/* allocated size of p_paramtypes[] */
-=======
->>>>>>> 78a09145
 	int			p_next_resno;	/* next targetlist resno to assign */
 	List	   *p_locking_clause;		/* raw FOR UPDATE/FOR SHARE info */
 	Node	   *p_value_substitute;		/* what to replace VALUE with, if any */
@@ -167,18 +160,16 @@
 	bool		p_hasSubLinks;
 	bool		p_is_insert;
 	bool		p_is_update;
-	bool		p_locked_from_parent;
+	LockingClause *p_lockclause_from_parent;
 	Relation	p_target_relation;
 	RangeTblEntry *p_target_rangetblentry;
-<<<<<<< HEAD
+
 	struct HTAB *p_namecache;  /* parse state object name cache */
 	bool        p_hasTblValueExpr;
 	bool        p_hasDynamicFunction; /* function w/unstable return type */
 	bool		p_hasFuncsWithExecRestrictions; /* funcion with EXECUTE ON MASTER / ALL SEGMENTS */
 
 	List	   *p_grp_tles;
-} ParseState;
-=======
 
 	/*
 	 * Optional hook functions for parser callbacks.  These are null unless
@@ -190,7 +181,6 @@
 	CoerceParamHook p_coerce_param_hook;
 	void	   *p_ref_hook_state;	/* common passthrough link for above */
 };
->>>>>>> 78a09145
 
 /* Support for parser_errposition_callback function */
 typedef struct ParseCallbackState
