--- conflicted
+++ resolved
@@ -30,7 +30,6 @@
 					 List **targetlist, List *sortClause,
 					 bool useSQL99);
 extern List *transformSortClause(ParseState *pstate, List *orderlist,
-<<<<<<< HEAD
                                  List **targetlist, bool resolveUnknown,
                                  bool useSQL99);
 
@@ -38,25 +37,21 @@
 						   List *windowdefs,
 						   List **targetlist);
 
-extern List *transformDistinctClause(ParseState *pstate, List *distinctlist,
-						List **targetlist, List *sortClause, List **groupClause);
+extern List *transformDistinctToGroupBy(ParseState *pstate, List **targetlist,
+						   List **sortClause, List **groupClause);
+extern List *transformDistinctClause(ParseState *pstate,
+						List **targetlist, List *sortClause);
+extern List *transformDistinctOnClause(ParseState *pstate, List *distinctlist,
+						List **targetlist, List *sortClause);
 extern List *transformScatterClause(ParseState *pstate, List *scatterlist,
 									List **targetlist);
 extern void processExtendedGrouping(ParseState *pstate, Node *havingQual,
 									List *windowClause, List *targetlist);
+extern List *addTargetToSortList(ParseState *pstate, TargetEntry *tle,
+					List *sortlist, List *targetlist, SortBy *sortby,
+					bool resolveUnknown);
 
-extern List *addTargetToSortList(ParseState *pstate, TargetEntry *tle,
-					List *sortlist, List *targetlist,
-					SortBy *sortby, bool resolveUnknown);
-=======
-					List **targetlist, bool resolveUnknown);
-extern List *transformDistinctClause(ParseState *pstate,
-						List **targetlist, List *sortClause);
-extern List *transformDistinctOnClause(ParseState *pstate, List *distinctlist,
-						List **targetlist, List *sortClause);
-
->>>>>>> eca13886
 extern Index assignSortGroupRef(TargetEntry *tle, List *tlist);
-extern bool targetIsInSortGroupList(TargetEntry *tle, Oid sortop, List *sortList);
+extern bool targetIsInSortList(TargetEntry *tle, Oid sortop, List *sortList);
 
 #endif   /* PARSE_CLAUSE_H */