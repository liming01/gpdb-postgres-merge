/* src/include/pg_config.h.  Generated by configure.  */
/* src/include/pg_config.h.in.  Generated from configure.in by autoheader.  */

#if defined(__i386) && !defined(__i386__)
#define __i386__
#endif

#if defined(__amd64) && !defined(__amd64__)
#define __amd64__
#endif

#if defined(__x86_64) && !defined(__x86_64__)
#define __x86_64__
#endif

#if defined(__sparc) && !defined(__sparc__)
#define __sparc__
#endif

#ifndef			BIG_ENDIAN
#define			BIG_ENDIAN		4321
#endif
#ifndef			LITTLE_ENDIAN
#define			LITTLE_ENDIAN	1234
#endif
#ifndef			PDP_ENDIAN
#define			PDP_ENDIAN		3412
#endif

#ifndef			BYTE_ORDER

#ifdef __sparc__
#define		  BYTE_ORDER	  BIG_ENDIAN
#endif
#if defined(__i386__) || defined(__x86_64__)
#define		 BYTE_ORDER		 LITTLE_ENDIAN
#endif
#endif

/* This file is generated from MingW ./configure, and with the following
 * changes to be valid for Visual C++ (and compatible):
 *
 * HAVE_CBRT, HAVE_FUNCNAME_FUNC, HAVE_FUNCNAME_FUNCTION, HAVE_GETOPT,
 * HAVE_GETOPT_H, HAVE_GETOPT_LONG, HAVE_RINT, HAVE_STRINGS_H,
 * HAVE_STRTOLL, HAVE_STRTOULL, HAVE_STRUCT_OPTION, ENABLE_THREAD_SAFETY,
 * USE_SSE42_CRC32C_WITH_RUNTIME_CHECK
 *
 */

/* Define to the type of arg 1 of 'accept' */
#define ACCEPT_TYPE_ARG1 unsigned int

/* Define to the type of arg 2 of 'accept' */
#define ACCEPT_TYPE_ARG2 struct sockaddr *

/* Define to the type of arg 3 of 'accept' */
#define ACCEPT_TYPE_ARG3 int

/* Define to the return type of 'accept' */
#define ACCEPT_TYPE_RETURN unsigned int PASCAL

/* The alignment requirement of a `double'. */
#define ALIGNOF_DOUBLE 8

/* The alignment requirement of a `int'. */
#define ALIGNOF_INT 4

/* The alignment requirement of a `long'. */
#define ALIGNOF_LONG 4

/* The alignment requirement of a `long long int'. */
#define ALIGNOF_LONG_LONG_INT 8

/* The alignment requirement of a `short'. */
#define ALIGNOF_SHORT 2

/* Define to the default TCP port number on which the server listens and to
   which clients will try to connect. This can be overridden at run-time, but
   it's convenient if your clients have the right default compiled in.
   (--with-pgport=PORTNUM) */
#define DEF_PGPORT 5432

/* Define to the default TCP port number as a string constant. */
#define DEF_PGPORT_STR "5432"

/* Define to 1 if you want National Language Support. (--enable-nls) */
/* #undef ENABLE_NLS */

/* Define to 1 to build client libraries as thread-safe code.
   (--enable-thread-safety) */
#define ENABLE_THREAD_SAFETY 1

/* Define to 1 if getpwuid_r() takes a 5th argument. */
/* #undef GETPWUID_R_5ARG */

/* Define to 1 if gettimeofday() takes only 1 argument. */
/* #undef GETTIMEOFDAY_1ARG */

#ifdef GETTIMEOFDAY_1ARG
# define gettimeofday(a,b) gettimeofday(a)
#endif

/* Define to 1 if you have the `atexit' function. */
#define HAVE_ATEXIT 1

/* Define to 1 if you have the `cbrt' function. */
//#define HAVE_CBRT 1

/* Define to 1 if you have the `class' function. */
/* #undef HAVE_CLASS */

/* Define to 1 if you have the `crypt' function. */
/* #undef HAVE_CRYPT */

/* Define to 1 if you have the <crypt.h> header file. */
/* #undef HAVE_CRYPT_H */

/* Define to 1 if you have the declaration of `fdatasync', and to 0 if you
   don't. */
#define HAVE_DECL_FDATASYNC 0

/* Define to 1 if you have the declaration of `F_FULLFSYNC', and to 0 if you
   don't. */
#define HAVE_DECL_F_FULLFSYNC 0

/* Define to 1 if you have the declaration of `snprintf', and to 0 if you
   don't. */
#define HAVE_DECL_SNPRINTF 1

/* Define to 1 if you have the declaration of `vsnprintf', and to 0 if you
   don't. */
#define HAVE_DECL_VSNPRINTF 1

/* Define to 1 if you have the <dld.h> header file. */
/* #undef HAVE_DLD_H */

/* Define to 1 if you have the `dlopen' function. */
/* #undef HAVE_DLOPEN */

/* Define to 1 if you have the <editline/history.h> header file. */
/* #undef HAVE_EDITLINE_HISTORY_H */

/* Define to 1 if you have the <editline/readline.h> header file. */
/* #undef HAVE_EDITLINE_READLINE_H */

/* Define to 1 if you have the `fcvt' function. */
#define HAVE_FCVT 1

/* Define to 1 if you have the `fdatasync' function. */
/* #undef HAVE_FDATASYNC */

/* Define to 1 if you have finite(). */
#define HAVE_FINITE 1

/* Define to 1 if you have the `fpclass' function. */
/* #undef HAVE_FPCLASS */

/* Define to 1 if you have the `fp_class' function. */
/* #undef HAVE_FP_CLASS */

/* Define to 1 if you have the `fp_class_d' function. */
/* #undef HAVE_FP_CLASS_D */

/* Define to 1 if you have the <fp_class.h> header file. */
/* #undef HAVE_FP_CLASS_H */

/* Define to 1 if fseeko (and presumably ftello) exists and is declared. */
#define HAVE_FSEEKO 1

/* Define to 1 if your compiler understands __func__. */
//#define HAVE_FUNCNAME__FUNC 1

/* Define to 1 if your compiler understands __FUNCTION__. */
#define HAVE_FUNCNAME__FUNCTION 1

/* Define to 1 if you have getaddrinfo(). */
/* #undef HAVE_GETADDRINFO */

/* Define to 1 if you have the `gethostbyname_r' function. */
/* #undef HAVE_GETHOSTBYNAME_R */

/* Define to 1 if you have the `getopt' function. */
//#define HAVE_GETOPT 1

/* Define to 1 if you have the <getopt.h> header file. */
//#define HAVE_GETOPT_H 1

/* Define to 1 if you have the `getopt_long' function. */
//#define HAVE_GETOPT_LONG 1

/* Define to 1 if you have the `getpeereid' function. */
/* #undef HAVE_GETPEEREID */

/* Define to 1 if you have the `getpwuid_r' function. */
/* #undef HAVE_GETPWUID_R */

/* Define to 1 if you have the `getrusage' function. */
/* #undef HAVE_GETRUSAGE */

/* Define to 1 if you have the <history.h> header file. */
/* #undef HAVE_HISTORY_H */

/* Define to 1 if you have the <ieeefp.h> header file. */
/* #undef HAVE_IEEEFP_H */

/* Define to 1 if you have the `inet_aton' function. */
/* #undef HAVE_INET_ATON */

/* Define to 1 if the system has the type `int64'. */
/* #undef HAVE_INT64 */

/* Define to 1 if the system has the type `int8'. */
/* #undef HAVE_INT8 */

/* Define to 1 if you have the <inttypes.h> header file. */
#define HAVE_INTTYPES_H 1

/* Define to 1 if you have the global variable 'int timezone'. */
#define HAVE_INT_TIMEZONE

/* Define to 1 if you have support for IPv6. */
#define HAVE_IPV6 1

/* Define to 1 if you have isinf(). */
#define HAVE_ISINF 1

/* Define to 1 if you have the <kernel/image.h> header file. */
/* #undef HAVE_KERNEL_IMAGE_H */

/* Define to 1 if you have the <kernel/OS.h> header file. */
/* #undef HAVE_KERNEL_OS_H */

/* Define to 1 if `e_data' is member of `krb5_error'. */
/* #undef HAVE_KRB5_ERROR_E_DATA */

/* Define to 1 if `text.data' is member of `krb5_error'. */
/* #undef HAVE_KRB5_ERROR_TEXT_DATA */

/* Define to 1 if `client' is member of `krb5_ticket'. */
/* #undef HAVE_KRB5_TICKET_CLIENT */

/* Define to 1 if `enc_part2' is member of `krb5_ticket'. */
/* #undef HAVE_KRB5_TICKET_ENC_PART2 */

/* Define to 1 if you have the <langinfo.h> header file. */
/* #undef HAVE_LANGINFO_H */

/* Define to 1 if you have the <ldap.h> header file. */
/* #undef HAVE_LDAP_H */

/* Define to 1 if you have the `crypto' library (-lcrypto). */
/* #undef HAVE_LIBCRYPTO */

/* Define to 1 if you have the `eay32' library (-leay32). */
/* #undef HAVE_LIBEAY32 */

/* Define to 1 if you have the `ldap' library (-lldap). */
/* #undef HAVE_LIBLDAP */

/* Define to 1 if you have the `pam' library (-lpam). */
/* #undef HAVE_LIBPAM */

/* Define if you have a function readline library */
/* #undef HAVE_LIBREADLINE */

/* Define to 1 if you have the `ssl' library (-lssl). */
/* #undef HAVE_LIBSSL */

/* Define to 1 if you have the `ssleay32' library (-lssleay32). */
/* #undef HAVE_LIBSSLEAY32 */

/* Define to 1 if you have the `wldap32' library (-lwldap32). */
/* #undef HAVE_LIBWLDAP32 */

/* Define to 1 if you have the `z' library (-lz). */
/* #undef HAVE_LIBZ */

/* Define to 1 if constants of type 'long long int' should have the suffix LL.
   */
#if (_MSC_VER > 1200)
#define HAVE_LL_CONSTANTS 1
#endif

/* Define to 1 if `long int' works and is 64 bits. */
/* #undef HAVE_LONG_INT_64 */

/* Define to 1 if `long long int' works and is 64 bits. */
#if (_MSC_VER > 1200)
#define HAVE_LONG_LONG_INT_64
#endif

/* Define to 1 if you have the `memmove' function. */
#define HAVE_MEMMOVE 1

/* Define to 1 if you have the <memory.h> header file. */
#define HAVE_MEMORY_H 1

/* Define to 1 if you have the <netinet/in.h> header file. */
#define HAVE_NETINET_IN_H 1

/* Define to 1 if you have the <netinet/tcp.h> header file. */
/* #undef HAVE_NETINET_TCP_H */

/* Define to 1 if you have the `on_exit' function. */
/* #undef HAVE_ON_EXIT */

/* Define to 1 if you have the <pam/pam_appl.h> header file. */
/* #undef HAVE_PAM_PAM_APPL_H */

/* Define to 1 if you have the `poll' function. */
/* #undef HAVE_POLL */

/* Define to 1 if you have the <poll.h> header file. */
/* #undef HAVE_POLL_H */

/* Define to 1 if you have the POSIX signal interface. */
/* #undef HAVE_POSIX_SIGNALS */

/* Define to 1 if you have the `pstat' function. */
/* #undef HAVE_PSTAT */

/* Define to 1 if the PS_STRINGS thing exists. */
/* #undef HAVE_PS_STRINGS */

/* Define if you have POSIX threads libraries and header files. */
/* #undef HAVE_PTHREAD */

/* Define to 1 if you have the <pwd.h> header file. */
#define HAVE_PWD_H 1

/* Define to 1 if you have the `random' function. */
/* #undef HAVE_RANDOM */

/* Define to 1 if you have the <readline.h> header file. */
/* #undef HAVE_READLINE_H */

/* Define to 1 if you have the <readline/history.h> header file. */
/* #undef HAVE_READLINE_HISTORY_H */

/* Define to 1 if you have the <readline/readline.h> header file. */
/* #undef HAVE_READLINE_READLINE_H */

/* Define to 1 if you have the `readlink' function. */
/* #undef HAVE_READLINK */

/* Define to 1 if you have the `rint' function. */
/*#define HAVE_RINT 1*/

/* Define to 1 if you have the global variable
   'rl_completion_append_character'. */
/* #undef HAVE_RL_COMPLETION_APPEND_CHARACTER */

/* Define to 1 if you have the `rl_completion_matches' function. */
/* #undef HAVE_RL_COMPLETION_MATCHES */

/* Define to 1 if you have the `rl_filename_completion_function' function. */
/* #undef HAVE_RL_FILENAME_COMPLETION_FUNCTION */

/* Define to 1 if you have the <security/pam_appl.h> header file. */
/* #undef HAVE_SECURITY_PAM_APPL_H */

/* Define to 1 if you have the `setproctitle' function. */
/* #undef HAVE_SETPROCTITLE */

/* Define to 1 if you have the `setsid' function. */
/* #undef HAVE_SETSID */

/* Define to 1 if you have the `sigprocmask' function. */
/* #undef HAVE_SIGPROCMASK */

/* Define to 1 if you have sigsetjmp(). */
/* #undef HAVE_SIGSETJMP */

/* Define to 1 if the system has the type `sig_atomic_t'. */
#define HAVE_SIG_ATOMIC_T 1

/* Define to 1 if you have the `snprintf' function. */
/* #undef HAVE_SNPRINTF */

/* Define to 1 if you have spinlocks. */
#define HAVE_SPINLOCKS 1

/* Define to 1 if you have atomics. */
#define HAVE_ATOMICS 1

/* Define to 1 if you have the `srandom' function. */
/* #undef HAVE_SRANDOM */

/* Define to 1 if you have the <stdint.h> header file. */
/* #define HAVE_STDINT_H 1 */

/* Define to 1 if you have the <stdlib.h> header file. */
#define HAVE_STDLIB_H 1

/* Define to 1 if you have the `strdup' function. */
#define HAVE_STRDUP 1

/* Define to 1 if you have the `strerror' function. */
#ifndef HAVE_STRERROR
#define HAVE_STRERROR 1
#endif

/* Define to 1 if you have the `strerror_r' function. */
/* #undef HAVE_STRERROR_R */

/* Define to 1 if cpp supports the ANSI # stringizing operator. */
#define HAVE_STRINGIZE 1

/* Define to 1 if you have the <strings.h> header file. */
/*#define HAVE_STRINGS_H 1 */

/* Define to 1 if you have the <string.h> header file. */
#define HAVE_STRING_H 1

/* Define to 1 if you have the `strtol' function. */
#define HAVE_STRTOL 1

/* Define to 1 if you have the `strtoll' function. */
//#define HAVE_STRTOLL 1

/* Define to 1 if you have the `strtoq' function. */
/* #undef HAVE_STRTOQ */

/* Define to 1 if you have the `strtoul' function. */
#define HAVE_STRTOUL 1

/* Define to 1 if you have the `strtoull' function. */
//#define HAVE_STRTOULL 1

/* Define to 1 if you have the `strtouq' function. */
/* #undef HAVE_STRTOUQ */

/* Define to 1 if the system has the type `struct addrinfo'. */
#if (_MSC_VER > 1200)
#define HAVE_STRUCT_ADDRINFO 1
#endif

/* Define to 1 if the system has the type `struct cmsgcred'. */
/* #undef HAVE_STRUCT_CMSGCRED */

/* Define to 1 if the system has the type `struct fcred'. */
/* #undef HAVE_STRUCT_FCRED */

/* Define to 1 if the system has the type `struct option'. */
//#define HAVE_STRUCT_OPTION 1

/* Define to 1 if `sa_len' is member of `struct sockaddr'. */
/* #undef HAVE_STRUCT_SOCKADDR_SA_LEN */

/* Define to 1 if the system has the type `struct sockaddr_storage'. */
#if (_MSC_VER > 1200)
#define HAVE_STRUCT_SOCKADDR_STORAGE 1
#endif

/* Define to 1 if `ss_family' is member of `struct sockaddr_storage'. */
#if (_MSC_VER > 1200)
#define HAVE_STRUCT_SOCKADDR_STORAGE_SS_FAMILY 1
#endif

/* Define to 1 if `ss_len' is member of `struct sockaddr_storage'. */
/* #undef HAVE_STRUCT_SOCKADDR_STORAGE_SS_LEN */

/* Define to 1 if `__ss_family' is member of `struct sockaddr_storage'. */
/* #undef HAVE_STRUCT_SOCKADDR_STORAGE___SS_FAMILY */

/* Define to 1 if `__ss_len' is member of `struct sockaddr_storage'. */
/* #undef HAVE_STRUCT_SOCKADDR_STORAGE___SS_LEN */

/* Define to 1 if the system has the type `struct sockaddr_un'. */
/* #undef HAVE_STRUCT_SOCKADDR_UN */

/* Define to 1 if the system has the type `struct sockcred'. */
/* #undef HAVE_STRUCT_SOCKCRED */

/* Define to 1 if `tm_zone' is member of `struct tm'. */
/* #undef HAVE_STRUCT_TM_TM_ZONE */

/* Define to 1 if you have the <SupportDefs.h> header file. */
/* #undef HAVE_SUPPORTDEFS_H */

/* Define to 1 if you have the `symlink' function. */
#define HAVE_SYMLINK 1

/* Define to 1 if you have the `sysconf' function. */
/* #undef HAVE_SYSCONF */

/* Define to 1 if you have the syslog interface. */
/* #undef HAVE_SYSLOG */

/* Define to 1 if you have the <sys/ipc.h> header file. */
/* #undef HAVE_SYS_IPC_H */

/* Define to 1 if you have the <sys/poll.h> header file. */
/* #undef HAVE_SYS_POLL_H */

/* Define to 1 if you have the <sys/pstat.h> header file. */
/* #undef HAVE_SYS_PSTAT_H */

/* Define to 1 if you have the <sys/select.h> header file. */
/* #undef HAVE_SYS_SELECT_H */

/* Define to 1 if you have the <sys/sem.h> header file. */
/* #undef HAVE_SYS_SEM_H */

/* Define to 1 if you have the <sys/shm.h> header file. */
/* #undef HAVE_SYS_SHM_H */

/* Define to 1 if you have the <sys/socket.h> header file. */
#define HAVE_SYS_SOCKET_H 1

/* Define to 1 if you have the <sys/stat.h> header file. */
#define HAVE_SYS_STAT_H 1

/* Define to 1 if you have the <sys/time.h> header file. */
#define HAVE_SYS_TIME_H 1

/* Define to 1 if you have the <sys/types.h> header file. */
#define HAVE_SYS_TYPES_H 1

/* Define to 1 if you have the <sys/un.h> header file. */
/* #undef HAVE_SYS_UN_H */

/* Define to 1 if you have the <termios.h> header file. */
/* #undef HAVE_TERMIOS_H */

/* Define to 1 if your `struct tm' has `tm_zone'. Deprecated, use
   `HAVE_STRUCT_TM_TM_ZONE' instead. */
/* #undef HAVE_TM_ZONE */

/* Define to 1 if you have the `towlower' function. */
#define HAVE_TOWLOWER 1

/* Define to 1 if you have the external array `tzname'. */
/* #undef HAVE_TZNAME */

/* Define to 1 if the system has the type `uint64'. */
/* #undef HAVE_UINT64 */

/* Define to 1 if the system has the type `uint8'. */
/* #undef HAVE_UINT8 */

/* Define to 1 if the system has the type `union semun'. */
/* #undef HAVE_UNION_SEMUN */

/* Define to 1 if you have the <unistd.h> header file. */
#define HAVE_UNISTD_H 1

/* Define to 1 if you have unix sockets. */
/* #undef HAVE_UNIX_SOCKETS */

/* Define to 1 if you have the `unsetenv' function. */
/* #undef HAVE_UNSETENV */

/* Define to 1 if you have the `utime' function. */
#define HAVE_UTIME 1

/* Define to 1 if you have the `utimes' function. */
/* #undef HAVE_UTIMES */

/* Define to 1 if you have the <utime.h> header file. */
#define HAVE_UTIME_H 1

/* Define to 1 if you have the `vsnprintf' function. */
#define HAVE_VSNPRINTF 1

/* Define to 1 if you have the `waitpid' function. */
/* #undef HAVE_WAITPID */

/* Define to 1 if you have the <wchar.h> header file. */
#define HAVE_WCHAR_H 1

/* Define to 1 if you have the `wcstombs' function. */
#define HAVE_WCSTOMBS 1

/* Define to 1 if you have the <wctype.h> header file. */
#define HAVE_WCTYPE_H 1

/* Define to 1 if you have the <winldap.h> header file. */
/* #undef HAVE_WINLDAP_H */

/* Define to 1 if you have __cpuid. */
#define HAVE__CPUID 1

/* Define to 1 if you have __get_cpuid. */
#undef HAVE__GET_CPUID

/* Define to 1 if your compiler understands __builtin_constant_p. */
/* #undef HAVE__BUILTIN_CONSTANT_P */

/* Define to 1 if your compiler understands __builtin_types_compatible_p. */
/* #undef HAVE__BUILTIN_TYPES_COMPATIBLE_P */

/* Define to 1 if your compiler understands __builtin_unreachable. */
/* #undef HAVE__BUILTIN_UNREACHABLE */

/* Define to 1 if your compiler understands _Static_assert. */
/* #undef HAVE__STATIC_ASSERT */

/* Define to 1 if your compiler understands __VA_ARGS__ in macros. */
#define HAVE__VA_ARGS 1

/* Define to the appropriate snprintf format for 64-bit ints, if any. */
#define INT64_FORMAT "%lld"

/* Define to build with Kerberos 5 support. (--with-krb5) */
/* #undef KRB5 */

/* Define to the location of locale files. */
/* #undef LOCALEDIR */

/* Define as the maximum alignment requirement of any C data type. */
#define MAXIMUM_ALIGNOF 8

/* Define bytes to use libc memset(). */
#define MEMSET_LOOP_LIMIT 1024

/* Define to the address where bug reports for this package should be sent. */
#define PACKAGE_BUGREPORT "support@greenplum.com"

/* Define to the full name of this package. */
#define PACKAGE_NAME "Greenplum Database"

/* Define to the full name and version of this package. */
<<<<<<< HEAD
#define PACKAGE_STRING "Greenplum Database 8.4.0"
=======
#define PACKAGE_STRING "PostgreSQL 8.5devel"
>>>>>>> 78a09145

/* Define to the version of this package. */
#define PACKAGE_VERSION "8.5devel"

/* PostgreSQL version as a string */
#define PG_VERSION "8.5devel"

/* PostgreSQL version as a number */
#define PG_VERSION_NUM 80500

/* Define to the one symbol short name of this package. */
#define PACKAGE_TARNAME "greenplum"

/* Define to the name of the default PostgreSQL service principal in Kerberos.
   (--with-krb-srvnam=NAME) */
#define PG_KRB_SRVNAM "greenplum"

/* A string containing the version number, platform, and C compiler */
#define PG_VERSION_STR "Uninitialized version string (win32)"

/* Define to the necessary symbol if this constant uses a non-standard name on
   your system. */
/* #undef PTHREAD_CREATE_JOINABLE */

/* The size of a `size_t', as computed by sizeof. */
#define SIZEOF_SIZE_T 4

/* The size of a `unsigned long', as computed by sizeof. */
#define SIZEOF_UNSIGNED_LONG 4

/* Define to 1 if you have the ANSI C header files. */
#define STDC_HEADERS 1

/* Define to 1 if strerror_r() returns a int. */
/* #undef STRERROR_R_INT */

/* Define to 1 if your <sys/time.h> declares `struct tm'. */
/* #undef TM_IN_SYS_TIME */

/* Define to the appropriate snprintf format for unsigned 64-bit ints, if any.
   */
#define UINT64_FORMAT "%llu"

/* Define to 1 to build with assertion checks. (--enable-cassert) */
/* #undef USE_ASSERT_CHECKING */

/* Define to 1 to build with Bonjour support. (--with-bonjour) */
/* #undef USE_BONJOUR */

/* Define to 1 if you want 64-bit integer timestamp and interval support.
   (--enable-integer-datetimes) */
/* #undef USE_INTEGER_DATETIMES */

/* Define to 1 to build with LDAP support. (--with-ldap) */
/* #undef USE_LDAP */

/* Define to select named POSIX semaphores. */
/* #undef USE_NAMED_POSIX_SEMAPHORES */

/* Define to 1 to build with PAM support. (--with-pam) */
/* #undef USE_PAM */

/* Use replacement snprintf() functions. */
#define USE_REPL_SNPRINTF 1

/* Define to 1 to use Intel SSE 4.2 CRC instructions with a runtime check. */
#if (_MSC_VER < 1500)
#define USE_SLICING_BY_8_CRC32C 1
#end

/* Define to 1 use Intel SSE 4.2 CRC instructions. */
/* #undef USE_SSE42_CRC32C */

/* Define to 1 to use Intel SSSE 4.2 CRC instructions with a runtime check. */
#if (_MSC_VER >= 1500)
#define USE_SSE42_CRC32C_WITH_RUNTIME_CHECK
#endif

/* Define to build with (Open)SSL support. (--with-openssl) */
/* #undef USE_SSL */

/* Define to select SysV-style semaphores. */
/* #undef USE_SYSV_SEMAPHORES */

/* Define to select SysV-style shared memory. */
#define USE_SYSV_SHARED_MEMORY 1

/* Define to select unnamed POSIX semaphores. */
/* #undef USE_UNNAMED_POSIX_SEMAPHORES */

/* Define to select Win32-style semaphores. */
#define USE_WIN32_SEMAPHORES

/* Number of bits in a file offset, on hosts where this is settable. */
/* #undef _FILE_OFFSET_BITS */

/* Define to 1 to make fseeko visible on some hosts (e.g. glibc 2.2). */
/* #undef _LARGEFILE_SOURCE */

/* Define for large files, on AIX-style hosts. */
/* #undef _LARGE_FILES */

/* Define to empty if `const' does not conform to ANSI C. */
/* #undef const */

/* Define as `__inline' if that's what the C compiler calls it, or to nothing
   if it is not supported. */
/* #undef inline */

/* Define to empty if the C compiler does not understand signed types. */
/* #undef signed */

/* Define to empty if the keyword `volatile' does not work. Warning: valid
   code using `volatile' can become incorrect without. Disable with care. */
/* #undef volatile */<|MERGE_RESOLUTION|>--- conflicted
+++ resolved
@@ -621,11 +621,7 @@
 #define PACKAGE_NAME "Greenplum Database"
 
 /* Define to the full name and version of this package. */
-<<<<<<< HEAD
-#define PACKAGE_STRING "Greenplum Database 8.4.0"
-=======
-#define PACKAGE_STRING "PostgreSQL 8.5devel"
->>>>>>> 78a09145
+#define PACKAGE_STRING "Greenplum Database 6.0.0-alpha"
 
 /* Define to the version of this package. */
 #define PACKAGE_VERSION "8.5devel"
