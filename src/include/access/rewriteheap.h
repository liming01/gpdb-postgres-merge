/*-------------------------------------------------------------------------
 *
 * rewriteheap.h
 *	  Declarations for heap rewrite support functions
 *
 * Portions Copyright (c) 1996-2011, PostgreSQL Global Development Group
 * Portions Copyright (c) 1994-5, Regents of the University of California
 *
 * src/include/access/rewriteheap.h
 *
 *-------------------------------------------------------------------------
 */
#ifndef REWRITE_HEAP_H
#define REWRITE_HEAP_H

#include "access/htup.h"
#include "utils/relcache.h"

/* struct definition is private to rewriteheap.c */
typedef struct RewriteStateData *RewriteState;

extern RewriteState begin_heap_rewrite(Relation NewHeap,
				   TransactionId OldestXmin, TransactionId FreezeXid,
				   bool use_wal);
extern void end_heap_rewrite(RewriteState state);
extern void rewrite_heap_tuple(RewriteState state, HeapTuple oldTuple,
				   HeapTuple newTuple);
<<<<<<< HEAD
extern bool rewrite_heap_dead_tuple(RewriteState state, HeapTuple oldTuple);
extern TransactionId get_rewrite_freeze_xid(RewriteState state); // GPDB_91_MERGE_FIXME: I don't think we need this anymore, after the PR to enable autovacuum on template0
=======
extern void rewrite_heap_dead_tuple(RewriteState state, HeapTuple oldTuple);
>>>>>>> 30271024

#endif   /* REWRITE_HEAP_H */<|MERGE_RESOLUTION|>--- conflicted
+++ resolved
@@ -25,11 +25,6 @@
 extern void end_heap_rewrite(RewriteState state);
 extern void rewrite_heap_tuple(RewriteState state, HeapTuple oldTuple,
 				   HeapTuple newTuple);
-<<<<<<< HEAD
 extern bool rewrite_heap_dead_tuple(RewriteState state, HeapTuple oldTuple);
-extern TransactionId get_rewrite_freeze_xid(RewriteState state); // GPDB_91_MERGE_FIXME: I don't think we need this anymore, after the PR to enable autovacuum on template0
-=======
-extern void rewrite_heap_dead_tuple(RewriteState state, HeapTuple oldTuple);
->>>>>>> 30271024
 
 #endif   /* REWRITE_HEAP_H */