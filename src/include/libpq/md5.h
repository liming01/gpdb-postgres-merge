/*-------------------------------------------------------------------------
 *
 * md5.h
 *	  Interface to libpq/md5.c
 *
 * These definitions are needed by both frontend and backend code to work
 * with MD5-encrypted passwords.
 *
<<<<<<< HEAD
 * Portions Copyright (c) 1996-2010, PostgreSQL Global Development Group
 * Portions Copyright (c) 1994, Regents of the University of California
 *
 * $PostgreSQL: pgsql/src/include/libpq/md5.h,v 1.8 2010/01/27 12:12:00 mha Exp $
=======
 * Portions Copyright (c) 1996-2009, PostgreSQL Global Development Group
 * Portions Copyright (c) 1994, Regents of the University of California
 *
 * $PostgreSQL: pgsql/src/include/libpq/md5.h,v 1.6 2009/01/01 17:23:59 momjian Exp $
>>>>>>> b0a6ad70
 *
 *-------------------------------------------------------------------------
 */
#ifndef PG_MD5_H
#define PG_MD5_H

#define MD5_PASSWD_LEN	35

#define isMD5(passwd)	(strncmp(passwd, "md5", 3) == 0 && \
						 strlen(passwd) == MD5_PASSWD_LEN)


extern bool pg_md5_hash(const void *buff, size_t len, char *hexsum);
extern bool pg_md5_binary(const void *buff, size_t len, void *outbuf);
extern bool pg_md5_encrypt(const char *passwd, const char *salt,
			   size_t salt_len, char *buf);

#endif<|MERGE_RESOLUTION|>--- conflicted
+++ resolved
@@ -6,17 +6,10 @@
  * These definitions are needed by both frontend and backend code to work
  * with MD5-encrypted passwords.
  *
-<<<<<<< HEAD
- * Portions Copyright (c) 1996-2010, PostgreSQL Global Development Group
- * Portions Copyright (c) 1994, Regents of the University of California
- *
- * $PostgreSQL: pgsql/src/include/libpq/md5.h,v 1.8 2010/01/27 12:12:00 mha Exp $
-=======
  * Portions Copyright (c) 1996-2009, PostgreSQL Global Development Group
  * Portions Copyright (c) 1994, Regents of the University of California
  *
  * $PostgreSQL: pgsql/src/include/libpq/md5.h,v 1.6 2009/01/01 17:23:59 momjian Exp $
->>>>>>> b0a6ad70
  *
  *-------------------------------------------------------------------------
  */
