--- conflicted
+++ resolved
@@ -3,17 +3,10 @@
  * crypt.h
  *	  Interface to libpq/crypt.c
  *
-<<<<<<< HEAD
- * Portions Copyright (c) 1996-2010, PostgreSQL Global Development Group
- * Portions Copyright (c) 1994, Regents of the University of California
- *
- * $PostgreSQL: pgsql/src/include/libpq/crypt.h,v 1.39 2010/01/02 16:58:04 momjian Exp $
-=======
  * Portions Copyright (c) 1996-2009, PostgreSQL Global Development Group
  * Portions Copyright (c) 1994, Regents of the University of California
  *
  * $PostgreSQL: pgsql/src/include/libpq/crypt.h,v 1.38 2009/01/01 17:23:59 momjian Exp $
->>>>>>> b0a6ad70
  *
  *-------------------------------------------------------------------------
  */
