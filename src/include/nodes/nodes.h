--- conflicted
+++ resolved
@@ -280,14 +280,10 @@
 	T_ResultPath,
 	T_MaterialPath,
 	T_UniquePath,
-<<<<<<< HEAD
 	T_CtePath,
-	T_PathKeyItem,
-=======
 	T_EquivalenceClass,
 	T_EquivalenceMember,
 	T_PathKey,
->>>>>>> ebef17c7
 	T_RestrictInfo,
 	T_InnerIndexscanInfo,
 	T_OuterJoinInfo,
