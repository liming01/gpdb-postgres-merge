--- conflicted
+++ resolved
@@ -121,18 +121,11 @@
 /*
  * prototypes for plan/createplan.c
  */
-<<<<<<< HEAD
-extern Plan *create_plan(PlannerInfo *root, Path *path);
+extern Plan *create_plan(PlannerInfo *root, Path *best_path);
 extern SubqueryScan *make_subqueryscan(PlannerInfo *root, List *qptlist, List *qpqual,
-				  Index scanrelid, Plan *subplan, List *subrtable);
-extern Append *make_append(List *appendplans, bool isTarget, List *tlist);
-=======
-extern Plan *create_plan(PlannerInfo *root, Path *best_path);
-extern SubqueryScan *make_subqueryscan(List *qptlist, List *qpqual,
 				  Index scanrelid, Plan *subplan,
 				  List *subrtable, List *subrowmark);
 extern Append *make_append(List *appendplans, List *tlist);
->>>>>>> 78a09145
 extern RecursiveUnion *make_recursive_union(List *tlist,
 					 Plan *lefttree, Plan *righttree, int wtParam,
 					 List *distinctList, long numGroups);
@@ -199,17 +192,14 @@
 		   long numGroups, double outputRows);
 extern Result *make_result(PlannerInfo *root, List *tlist,
 			Node *resconstantqual, Plan *subplan);
-<<<<<<< HEAD
 extern Repeat *make_repeat(List *tlist,
 						   List *qual,
 						   Expr *repeatCountExpr,
 						   uint64 grouping,
 						   Plan *subplan);
-=======
-extern ModifyTable *make_modifytable(CmdType operation, List *resultRelations,
+extern ModifyTable *make_modifytable(PlannerInfo *root, CmdType operation, List *resultRelations,
 									 List *subplans, List *returningLists,
 									 List *rowMarks, int epqParam);
->>>>>>> 78a09145
 extern bool is_projection_capable_plan(Plan *plan);
 extern Plan *add_sort_cost(PlannerInfo *root, Plan *input, 
 						   int numCols, 
@@ -257,6 +247,11 @@
 extern void check_hashjoinable(RestrictInfo *restrictinfo);
 
 /*
+ * prototypes for plan/analyzejoins.c
+ */
+extern List *remove_useless_joins(PlannerInfo *root, List *joinlist);
+
+/*
  * prototypes for plan/setrefs.c
  */
 extern Plan *set_plan_references(PlannerGlobal *glob,
