--- conflicted
+++ resolved
@@ -122,11 +122,7 @@
 #define Int4EqualOperator 96
 DATA(insert OID =  97 ( "<"		   PGNSP PGUID b f f	23	23	16 521 525 int4lt scalarltsel scalarltjoinsel ));
 DATA(insert OID =  98 ( "="		   PGNSP PGUID b t t	25	25	16	98 531 texteq eqsel eqjoinsel ));
-<<<<<<< HEAD
-#define TextEqualOperator 98
-=======
 #define TextEqualOperator   98
->>>>>>> 49f001d8
 
 DATA(insert OID = 349 (  "||"	   PGNSP PGUID b f f 2277 2283 2277 0 0 array_append   -	   -	 ));
 DATA(insert OID = 374 (  "||"	   PGNSP PGUID b f f 2283 2277 2277 0 0 array_prepend  -	   -	 ));
@@ -837,15 +833,8 @@
 
 DATA(insert OID = 2314 ( "~<~"	PGNSP PGUID b f f 25 25 16 2318 2317 text_pattern_lt scalarltsel scalarltjoinsel ));
 DATA(insert OID = 2315 ( "~<=~" PGNSP PGUID b f f 25 25 16 2317 2318 text_pattern_le scalarltsel scalarltjoinsel ));
-<<<<<<< HEAD
-DATA(insert OID = 2316 ( "~=~"	PGNSP PGUID b t t 25 25 16 2316 2319 texteq eqsel eqjoinsel ));
 DATA(insert OID = 2317 ( "~>=~" PGNSP PGUID b f f 25 25 16 2315 2314 text_pattern_ge scalargtsel scalargtjoinsel ));
 DATA(insert OID = 2318 ( "~>~"	PGNSP PGUID b f f 25 25 16 2314 2315 text_pattern_gt scalargtsel scalargtjoinsel ));
-DATA(insert OID = 2319 ( "~<>~" PGNSP PGUID b f f 25 25 16 2319 2316 textne neqsel neqjoinsel ));
-=======
-DATA(insert OID = 2317 ( "~>=~" PGNSP PGUID b f f 25 25 16 2315 2314 text_pattern_ge scalargtsel scalargtjoinsel ));
-DATA(insert OID = 2318 ( "~>~"	PGNSP PGUID b f f 25 25 16 2314 2315 text_pattern_gt scalargtsel scalargtjoinsel ));
->>>>>>> 49f001d8
 
 DATA(insert OID = 2326 ( "~<~"	PGNSP PGUID b f f 1042 1042 16 2330 2329 bpchar_pattern_lt scalarltsel scalarltjoinsel ));
 DATA(insert OID = 2327 ( "~<=~" PGNSP PGUID b f f 1042 1042 16 2329 2330 bpchar_pattern_le scalarltsel scalarltjoinsel ));
