--- conflicted
+++ resolved
@@ -47,19 +47,23 @@
    CREATE TABLE pg_amop
    with (camelcase=AccessMethodOperator, oid=false, relid=2602)
    (
-   amopclaid     oid, 
-   amopsubtype   oid, 
+   amopfamily    oid, 
+   amoplefttype  oid, 
+   amoprighttype oid, 
    amopstrategy  smallint, 
    amopreqcheck  boolean, 
-   amopopr       oid
+   amopopr       oid,
+   amopmethod    oid
    );
 
-   create unique index on pg_amop(amopclaid, amopsubtype, amopstrategy) with (indexid=2653, CamelCase=AccessMethodStrategy, syscacheid=AMOPSTRATEGY, syscache_nbuckets=64);
-   create unique index on pg_amop(amopopr, amopclaid) with (indexid=2654, CamelCase=AccessMethodOperator, syscacheid=AMOPOPID, syscache_nbuckets=64);
-
-   alter table pg_amop add fk amopclaid on pg_opclass(oid);
-   alter table pg_amop add fk amopsubtype on pg_type(oid);
+   create unique index on pg_amop(amopfamily, amoplefttype, amoprighttype, amopstrategy) with (indexid=2653, CamelCase=AccessMethodStrategy, syscacheid=AMOPSTRATEGY, syscache_nbuckets=64);
+   create unique index on pg_amop(amopopr, amopfamily) with (indexid=2654, CamelCase=AccessMethodOperator, syscacheid=AMOPOPID, syscache_nbuckets=64);
+
+   alter table pg_amop add fk amopfamily on pg_opfamily(oid);
+   alter table pg_amop add fk amoplefttype on pg_type(oid);
+   alter table pg_amop add fk amoprighttype on pg_type(oid);
    alter table pg_amop add fk amopopr on pg_operator(oid);
+   alter table pg_amop add fk amopmethod on pg_am(oid);
 
 
    TIDYCAT_ENDFAKEDEF
@@ -451,7 +455,7 @@
 
 DATA(insert (	2097   1042 1042 1 f 2326	403 ));
 DATA(insert (	2097   1042 1042 2 f 2327	403 ));
-DATA(insert (	2097   1042 1042 3 f 2328	403 ));
+DATA(insert (	2097   1042 1042 3 f 7076	403 ));
 DATA(insert (	2097   1042 1042 4 f 2329	403 ));
 DATA(insert (	2097   1042 1042 5 f 2330	403 ));
 
@@ -561,17 +565,13 @@
 /* text_pattern_ops */
 DATA(insert (	2229   25 25 1 f 2316	405 ));
 /* bpchar_pattern_ops */
-DATA(insert (	2231   1042 1042 1 f 2328	405 ));
+DATA(insert (	2231   1042 1042 1 f 7076	405 ));
 /* name_pattern_ops */
 DATA(insert (	2232   19 19 1 f 2334	405 ));
 /* aclitem_ops */
-<<<<<<< HEAD
-DATA(insert (	2235	0 1 f  974 ));
+DATA(insert (	2235   1033 1033 1 f  974	405 ));
 /* numeric_ops */
-DATA(insert (	7676    0 1 f 1752 ));
-=======
-DATA(insert (	2235   1033 1033 1 f  974	405 ));
->>>>>>> a78fcfb5
+DATA(insert (	1998   1700 1700 1 f 1752 405 ));
 
 /*
  *	gist box_ops
@@ -645,451 +645,424 @@
 /*
  * on-disk bitmap index abstime
  */
-DATA(insert (	3014	0 1 f  562 ));
-DATA(insert (	3014	0 2 f  564 ));
-DATA(insert (	3014	0 3 f  560 ));
-DATA(insert (	3014	0 4 f  565 ));
-DATA(insert (	3014	0 5 f  563 ));
+DATA(insert (	3014	702 702 1 f  562 3013 ));
+DATA(insert (	3014	702 702 2 f  564 3013 ));
+DATA(insert (	3014	702 702 3 f  560 3013 ));
+DATA(insert (	3014	702 702 4 f  565 3013 ));
+DATA(insert (	3014	702 702 5 f  563 3013 ));
 
 /*
  * on-disk bitmap index array
  */
-DATA(insert (	3015	0 1 f 1072 ));
-DATA(insert (	3015	0 2 f 1074 ));
-DATA(insert (	3015	0 3 f 1070 ));
-DATA(insert (	3015	0 4 f 1075 ));
-DATA(insert (	3015	0 5 f 1073 ));
+DATA(insert (	3015	2277 2277 1 f 1072 3013 ));
+DATA(insert (	3015	2277 2277 2 f 1074 3013 ));
+DATA(insert (	3015	2277 2277 3 f 1070 3013 ));
+DATA(insert (	3015	2277 2277 4 f 1075 3013 ));
+DATA(insert (	3015	2277 2277 5 f 1073 3013 ));
 
 /*
  * on-disk bitmap index bit
  */
-DATA(insert (	3016	0 1 f 1786 ));
-DATA(insert (	3016	0 2 f 1788 ));
-DATA(insert (	3016	0 3 f 1784 ));
-DATA(insert (	3016	0 4 f 1789 ));
-DATA(insert (	3016	0 5 f 1787 ));
+DATA(insert (	3016	1560 1560 1 f 1786 3013 ));
+DATA(insert (	3016	1560 1560 2 f 1788 3013 ));
+DATA(insert (	3016	1560 1560 3 f 1784 3013 ));
+DATA(insert (	3016	1560 1560 4 f 1789 3013 ));
+DATA(insert (	3016	1560 1560 5 f 1787 3013 ));
 
 /*
  * on-disk bitmap index bool
  */
-DATA(insert (	3017	0 1 f	58 ));
-DATA(insert (	3017	0 2 f 1694 ));
-DATA(insert (	3017	0 3 f	91 ));
-DATA(insert (	3017	0 4 f 1695 ));
-DATA(insert (	3017	0 5 f	59 ));
+DATA(insert (	3017	16 16 1 f	58 3013 ));
+DATA(insert (	3017	16 16 2 f 1694 3013 ));
+DATA(insert (	3017	16 16 3 f	91 3013 ));
+DATA(insert (	3017	16 16 4 f 1695 3013 ));
+DATA(insert (	3017	16 16 5 f	59 3013 ));
 
 /*
  * on-disk bitmap index bpchar
  */
-DATA(insert (	3018	0 1 f 1058 ));
-DATA(insert (	3018	0 2 f 1059 ));
-DATA(insert (	3018	0 3 f 1054 ));
-DATA(insert (	3018	0 4 f 1061 ));
-DATA(insert (	3018	0 5 f 1060 ));
+DATA(insert (	3018	1042 1042 1 f 1058 3013 ));
+DATA(insert (	3018	1042 1042 2 f 1059 3013 ));
+DATA(insert (	3018	1042 1042 3 f 1054 3013 ));
+DATA(insert (	3018	1042 1042 4 f 1061 3013 ));
+DATA(insert (	3018	1042 1042 5 f 1060 3013 ));
 
 /*
  * on-disk bitmap index bytea
  */
-DATA(insert (	3019	0 1 f 1957 ));
-DATA(insert (	3019	0 2 f 1958 ));
-DATA(insert (	3019	0 3 f 1955 ));
-DATA(insert (	3019	0 4 f 1960 ));
-DATA(insert (	3019	0 5 f 1959 ));
+DATA(insert (	3019	17 17 1 f 1957 3013 ));
+DATA(insert (	3019	17 17 2 f 1958 3013 ));
+DATA(insert (	3019	17 17 3 f 1955 3013 ));
+DATA(insert (	3019	17 17 4 f 1960 3013 ));
+DATA(insert (	3019	17 17 5 f 1959 3013 ));
 
 /*
  *	on-disk bitmap index char
  */
-DATA(insert (	3020	0 1 f  631 ));
-DATA(insert (	3020	0 2 f  632 ));
-DATA(insert (	3020	0 3 f	92 ));
-DATA(insert (	3020	0 4 f  634 ));
-DATA(insert (	3020	0 5 f  633 ));
-
-/*
- *	on-disk bitmap index cidr
- */
-DATA(insert (	3021	0 1 f 1203 ));
-DATA(insert (	3021	0 2 f 1204 ));
-DATA(insert (	3021	0 3 f 1201 ));
-DATA(insert (	3021	0 4 f 1206 ));
-DATA(insert (	3021	0 5 f 1205 ));
+DATA(insert (	3020	18 18 1 f  631 3013 ));
+DATA(insert (	3020	18 18 2 f  632 3013 ));
+DATA(insert (	3020	18 18 3 f	92 3013 ));
+DATA(insert (	3020	18 18 4 f  634 3013 ));
+DATA(insert (	3020	18 18 5 f  633 3013 ));
 
 /*
  *	on-disk bitmap index date
  */
-DATA(insert (	3022	0 1 f 1095 ));
-DATA(insert (	3022	0 2 f 1096 ));
-DATA(insert (	3022	0 3 f 1093 ));
-DATA(insert (	3022	0 4 f 1098 ));
-DATA(insert (	3022	0 5 f 1097 ));
+DATA(insert (	3022	1082 1082 1 f 1095 3013 ));
+DATA(insert (	3022	1082 1082 2 f 1096 3013 ));
+DATA(insert (	3022	1082 1082 3 f 1093 3013 ));
+DATA(insert (	3022	1082 1082 4 f 1098 3013 ));
+DATA(insert (	3022	1082 1082 5 f 1097 3013 ));
 
 /*
  * date-timestamp
  */
-DATA(insert (	3022 1114 1 f 2345 ));
-DATA(insert (	3022 1114 2 f 2346 ));
-DATA(insert (	3022 1114 3 f 2347 ));
-DATA(insert (	3022 1114 4 f 2348 ));
-DATA(insert (	3022 1114 5 f 2349 ));
+DATA(insert (	3022 1082 1114 1 f 2345 3013 ));
+DATA(insert (	3022 1082 1114 2 f 2346 3013 ));
+DATA(insert (	3022 1082 1114 3 f 2347 3013 ));
+DATA(insert (	3022 1082 1114 4 f 2348 3013 ));
+DATA(insert (	3022 1082 1114 5 f 2349 3013 ));
 
 /*
  * date-timestamptz
  */
-DATA(insert (	3022 1184 1 f 2358 ));
-DATA(insert (	3022 1184 2 f 2359 ));
-DATA(insert (	3022 1184 3 f 2360 ));
-DATA(insert (	3022 1184 4 f 2361 ));
-DATA(insert (	3022 1184 5 f 2362 ));
+DATA(insert (	3022 1082 1184 1 f 2358 3013 ));
+DATA(insert (	3022 1082 1184 2 f 2359 3013 ));
+DATA(insert (	3022 1082 1184 3 f 2360 3013 ));
+DATA(insert (	3022 1082 1184 4 f 2361 3013 ));
+DATA(insert (	3022 1082 1184 5 f 2362 3013 ));
 
 /*
  * float4
  */
-DATA(insert (	3023	0 1 f  622 ));
-DATA(insert (	3023	0 2 f  624 ));
-DATA(insert (	3023	0 3 f  620 ));
-DATA(insert (	3023	0 4 f  625 ));
-DATA(insert (	3023	0 5 f  623 ));
+DATA(insert (	3023	700 700 1 f  622 3013 ));
+DATA(insert (	3023	700 700 2 f  624 3013 ));
+DATA(insert (	3023	700 700 3 f  620 3013 ));
+DATA(insert (	3023	700 700 4 f  625 3013 ));
+DATA(insert (	3023	700 700 5 f  623 3013 ));
 
 /*
  * float48
  */
-DATA(insert (	3023  701 1 f  1122 ));
-DATA(insert (	3023  701 2 f  1124 ));
-DATA(insert (	3023  701 3 f  1120 ));
-DATA(insert (	3023  701 4 f  1125 ));
-DATA(insert (	3023  701 5 f  1123 ));
+DATA(insert (	3023  700 701 1 f  1122 3013 ));
+DATA(insert (	3023  700 701 2 f  1124 3013 ));
+DATA(insert (	3023  700 701 3 f  1120 3013 ));
+DATA(insert (	3023  700 701 4 f  1125 3013 ));
+DATA(insert (	3023  700 701 5 f  1123 3013 ));
 
 /*
  * float8
  */
-DATA(insert (	3024	0 1 f  672 ));
-DATA(insert (	3024	0 2 f  673 ));
-DATA(insert (	3024	0 3 f  670 ));
-DATA(insert (	3024	0 4 f  675 ));
-DATA(insert (	3024	0 5 f  674 ));
+DATA(insert (	3024	701 701 1 f  672 3013 ));
+DATA(insert (	3024	701 701 2 f  673 3013 ));
+DATA(insert (	3024	701 701 3 f  670 3013 ));
+DATA(insert (	3024	701 701 4 f  675 3013 ));
+DATA(insert (	3024	701 701 5 f  674 3013 ));
 
 /*
  * float84
  */
-DATA(insert (	3024  700 1 f  1132 ));
-DATA(insert (	3024  700 2 f  1134 ));
-DATA(insert (	3024  700 3 f  1130 ));
-DATA(insert (	3024  700 4 f  1135 ));
-DATA(insert (	3024  700 5 f  1133 ));
+DATA(insert (	3024  701 700 1 f  1132 3013 ));
+DATA(insert (	3024  701 700 2 f  1134 3013 ));
+DATA(insert (	3024  701 700 3 f  1130 3013 ));
+DATA(insert (	3024  701 700 4 f  1135 3013 ));
+DATA(insert (	3024  701 700 5 f  1133 3013 ));
 
 /*
  * inet
  */
-DATA(insert (	3025	0 1 f 1203 ));
-DATA(insert (	3025	0 2 f 1204 ));
-DATA(insert (	3025	0 3 f 1201 ));
-DATA(insert (	3025	0 4 f 1206 ));
-DATA(insert (	3025	0 5 f 1205 ));
+DATA(insert (	3025	869 869 1 f 1203 3013 ));
+DATA(insert (	3025	869 869 2 f 1204 3013 ));
+DATA(insert (	3025	869 869 3 f 1201 3013 ));
+DATA(insert (	3025	869 869 4 f 1206 3013 ));
+DATA(insert (	3025	869 869 5 f 1205 3013 ));
 
 /*
  * int2
  */
-DATA(insert (	3026	0 1 f	95 ));
-DATA(insert (	3026	0 2 f  522 ));
-DATA(insert (	3026	0 3 f	94 ));
-DATA(insert (	3026	0 4 f  524 ));
-DATA(insert (	3026	0 5 f  520 ));
+DATA(insert (	3026	21 21 1 f	95 3013 ));
+DATA(insert (	3026	21 21 2 f  522 3013 ));
+DATA(insert (	3026	21 21 3 f	94 3013 ));
+DATA(insert (	3026	21 21 4 f  524 3013 ));
+DATA(insert (	3026	21 21 5 f  520 3013 ));
 
 /*
  * int24
  */
-DATA(insert (	3026   23 1 f  534 ));
-DATA(insert (	3026   23 2 f  540 ));
-DATA(insert (	3026   23 3 f  532 ));
-DATA(insert (	3026   23 4 f  542 ));
-DATA(insert (	3026   23 5 f  536 ));
+DATA(insert (	3026   21 23 1 f  534 3013 ));
+DATA(insert (	3026   21 23 2 f  540 3013 ));
+DATA(insert (	3026   21 23 3 f  532 3013 ));
+DATA(insert (	3026   21 23 4 f  542 3013 ));
+DATA(insert (	3026   21 23 5 f  536 3013 ));
 
 /*
  * int28
  */
-DATA(insert (	3026   20 1 f  1864 ));
-DATA(insert (	3026   20 2 f  1866 ));
-DATA(insert (	3026   20 3 f  1862 ));
-DATA(insert (	3026   20 4 f  1867 ));
-DATA(insert (	3026   20 5 f  1865 ));
+DATA(insert (	3026   21 20 1 f  1864 3013 ));
+DATA(insert (	3026   21 20 2 f  1866 3013 ));
+DATA(insert (	3026   21 20 3 f  1862 3013 ));
+DATA(insert (	3026   21 20 4 f  1867 3013 ));
+DATA(insert (	3026   21 20 5 f  1865 3013 ));
 
 /*
  * int4
  */
-DATA(insert (	3027	0 1 f	97 ));
-DATA(insert (	3027	0 2 f  523 ));
-DATA(insert (	3027	0 3 f	96 ));
-DATA(insert (	3027	0 4 f  525 ));
-DATA(insert (	3027	0 5 f  521 ));
+DATA(insert (	3027	23 23 1 f	97 3013 ));
+DATA(insert (	3027	23 23 2 f  523 3013 ));
+DATA(insert (	3027	23 23 3 f	96 3013 ));
+DATA(insert (	3027	23 23 4 f  525 3013 ));
+DATA(insert (	3027	23 23 5 f  521 3013 ));
 
 /*
  * int42
  */
-DATA(insert (	3027   21 1 f  535 ));
-DATA(insert (	3027   21 2 f  541 ));
-DATA(insert (	3027   21 3 f  533 ));
-DATA(insert (	3027   21 4 f  543 ));
-DATA(insert (	3027   21 5 f  537 ));
+DATA(insert (	3027   23 21 1 f  535 3013 ));
+DATA(insert (	3027   23 21 2 f  541 3013 ));
+DATA(insert (	3027   23 21 3 f  533 3013 ));
+DATA(insert (	3027   23 21 4 f  543 3013 ));
+DATA(insert (	3027   23 21 5 f  537 3013 ));
 
 /*
  * int48
  */
-DATA(insert (	3027   20 1 f	37 ));
-DATA(insert (	3027   20 2 f	80 ));
-DATA(insert (	3027   20 3 f	15 ));
-DATA(insert (	3027   20 4 f	82 ));
-DATA(insert (	3027   20 5 f	76 ));
+DATA(insert (	3027   23 20 1 f	37 3013 ));
+DATA(insert (	3027   23 20 2 f	80 3013 ));
+DATA(insert (	3027   23 20 3 f	15 3013 ));
+DATA(insert (	3027   23 20 4 f	82 3013 ));
+DATA(insert (	3027   23 20 5 f	76 3013 ));
 
 /*
  * int8
  */
-DATA(insert (	3028	0 1 f  412 ));
-DATA(insert (	3028	0 2 f  414 ));
-DATA(insert (	3028	0 3 f  410 ));
-DATA(insert (	3028	0 4 f  415 ));
-DATA(insert (	3028	0 5 f  413 ));
+DATA(insert (	3028	20 20 1 f  412 3013 ));
+DATA(insert (	3028	20 20 2 f  414 3013 ));
+DATA(insert (	3028	20 20 3 f  410 3013 ));
+DATA(insert (	3028	20 20 4 f  415 3013 ));
+DATA(insert (	3028	20 20 5 f  413 3013 ));
 
 /*
  * int82
  */
-DATA(insert (	3028   21 1 f  1870 ));
-DATA(insert (	3028   21 2 f  1872 ));
-DATA(insert (	3028   21 3 f  1868 ));
-DATA(insert (	3028   21 4 f  1873 ));
-DATA(insert (	3028   21 5 f  1871 ));
+DATA(insert (	3028   20 21 1 f  1870 3013 ));
+DATA(insert (	3028   20 21 2 f  1872 3013 ));
+DATA(insert (	3028   20 21 3 f  1868 3013 ));
+DATA(insert (	3028   20 21 4 f  1873 3013 ));
+DATA(insert (	3028   20 21 5 f  1871 3013 ));
 
 /*
  * int84
  */
-DATA(insert (	3028   23 1 f  418 ));
-DATA(insert (	3028   23 2 f  420 ));
-DATA(insert (	3028   23 3 f  416 ));
-DATA(insert (	3028   23 4 f  430 ));
-DATA(insert (	3028   23 5 f  419 ));
+DATA(insert (	3028   20 23 1 f  418 3013 ));
+DATA(insert (	3028   20 23 2 f  420 3013 ));
+DATA(insert (	3028   20 23 3 f  416 3013 ));
+DATA(insert (	3028   20 23 4 f  430 3013 ));
+DATA(insert (	3028   20 23 5 f  419 3013 ));
 
 /*
  * interval
  */
-DATA(insert (	3029	0 1 f 1332 ));
-DATA(insert (	3029	0 2 f 1333 ));
-DATA(insert (	3029	0 3 f 1330 ));
-DATA(insert (	3029	0 4 f 1335 ));
-DATA(insert (	3029	0 5 f 1334 ));
+DATA(insert (	3029	1186 1186 1 f 1332 3013 ));
+DATA(insert (	3029	1186 1186 2 f 1333 3013 ));
+DATA(insert (	3029	1186 1186 3 f 1330 3013 ));
+DATA(insert (	3029	1186 1186 4 f 1335 3013 ));
+DATA(insert (	3029	1186 1186 5 f 1334 3013 ));
 
 /*
  * macaddr
  */
-DATA(insert (	3030	0 1 f 1222 ));
-DATA(insert (	3030	0 2 f 1223 ));
-DATA(insert (	3030	0 3 f 1220 ));
-DATA(insert (	3030	0 4 f 1225 ));
-DATA(insert (	3030	0 5 f 1224 ));
+DATA(insert (	3030	829 829 1 f 1222 3013 ));
+DATA(insert (	3030	829 829 2 f 1223 3013 )); 
+DATA(insert (	3030	829 829 3 f 1220 3013 ));
+DATA(insert (	3030	829 829 4 f 1225 3013 ));
+DATA(insert (	3030	829 829 5 f 1224 3013 ));
 
 /*
  * name
  */
-DATA(insert (	3031	0 1 f  660 ));
-DATA(insert (	3031	0 2 f  661 ));
-DATA(insert (	3031	0 3 f	93 ));
-DATA(insert (	3031	0 4 f  663 ));
-DATA(insert (	3031	0 5 f  662 ));
+DATA(insert (	3031	19 19 1 f  660 3013 ));
+DATA(insert (	3031	19 19 2 f  661 3013 ));
+DATA(insert (	3031	19 19 3 f	93 3013 ));
+DATA(insert (	3031	19 19 4 f  663 3013 ));
+DATA(insert (	3031	19 19 5 f  662 3013 ));
 
 /*
  * numeric
  */
-DATA(insert (	3032	0 1 f 1754 ));
-DATA(insert (	3032	0 2 f 1755 ));
-DATA(insert (	3032	0 3 f 1752 ));
-DATA(insert (	3032	0 4 f 1757 ));
-DATA(insert (	3032	0 5 f 1756 ));
+DATA(insert (	3032	1700 1700 1 f 1754 3013 ));
+DATA(insert (	3032	1700 1700 2 f 1755 3013 ));
+DATA(insert (	3032	1700 1700 3 f 1752 3013 ));
+DATA(insert (	3032	1700 1700 4 f 1757 3013 ));
+DATA(insert (	3032	1700 1700 5 f 1756 3013 ));
 
 /*
  * oid
  */
-DATA(insert (	3033	0 1 f  609 ));
-DATA(insert (	3033	0 2 f  611 ));
-DATA(insert (	3033	0 3 f  607 ));
-DATA(insert (	3033	0 4 f  612 ));
-DATA(insert (	3033	0 5 f  610 ));
+DATA(insert (	3033	26 26 1 f  609 3013 ));
+DATA(insert (	3033	26 26 2 f  611 3013 ));
+DATA(insert (	3033	26 26 3 f  607 3013 ));
+DATA(insert (	3033	26 26 4 f  612 3013 ));
+DATA(insert (	3033	26 26 5 f  610 3013 ));
 
 /*
  * oidvector
  */
-DATA(insert (	3034	0 1 f  645 ));
-DATA(insert (	3034	0 2 f  647 ));
-DATA(insert (	3034	0 3 f  649 ));
-DATA(insert (	3034	0 4 f  648 ));
-DATA(insert (	3034	0 5 f  646 ));
+DATA(insert (	3034	30 30 1 f  645 3013 ));
+DATA(insert (	3034	30 30 2 f  647 3013 ));
+DATA(insert (	3034	30 30 3 f  649 3013 ));
+DATA(insert (	3034	30 30 4 f  648 3013 ));
+DATA(insert (	3034	30 30 5 f  646 3013 ));
 
 /*
  * text
  */
-DATA(insert (	3035	0 1 f  664 ));
-DATA(insert (	3035	0 2 f  665 ));
-DATA(insert (	3035	0 3 f	98 ));
-DATA(insert (	3035	0 4 f  667 ));
-DATA(insert (	3035	0 5 f  666 ));
+DATA(insert (	3035	25 25 1 f  664 3013 ));
+DATA(insert (	3035	25 25 2 f  665 3013 ));
+DATA(insert (	3035	25 25 3 f	98 3013 ));
+DATA(insert (	3035	25 25 4 f  667 3013 ));
+DATA(insert (	3035	25 25 5 f  666 3013 ));
 
 /*
  * time
  */
-DATA(insert (	3036	0 1 f 1110 ));
-DATA(insert (	3036	0 2 f 1111 ));
-DATA(insert (	3036	0 3 f 1108 ));
-DATA(insert (	3036	0 4 f 1113 ));
-DATA(insert (	3036	0 5 f 1112 ));
+DATA(insert (	3036	1083 1083 1 f 1110 3013 ));
+DATA(insert (	3036	1083 1083 2 f 1111 3013 ));
+DATA(insert (	3036	1083 1083 3 f 1108 3013 ));
+DATA(insert (	3036	1083 1083 4 f 1113 3013 ));
+DATA(insert (	3036	1083 1083 5 f 1112 3013 ));
 
 /*
  * timestamptz
  */
-DATA(insert (	3037	0 1 f 1322 ));
-DATA(insert (	3037	0 2 f 1323 ));
-DATA(insert (	3037	0 3 f 1320 ));
-DATA(insert (	3037	0 4 f 1325 ));
-DATA(insert (	3037	0 5 f 1324 ));
+DATA(insert (	3037	1184 1184 1 f 1322 3013 ));
+DATA(insert (	3037	1184 1184 2 f 1323 3013 ));
+DATA(insert (	3037	1184 1184 3 f 1320 3013 ));
+DATA(insert (	3037	1184 1184 4 f 1325 3013 ));
+DATA(insert (	3037	1184 1184 5 f 1324 3013 ));
 
 /*
  * timestamptz-date
  */
-DATA(insert (	3037 1082 1 f 2384 ));
-DATA(insert (	3037 1082 2 f 2385 ));
-DATA(insert (	3037 1082 3 f 2386 ));
-DATA(insert (	3037 1082 4 f 2387 ));
-DATA(insert (	3037 1082 5 f 2388 ));
+DATA(insert (	3037 1184 1082 1 f 2384 3013 ));
+DATA(insert (	3037 1184 1082 2 f 2385 3013 ));
+DATA(insert (	3037 1184 1082 3 f 2386 3013 ));
+DATA(insert (	3037 1184 1082 4 f 2387 3013 ));
+DATA(insert (	3037 1184 1082 5 f 2388 3013 ));
 
 /*
  * timestamptz-timestamp
  */
-DATA(insert (	3037 1114 1 f 2540 ));
-DATA(insert (	3037 1114 2 f 2541 ));
-DATA(insert (	3037 1114 3 f 2542 ));
-DATA(insert (	3037 1114 4 f 2543 ));
-DATA(insert (	3037 1114 5 f 2544 ));
+DATA(insert (	3037 1184 1114 1 f 2540 3013 ));
+DATA(insert (	3037 1184 1114 2 f 2541 3013 ));
+DATA(insert (	3037 1184 1114 3 f 2542 3013 ));
+DATA(insert (	3037 1184 1114 4 f 2543 3013 ));
+DATA(insert (	3037 1184 1114 5 f 2544 3013 ));
 
 /*
  * timetz
  */
-DATA(insert (	3038	0 1 f 1552 ));
-DATA(insert (	3038	0 2 f 1553 ));
-DATA(insert (	3038	0 3 f 1550 ));
-DATA(insert (	3038	0 4 f 1555 ));
-DATA(insert (	3038	0 5 f 1554 ));
+DATA(insert (	3038 1266 1266 1 f 1552 3013 ));
+DATA(insert (	3038 1266 1266 2 f 1553 3013 ));
+DATA(insert (	3038 1266 1266 3 f 1550 3013 ));
+DATA(insert (	3038 1266 1266 4 f 1555 3013 ));
+DATA(insert (	3038 1266 1266 5 f 1554 3013 ));
 
 /*
  * varbit
  */
-DATA(insert (	3039	0 1 f 1806 ));
-DATA(insert (	3039	0 2 f 1808 ));
-DATA(insert (	3039	0 3 f 1804 ));
-DATA(insert (	3039	0 4 f 1809 ));
-DATA(insert (	3039	0 5 f 1807 ));
-
-/*
- * varchar
- */
-DATA(insert (	3040	0 1 f 664 ));
-DATA(insert (	3040	0 2 f 665 ));
-DATA(insert (	3040	0 3 f  98 ));
-DATA(insert (	3040	0 4 f 667 ));
-DATA(insert (	3040	0 5 f 666 ));
+DATA(insert (	3039	1562 1562 1 f 1806 3013 ));
+DATA(insert (	3039	1562 1562 2 f 1808 3013 ));
+DATA(insert (	3039	1562 1562 3 f 1804 3013 ));
+DATA(insert (	3039	1562 1562 4 f 1809 3013 ));
+DATA(insert (	3039	1562 1562 5 f 1807 3013 ));
 
 /*
  * timestamp
  */
-DATA(insert (	3041	0 1 f 2062 ));
-DATA(insert (	3041	0 2 f 2063 ));
-DATA(insert (	3041	0 3 f 2060 ));
-DATA(insert (	3041	0 4 f 2065 ));
-DATA(insert (	3041	0 5 f 2064 ));
+DATA(insert (	3041	1114 1114 1 f 2062 3013 ));
+DATA(insert (	3041	1114 1114 2 f 2063 3013 ));
+DATA(insert (	3041	1114 1114 3 f 2060 3013 ));
+DATA(insert (	3041	1114 1114 4 f 2065 3013 ));
+DATA(insert (	3041	1114 1114 5 f 2064 3013 ));
 
 /*
  * timestamp-date
  */
-DATA(insert (	3041 1082 1 f 2371 ));
-DATA(insert (	3041 1082 2 f 2372 ));
-DATA(insert (	3041 1082 3 f 2373 ));
-DATA(insert (	3041 1082 4 f 2374 ));
-DATA(insert (	3041 1082 5 f 2375 ));
+DATA(insert (	3041 1114 1082 1 f 2371 3013 ));
+DATA(insert (	3041 1114 1082 2 f 2372 3013 ));
+DATA(insert (	3041 1114 1082 3 f 2373 3013 ));
+DATA(insert (	3041 1114 1082 4 f 2374 3013 ));
+DATA(insert (	3041 1114 1082 5 f 2375 3013 ));
 
 /*
  * timestamp-timestamptz
  */
-DATA(insert (	3041 1184 1 f 2534 ));
-DATA(insert (	3041 1184 2 f 2535 ));
-DATA(insert (	3041 1184 3 f 2536 ));
-DATA(insert (	3041 1184 4 f 2537 ));
-DATA(insert (	3041 1184 5 f 2538 ));
+DATA(insert (	3041 1114 1184 1 f 2534 3013 ));
+DATA(insert (	3041 1114 1184 2 f 2535 3013 ));
+DATA(insert (	3041 1114 1184 3 f 2536 3013 ));
+DATA(insert (	3041 1114 1184 4 f 2537 3013 ));
+DATA(insert (	3041 1114 1184 5 f 2538 3013 ));
 
 /*
  * text pattern
  */
-DATA(insert (	3042	0 1 f 2314 ));
-DATA(insert (	3042	0 2 f 2315 ));
-DATA(insert (	3042	0 3 f 2316 ));
-DATA(insert (	3042	0 4 f 2317 ));
-DATA(insert (	3042	0 5 f 2318 ));
-
-/*
- * varchar pattern
- */
-DATA(insert (	3043	0 1 f 2314 ));
-DATA(insert (	3043	0 2 f 2315 ));
-DATA(insert (	3043	0 3 f 2316 ));
-DATA(insert (	3043	0 4 f 2317 ));
-DATA(insert (	3043	0 5 f 2318 ));
+DATA(insert (	3042	25 25 1 f 2314 3013 ));
+DATA(insert (	3042	25 25 2 f 2315 3013 ));
+DATA(insert (	3042	25 25 3 f 2316 3013 ));
+DATA(insert (	3042	25 25 4 f 2317 3013 ));
+DATA(insert (	3042	25 25 5 f 2318 3013 ));
 
 /*
  * bpchar pattern
  */
-DATA(insert (	3044	0 1 f 2326 ));
-DATA(insert (	3044	0 2 f 2327 ));
-DATA(insert (	3044	0 3 f 2328 ));
-DATA(insert (	3044	0 4 f 2329 ));
-DATA(insert (	3044	0 5 f 2330 ));
+DATA(insert (	3044	1042 1042 1 f 2326 3013 ));
+DATA(insert (	3044	1042 1042 2 f 2327 3013 ));
+DATA(insert (	3044	1042 1042 3 f 7076 3013 ));
+DATA(insert (	3044	1042 1042 4 f 2329 3013 ));
+DATA(insert (	3044	1042 1042 5 f 2330 3013 ));
 
 /*
  * name pattern
  */
-DATA(insert (	3045	0 1 f 2332 ));
-DATA(insert (	3045	0 2 f 2333 ));
-DATA(insert (	3045	0 3 f 2334 ));
-DATA(insert (	3045	0 4 f 2335 ));
-DATA(insert (	3045	0 5 f 2336 ));
+DATA(insert (	3045	19 19 1 f 2332 3013 ));
+DATA(insert (	3045	19 19 2 f 2333 3013 ));
+DATA(insert (	3045	19 19 3 f 2334 3013 ));
+DATA(insert (	3045	19 19 4 f 2335 3013 ));
+DATA(insert (	3045	19 19 5 f 2336 3013 ));
 
 /*
  * money
  */
-DATA(insert (	3046	0 1 f  902 ));
-DATA(insert (	3046	0 2 f  904 ));
-DATA(insert (	3046	0 3 f  900 ));
-DATA(insert (	3046	0 4 f  905 ));
-DATA(insert (	3046	0 5 f  903 ));
+DATA(insert (	3046	790 790 1 f  902 3013 ));
+DATA(insert (	3046	790 790 2 f  904 3013 ));
+DATA(insert (	3046	790 790 3 f  900 3013 ));
+DATA(insert (	3046	790 790 4 f  905 3013 ));
+DATA(insert (	3046	790 790 5 f  903 3013 ));
 
 /*
  * reltime
  */
-DATA(insert (	3047	0 1 f  568 ));
-DATA(insert (	3047	0 2 f  570 ));
-DATA(insert (	3047	0 3 f  566 ));
-DATA(insert (	3047	0 4 f  571 ));
-DATA(insert (	3047	0 5 f  569 ));
+DATA(insert (	3047	703 703 1 f  568 3013 ));
+DATA(insert (	3047	703 703 2 f  570 3013 ));
+DATA(insert (	3047	703 703 3 f  566 3013 ));
+DATA(insert (	3047	703 703 4 f  571 3013 ));
+DATA(insert (	3047	703 703 5 f  569 3013 ));
 
 /*
  * tinterval
  */
-DATA(insert (	3048	0 1 f  813 ));
-DATA(insert (	3048	0 2 f  815 ));
-DATA(insert (	3048	0 3 f  811 ));
-DATA(insert (	3048	0 4 f  816 ));
-DATA(insert (	3048	0 5 f  814 ));
+DATA(insert (	3048	704 704 1 f  813 3013 ));
+DATA(insert (	3048	704 704 2 f  815 3013 ));
+DATA(insert (	3048	704 704 3 f  811 3013 ));
+DATA(insert (	3048	704 704 4 f  816 3013 ));
+DATA(insert (	3048	704 704 5 f  814 3013 ));
 
 /*
  * gpxlogloc
  */
-DATA(insert (	2904	0 1 f 3327 ));
-DATA(insert (	2904	0 2 f 3329 ));
-DATA(insert (	2904	0 3 f 3325 ));
-DATA(insert (	2904	0 4 f 3330 ));
-DATA(insert (	2904	0 5 f 3328 ));
+DATA(insert (	7080	3310 3310 1 f 3327 403 ));
+DATA(insert (	7080	3310 3310 2 f 3329 403 ));
+DATA(insert (	7080	3310 3310 3 f 3325 403 ));
+DATA(insert (	7080	3310 3310 4 f 3330 403 ));
+DATA(insert (	7080	3310 3310 5 f 3328 403 ));
 
 #endif   /* PG_AMOP_H */