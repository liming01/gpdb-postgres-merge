--- conflicted
+++ resolved
@@ -55,13 +55,7 @@
  * catalog versions from Greenplum.
  */
 
-<<<<<<< HEAD
 /*							3yyymmddN */
-
-#define CATALOG_VERSION_NO	301711071
-=======
-/*							yyyymmddN */
-#define CATALOG_VERSION_NO	200812192
->>>>>>> 38e93482
+#define CATALOG_VERSION_NO	301711091
 
 #endif