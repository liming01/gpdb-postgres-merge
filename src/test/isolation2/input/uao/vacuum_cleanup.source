--- conflicted
+++ resolved
@@ -11,11 +11,7 @@
 2: create table ao_@orientation@_vacuum_cleanup2(a int, b int) with(appendonly=true, orientation=@orientation@);
 -- The age of the table is 2 after the following statement
 2: insert into ao_@orientation@_vacuum_cleanup2 select 1, i from generate_series(1, 100) i;
-<<<<<<< HEAD
--- The age of the table is 7 after the following statements
-=======
 -- The age of the table is 7 after the following 5 statements
->>>>>>> b9400ec6
 2: update ao_@orientation@_vacuum_cleanup2 set b = b + 1;
 2: update ao_@orientation@_vacuum_cleanup2 set b = b + 1;
 2: update ao_@orientation@_vacuum_cleanup2 set b = b + 1;
@@ -35,13 +31,8 @@
 1: select age(relfrozenxid) between 9 and 11, regexp_replace(replace(relname, 'ao_@orientation@_vacuum_cleanup2'::regclass::oid::text, '<oid>'), 'ao.*seg', '<seg>') from gp_dist_random('pg_class') where relkind in ('r','t','o','b','m') and relstorage not in ('x','f','v') and (relname like '%' || 'ao_@orientation@_vacuum_cleanup2'::regclass::oid || '%') and gp_segment_id = 0;
 1: vacuum ao_@orientation@_vacuum_cleanup2;
 
-<<<<<<< HEAD
--- We expect the age to be 5. This is because all the xids before the first
--- vacuum will be frozen. The relfrozenxid will be the xid of the last
-=======
 -- The age should be smaller now. All the xids before the first
 -- vacuum were frozen. The relfrozenxid will be the xid of the last
->>>>>>> b9400ec6
 -- transaction before the vacuum (in this case it is the update statement)
 1: select age(relfrozenxid) < 9, regexp_replace(replace(relname, 'ao_@orientation@_vacuum_cleanup2'::regclass::oid::text, '<oid>'), 'ao.*seg', '<seg>') from gp_dist_random('pg_class') where relkind in ('r','t','o','b','m') and relstorage not in ('x','f','v') and (relname like '%' || 'ao_@orientation@_vacuum_cleanup2'::regclass::oid || '%') and gp_segment_id = 0;
 
@@ -69,7 +60,7 @@
 2: select gp_inject_fault('vacuum_relation_open_relation_during_drop_phase', 'reset', 1);
 
 1<:
-1: select age(relfrozenxid) < 3, regexp_replace(replace(relname, 'ao_@orientation@_vacuum_cleanup3'::regclass::oid::text, '<oid>'), 'ao.*seg', '<seg>') from gp_dist_random('pg_class') where relkind in ('r','t','o','b','m') and relstorage not in ('x','f','v') and (relname like '%' || 'ao_@orientation@_vacuum_cleanup3'::regclass::oid || '%') and gp_segment_id = 0;
+1: select age(relfrozenxid) < 5, regexp_replace(replace(relname, 'ao_@orientation@_vacuum_cleanup3'::regclass::oid::text, '<oid>'), 'ao.*seg', '<seg>') from gp_dist_random('pg_class') where relkind in ('r','t','o','b','m') and relstorage not in ('x','f','v') and (relname like '%' || 'ao_@orientation@_vacuum_cleanup3'::regclass::oid || '%') and gp_segment_id = 0;
 
 -- Validate that the drop phase was skipped. segfile 1 should be in state 2
 -- (AWAITING_DROP)
