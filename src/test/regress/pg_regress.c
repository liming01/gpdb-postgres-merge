/*-------------------------------------------------------------------------
 *
 * pg_regress --- regression test driver
 *
 * This is a C implementation of the previous shell script for running
 * the regression tests, and should be mostly compatible with it.
 * Initial author of C translation: Magnus Hagander
 *
 * This code is released under the terms of the PostgreSQL License.
 *
 * Portions Copyright (c) 1996-2009, PostgreSQL Global Development Group
 * Portions Copyright (c) 1994, Regents of the University of California
 *
 * $PostgreSQL: pgsql/src/test/regress/pg_regress.c,v 1.67 2009/11/23 16:02:24 tgl Exp $
 *
 *-------------------------------------------------------------------------
 */

#include "pg_regress.h"

#include <ctype.h>
#include <sys/stat.h>
#include <sys/wait.h>
#include <signal.h>
#include <unistd.h>

#ifdef __linux__
#include <mntent.h>
#endif

#ifdef HAVE_SYS_RESOURCE_H
#include <sys/time.h>
#include <sys/resource.h>
#endif

#include "getopt_long.h"
#include "pg_config_paths.h"

/* for resultmap we need a list of pairs of strings */
typedef struct _resultmap
{
	char	   *test;
	char	   *type;
	char	   *resultfile;
	struct _resultmap *next;
}	_resultmap;

/*
 * Values obtained from pg_config_paths.h and Makefile.  The PG installation
 * paths are only used in temp_install mode: we use these strings to find
 * out where "make install" will put stuff under the temp_install directory.
 * In non-temp_install mode, the only thing we need is the location of psql,
 * which we expect to find in psqldir, or in the PATH if psqldir isn't given.
 *
 * XXX Because pg_regress is not installed in bindir, we can't support
 * this for relocatable trees as it is.  --psqldir would need to be
 * specified in those cases.
 */
char	   *bindir = PGBINDIR;
char	   *libdir = LIBDIR;
char	   *datadir = PGSHAREDIR;
char	   *host_platform = HOST_TUPLE;

#ifndef WIN32_ONLY_COMPILER
static char *makeprog = MAKEPROG;
#endif

#ifndef WIN32					/* not used in WIN32 case */
static char *shellprog = SHELLPROG;
#endif

static char gpdiffprog[MAXPGPATH];
static char gpstringsubsprog[MAXPGPATH];

/*
 * On Windows we use -w in diff switches to avoid problems with inconsistent
 * newline representation.  The actual result files will generally have
 * Windows-style newlines, but the comparison files might or might not.
 */
#ifndef WIN32
/* GPDB:  Add stuff to ignore all the extra NOTICE messages we give */
const char *basic_diff_opts = "-I HINT: -I CONTEXT: -I GP_IGNORE:";
const char *pretty_diff_opts = "-I HINT: -I CONTEXT: -I GP_IGNORE: -U3";
#else
const char *basic_diff_opts = "-w";
const char *pretty_diff_opts = "-w -C3";
#endif

/* options settable from command line */
_stringlist *dblist = NULL;
bool		debug = false;
char	   *inputdir = ".";
char	   *outputdir = ".";
char	   *psqldir = PGBINDIR;
bool 		optimizer_enabled = false;
bool 		resgroup_enabled = false;
static _stringlist *loadlanguage = NULL;
static int	max_connections = 0;
static char *encoding = NULL;
static _stringlist *schedulelist = NULL;
static _stringlist *exclude_tests = NULL;
static _stringlist *extra_tests = NULL;
static char *temp_install = NULL;
static char *temp_config = NULL;
static char *top_builddir = NULL;
static bool nolocale = false;
static char *hostname = NULL;
static int	port = -1;
static bool port_specified_by_user = false;
static char *dlpath = PKGLIBDIR;
static char *user = NULL;
static _stringlist *extraroles = NULL;
static char *initfile = NULL;
static char *aodir = NULL;
static char *resgroupdir = NULL;

/* internal variables */
static const char *progname;
static char *logfilename;
static FILE *logfile;
static char *difffilename;

static _resultmap *resultmap = NULL;

static PID_TYPE postmaster_pid = INVALID_PID;
static bool postmaster_running = false;

static int	success_count = 0;
static int	fail_count = 0;
static int	fail_ignore_count = 0;

static bool directory_exists(const char *dir);
static void make_directory(const char *dir);

static void create_database(const char *dbname);
static void drop_database_if_exists(const char *dbname);

static int
run_diff(const char *cmd, const char *filename);

static bool should_exclude_test(char *test);

static void
header(const char *fmt,...)
/* This extension allows gcc to check the format string for consistency with
   the supplied arguments. */
__attribute__((format(printf, 1, 2)));
static void
status(const char *fmt,...)
/* This extension allows gcc to check the format string for consistency with
   the supplied arguments. */
__attribute__((format(printf, 1, 2)));
static void
psql_command(const char *database, const char *query,...)
/* This extension allows gcc to check the format string for consistency with
   the supplied arguments. */
__attribute__((format(printf, 2, 3)));

#ifdef WIN32
typedef BOOL (WINAPI * __CreateRestrictedToken) (HANDLE, DWORD, DWORD, PSID_AND_ATTRIBUTES, DWORD, PLUID_AND_ATTRIBUTES, DWORD, PSID_AND_ATTRIBUTES, PHANDLE);

/* Windows API define missing from MingW headers */
#define DISABLE_MAX_PRIVILEGE	0x1
#endif

static bool detectCgroupMountPoint(char *cgdir, int len);

/*
 * allow core files if possible.
 */
#if defined(HAVE_GETRLIMIT) && defined(RLIMIT_CORE)
static void
unlimit_core_size(void)
{
	struct rlimit lim;

	getrlimit(RLIMIT_CORE, &lim);
	if (lim.rlim_max == 0)
	{
		fprintf(stderr,
				_("%s: could not set core size: disallowed by hard limit\n"),
				progname);
		return;
	}
	else if (lim.rlim_max == RLIM_INFINITY || lim.rlim_cur < lim.rlim_max)
	{
		lim.rlim_cur = lim.rlim_max;
		setrlimit(RLIMIT_CORE, &lim);
	}
}
#endif


/*
 * Add an item at the end of a stringlist.
 */
void
add_stringlist_item(_stringlist ** listhead, const char *str)
{
	_stringlist *newentry = malloc(sizeof(_stringlist));
	_stringlist *oldentry;

	newentry->str = strdup(str);
	newentry->next = NULL;
	if (*listhead == NULL)
		*listhead = newentry;
	else
	{
		for (oldentry = *listhead; oldentry->next; oldentry = oldentry->next)
			 /* skip */ ;
		oldentry->next = newentry;
	}
}

/*
 * Free a stringlist.
 */
static void
free_stringlist(_stringlist ** listhead)
{
	if (listhead == NULL || *listhead == NULL)
		return;
	if ((*listhead)->next != NULL)
		free_stringlist(&((*listhead)->next));
	free((*listhead)->str);
	free(*listhead);
	*listhead = NULL;
}

/*
 * Split a delimited string into a stringlist
 */
static void
split_to_stringlist(const char *s, const char *delim, _stringlist ** listhead)
{
	char	   *sc = strdup(s);
	char	   *token = strtok(sc, delim);

	while (token)
	{
		add_stringlist_item(listhead, token);
		token = strtok(NULL, delim);
	}
	free(sc);
}

/*
 * Print a progress banner on stdout.
 */
static void
header(const char *fmt,...)
{
	char		tmp[64];
	va_list		ap;

	va_start(ap, fmt);
	vsnprintf(tmp, sizeof(tmp), fmt, ap);
	va_end(ap);

	fprintf(stdout, "============== %-38s ==============\n", tmp);
	fflush(stdout);
}

/*
 * Print "doing something ..." --- supplied text should not end with newline
 */
static void
status(const char *fmt,...)
{
	va_list		ap;

	va_start(ap, fmt);
	vfprintf(stdout, fmt, ap);
	fflush(stdout);
	va_end(ap);

	if (logfile)
	{
		va_start(ap, fmt);
		vfprintf(logfile, fmt, ap);
		va_end(ap);
	}
}

/*
 * Done "doing something ..."
 */
static void
status_end(void)
{
	fprintf(stdout, "\n");
	fflush(stdout);
	if (logfile)
		fprintf(logfile, "\n");
}

/*
 * shut down temp postmaster
 */
static void
stop_postmaster(void)
{
	if (postmaster_running)
	{
		/* We use pg_ctl to issue the kill and wait for stop */
		char		buf[MAXPGPATH * 2];
		int			r;

		/* On Windows, system() seems not to force fflush, so... */
		fflush(stdout);
		fflush(stderr);

		snprintf(buf, sizeof(buf),
				 SYSTEMQUOTE "\"%s/pg_ctl\" stop -D \"%s/data\" -s -m fast" SYSTEMQUOTE,
				 bindir, temp_install);
		r = system(buf);
		if (r != 0)
		{
			fprintf(stderr, _("\n%s: could not stop postmaster: exit code was %d\n"),
					progname, r);
			exit(2);			/* not exit_nicely(), that would be recursive */
		}

		postmaster_running = false;
	}
}

/*
 * Always exit through here, not through plain exit(), to ensure we make
 * an effort to shut down a temp postmaster
 */
void
exit_nicely(int code)
{
	stop_postmaster();
	exit(code);
}

/*
 * Check whether string matches pattern
 *
 * In the original shell script, this function was implemented using expr(1),
 * which provides basic regular expressions restricted to match starting at
 * the string start (in conventional regex terms, there's an implicit "^"
 * at the start of the pattern --- but no implicit "$" at the end).
 *
 * For now, we only support "." and ".*" as non-literal metacharacters,
 * because that's all that anyone has found use for in resultmap.  This
 * code could be extended if more functionality is needed.
 */
static bool
string_matches_pattern(const char *str, const char *pattern)
{
	while (*str && *pattern)
	{
		if (*pattern == '.' && pattern[1] == '*')
		{
			pattern += 2;
			/* Trailing .* matches everything. */
			if (*pattern == '\0')
				return true;

			/*
			 * Otherwise, scan for a text position at which we can match the
			 * rest of the pattern.
			 */
			while (*str)
			{
				/*
				 * Optimization to prevent most recursion: don't recurse
				 * unless first pattern char might match this text char.
				 */
				if (*str == *pattern || *pattern == '.')
				{
					if (string_matches_pattern(str, pattern))
						return true;
				}

				str++;
			}

			/*
			 * End of text with no match.
			 */
			return false;
		}
		else if (*pattern != '.' && *str != *pattern)
		{
			/*
			 * Not the single-character wildcard and no explicit match? Then
			 * time to quit...
			 */
			return false;
		}

		str++;
		pattern++;
	}

	if (*pattern == '\0')
		return true;			/* end of pattern, so declare match */

	/* End of input string.  Do we have matching pattern remaining? */
	while (*pattern == '.' && pattern[1] == '*')
		pattern += 2;
	if (*pattern == '\0')
		return true;			/* end of pattern, so declare match */

	return false;
}

/*
 * Replace all occurances of a string in a string with a different string.
 * NOTE: Assumes there is enough room in the target buffer!
 */
void
replace_string(char *string, char *replace, char *replacement)
{
	char	   *ptr;

	while ((ptr = strstr(string, replace)) != NULL)
	{
		char	   *dup = strdup(string);

		strlcpy(string, dup, ptr - string + 1);
		strcat(string, replacement);
		strcat(string, dup + (ptr - string) + strlen(replace));
		free(dup);
	}
}

typedef struct replacements
{
	char *abs_srcdir;
	char *abs_builddir;
	char *testtablespace;
	char *dlpath;
	char *dlsuffix;
	char *bindir;
	char *orientation;
	char *cgroup_mnt_point;
} replacements;

/* Internal helper function to detect cgroup mount point at runtime.*/
static bool
detectCgroupMountPoint(char *cgdir, int len)
{
#ifdef __linux__
	struct mntent *me;
	FILE *fp;
	bool ret = false;

	fp = setmntent("/proc/self/mounts", "r");
	if (fp == NULL)
		return ret;

	while ((me = getmntent(fp)))
	{
		char *p;

		if (strcmp(me->mnt_type, "cgroup"))
			continue;

		strncpy(cgdir, me->mnt_dir, len);

		p = strrchr(cgdir, '/');
		if (p != NULL)
		{
			*p = 0;
			ret = true;
		}
		break;
	}

	endmntent(fp);
	return ret;
#else
	return false;
#endif
}

static void
convert_line(char *line, replacements *repls)
{
	replace_string(line, "@cgroup_mnt_point@", repls->cgroup_mnt_point);
	replace_string(line, "@abs_srcdir@", repls->abs_srcdir);
	replace_string(line, "@abs_builddir@", repls->abs_builddir);
	replace_string(line, "@testtablespace@", repls->testtablespace);
	replace_string(line, "@libdir@", repls->dlpath);
	replace_string(line, "@DLSUFFIX@", repls->dlsuffix);
	replace_string(line, "@bindir@", repls->bindir);
	if (repls->orientation)
	{
		replace_string(line, "@orientation@", repls->orientation);
		if (strcmp(repls->orientation, "row") == 0)
			replace_string(line, "@aoseg@", "aoseg");
		else
			replace_string(line, "@aoseg@", "aocsseg");
	}
}

/*
 * Generate two files for each UAO test case, one for row and the
 * other for column orientation.
 */
static int
generate_uao_sourcefiles(char *src_dir, char *dest_dir, char *suffix, replacements *repls)
{
	struct stat st;
	int			ret;
	char	  **name;
	char	  **names;
	int			count = 0;

	/*
	 * Return silently if src_dir or dest_dir is not a directory, in
	 * the same spirit as in convert_sourcefiles_in().
	 */
	ret = stat(src_dir, &st);
	if (ret != 0 || !S_ISDIR(st.st_mode))
		return 0;

	ret = stat(dest_dir, &st);
	if (ret != 0 || !S_ISDIR(st.st_mode))
		return 0;

	names = pgfnames(src_dir);
	if (!names)
		/* Error logged in pgfnames */
		exit_nicely(2);

	/* finally loop on each file and generate the files */
	for (name = names; *name; name++)
	{
		char		srcfile[MAXPGPATH];
		char		destfile_row[MAXPGPATH];
		char		destfile_col[MAXPGPATH];
		char		prefix[MAXPGPATH];
		FILE	   *infile,
				   *outfile_row,
				   *outfile_col;
		char		line[1024];
		char		line_row[1024];
		bool		has_tokens = false;

		/* reject filenames not finishing in ".source" */
		if (strlen(*name) < 8)
			continue;
		if (strcmp(*name + strlen(*name) - 7, ".source") != 0)
			continue;

		count++;

		/*
		 * Build the full actual paths to open.  Optimizer specific
		 * answer filenames must end with "optimizer".
		 */
		snprintf(srcfile, MAXPGPATH, "%s/%s", src_dir, *name);
		if (strlen(*name) > 17 &&
			strcmp(*name + strlen(*name) - 17, "_optimizer.source") == 0)
		{
			snprintf(prefix, strlen(*name) - 16, "%s", *name);
			snprintf(destfile_row, MAXPGPATH, "%s/%s_row_optimizer.%s",
					 dest_dir, prefix, suffix);
			snprintf(destfile_col, MAXPGPATH, "%s/%s_column_optimizer.%s",
					 dest_dir, prefix, suffix);
		}
		else
		{
			snprintf(prefix, strlen(*name) - 6, "%s", *name);
			snprintf(destfile_row, MAXPGPATH, "%s/%s_row.%s",
					 dest_dir, prefix, suffix);
			snprintf(destfile_col, MAXPGPATH, "%s/%s_column.%s",
					 dest_dir, prefix, suffix);
		}

		infile = fopen(srcfile, "r");
		if (!infile)
		{
			fprintf(stderr, _("%s: could not open file \"%s\" for reading: %s\n"),
					progname, srcfile, strerror(errno));
			exit_nicely(2);
		}
		outfile_row = fopen(destfile_row, "w");
		if (!outfile_row)
		{
			fprintf(stderr, _("%s: could not open file \"%s\" for writing: %s\n"),
					progname, destfile_row, strerror(errno));
			exit_nicely(2);
		}
		outfile_col = fopen(destfile_col, "w");
		if (!outfile_col)
		{
			fprintf(stderr, _("%s: could not open file \"%s\" for writing: %s\n"),
					progname, destfile_col, strerror(errno));
			exit_nicely(2);
		}

		while (fgets(line, sizeof(line), infile))
		{
			strncpy(line_row, line, sizeof(line));
			repls->orientation = "row";
			convert_line(line_row, repls);
			repls->orientation = "column";
			convert_line(line, repls);
			fputs(line, outfile_col);
			fputs(line_row, outfile_row);
			/*
			 * Remember if there are any more tokens that we didn't recognize.
			 * They need to be handled by the gpstringsubs.pl script
			 */
			if (!has_tokens && strchr(line, '@') != NULL)
				has_tokens = true;
		}

		fclose(infile);
		fclose(outfile_row);
		fclose(outfile_col);
		if (has_tokens)
		{
			char		cmd[MAXPGPATH * 3];
			snprintf(cmd, sizeof(cmd),
					 SYSTEMQUOTE "%s %s" SYSTEMQUOTE, gpstringsubsprog, destfile_row);
			if (run_diff(cmd, destfile_row) != 0)
			{
				fprintf(stderr, _("%s: could not convert %s\n"),
						progname, destfile_row);
			}
			snprintf(cmd, sizeof(cmd),
					 SYSTEMQUOTE "%s %s" SYSTEMQUOTE, gpstringsubsprog, destfile_col);
			if (run_diff(cmd, destfile_col) != 0)
			{
				fprintf(stderr, _("%s: could not convert %s\n"),
						progname, destfile_col);
			}
		}
	}

	pgfnames_cleanup(names);
	return count;
}

/*
 * Convert *.source found in the "source" directory, replacing certain tokens
 * in the file contents with their intended values, and put the resulting files
 * in the "dest" directory, replacing the ".source" prefix in their names with
 * the given suffix.
 */
static int
convert_sourcefiles_in(char *source_subdir, char *dest_dir, char *dest_subdir, char *suffix)
{
	char		testtablespace[MAXPGPATH];
	char		indir[MAXPGPATH];
	char		cgroup_mnt_point[MAXPGPATH];
	replacements repls;
	struct stat st;
	int			ret;
	char	  **name;
	char	  **names;
	int			count = 0;

	snprintf(indir, MAXPGPATH, "%s/%s", inputdir, source_subdir);

	/* Check that indir actually exists and is a directory */
	ret = stat(indir, &st);
	if (ret != 0 || !S_ISDIR(st.st_mode))
	{
		/*
		 * No warning, to avoid noise in tests that do not have these
		 * directories; for example, ecpg, contrib and src/pl.
		 */
		return count;
	}

	names = pgfnames(indir);
	if (!names)
		/* Error logged in pgfnames */
		exit_nicely(2);

	/* also create the output directory if not present */
	if (!directory_exists(dest_subdir))
		make_directory(dest_subdir);

	snprintf(testtablespace, MAXPGPATH, "%s/testtablespace", outputdir);

#ifdef WIN32

	/*
	 * On Windows only, clean out the test tablespace dir, or create it if it
	 * doesn't exist.  On other platforms we expect the Makefile to take care
	 * of that.  (We don't migrate that functionality in here because it'd be
	 * harder to cope with platform-specific issues such as SELinux.)
	 *
	 * XXX it would be better if pg_regress.c had nothing at all to do with
	 * testtablespace, and this were handled by a .BAT file or similar on
	 * Windows.  See pgsql-hackers discussion of 2008-01-18.
	 */
	if (directory_exists(testtablespace))
		rmtree(testtablespace, true);
	make_directory(testtablespace);
#endif

	memset(cgroup_mnt_point, 0, sizeof(cgroup_mnt_point));
	if (!detectCgroupMountPoint(cgroup_mnt_point,
								sizeof(cgroup_mnt_point) - 1))
		strcpy(cgroup_mnt_point, "/sys/fs/cgroup");

	memset(&repls, 0, sizeof(repls));
	repls.abs_srcdir = inputdir;
	repls.abs_builddir = outputdir;
	repls.testtablespace = testtablespace;
	repls.dlpath = dlpath;
	repls.dlsuffix = DLSUFFIX;
	repls.bindir = bindir;
	repls.cgroup_mnt_point = cgroup_mnt_point;

	/* finally loop on each file and do the replacement */
	for (name = names; *name; name++)
	{
		char		srcfile[MAXPGPATH];
		char		destfile[MAXPGPATH];
		char		prefix[MAXPGPATH];
		FILE	   *infile,
				   *outfile;
		char		line[1024];
		bool		has_tokens = false;

		if (aodir && strncmp(*name, aodir, strlen(aodir)) == 0 &&
			(strlen(*name) < 8 || strcmp(*name + strlen(*name) - 7, ".source") != 0))
		{
			snprintf(srcfile, MAXPGPATH, "%s/%s",  indir, *name);
			snprintf(destfile, MAXPGPATH, "%s/%s", dest_subdir, *name);
			count += generate_uao_sourcefiles(srcfile, destfile, suffix, &repls);
			continue;
		}

		if (resgroupdir && strncmp(*name, resgroupdir, strlen(resgroupdir)) == 0 &&
			(strlen(*name) < 8 || strcmp(*name + strlen(*name) - 7, ".source") != 0))
		{
			snprintf(srcfile, MAXPGPATH, "%s/%s", source_subdir, *name);
			snprintf(destfile, MAXPGPATH, "%s/%s", dest_subdir, *name);
			count += convert_sourcefiles_in(srcfile, dest_dir, destfile, suffix);
			continue;
		}

		/* reject filenames not finishing in ".source" */
		if (strlen(*name) < 8)
			continue;
		if (strcmp(*name + strlen(*name) - 7, ".source") != 0)
			continue;

		count++;

		/* build the full actual paths to open */
		snprintf(prefix, strlen(*name) - 6, "%s", *name);
		snprintf(srcfile, MAXPGPATH, "%s/%s", indir, *name);
		snprintf(destfile, MAXPGPATH, "%s/%s.%s", dest_subdir, prefix, suffix);

		infile = fopen(srcfile, "r");
		if (!infile)
		{
			fprintf(stderr, _("%s: could not open file \"%s\" for reading: %s\n"),
					progname, srcfile, strerror(errno));
			exit_nicely(2);
		}
		outfile = fopen(destfile, "w");
		if (!outfile)
		{
			fprintf(stderr, _("%s: could not open file \"%s\" for writing: %s\n"),
					progname, destfile, strerror(errno));
			exit_nicely(2);
		}
		while (fgets(line, sizeof(line), infile))
		{
			convert_line(line, &repls);
			fputs(line, outfile);

			/*
			 * Remember if there are any more tokens that we didn't recognize.
			 * They need to be handled by the gpstringsubs.pl script
			 */
			if (!has_tokens && strchr(line, '@') != NULL)
				has_tokens = true;
		}
		fclose(infile);
		fclose(outfile);

		if (has_tokens)
		{
			char		cmd[MAXPGPATH * 3];
			snprintf(cmd, sizeof(cmd),
					 SYSTEMQUOTE "%s %s" SYSTEMQUOTE, gpstringsubsprog, destfile);
			if (run_diff(cmd, destfile) != 0)
			{
				fprintf(stderr, _("%s: could not convert %s\n"),
						progname, destfile);
			}
		}

	}

	/*
	 * If we didn't process any files, complain because it probably means
	 * somebody neglected to pass the needed --inputdir argument.
	 */
	if (count <= 0)
	{
		fprintf(stderr, _("%s: no *.source files found in \"%s\"\n"),
				progname, indir);
		exit_nicely(2);
	}

	pgfnames_cleanup(names);

	return count;
}

/* Create the .sql, .out and .yml files from the .source files, if any */
static void
convert_sourcefiles(void)
{
	convert_sourcefiles_in("input", outputdir, "sql", "sql");
	convert_sourcefiles_in("output", outputdir, "expected", "out");

	convert_sourcefiles_in("yml_in", inputdir, "yml", "yml");
}

/*
 * Scan resultmap file to find which platform-specific expected files to use.
 *
 * The format of each line of the file is
 *		   testname/hostplatformpattern=substitutefile
 * where the hostplatformpattern is evaluated per the rules of expr(1),
 * namely, it is a standard regular expression with an implicit ^ at the start.
 * (We currently support only a very limited subset of regular expressions,
 * see string_matches_pattern() above.)  What hostplatformpattern will be
 * matched against is the config.guess output.	(In the shell-script version,
 * we also provided an indication of whether gcc or another compiler was in
 * use, but that facility isn't used anymore.)
 */
static void
load_resultmap(void)
{
	char		buf[MAXPGPATH];
	FILE	   *f;

	/* scan the file ... */
	snprintf(buf, sizeof(buf), "%s/resultmap", inputdir);
	f = fopen(buf, "r");
	if (!f)
	{
		/* OK if it doesn't exist, else complain */
		if (errno == ENOENT)
			return;
		fprintf(stderr, _("%s: could not open file \"%s\" for reading: %s\n"),
				progname, buf, strerror(errno));
		exit_nicely(2);
	}

	while (fgets(buf, sizeof(buf), f))
	{
		char	   *platform;
		char	   *file_type;
		char	   *expected;
		int			i;

		/* strip trailing whitespace, especially the newline */
		i = strlen(buf);
		while (i > 0 && isspace((unsigned char) buf[i - 1]))
			buf[--i] = '\0';

		/* parse out the line fields */
		file_type = strchr(buf, ':');
		if (!file_type)
		{
			fprintf(stderr, _("incorrectly formatted resultmap entry: %s\n"),
					buf);
			exit_nicely(2);
		}
		*file_type++ = '\0';

		platform = strchr(file_type, ':');
		if (!platform)
		{
			fprintf(stderr, _("incorrectly formatted resultmap entry: %s\n"),
					buf);
			exit_nicely(2);
		}
		*platform++ = '\0';
		expected = strchr(platform, '=');
		if (!expected)
		{
			fprintf(stderr, _("incorrectly formatted resultmap entry: %s\n"),
					buf);
			exit_nicely(2);
		}
		*expected++ = '\0';

		/*
		 * if it's for current platform, save it in resultmap list. Note: by
		 * adding at the front of the list, we ensure that in ambiguous cases,
		 * the last match in the resultmap file is used. This mimics the
		 * behavior of the old shell script.
		 */
		if (string_matches_pattern(host_platform, platform))
		{
			_resultmap *entry = malloc(sizeof(_resultmap));

			entry->test = strdup(buf);
			entry->type = strdup(file_type);
			entry->resultfile = strdup(expected);
			entry->next = resultmap;
			resultmap = entry;
		}
	}
	fclose(f);
}

/*
 * Check in resultmap if we should be looking at a different file
 */
static
const char *
get_expectfile(const char *testname, const char *file)
{
	char	   *file_type;
	_resultmap *rm;

	/*
	 * Determine the file type from the file name. This is just what is
	 * following the last dot in the file name.
	 */
	if (!file || !(file_type = strrchr(file, '.')))
		return NULL;

	file_type++;

	for (rm = resultmap; rm != NULL; rm = rm->next)
	{
		if (strcmp(testname, rm->test) == 0 && strcmp(file_type, rm->type) == 0)
		{
			return rm->resultfile;
		}
	}

	return NULL;
}

/*
 * Handy subroutine for setting an environment variable "var" to "val"
 */
static void
doputenv(const char *var, const char *val)
{
	char	   *s = malloc(strlen(var) + strlen(val) + 2);

	sprintf(s, "%s=%s", var, val);
	putenv(s);
}

/*
 * Set the environment variable "pathname", prepending "addval" to its
 * old value (if any).
 */
static void
add_to_path(const char *pathname, char separator, const char *addval)
{
	char	   *oldval = getenv(pathname);
	char	   *newval;

	if (!oldval || !oldval[0])
	{
		/* no previous value */
		newval = malloc(strlen(pathname) + strlen(addval) + 2);
		sprintf(newval, "%s=%s", pathname, addval);
	}
	else
	{
		newval = malloc(strlen(pathname) + strlen(addval) + strlen(oldval) + 3);
		sprintf(newval, "%s=%s%c%s", pathname, addval, separator, oldval);
	}
	putenv(newval);
}

/*
 * Prepare environment variables for running regression tests
 */
static void
initialize_environment(void)
{
	char	   *tmp;

	if (nolocale)
	{
		/*
		 * Clear out any non-C locale settings
		 */
		unsetenv("LC_COLLATE");
		unsetenv("LC_CTYPE");
		unsetenv("LC_MONETARY");
		unsetenv("LC_NUMERIC");
		unsetenv("LC_TIME");
		unsetenv("LANG");
		/* On Windows the default locale cannot be English, so force it */
#if defined(WIN32) || defined(__CYGWIN__)
		putenv("LANG=en");
#endif
	}

	/*
	 * Set translation-related settings to English; otherwise psql will
	 * produce translated messages and produce diffs.  (XXX If we ever support
	 * translation of pg_regress, this needs to be moved elsewhere, where psql
	 * is actually called.)
	 */
	unsetenv("LANGUAGE");
	unsetenv("LC_ALL");
	putenv("LC_MESSAGES=C");

	/*
	 * Set multibyte as requested
	 */
	if (encoding)
		doputenv("PGCLIENTENCODING", encoding);
	else
		unsetenv("PGCLIENTENCODING");

	/*
	 * Set timezone and datestyle for datetime-related tests
	 */
	putenv("PGTZ=PST8PDT");
	putenv("PGDATESTYLE=Postgres, MDY");

	/*
	 * Likewise set intervalstyle to ensure consistent results.  This is a bit
	 * more painful because we must use PGOPTIONS, and we want to preserve the
	 * user's ability to set other variables through that.
	 */
	{
		const char *my_pgoptions = "-c intervalstyle=postgres_verbose";
		const char *old_pgoptions = getenv("PGOPTIONS");
		char	   *new_pgoptions;

		if (!old_pgoptions)
			old_pgoptions = "";
		new_pgoptions = malloc(strlen(old_pgoptions) + strlen(my_pgoptions) + 12);
		sprintf(new_pgoptions, "PGOPTIONS=%s %s", old_pgoptions, my_pgoptions);
		putenv(new_pgoptions);
	}

	if (temp_install)
	{
		/*
		 * Clear out any environment vars that might cause psql to connect to
		 * the wrong postmaster, or otherwise behave in nondefault ways. (Note
		 * we also use psql's -X switch consistently, so that ~/.psqlrc files
		 * won't mess things up.)  Also, set PGPORT to the temp port, and set
		 * or unset PGHOST depending on whether we are using TCP or Unix
		 * sockets.
		 */
		unsetenv("PGDATABASE");
		unsetenv("PGUSER");
		unsetenv("PGSERVICE");
		unsetenv("PGSSLMODE");
		unsetenv("PGREQUIRESSL");
		unsetenv("PGCONNECT_TIMEOUT");
		unsetenv("PGDATA");
		if (hostname != NULL)
			doputenv("PGHOST", hostname);
		else
			unsetenv("PGHOST");
		unsetenv("PGHOSTADDR");
		if (port != -1)
		{
			char		s[16];

			sprintf(s, "%d", port);
			doputenv("PGPORT", s);
		}

		/*
		 * GNU make stores some flags in the MAKEFLAGS environment variable to
		 * pass arguments to its own children.	If we are invoked by make,
		 * that causes the make invoked by us to think its part of the make
		 * task invoking us, and so it tries to communicate with the toplevel
		 * make.  Which fails.
		 *
		 * Unset the variable to protect against such problems.  We also reset
		 * MAKELEVEL to be certain the child doesn't notice the make above us.
		 */
		unsetenv("MAKEFLAGS");
		unsetenv("MAKELEVEL");

		/*
		 * Adjust path variables to point into the temp-install tree
		 */
		tmp = malloc(strlen(temp_install) + 32 + strlen(bindir));
		sprintf(tmp, "%s/install/%s", temp_install, bindir);
		bindir = tmp;

		tmp = malloc(strlen(temp_install) + 32 + strlen(libdir));
		sprintf(tmp, "%s/install/%s", temp_install, libdir);
		libdir = tmp;

		tmp = malloc(strlen(temp_install) + 32 + strlen(datadir));
		sprintf(tmp, "%s/install/%s", temp_install, datadir);
		datadir = tmp;

		/* psql will be installed into temp-install bindir */
		psqldir = bindir;

		/*
		 * Set up shared library paths to include the temp install.
		 *
		 * LD_LIBRARY_PATH covers many platforms.  DYLD_LIBRARY_PATH works on
		 * Darwin, and maybe other Mach-based systems.	LIBPATH is for AIX.
		 * Windows needs shared libraries in PATH (only those linked into
		 * executables, not dlopen'ed ones). Feel free to account for others
		 * as well.
		 */
		add_to_path("LD_LIBRARY_PATH", ':', libdir);
		add_to_path("DYLD_LIBRARY_PATH", ':', libdir);
		add_to_path("LIBPATH", ':', libdir);
#if defined(WIN32)
		add_to_path("PATH", ';', libdir);
#elif defined(__CYGWIN__)
		add_to_path("PATH", ':', libdir);
#endif
	}
	else
	{
		const char *pghost;
		const char *pgport;

		/*
		 * When testing an existing install, we honor existing environment
		 * variables, except if they're overridden by command line options.
		 */
		if (hostname != NULL)
		{
			doputenv("PGHOST", hostname);
			unsetenv("PGHOSTADDR");
		}
		if (port != -1)
		{
			char		s[16];

			sprintf(s, "%d", port);
			doputenv("PGPORT", s);
		}
		if (user != NULL)
			doputenv("PGUSER", user);

		/*
		 * Report what we're connecting to
		 */
		pghost = getenv("PGHOST");
		pgport = getenv("PGPORT");
#ifndef HAVE_UNIX_SOCKETS
		if (!pghost)
			pghost = "localhost";
#endif

		if (pghost && pgport)
			printf(_("(using postmaster on %s, port %s)\n"), pghost, pgport);
		if (pghost && !pgport)
			printf(_("(using postmaster on %s, default port)\n"), pghost);
		if (!pghost && pgport)
			printf(_("(using postmaster on Unix socket, port %s)\n"), pgport);
		if (!pghost && !pgport)
			printf(_("(using postmaster on Unix socket, default port)\n"));
	}

	convert_sourcefiles();
	load_resultmap();
}

/*
 * Issue a command via psql, connecting to the specified database
 *
 * Since we use system(), this doesn't return until the operation finishes
 */
static void
psql_command(const char *database, const char *query,...)
{
	char		query_formatted[1024];
	char		query_escaped[2048];
	char		psql_cmd[MAXPGPATH + 2048];
	va_list		args;
	char	   *s;
	char	   *d;

	/* Generate the query with insertion of sprintf arguments */
	va_start(args, query);
	vsnprintf(query_formatted, sizeof(query_formatted), query, args);
	va_end(args);

	/* Now escape any shell double-quote metacharacters */
	d = query_escaped;
	for (s = query_formatted; *s; s++)
	{
		if (strchr("\\\"$`", *s))
			*d++ = '\\';
		*d++ = *s;
	}
	*d = '\0';

	/* And now we can build and execute the shell command */
	snprintf(psql_cmd, sizeof(psql_cmd),
			 SYSTEMQUOTE "\"%s%spsql\" -X -c \"%s\" \"%s\"" SYSTEMQUOTE,
			 psqldir ? psqldir : "",
			 psqldir ? "/" : "",
			 query_escaped,
			 database);

	if (system(psql_cmd) != 0)
	{
		/* psql probably already reported the error */
		fprintf(stderr, _("command failed: %s\n"), psql_cmd);
		exit_nicely(2);
	}
}

/*
 * Spawn a process to execute the given shell command; don't wait for it
 *
 * Returns the process ID (or HANDLE) so we can wait for it later
 */
PID_TYPE
spawn_process(const char *cmdline)
{
#ifndef WIN32
	pid_t		pid;

	/*
	 * Must flush I/O buffers before fork.	Ideally we'd use fflush(NULL) here
	 * ... does anyone still care about systems where that doesn't work?
	 */
	fflush(stdout);
	fflush(stderr);
	if (logfile)
		fflush(logfile);

	pid = fork();
	if (pid == -1)
	{
		fprintf(stderr, _("%s: could not fork: %s\n"),
				progname, strerror(errno));
		exit_nicely(2);
	}
	if (pid == 0)
	{
		/*
		 * In child
		 *
		 * Instead of using system(), exec the shell directly, and tell it to
		 * "exec" the command too.	This saves two useless processes per
		 * parallel test case.
		 */
		char	   *cmdline2 = malloc(strlen(cmdline) + 6);

		sprintf(cmdline2, "exec %s", cmdline);
		execl(shellprog, shellprog, "-c", cmdline2, (char *) NULL);
		fprintf(stderr, _("%s: could not exec \"%s\": %s\n"),
				progname, shellprog, strerror(errno));
		exit(1);				/* not exit_nicely here... */
	}
	/* in parent */
	return pid;
#else
	char	   *cmdline2;
	BOOL		b;
	STARTUPINFO si;
	PROCESS_INFORMATION pi;
	HANDLE		origToken;
	HANDLE		restrictedToken;
	SID_IDENTIFIER_AUTHORITY NtAuthority = {SECURITY_NT_AUTHORITY};
	SID_AND_ATTRIBUTES dropSids[2];
	__CreateRestrictedToken _CreateRestrictedToken = NULL;
	HANDLE		Advapi32Handle;

	ZeroMemory(&si, sizeof(si));
	si.cb = sizeof(si);

	Advapi32Handle = LoadLibrary("ADVAPI32.DLL");
	if (Advapi32Handle != NULL)
	{
		_CreateRestrictedToken = (__CreateRestrictedToken) GetProcAddress(Advapi32Handle, "CreateRestrictedToken");
	}

	if (_CreateRestrictedToken == NULL)
	{
		if (Advapi32Handle != NULL)
			FreeLibrary(Advapi32Handle);
		fprintf(stderr, _("%s: cannot create restricted tokens on this platform\n"),
				progname);
		exit_nicely(2);
	}

	/* Open the current token to use as base for the restricted one */
	if (!OpenProcessToken(GetCurrentProcess(), TOKEN_ALL_ACCESS, &origToken))
	{
		fprintf(stderr, _("could not open process token: %lu\n"),
				GetLastError());
		exit_nicely(2);
	}

	/* Allocate list of SIDs to remove */
	ZeroMemory(&dropSids, sizeof(dropSids));
	if (!AllocateAndInitializeSid(&NtAuthority, 2,
								  SECURITY_BUILTIN_DOMAIN_RID, DOMAIN_ALIAS_RID_ADMINS, 0, 0, 0, 0, 0, 0, &dropSids[0].Sid) ||
		!AllocateAndInitializeSid(&NtAuthority, 2,
								  SECURITY_BUILTIN_DOMAIN_RID, DOMAIN_ALIAS_RID_POWER_USERS, 0, 0, 0, 0, 0, 0, &dropSids[1].Sid))
	{
		fprintf(stderr, _("could not allocate SIDs: %lu\n"), GetLastError());
		exit_nicely(2);
	}

	b = _CreateRestrictedToken(origToken,
							   DISABLE_MAX_PRIVILEGE,
							   sizeof(dropSids) / sizeof(dropSids[0]),
							   dropSids,
							   0, NULL,
							   0, NULL,
							   &restrictedToken);

	FreeSid(dropSids[1].Sid);
	FreeSid(dropSids[0].Sid);
	CloseHandle(origToken);
	FreeLibrary(Advapi32Handle);

	if (!b)
	{
		fprintf(stderr, _("could not create restricted token: %lu\n"),
				GetLastError());
		exit_nicely(2);
	}

	cmdline2 = malloc(strlen(cmdline) + 8);
	sprintf(cmdline2, "cmd /c %s", cmdline);

#ifndef __CYGWIN__
	AddUserToTokenDacl(restrictedToken);
#endif

	if (!CreateProcessAsUser(restrictedToken,
							 NULL,
							 cmdline2,
							 NULL,
							 NULL,
							 TRUE,
							 CREATE_SUSPENDED,
							 NULL,
							 NULL,
							 &si,
							 &pi))
	{
		fprintf(stderr, _("could not start process for \"%s\": %lu\n"),
				cmdline2, GetLastError());
		exit_nicely(2);
	}

	free(cmdline2);

	ResumeThread(pi.hThread);
	CloseHandle(pi.hThread);
	return pi.hProcess;
#endif
}

/*
 * Count bytes in file
 */
static long
file_size(const char *file)
{
	long		r;
	FILE	   *f = fopen(file, "r");

	if (!f)
	{
		fprintf(stderr, _("%s: could not open file \"%s\" for reading: %s\n"),
				progname, file, strerror(errno));
		return -1;
	}
	fseek(f, 0, SEEK_END);
	r = ftell(f);
	fclose(f);
	return r;
}

/*
 * Count lines in file
 */
static int
file_line_count(const char *file)
{
	int			c;
	int			l = 0;
	FILE	   *f = fopen(file, "r");

	if (!f)
	{
		fprintf(stderr, _("%s: could not open file \"%s\" for reading: %s\n"),
				progname, file, strerror(errno));
		return -1;
	}
	while ((c = fgetc(f)) != EOF)
	{
		if (c == '\n')
			l++;
	}
	fclose(f);
	return l;
}

bool
file_exists(const char *file)
{
	FILE	   *f = fopen(file, "r");

	if (!f)
		return false;
	fclose(f);
	return true;
}

static bool
directory_exists(const char *dir)
{
	struct stat st;

	if (stat(dir, &st) != 0)
		return false;
	if (S_ISDIR(st.st_mode))
		return true;
	return false;
}

/* Create a directory */
static void
make_directory(const char *dir)
{
	if (mkdir(dir, S_IRWXU | S_IRWXG | S_IRWXO) < 0)
	{
		fprintf(stderr, _("%s: could not create directory \"%s\": %s\n"),
				progname, dir, strerror(errno));
		exit_nicely(2);
	}
}

/*
 * In: filename.ext, Return: filename_i.ext, where 0 < i <= 9
 */
static char *
get_alternative_expectfile(const char *expectfile, int i)
{
	char	   *last_dot;
	int			ssize = strlen(expectfile) + 2 + 1;
	char	   *tmp = (char *) malloc(ssize);
	char	   *s = (char *) malloc(ssize);

	strcpy(tmp, expectfile);
	last_dot = strrchr(tmp, '.');
	if (!last_dot)
	{
		free(tmp);
		free(s);
		return NULL;
	}
	*last_dot = '\0';
	snprintf(s, ssize, "%s_%d.%s", tmp, i, last_dot + 1);
	free(tmp);
	return s;
}

/*
 * Run a "diff" command and also check that it didn't crash
 */
static int
run_diff(const char *cmd, const char *filename)
{
	int			r;

	r = system(cmd);
	if (!WIFEXITED(r) || WEXITSTATUS(r) > 1)
	{
		fprintf(stderr, _("diff command failed with status %d: %s\n"), r, cmd);
		exit_nicely(2);
	}
#ifdef WIN32

	/*
	 * On WIN32, if the 'diff' command cannot be found, system() returns 1,
	 * but produces nothing to stdout, so we check for that here.
	 */
	if (WEXITSTATUS(r) == 1 && file_size(filename) <= 0)
	{
		fprintf(stderr, _("diff command not found: %s\n"), cmd);
		exit_nicely(2);
	}
#else
	UnusedArg(filename);
#endif

	return WEXITSTATUS(r);
}

/*
 * Check the actual result file for the given test against expected results
 *
 * Returns true if different (failure), false if correct match found.
 * In the true case, the diff is appended to the diffs file.
 */
static bool
results_differ(const char *testname, const char *resultsfile, const char *default_expectfile)
{
	char		expectfile[MAXPGPATH];
	char		diff[MAXPGPATH];
	char		cmd[MAXPGPATH * 3];
	char		best_expect_file[MAXPGPATH];
    char        diff_opts[MAXPGPATH];
    char        m_pretty_diff_opts[MAXPGPATH];
	FILE	   *difffile;
	int			best_line_count;
	int			i;
	int			l;
	const char *platform_expectfile;

	/*
	 * We can pass either the resultsfile or the expectfile, they should have
	 * the same type (filename.type) anyway.
	 */
	platform_expectfile = get_expectfile(testname, resultsfile);

	strlcpy(expectfile, default_expectfile, sizeof(expectfile));
	if (platform_expectfile)
	{
		/*
		 * Replace everything afer the last slash in expectfile with what the
		 * platform_expectfile contains.
		 */
		char	   *p = strrchr(expectfile, '/');

		if (p)
			strcpy(++p, platform_expectfile);
	}

	/* Name to use for temporary diff file */
	snprintf(diff, sizeof(diff), "%s.diff", resultsfile);
    
	/* Add init file arguments if provided via commandline */
	if (initfile)
	{
	  snprintf(diff_opts, sizeof(diff_opts),
			   "%s --gpd_init %s", basic_diff_opts, initfile);

	  snprintf(m_pretty_diff_opts, sizeof(m_pretty_diff_opts),
			   "%s --gpd_init %s", pretty_diff_opts, initfile);
	}
	else
	{
		snprintf(diff_opts, sizeof(diff_opts),
			   "%s", basic_diff_opts);

		snprintf(m_pretty_diff_opts, sizeof(m_pretty_diff_opts),
                 "%s", pretty_diff_opts);
	}

	/* OK, run the diff */
	snprintf(cmd, sizeof(cmd),
			 SYSTEMQUOTE "%s %s \"%s\" \"%s\" > \"%s\"" SYSTEMQUOTE,
			 gpdiffprog, diff_opts, expectfile, resultsfile, diff);

	/* Is the diff file empty? */
	if (run_diff(cmd, diff) == 0)
	{
		unlink(diff);
		return false;
	}

	/* There may be secondary comparison files that match better */
	best_line_count = file_line_count(diff);
	strcpy(best_expect_file, expectfile);

	for (i = 0; i <= 9; i++)
	{
		char	   *alt_expectfile;

		alt_expectfile = get_alternative_expectfile(expectfile, i);
		if (!file_exists(alt_expectfile))
			continue;

		snprintf(cmd, sizeof(cmd),
				 SYSTEMQUOTE "%s %s \"%s\" \"%s\" > \"%s\"" SYSTEMQUOTE,
				 gpdiffprog, diff_opts, alt_expectfile, resultsfile, diff);

		if (run_diff(cmd, diff) == 0)
		{
			unlink(diff);
			return false;
		}

		l = file_line_count(diff);
		if (l < best_line_count)
		{
			/* This diff was a better match than the last one */
			best_line_count = l;
			strlcpy(best_expect_file, alt_expectfile, sizeof(best_expect_file));
		}
		free(alt_expectfile);
	}

	/*
	 * fall back on the canonical results file if we haven't tried it yet and
	 * haven't found a complete match yet.
	 */

	if (platform_expectfile)
	{
		snprintf(cmd, sizeof(cmd),
				 SYSTEMQUOTE "%s %s \"%s\" \"%s\" > \"%s\"" SYSTEMQUOTE,
				 gpdiffprog, diff_opts, default_expectfile, resultsfile, diff);

		if (run_diff(cmd, diff) == 0)
		{
			/* No diff = no changes = good */
			unlink(diff);
			return false;
		}

		l = file_line_count(diff);
		if (l < best_line_count)
		{
			/* This diff was a better match than the last one */
			best_line_count = l;
			strlcpy(best_expect_file, default_expectfile, sizeof(best_expect_file));
		}
	}

	/*
	 * Use the best comparison file to generate the "pretty" diff, which we
	 * append to the diffs summary file.
	 */
	snprintf(cmd, sizeof(cmd),
			 SYSTEMQUOTE "%s %s \"%s\" \"%s\" >> \"%s\"" SYSTEMQUOTE,
			 gpdiffprog, m_pretty_diff_opts, best_expect_file, resultsfile, difffilename);
	run_diff(cmd, difffilename);

	/* And append a separator */
	difffile = fopen(difffilename, "a");
	if (difffile)
	{
		fprintf(difffile,
				"\n======================================================================\n\n");
		fclose(difffile);
	}

	unlink(diff);
	return true;
}

/*
 * Wait for specified subprocesses to finish, and return their exit
 * statuses into statuses[]
 *
 * If names isn't NULL, print each subprocess's name as it finishes
 *
 * Note: it's OK to scribble on the pids array, but not on the names array
 */
static void
wait_for_tests(PID_TYPE *pids, int *statuses, char **names, struct timeval *end_times, int num_tests)
{
	int			tests_left;
	int			i;

#ifdef WIN32
	PID_TYPE   *active_pids = malloc(num_tests * sizeof(PID_TYPE));

	memcpy(active_pids, pids, num_tests * sizeof(PID_TYPE));
#endif

	tests_left = num_tests;
	while (tests_left > 0)
	{
		PID_TYPE	p;

#ifndef WIN32
		int			exit_status;

		p = wait(&exit_status);

		if (p == INVALID_PID)
		{
			fprintf(stderr, _("failed to wait for subprocesses: %s\n"),
					strerror(errno));
			exit_nicely(2);
		}
#else
		DWORD		exit_status;
		int			r;

		r = WaitForMultipleObjects(tests_left, active_pids, FALSE, INFINITE);
		if (r < WAIT_OBJECT_0 || r >= WAIT_OBJECT_0 + tests_left)
		{
			fprintf(stderr, _("failed to wait for subprocesses: %lu\n"),
					GetLastError());
			exit_nicely(2);
		}
		p = active_pids[r - WAIT_OBJECT_0];
		/* compact the active_pids array */
		active_pids[r - WAIT_OBJECT_0] = active_pids[tests_left - 1];
#endif   /* WIN32 */

		for (i = 0; i < num_tests; i++)
		{
			if (p == pids[i])
			{
#ifdef WIN32
				GetExitCodeProcess(pids[i], &exit_status);
				CloseHandle(pids[i]);
#endif
				pids[i] = INVALID_PID;
				statuses[i] = (int) exit_status;
				if (names)
					status(" %s", names[i]);
				if (end_times)
					gettimeofday(&end_times[i], NULL);
				tests_left--;
				break;
			}
		}
	}

#ifdef WIN32
	free(active_pids);
#endif
}

/*
 * report nonzero exit code from a test process
 */
static void
log_child_failure(int exitstatus)
{
	if (WIFEXITED(exitstatus))
		status(_(" (test process exited with exit code %d)"),
			   WEXITSTATUS(exitstatus));
	else if (WIFSIGNALED(exitstatus))
	{
#if defined(WIN32)
		status(_(" (test process was terminated by exception 0x%X)"),
			   WTERMSIG(exitstatus));
#elif defined(HAVE_DECL_SYS_SIGLIST) && HAVE_DECL_SYS_SIGLIST
		status(_(" (test process was terminated by signal %d: %s)"),
			   WTERMSIG(exitstatus),
			   WTERMSIG(exitstatus) < NSIG ?
			   sys_siglist[WTERMSIG(exitstatus)] : "(unknown))");
#else
		status(_(" (test process was terminated by signal %d)"),
			   WTERMSIG(exitstatus));
#endif
	}
	else
		status(_(" (test process exited with unrecognized status %d)"),
			   exitstatus);
}

/*
 * Run all the tests specified in one schedule file
 */
static void
run_schedule(const char *schedule, test_function tfunc)
{
#define MAX_PARALLEL_TESTS 100
	char	   *tests[MAX_PARALLEL_TESTS];
	_stringlist *resultfiles[MAX_PARALLEL_TESTS];
	_stringlist *expectfiles[MAX_PARALLEL_TESTS];
	_stringlist *tags[MAX_PARALLEL_TESTS];
	PID_TYPE	pids[MAX_PARALLEL_TESTS];
	int			statuses[MAX_PARALLEL_TESTS];
	struct timeval end_times[MAX_PARALLEL_TESTS];
	_stringlist *ignorelist = NULL;
	char		scbuf[1024];
	FILE	   *scf;
	int			line_num = 0;

	memset(resultfiles, 0, sizeof(_stringlist *) * MAX_PARALLEL_TESTS);
	memset(expectfiles, 0, sizeof(_stringlist *) * MAX_PARALLEL_TESTS);
	memset(tags, 0, sizeof(_stringlist *) * MAX_PARALLEL_TESTS);
	memset(end_times, 0, sizeof(struct timeval) * MAX_PARALLEL_TESTS);

	scf = fopen(schedule, "r");
	if (!scf)
	{
		fprintf(stderr, _("%s: could not open file \"%s\" for reading: %s\n"),
				progname, schedule, strerror(errno));
		exit_nicely(2);
	}

	while (fgets(scbuf, sizeof(scbuf), scf))
	{
		char	   *test = NULL;
		char	   *c;
		int			num_tests;
		bool		inword;
		int			i;
		struct timeval start_time;

		line_num++;

		for (i = 0; i < MAX_PARALLEL_TESTS; i++)
		{
			if (resultfiles[i] == NULL)
				break;
			free_stringlist(&resultfiles[i]);
			free_stringlist(&expectfiles[i]);
			free_stringlist(&tags[i]);
		}

		/* strip trailing whitespace, especially the newline */
		i = strlen(scbuf);
		while (i > 0 && isspace((unsigned char) scbuf[i - 1]))
			scbuf[--i] = '\0';

		if (scbuf[0] == '\0' || scbuf[0] == '#')
			continue;
		if (strncmp(scbuf, "test: ", 6) == 0)
			test = scbuf + 6;
		else if (strncmp(scbuf, "ignore: ", 8) == 0)
		{
			c = scbuf + 8;
			while (*c && isspace((unsigned char) *c))
				c++;
			add_stringlist_item(&ignorelist, c);

			/*
			 * Note: ignore: lines do not run the test, they just say that
			 * failure of this test when run later on is to be ignored. A bit
			 * odd but that's how the shell-script version did it.
			 */
			continue;
		}
		else
		{
			fprintf(stderr, _("syntax error in schedule file \"%s\" line %d: %s\n"),
					schedule, line_num, scbuf);
			exit_nicely(2);
		}

		num_tests = 0;
		inword = false;
		for (c = test; *c; c++)
		{
			if (isspace((unsigned char) *c))
			{
				*c = '\0';
				inword = false;
			}
			else if (!inword)
			{
				if (num_tests >= MAX_PARALLEL_TESTS)
				{
					/* can't print scbuf here, it's already been trashed */
					fprintf(stderr, _("too many parallel tests in schedule file \"%s\", line %d\n"),
							schedule, line_num);
					exit_nicely(2);
				}

				if (num_tests - 1 >= 0 && should_exclude_test(tests[num_tests - 1]))
					num_tests--;

				tests[num_tests] = c;
				num_tests++;
				inword = true;
			}
		}

		/* The last test in the line needs to be checked for exclusion */
		if (num_tests - 1 >= 0 && should_exclude_test(tests[num_tests - 1]))
		{
			num_tests--;

			/* All tests in this line are to be excluded, so go to the next line */
			if (num_tests == 0)
				continue;
		}

		if (num_tests == 0)
		{
			fprintf(stderr, _("syntax error in schedule file \"%s\" line %d: %s\n"),
					schedule, line_num, scbuf);
			exit_nicely(2);
		}

		gettimeofday(&start_time, NULL);
		if (num_tests == 1)
		{
#ifdef TEST_EACH_SCRIPT_IN_ITS_OWN_DB
		    _stringlist *strList;
            for (strList = dblist; strList; strList = strList->next)
        	    drop_database_if_exists(strList->str);
            for (strList = dblist; strList; strList = strList->next)
        		create_database(strList->str);
#endif
			status(_("test %-20s ... "), tests[0]);
			pids[0] = (tfunc) (tests[0], &resultfiles[0], &expectfiles[0], &tags[0]);
			wait_for_tests(pids, statuses, NULL, end_times, 1);
			/* status line is finished below */
		}
		else if (max_connections > 0 && max_connections < num_tests)
		{
			int			oldest = 0;

			status(_("parallel group (%d tests, in groups of %d): "),
				   num_tests, max_connections);
			for (i = 0; i < num_tests; i++)
			{
				if (i - oldest >= max_connections)
				{
					wait_for_tests(pids + oldest, statuses + oldest,
								   tests + oldest, end_times + oldest, i - oldest);
					oldest = i;
				}
				pids[i] = (tfunc) (tests[i], &resultfiles[i], &expectfiles[i], &tags[i]);
			}
			wait_for_tests(pids + oldest, statuses + oldest,
						   tests + oldest, end_times + oldest, i - oldest);
			status_end();
		}
		else
		{
			status(_("parallel group (%d tests): "), num_tests);
			for (i = 0; i < num_tests; i++)
			{
				pids[i] = (tfunc) (tests[i], &resultfiles[i], &expectfiles[i], &tags[i]);
			}
			wait_for_tests(pids, statuses, tests, end_times, num_tests);
			status_end();
		}

		/* Check results for all tests */
		for (i = 0; i < num_tests; i++)
		{
			_stringlist *rl,
					   *el,
					   *tl;
			bool		differ = false;
			double		diff_secs = 0, diff_elapse = 0;
			struct timeval diff_start_time, diff_end_time;

			if (num_tests > 1)
				status(_("     %-20s ... "), tests[i]);

			diff_secs = end_times[i].tv_usec - start_time.tv_usec;
			diff_secs /= 1000000;
			diff_secs += end_times[i].tv_sec - start_time.tv_sec;
			/*
			 * Advance over all three lists simultaneously.
			 *
			 * Compare resultfiles[j] with expectfiles[j] always. Tags are
			 * optional but if there are tags, the tag list has the same
			 * length as the other two lists.
			 */

			gettimeofday(&diff_start_time, NULL);
			for (rl = resultfiles[i], el = expectfiles[i], tl = tags[i];
				 rl != NULL;	/* rl and el have the same length */
				 rl = rl->next, el = el->next)
			{
				bool		newdiff;

				if (tl)
					tl = tl->next;		/* tl has the same length as rl and el
										 * if it exists */

				newdiff = results_differ(tests[i], rl->str, el->str);
				if (newdiff && tl)
				{
					printf("%s ", tl->str);
				}
				differ |= newdiff;
			}
			gettimeofday(&diff_end_time, NULL);

			diff_elapse = diff_end_time.tv_usec - diff_start_time.tv_usec;
			diff_elapse /= 1000000;
			diff_elapse += diff_end_time.tv_sec - diff_start_time.tv_sec;

			if (differ)
			{
				bool		ignore = false;
				_stringlist *sl;

				for (sl = ignorelist; sl != NULL; sl = sl->next)
				{
					if (strcmp(tests[i], sl->str) == 0)
					{
						ignore = true;
						break;
					}
				}
				if (ignore)
				{
					status(_("failed (ignored)"));
					fail_ignore_count++;
				}
				else
				{
					status(_("FAILED"));
    				status(_(" (%.2f sec)  (diff:%.2f sec)"), diff_secs, diff_elapse);
					fail_count++;
				}
			}
			else
			{
				status(_("ok"));
				status(_(" (%.2f sec)  (diff:%.2f sec)"), diff_secs, diff_elapse);
				success_count++;
			}

			if (statuses[i] != 0)
				log_child_failure(statuses[i]);

			status_end();
		}
	}

	fclose(scf);
}

/*
 * Run a single test
 */
static void
run_single_test(const char *test, test_function tfunc)
{
	PID_TYPE	pid;
	int			exit_status;
	_stringlist *resultfiles = NULL;
	_stringlist *expectfiles = NULL;
	_stringlist *tags = NULL;
	_stringlist *rl,
			   *el,
			   *tl;
	bool		differ = false;

	status(_("test %-20s ... "), test);
	pid = (tfunc) (test, &resultfiles, &expectfiles, &tags);
	wait_for_tests(&pid, &exit_status, NULL, NULL, 1);

	/*
	 * Advance over all three lists simultaneously.
	 *
	 * Compare resultfiles[j] with expectfiles[j] always. Tags are optional
	 * but if there are tags, the tag list has the same length as the other
	 * two lists.
	 */
	for (rl = resultfiles, el = expectfiles, tl = tags;
		 rl != NULL;			/* rl and el have the same length */
		 rl = rl->next, el = el->next)
	{
		bool		newdiff;

		if (tl)
			tl = tl->next;		/* tl has the same length as rl and el if it
								 * exists */

		newdiff = results_differ(test, rl->str, el->str);
		if (newdiff && tl)
		{
			printf("%s ", tl->str);
		}
		differ |= newdiff;
	}

	if (differ)
	{
		status(_("FAILED"));
		fail_count++;
	}
	else
	{
		status(_("ok"));
		success_count++;
	}

	if (exit_status != 0)
		log_child_failure(exit_status);

	status_end();
}

/*
 * Find the other binaries that we need. Currently, gpdiff.pl and
 * gpstringsubs.pl.
 */
static void
find_helper_programs(const char *argv0)
{
	if (find_other_exec(argv0, "gpdiff.pl", NULL, gpdiffprog) != 0)
	{
		char		full_path[MAXPGPATH];

		if (find_my_exec(argv0, full_path) < 0)
			strlcpy(full_path, progname, sizeof(full_path));

		fprintf(stderr,
				_("The program \"gpdiff.pl\" is needed by %s "
				  "but was not found in the same directory as \"%s\".\n"),
				progname, full_path);
		exit(1);
	}
	if (find_other_exec(argv0, "gpstringsubs.pl", NULL, gpstringsubsprog) != 0)
	{
		char		full_path[MAXPGPATH];

		if (find_my_exec(argv0, full_path) < 0)
			strlcpy(full_path, progname, sizeof(full_path));

		fprintf(stderr,
				_("The program \"gpstringsubs.pl\" is needed by %s "
				  "but was not found in the same directory as \"%s\".\n"),
				progname, full_path);
		exit(1);
	}
}
/*
 * Create the summary-output files (making them empty if already existing)
 */
static void
open_result_files(void)
{
	char		file[MAXPGPATH];
	FILE	   *difffile;

	/* create the log file (copy of running status output) */
	snprintf(file, sizeof(file), "%s/regression.out", outputdir);
	logfilename = strdup(file);
	logfile = fopen(logfilename, "w");
	if (!logfile)
	{
		fprintf(stderr, _("%s: could not open file \"%s\" for writing: %s\n"),
				progname, logfilename, strerror(errno));
		exit_nicely(2);
	}

	/* create the diffs file as empty */
	snprintf(file, sizeof(file), "%s/regression.diffs", outputdir);
	difffilename = strdup(file);
	difffile = fopen(difffilename, "w");
	if (!difffile)
	{
		fprintf(stderr, _("%s: could not open file \"%s\" for writing: %s\n"),
				progname, difffilename, strerror(errno));
		exit_nicely(2);
	}
	/* we don't keep the diffs file open continuously */
	fclose(difffile);

	/* also create the output directory if not present */
	snprintf(file, sizeof(file), "%s/results", outputdir);
	if (!directory_exists(file))
		make_directory(file);
}

static void
drop_database_if_exists(const char *dbname)
{
	header(_("dropping database \"%s\""), dbname);
	psql_command("postgres", "DROP DATABASE IF EXISTS \"%s\"", dbname);
}

static void
create_database(const char *dbname)
{
	_stringlist *sl;

	/*
	 * We use template0 so that any installation-local cruft in template1 will
	 * not mess up the tests.
	 */
	header(_("creating database \"%s\""), dbname);
<<<<<<< HEAD
	if (encoding && strlen(encoding) > 0)
		psql_command("postgres", "CREATE DATABASE \"%s\" TEMPLATE=template0 ENCODING='%s'%s", dbname, encoding,
					 (nolocale) ? " LC_COLLATE='C' LC_CTYPE='C'" : "");
=======
	if (encoding)
		psql_command("postgres", "CREATE DATABASE \"%s\" TEMPLATE=template0 ENCODING='%s'", dbname, encoding);
>>>>>>> 8f299db7
	else
		psql_command("postgres", "CREATE DATABASE \"%s\" TEMPLATE=template0%s", dbname,
					 (nolocale) ? " LC_COLLATE='C' LC_CTYPE='C'" : "");
	psql_command(dbname,
				 "ALTER DATABASE \"%s\" SET lc_messages TO 'C';"
				 "ALTER DATABASE \"%s\" SET lc_monetary TO 'C';"
				 "ALTER DATABASE \"%s\" SET lc_numeric TO 'C';"
				 "ALTER DATABASE \"%s\" SET lc_time TO 'C';"
			"ALTER DATABASE \"%s\" SET timezone_abbreviations TO 'Default';",
				 dbname, dbname, dbname, dbname, dbname);

	/*
	 * Install any requested procedural languages
	 */
	for (sl = loadlanguage; sl != NULL; sl = sl->next)
	{
		header(_("installing %s"), sl->str);
		psql_command(dbname, "CREATE LANGUAGE \"%s\"", sl->str);
	}
}

static void
drop_role_if_exists(const char *rolename)
{
	header(_("dropping role \"%s\""), rolename);
	psql_command("postgres", "DROP ROLE IF EXISTS \"%s\"", rolename);
}

static void
create_role(const char *rolename, const _stringlist * granted_dbs)
{
	header(_("creating role \"%s\""), rolename);
	psql_command("postgres", "CREATE ROLE \"%s\" WITH LOGIN", rolename);
	for (; granted_dbs != NULL; granted_dbs = granted_dbs->next)
	{
		psql_command("postgres", "GRANT ALL ON DATABASE \"%s\" TO \"%s\"",
					 granted_dbs->str, rolename);
	}
}

static char *
make_absolute_path(const char *in)
{
	char	   *result;

	if (is_absolute_path(in))
		result = strdup(in);
	else
	{
		static char cwdbuf[MAXPGPATH];

		if (!cwdbuf[0])
		{
			if (!getcwd(cwdbuf, sizeof(cwdbuf)))
			{
				fprintf(stderr, _("could not get current working directory: %s\n"), strerror(errno));
				exit_nicely(2);
			}
		}

		result = malloc(strlen(cwdbuf) + strlen(in) + 2);
		sprintf(result, "%s/%s", cwdbuf, in);
	}

	canonicalize_path(result);
	return result;
}

static char *
trim_white_space(char *str)
{
	char *end;
	while (isspace((unsigned char)*str))
	{
		str++;
	}

	if (*str == 0)
	{
		return str;
	}

	end = str + strlen(str) - 1;
	while (end > str && isspace((unsigned char)*end))
	{
		end--;
	}

	*(end+1) = 0;
	return str;
}

/*
 * Should the test be excluded from running
 */
static bool
should_exclude_test(char *test)
{
	_stringlist *sl;
	for (sl = exclude_tests; sl != NULL; sl = sl->next)
	{
		if (strcmp(test, sl->str) == 0)
			return true;
	}

	return false;
}

/*
 * @brief Check whether a feature (e.g. optimizer) is on or off.
 * If the input feature is optimizer, then set the global
 * variable "optimizer_enabled" accordingly.
 *
 * @param feature_name Name of the feature to be checked (e.g. optimizer)
 * @param feature_value Expected value when the feature is enabled (i.e., on or group)
 * @param on_msg Message to be printed when the feature is enabled
 * @param off_msg Message to be printed when the feature is disabled
 * @return true if the feature is enabled; false otherwise
 */
static bool
check_feature_status(const char *feature_name, const char *feature_value,
					 const char *on_msg, const char *off_msg)
{
	char psql_cmd[MAXPGPATH];
	char statusfilename[MAXPGPATH];
	char line[1024];
	bool isEnabled = false;
	int len;

	header(_("checking %s status"), feature_name);

	snprintf(statusfilename, sizeof(statusfilename), SYSTEMQUOTE "%s/%s_status.out" SYSTEMQUOTE, outputdir, feature_name);

	len = snprintf(psql_cmd, sizeof(psql_cmd),
			SYSTEMQUOTE "\"%s%spsql\" -X -t -c \"show %s;\" -o \"%s\" -d \"postgres\"" SYSTEMQUOTE,
			psqldir ? psqldir : "",
			psqldir ? "/" : "",
			feature_name,
			statusfilename);

	if (len >= sizeof(psql_cmd))
		exit_nicely(2);

	if (system(psql_cmd) != 0)
		exit_nicely(2);

	FILE *statusfile = fopen(statusfilename, "r");
	if (!statusfile)
	{
		fprintf(stderr, _("%s: could not open file \"%s\" for reading: %s\n"),
				progname, statusfilename, strerror(errno));
		exit_nicely(2);
	}

	while (fgets(line, sizeof(line), statusfile))
	{
		char *trimmed = trim_white_space(line);
		if (strcmp(trimmed, feature_value) == 0)
		{
			status(_("%s"), on_msg);
			isEnabled = true;
			break;
		}
	}
	if (!isEnabled)
		status(_("%s"), off_msg);

	status_end();
	fclose(statusfile);
	unlink(statusfilename);
	return isEnabled;
}

static void
help(void)
{
	printf(_("PostgreSQL regression test driver\n"));
	printf(_("\n"));
	printf(_("Usage: %s [options...] [extra tests...]\n"), progname);
	printf(_("\n"));
	printf(_("Options:\n"));
	printf(_("  --dbname=DB               use database DB (default \"regression\")\n"));
	printf(_("  --debug                   turn on debug mode in programs that are run\n"));
	printf(_("  --inputdir=DIR            take input files from DIR (default \".\")\n"));
	printf(_("  --load-language=lang      load the named language before running the\n"));
	printf(_("                            tests; can appear multiple times\n"));
	printf(_("  --create-role=ROLE        create the specified role before testing\n"));
	printf(_("  --max-connections=N       maximum number of concurrent connections\n"));
	printf(_("                            (default is 0 meaning unlimited)\n"));
	printf(_("  --multibyte=ENCODING      use ENCODING as the multibyte encoding\n"));
	printf(_("  --outputdir=DIR           place output files in DIR (default \".\")\n"));
	printf(_("  --schedule=FILE           use test ordering schedule from FILE\n"));
	printf(_("                            (can be used multiple times to concatenate)\n"));
	printf(_("  --exclude-tests=TEST      command or space delimited tests to exclude from running\n"));
	printf(_("  --dlpath=DIR              look for dynamic libraries in DIR\n"));
	printf(_("  --temp-install=DIR        create a temporary installation in DIR\n"));
    printf(_(" --init-file=GPD_INIT_FILE  init file to be used for gpdiff\n"));
	printf(_("  --ao-dir=DIR              directory name prefix containing generic\n"));
	printf(_("                            UAO row and column tests\n"));
	printf(_("  --resgroup-dir=DIR        directory name prefix containing resgroup tests\n"));
	printf(_("\n"));
	printf(_("Options for \"temp-install\" mode:\n"));
	printf(_("  --no-locale               use C locale\n"));
	printf(_("  --top-builddir=DIR        (relative) path to top level build directory\n"));
	printf(_("  --port=PORT               start postmaster on PORT\n"));
	printf(_("  --temp-config=PATH        append contents of PATH to temporary config\n"));
	printf(_("\n"));
	printf(_("Options for using an existing installation:\n"));
	printf(_("  --host=HOST               use postmaster running on HOST\n"));
	printf(_("  --port=PORT               use postmaster running at PORT\n"));
	printf(_("  --user=USER               connect as USER\n"));
	printf(_("  --psqldir=DIR             use psql in DIR (default: find in PATH)\n"));
	printf(_("\n"));
	printf(_("The exit status is 0 if all tests passed, 1 if some tests failed, and 2\n"));
	printf(_("if the tests could not be run for some reason.\n"));
	printf(_("\n"));
	printf(_("Report bugs to <bugs@greenplum.org>.\n"));
}

int
regression_main(int argc, char *argv[], init_function ifunc, test_function tfunc)
{
	_stringlist *sl;
	int			c;
	int			i;
	int			option_index;
	char		buf[MAXPGPATH * 4];
	char		buf2[MAXPGPATH * 4];

	static struct option long_options[] = {
		{"help", no_argument, NULL, 'h'},
		{"version", no_argument, NULL, 'V'},
		{"dbname", required_argument, NULL, 1},
		{"debug", no_argument, NULL, 2},
		{"inputdir", required_argument, NULL, 3},
		{"load-language", required_argument, NULL, 4},
		{"max-connections", required_argument, NULL, 5},
		{"multibyte", required_argument, NULL, 6},
		{"outputdir", required_argument, NULL, 7},
		{"schedule", required_argument, NULL, 8},
		{"temp-install", required_argument, NULL, 9},
		{"no-locale", no_argument, NULL, 10},
		{"top-builddir", required_argument, NULL, 11},
		{"host", required_argument, NULL, 13},
		{"port", required_argument, NULL, 14},
		{"user", required_argument, NULL, 15},
		{"psqldir", required_argument, NULL, 16},
		{"dlpath", required_argument, NULL, 17},
		{"create-role", required_argument, NULL, 18},
		{"temp-config", required_argument, NULL, 19},
        {"init-file", required_argument, NULL, 20},
        {"ao-dir", required_argument, NULL, 21},
        {"resgroup-dir", required_argument, NULL, 22},
        {"exclude-tests", required_argument, NULL, 23},
		{NULL, 0, NULL, 0}
	};

	progname = get_progname(argv[0]);
	set_pglocale_pgservice(argv[0], PG_TEXTDOMAIN("pg_regress"));

#ifndef HAVE_UNIX_SOCKETS
	/* no unix domain sockets available, so change default */
	hostname = "localhost";
#endif

	/*
	 * We call the initialization function here because that way we can set
	 * default parameters and let them be overwritten by the commandline.
	 */
	ifunc();

	while ((c = getopt_long(argc, argv, "hV", long_options, &option_index)) != -1)
	{
		switch (c)
		{
			case 'h':
				help();
				exit_nicely(0);
			case 'V':
				puts("pg_regress (PostgreSQL) " PG_VERSION);
				exit_nicely(0);
			case 1:

				/*
				 * If a default database was specified, we need to remove it
				 * before we add the specified one.
				 */
				free_stringlist(&dblist);
				split_to_stringlist(strdup(optarg), ", ", &dblist);
				break;
			case 2:
				debug = true;
				break;
			case 3:
				inputdir = strdup(optarg);
				break;
			case 4:
				add_stringlist_item(&loadlanguage, optarg);
				break;
			case 5:
				max_connections = atoi(optarg);
				break;
			case 6:
				encoding = strdup(optarg);
				break;
			case 7:
				outputdir = strdup(optarg);
				break;
			case 8:
				add_stringlist_item(&schedulelist, optarg);
				break;
			case 9:
				temp_install = make_absolute_path(optarg);
				break;
			case 10:
				nolocale = true;
				break;
			case 11:
				top_builddir = strdup(optarg);
				break;
			case 13:
				hostname = strdup(optarg);
				break;
			case 14:
				port = atoi(optarg);
				port_specified_by_user = true;
				break;
			case 15:
				user = strdup(optarg);
				break;
			case 16:
				/* "--psqldir=" should mean to use PATH */
				if (strlen(optarg))
					psqldir = strdup(optarg);
				break;
			case 17:
				dlpath = strdup(optarg);
				break;
			case 18:
				split_to_stringlist(strdup(optarg), ", ", &extraroles);
				break;
			case 19:
				temp_config = strdup(optarg);
				break;
            case 20:
                initfile = strdup(optarg);
                break;
            case 21:
                aodir = strdup(optarg);
                break;
            case 22:
                resgroupdir = strdup(optarg);
                break;
            case 23:
                split_to_stringlist(strdup(optarg), ", ", &exclude_tests);
                break;
			default:
				/* getopt_long already emitted a complaint */
				fprintf(stderr, _("\nTry \"%s -h\" for more information.\n"),
						progname);
				exit_nicely(2);
		}
	}

	/*
	 * if we still have arguments, they are extra tests to run
	 */
	while (argc - optind >= 1)
	{
		add_stringlist_item(&extra_tests, argv[optind]);
		optind++;
	}

	if (temp_install && !port_specified_by_user)

		/*
		 * To reduce chances of interference with parallel installations, use
		 * a port number starting in the private range (49152-65535)
		 * calculated from the version number.
		 */
		port = 0xC000 | (PG_VERSION_NUM & 0x3FFF);

	inputdir = make_absolute_path(inputdir);
	outputdir = make_absolute_path(outputdir);
	dlpath = make_absolute_path(dlpath);

	/*
	 * Initialization
	 */
	find_helper_programs(argv[0]);
	open_result_files();

	initialize_environment();

#if defined(HAVE_GETRLIMIT) && defined(RLIMIT_CORE)
	unlimit_core_size();
#endif

	if (temp_install)
	{
		FILE	   *pg_conf;

		/*
		 * Prepare the temp installation
		 */
		if (!top_builddir)
		{
			fprintf(stderr, _("--top-builddir must be specified when using --temp-install\n"));
			exit_nicely(2);
		}

		if (directory_exists(temp_install))
		{
			header(_("removing existing temp installation"));
			rmtree(temp_install, true);
		}

		header(_("creating temporary installation"));

		/* make the temp install top directory */
		make_directory(temp_install);

		/* and a directory for log files */
		snprintf(buf, sizeof(buf), "%s/log", outputdir);
		if (!directory_exists(buf))
			make_directory(buf);

		/* "make install" */
#ifndef WIN32_ONLY_COMPILER
		snprintf(buf, sizeof(buf),
				 SYSTEMQUOTE "\"%s\" -C \"%s\" DESTDIR=\"%s/install\" install with_perl=no with_python=no > \"%s/log/install.log\" 2>&1" SYSTEMQUOTE,
				 makeprog, top_builddir, temp_install, outputdir);
#else
		snprintf(buf, sizeof(buf),
				 SYSTEMQUOTE "perl \"%s/src/tools/msvc/install.pl\" \"%s/install\" >\"%s/log/install.log\" 2>&1" SYSTEMQUOTE,
				 top_builddir, temp_install, outputdir);
#endif
		if (system(buf))
		{
			fprintf(stderr, _("\n%s: installation failed\nExamine %s/log/install.log for the reason.\nCommand was: %s\n"), progname, outputdir, buf);
			exit_nicely(2);
		}

		/* initdb */
		header(_("initializing database system"));
		snprintf(buf, sizeof(buf),
				 SYSTEMQUOTE "\"%s/initdb\" -D \"%s/data\" -L \"%s\" --noclean%s%s > \"%s/log/initdb.log\" 2>&1" SYSTEMQUOTE,
				 bindir, temp_install, datadir,
				 debug ? " --debug" : "",
				 nolocale ? " --no-locale" : "",
				 outputdir);
		if (system(buf))
		{
			fprintf(stderr, _("\n%s: initdb failed\nExamine %s/log/initdb.log for the reason.\nCommand was: %s\n"), progname, outputdir, buf);
			exit_nicely(2);
		}

		/*
		 * Adjust the default postgresql.conf as needed for regression
		 * testing. The user can specify a file to be appended; in any case we
		 * set max_prepared_transactions to enable testing of prepared xacts.
		 * (Note: to reduce the probability of unexpected shmmax failures,
		 * don't set max_prepared_transactions any higher than actually needed
		 * by the prepared_xacts regression test.)
		 */
		snprintf(buf, sizeof(buf), "%s/data/postgresql.conf", temp_install);
		pg_conf = fopen(buf, "a");
		if (pg_conf == NULL)
		{
			fprintf(stderr, _("\n%s: could not open \"%s\" for adding extra config: %s\n"), progname, buf, strerror(errno));
			exit_nicely(2);
		}
		fputs("\n# Configuration added by pg_regress\n\n", pg_conf);
		fputs("max_prepared_transactions = 2\n", pg_conf);

		if (temp_config != NULL)
		{
			FILE	   *extra_conf;
			char		line_buf[1024];

			extra_conf = fopen(temp_config, "r");
			if (extra_conf == NULL)
			{
				fprintf(stderr, _("\n%s: could not open \"%s\" to read extra config: %s\n"), progname, temp_config, strerror(errno));
				exit_nicely(2);
			}
			while (fgets(line_buf, sizeof(line_buf), extra_conf) != NULL)
				fputs(line_buf, pg_conf);
			fclose(extra_conf);
		}

		fclose(pg_conf);

		/*
		 * Check if there is a postmaster running already.
		 */
		snprintf(buf2, sizeof(buf2),
				 SYSTEMQUOTE "\"%s/psql\" -X postgres <%s 2>%s" SYSTEMQUOTE,
				 bindir, DEVNULL, DEVNULL);

		for (i = 0; i < 16; i++)
		{
			if (system(buf2) == 0)
			{
				char		s[16];

				if (port_specified_by_user || i == 15)
				{
					fprintf(stderr, _("port %d apparently in use\n"), port);
					if (!port_specified_by_user)
						fprintf(stderr, _("%s: could not determine an available port\n"), progname);
					fprintf(stderr, _("Specify an unused port using the --port option or shut down any conflicting PostgreSQL servers.\n"));
					exit_nicely(2);
				}

				fprintf(stderr, _("port %d apparently in use, trying %d\n"), port, port + 1);
				port++;
				sprintf(s, "%d", port);
				doputenv("PGPORT", s);
			}
			else
				break;
		}

		/*
		 * Start the temp postmaster
		 */
		header(_("starting postmaster"));
		snprintf(buf, sizeof(buf),
				 SYSTEMQUOTE "\"%s/postgres\" -D \"%s/data\" -F%s -c \"listen_addresses=%s\" > \"%s/log/postmaster.log\" 2>&1" SYSTEMQUOTE,
				 bindir, temp_install,
				 debug ? " -d 5" : "",
				 hostname ? hostname : "",
				 outputdir);
		postmaster_pid = spawn_process(buf);
		if (postmaster_pid == INVALID_PID)
		{
			fprintf(stderr, _("\n%s: could not spawn postmaster: %s\n"),
					progname, strerror(errno));
			exit_nicely(2);
		}

		/*
		 * Wait till postmaster is able to accept connections (normally only a
		 * second or so, but Cygwin is reportedly *much* slower).  Don't wait
		 * forever, however.
		 */
		for (i = 0; i < 60; i++)
		{
			/* Done if psql succeeds */
			if (system(buf2) == 0)
				break;

			/*
			 * Fail immediately if postmaster has exited
			 */
#ifndef WIN32
			if (kill(postmaster_pid, 0) != 0)
#else
			if (WaitForSingleObject(postmaster_pid, 0) == WAIT_OBJECT_0)
#endif
			{
				fprintf(stderr, _("\n%s: postmaster failed\nExamine %s/log/postmaster.log for the reason\n"), progname, outputdir);
				exit_nicely(2);
			}

			pg_usleep(1000000L);
		}
		if (i >= 60)
		{
			fprintf(stderr, _("\n%s: postmaster did not respond within 60 seconds\nExamine %s/log/postmaster.log for the reason\n"), progname, outputdir);

			/*
			 * If we get here, the postmaster is probably wedged somewhere in
			 * startup.  Try to kill it ungracefully rather than leaving a
			 * stuck postmaster that might interfere with subsequent test
			 * attempts.
			 */
#ifndef WIN32
			if (kill(postmaster_pid, SIGKILL) != 0 &&
				errno != ESRCH)
				fprintf(stderr, _("\n%s: could not kill failed postmaster: %s\n"),
						progname, strerror(errno));
#else
			if (TerminateProcess(postmaster_pid, 255) == 0)
				fprintf(stderr, _("\n%s: could not kill failed postmaster: %lu\n"),
						progname, GetLastError());
#endif

			exit_nicely(2);
		}

		postmaster_running = true;

		printf(_("running on port %d with pid %lu\n"),
			   port, (unsigned long) postmaster_pid);
	}
	else
	{
		/*
		 * Using an existing installation, so may need to get rid of
		 * pre-existing database(s) and role(s)
		 */
		for (sl = dblist; sl; sl = sl->next)
			drop_database_if_exists(sl->str);
		for (sl = extraroles; sl; sl = sl->next)
			drop_role_if_exists(sl->str);
	}

	/*
	 * Create the test database(s) and role(s)
	 */
	for (sl = dblist; sl; sl = sl->next)
		create_database(sl->str);
	for (sl = extraroles; sl; sl = sl->next)
		create_role(sl->str, dblist);

	/*
	 * Find out if optimizer is on or off
	 */
	optimizer_enabled = check_feature_status("optimizer", "on",
			"Optimizer enabled. Using optimizer answer files whenever possible",
			"Optimizer disabled. Using planner answer files");

	/*
	 * Find out if gp_resource_manager is group or not
	 */
	resgroup_enabled = check_feature_status("gp_resource_manager", "group",
			"Resource group enabled. Using resource group answer files whenever possible",
			"Resource group disabled. Using default answer files");

	/*
	 * Ready to run the tests
	 */
	header(_("running regression test queries"));

	for (sl = schedulelist; sl != NULL; sl = sl->next)
	{
		run_schedule(sl->str, tfunc);
	}

	for (sl = extra_tests; sl != NULL; sl = sl->next)
	{
		run_single_test(sl->str, tfunc);
	}

	/*
	 * Shut down temp installation's postmaster
	 */
	if (temp_install)
	{
		header(_("shutting down postmaster"));
		stop_postmaster();
	}

	fclose(logfile);

	/*
	 * Emit nice-looking summary message
	 */
	if (fail_count == 0 && fail_ignore_count == 0)
		snprintf(buf, sizeof(buf),
				 _(" All %d tests passed. "),
				 success_count);
	else if (fail_count == 0)	/* fail_count=0, fail_ignore_count>0 */
		snprintf(buf, sizeof(buf),
				 _(" %d of %d tests passed, %d failed test(s) ignored. "),
				 success_count,
				 success_count + fail_ignore_count,
				 fail_ignore_count);
	else if (fail_ignore_count == 0)	/* fail_count>0 && fail_ignore_count=0 */
		snprintf(buf, sizeof(buf),
				 _(" %d of %d tests failed. "),
				 fail_count,
				 success_count + fail_count);
	else
		/* fail_count>0 && fail_ignore_count>0 */
		snprintf(buf, sizeof(buf),
				 _(" %d of %d tests failed, %d of these failures ignored. "),
				 fail_count + fail_ignore_count,
				 success_count + fail_count + fail_ignore_count,
				 fail_ignore_count);

	putchar('\n');
	for (i = strlen(buf); i > 0; i--)
		putchar('=');
	printf("\n%s\n", buf);
	for (i = strlen(buf); i > 0; i--)
		putchar('=');
	putchar('\n');
	putchar('\n');

	if (file_size(difffilename) > 0)
	{
		printf(_("The differences that caused some tests to fail can be viewed in the\n"
				 "file \"%s\".  A copy of the test summary that you see\n"
				 "above is saved in the file \"%s\".\n\n"),
			   difffilename, logfilename);
	}
	else
	{
		unlink(difffilename);
		unlink(logfilename);
	}

	if (fail_count != 0)
		exit_nicely(1);

	return 0;
}<|MERGE_RESOLUTION|>--- conflicted
+++ resolved
@@ -2181,14 +2181,8 @@
 	 * not mess up the tests.
 	 */
 	header(_("creating database \"%s\""), dbname);
-<<<<<<< HEAD
-	if (encoding && strlen(encoding) > 0)
-		psql_command("postgres", "CREATE DATABASE \"%s\" TEMPLATE=template0 ENCODING='%s'%s", dbname, encoding,
-					 (nolocale) ? " LC_COLLATE='C' LC_CTYPE='C'" : "");
-=======
 	if (encoding)
 		psql_command("postgres", "CREATE DATABASE \"%s\" TEMPLATE=template0 ENCODING='%s'", dbname, encoding);
->>>>>>> 8f299db7
 	else
 		psql_command("postgres", "CREATE DATABASE \"%s\" TEMPLATE=template0%s", dbname,
 					 (nolocale) ? " LC_COLLATE='C' LC_CTYPE='C'" : "");
