create schema qp_dml_oids;
set search_path='qp_dml_oids';
DROP TABLE IF EXISTS dml_ao;
NOTICE:  table "dml_ao" does not exist, skipping
CREATE TABLE dml_ao (a int , b int default -1, c text) WITH (appendonly = true, oids = true) DISTRIBUTED BY (a);
NOTICE:  OIDS=TRUE is not recommended for user-created tables. Use OIDS=FALSE to prevent wrap-around of the OID counter
INSERT INTO dml_ao VALUES(generate_series(1,2),generate_series(1,2),'r');
INSERT INTO dml_ao VALUES(NULL,NULL,NULL);
--
-- DDL on AO/CO tables with OIDS(Negative Test)
--
DROP TABLE IF EXISTS tempoid;
NOTICE:  table "tempoid" does not exist, skipping
CREATE TABLE tempoid as SELECT oid,a FROM dml_ao ORDER BY 1;
NOTICE:  Table doesn't have 'DISTRIBUTED BY' clause -- Using column(s) named 'a' as the Greenplum Database data distribution key for this table.
HINT:  The 'DISTRIBUTED BY' clause determines the distribution of data. Make sure column(s) chosen are the optimal data distribution key to minimize skew.
UPDATE dml_ao SET a = 100;
ERROR:  Cannot parallelize an UPDATE statement that updates the distribution columns
SELECT * FROM ( (SELECT COUNT(*) FROM dml_ao) UNION (SELECT COUNT(*) FROM tempoid, dml_ao WHERE tempoid.oid = dml_ao.oid AND tempoid.gp_segment_id = dml_ao.gp_segment_id))foo;
 count 
-------
     3
(1 row)

DROP TABLE IF EXISTS dml_heap_check_r;
NOTICE:  table "dml_heap_check_r" does not exist, skipping
CREATE TABLE dml_heap_check_r (
	a int default 100 CHECK( a between 1 and 105), 
	b float8 CONSTRAINT rcheck_b CHECK( b <> 0.00 and b IS NOT NULL),
	c text, 
	d numeric NOT NULL) 
WITH OIDS DISTRIBUTED BY (a);
NOTICE:  OIDS=TRUE is not recommended for user-created tables. Use OIDS=FALSE to prevent wrap-around of the OID counter
--
-- DML on table with constraints and OIDS(Negative Test)
--
INSERT INTO dml_heap_check_r SELECT i, i ,'r', i FROM generate_series(1,2)i;
SELECT SUM(a),SUM(b) FROM dml_heap_check_r;
 sum | sum 
-----+-----
   3 |   3
(1 row)

SELECT COUNT(*) FROM dml_heap_check_r;
 count 
-------
     2
(1 row)

INSERT INTO dml_heap_check_r VALUES(DEFAULT,DEFAULT,'rn',0);
ERROR:  new row for relation "dml_heap_check_r" violates check constraint "rcheck_b"  (seg2 127.0.0.1:40002 pid=24286)
SELECT SUM(a),SUM(b) FROM dml_heap_check_r;
 sum | sum 
-----+-----
   3 |   3
(1 row)

SELECT COUNT(*) FROM dml_heap_check_r;
 count 
-------
     2
(1 row)

INSERT INTO dml_heap_check_r VALUES(110,NULL,'rn',0);
ERROR:  new row for relation "dml_heap_check_r" violates check constraint "rcheck_b"  (seg1 127.0.0.1:40001 pid=24284)
SELECT SUM(a),SUM(b) FROM dml_heap_check_r;
 sum | sum 
-----+-----
   3 |   3
(1 row)

SELECT COUNT(*) FROM dml_heap_check_r;
 count 
-------
     2
(1 row)

SELECT SUM(a) FROM dml_heap_check_r;
 sum 
-----
   3
(1 row)

DROP TABLE IF EXISTS tempoid;
CREATE TABLE tempoid as SELECT oid,a FROM dml_heap_check_r DISTRIBUTED BY (a);
UPDATE dml_heap_check_r set a = 110;
ERROR:  Cannot parallelize an UPDATE statement that updates the distribution columns
SELECT SUM(a) FROM dml_heap_check_r;
 sum 
-----
   3
(1 row)

-- THIS SQL CONFIRMS THAT POST UPDATE THE OID OF THE TUPLE REMAINS THE SAME
SELECT * FROM ( (SELECT COUNT(*) FROM dml_heap_check_r) UNION (SELECT COUNT(*) FROM tempoid, dml_heap_check_r WHERE tempoid.oid = dml_heap_check_r.oid AND tempoid.gp_segment_id = dml_heap_check_r.gp_segment_id))foo;
 count 
-------
     2
(1 row)

DROP TABLE IF EXISTS dml_heap_r;
NOTICE:  table "dml_heap_r" does not exist, skipping
CREATE TABLE dml_heap_r (a int , b int default -1, c text) WITH OIDS DISTRIBUTED BY (a);
NOTICE:  OIDS=TRUE is not recommended for user-created tables. Use OIDS=FALSE to prevent wrap-around of the OID counter
INSERT INTO dml_heap_r VALUES(generate_series(1,2),generate_series(1,2),'r');
INSERT INTO dml_heap_r VALUES(NULL,NULL,NULL);
SELECT COUNT(*) FROM dml_heap_r;
 count 
-------
     3
(1 row)

--
-- DELETE on table with OIDS
--
SELECT SUM(a) FROM dml_heap_r;
 sum 
-----
   3
(1 row)

DROP TABLE IF EXISTS tempoid;
CREATE TABLE tempoid as SELECT oid,a FROM dml_heap_r DISTRIBUTED BY (a);
DELETE FROM dml_heap_r WHERE a is NULL;
SELECT SUM(a) FROM dml_heap_r;
 sum 
-----
   3
(1 row)

SELECT * FROM ( (SELECT COUNT(*) FROM dml_heap_r) UNION (SELECT COUNT(*) FROM tempoid, dml_heap_r WHERE tempoid.oid = dml_heap_r.oid AND tempoid.gp_segment_id = dml_heap_r.gp_segment_id AND tempoid.a is NOT NULL))foo;
 count 
-------
     2
(1 row)

DROP TABLE IF EXISTS dml_heap_r;
CREATE TABLE dml_heap_r (col1 serial, a int , b int default -1, c text) WITH OIDS DISTRIBUTED BY (a);
NOTICE:  CREATE TABLE will create implicit sequence "dml_heap_r_col1_seq" for serial column "dml_heap_r.col1"
NOTICE:  OIDS=TRUE is not recommended for user-created tables. Use OIDS=FALSE to prevent wrap-around of the OID counter
INSERT INTO dml_heap_r(a,b,c) VALUES(generate_series(1,2),generate_series(1,2),'r');
INSERT INTO dml_heap_r(a,b,c) VALUES(NULL,NULL,NULL);
SELECT COUNT(*) FROM dml_heap_r;
 count 
-------
     3
(1 row)

--
-- UPDATE to constant value on table with OIDS
--
SELECT SUM(a) FROM dml_heap_r;
 sum 
-----
   3
(1 row)

DROP TABLE IF EXISTS tempoid;
CREATE TABLE tempoid as SELECT oid,col1,a FROM dml_heap_r ORDER BY 1;
NOTICE:  Table doesn't have 'DISTRIBUTED BY' clause -- Using column(s) named 'a' as the Greenplum Database data distribution key for this table.
HINT:  The 'DISTRIBUTED BY' clause determines the distribution of data. Make sure column(s) chosen are the optimal data distribution key to minimize skew.
UPDATE dml_heap_r SET a = 1;
ERROR:  Cannot parallelize an UPDATE statement that updates the distribution columns
SELECT SUM(a) FROM dml_heap_r;
 sum 
-----
   3
(1 row)

-- The query checks that the tuple oids remain the remain pre and post update .
-- SELECT COUNT(*) FROM tempoid, dml_heap_r WHERE tempoid.oid = dml_heap_r.oid AND tempoid.col1 = dml_heap_r.col1 is a join on the tuple oids before update and after update. If the oids remain the same the below query should return 1 row which is equivalent to the number of rows in the table
SELECT * FROM ( (SELECT COUNT(*) FROM dml_heap_r) UNION (SELECT COUNT(*) FROM tempoid, dml_heap_r WHERE tempoid.oid = dml_heap_r.oid AND tempoid.col1 = dml_heap_r.col1))foo;
 count 
-------
     3
(1 row)

DROP TABLE IF EXISTS dml_heap_r;
DROP TABLE IF EXISTS dml_heap_p;
NOTICE:  table "dml_heap_p" does not exist, skipping
CREATE TABLE dml_heap_r (a int , b int default -1, c text) WITH OIDS DISTRIBUTED BY (a);
NOTICE:  OIDS=TRUE is not recommended for user-created tables. Use OIDS=FALSE to prevent wrap-around of the OID counter
CREATE TABLE dml_heap_p (col1 serial, a numeric, b decimal) WITH OIDS DISTRIBUTED BY (a,b);
NOTICE:  CREATE TABLE will create implicit sequence "dml_heap_p_col1_seq" for serial column "dml_heap_p.col1"
NOTICE:  OIDS=TRUE is not recommended for user-created tables. Use OIDS=FALSE to prevent wrap-around of the OID counter
INSERT INTO dml_heap_p(a,b) SELECT id as a, id as b FROM (SELECT * FROM generate_series(1,2) as id) AS x;
INSERT INTO dml_heap_p(a,b) VALUES(NULL,NULL);
INSERT INTO dml_heap_r VALUES(generate_series(1,2),generate_series(1,2),'r');
INSERT INTO dml_heap_r VALUES(NULL,NULL,NULL);
SELECT COUNT(*) FROM dml_heap_r;
 count 
-------
     3
(1 row)

SELECT COUNT(*) FROM dml_heap_p;
 count 
-------
     3
(1 row)

--
-- UPDATE with SELECT on table with OIDS
--
SELECT SUM(a), SUM(b) FROM dml_heap_p;
 sum | sum 
-----+-----
   3 |   3
(1 row)

DROP TABLE IF EXISTS tempoid;
CREATE TABLE tempoid as SELECT oid,col1,a,b FROM dml_heap_p ORDER BY 1;
NOTICE:  Table doesn't have 'DISTRIBUTED BY' clause -- Using column(s) named 'a, b' as the Greenplum Database data distribution key for this table.
HINT:  The 'DISTRIBUTED BY' clause determines the distribution of data. Make sure column(s) chosen are the optimal data distribution key to minimize skew.
UPDATE dml_heap_p SET a = (SELECT a FROM dml_heap_r ORDER BY 1 LIMIT 1), b = ((SELECT b FROM dml_heap_r ORDER BY 1 LIMIT 1));
ERROR:  Cannot parallelize an UPDATE statement that updates the distribution columns
-- The query checks that the tuple oids remain the remain pre and post update .
-- SELECT COUNT(*) FROM tempoid, dml_heap_r WHERE tempoid.oid = dml_heap_r.oid AND tempoid.col1 = dml_heap_r.col1 is a join on the tuple oids before update and after update. If the oids remain the same the below query should return 1 row which is equivalent to the number of rows in the table
SELECT * FROM ( (SELECT COUNT(*) FROM dml_heap_p) UNION (SELECT COUNT(*) FROM tempoid, dml_heap_p WHERE tempoid.oid = dml_heap_p.oid AND tempoid.col1 = dml_heap_p.col1))foo;
 count 
-------
     3
(1 row)

SELECT SUM(a), SUM(b) FROM dml_heap_p;
 sum | sum 
-----+-----
   3 |   3
(1 row)

DROP TABLE IF EXISTS dml_heap_r;
DROP TABLE IF EXISTS dml_heap_p;
CREATE TABLE dml_heap_r (col1 serial,a int , b int default -1, c text) WITH OIDS DISTRIBUTED BY (a);
NOTICE:  CREATE TABLE will create implicit sequence "dml_heap_r_col1_seq" for serial column "dml_heap_r.col1"
NOTICE:  OIDS=TRUE is not recommended for user-created tables. Use OIDS=FALSE to prevent wrap-around of the OID counter
CREATE TABLE dml_heap_p (col1 serial, a numeric, b decimal) WITH OIDS DISTRIBUTED BY (a,b);
NOTICE:  CREATE TABLE will create implicit sequence "dml_heap_p_col1_seq" for serial column "dml_heap_p.col1"
NOTICE:  OIDS=TRUE is not recommended for user-created tables. Use OIDS=FALSE to prevent wrap-around of the OID counter
INSERT INTO dml_heap_p(a,b) SELECT id as a, id as b FROM (SELECT * FROM generate_series(1,2) as id) AS x;
INSERT INTO dml_heap_p(a,b) VALUES(NULL,NULL);
INSERT INTO dml_heap_r(a,b,c) VALUES(generate_series(1,2),generate_series(1,2),'r');
INSERT INTO dml_heap_r(a,b,c) VALUES(NULL,NULL,NULL);
SELECT COUNT(*) FROM dml_heap_r;
 count 
-------
     3
(1 row)

SELECT COUNT(*) FROM dml_heap_p;
 count 
-------
     3
(1 row)

--
-- UPDATE with joins on table with OIDS
--
SELECT SUM(a) FROM dml_heap_r;
 sum 
-----
   3
(1 row)

DROP TABLE IF EXISTS tempoid;
CREATE TABLE tempoid as SELECT oid,col1,a FROM dml_heap_r ORDER BY 1;
NOTICE:  Table doesn't have 'DISTRIBUTED BY' clause -- Using column(s) named 'a' as the Greenplum Database data distribution key for this table.
HINT:  The 'DISTRIBUTED BY' clause determines the distribution of data. Make sure column(s) chosen are the optimal data distribution key to minimize skew.
SELECT SUM(dml_heap_r.a) FROM dml_heap_p, dml_heap_r WHERE dml_heap_r.b = dml_heap_p.a;
 sum 
-----
   3
(1 row)

UPDATE dml_heap_r SET a = dml_heap_r.a FROM dml_heap_p WHERE dml_heap_r.b = dml_heap_p.a;
-- The query checks that the tuple oids remain the remain pre and post update .
-- SELECT COUNT(*) FROM tempoid, dml_heap_r WHERE tempoid.oid = dml_heap_r.oid AND tempoid.col1 = dml_heap_r.col1 is a join on the tuple oids before update and after update. If the oids remain the same the below query should return 1 row which is equivalent to the number of rows in the table
SELECT * FROM ( (SELECT COUNT(*) FROM dml_heap_r) UNION (SELECT COUNT(*) FROM tempoid, dml_heap_r WHERE tempoid.oid = dml_heap_r.oid AND tempoid.col1 = dml_heap_r.col1))foo;
 count 
-------
     3
(1 row)

SELECT SUM(a) FROM dml_heap_r;
 sum 
-----
   3
(1 row)

--
<<<<<<< HEAD
-- Check that a row gets a new OID, even when inserting an otherwise identical row
-- to it (see commit 3d02cae310).
--
-- Note: GPDB doesn't guarantee OIDS to be unique across segments! So if you change
-- this to DISTRIBUTED RANDOMLY, it can fail.
--
create table dml_heap_with_oids(id int4) with oids distributed by (id);
NOTICE:  OIDS=TRUE is not recommended for user-created tables. Use OIDS=FALSE to prevent wrap-around of the OID counter
insert into dml_heap_with_oids values (1);
insert into dml_heap_with_oids select * from dml_heap_with_oids;
insert into dml_heap_with_oids select * from dml_heap_with_oids;
select count(*), count(distinct oid) from dml_heap_with_oids;
 count | count 
-------+-------
     4 |     4
=======
-- Check that a tuple gets an OID, even if it's toasted (there used to
-- be a bug, where toasting a tuple cleared its just-assigned OID)
--
INSERT INTO dml_ao (a, b, c) VALUES (10, 1, repeat('x', 50000));
INSERT INTO dml_ao (a, b, c) VALUES (10, 2, repeat('x', 50000));
SELECT COUNT(distinct oid) FROM dml_ao where a = 10;
 count 
-------
     2
>>>>>>> 0ae7b86f
(1 row)
<|MERGE_RESOLUTION|>--- conflicted
+++ resolved
@@ -287,7 +287,6 @@
 (1 row)
 
 --
-<<<<<<< HEAD
 -- Check that a row gets a new OID, even when inserting an otherwise identical row
 -- to it (see commit 3d02cae310).
 --
@@ -303,7 +302,9 @@
  count | count 
 -------+-------
      4 |     4
-=======
+(1 row)
+
+--
 -- Check that a tuple gets an OID, even if it's toasted (there used to
 -- be a bug, where toasting a tuple cleared its just-assigned OID)
 --
@@ -313,5 +314,4 @@
  count 
 -------
      2
->>>>>>> 0ae7b86f
-(1 row)
+(1 row)
