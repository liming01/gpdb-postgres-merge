--- conflicted
+++ resolved
@@ -34,11 +34,8 @@
                                                  ^
 insert into inserttest (col1) values (DEFAULT, DEFAULT);
 ERROR:  INSERT has more expressions than target columns
-<<<<<<< HEAD
 LINE 1: insert into inserttest (col1) values (DEFAULT, DEFAULT);
                                                        ^
-=======
->>>>>>> 198f701e
 select * from inserttest;
  col1 | col2 |  col3   
 ------+------+---------
