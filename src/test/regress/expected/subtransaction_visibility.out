-- Test intends to validate tuple visibility between QE reader and writer in
-- presence of subtransactions
drop table if exists subxact1;
NOTICE:  table "subxact1" does not exist, skipping
drop table if exists subxact2;
NOTICE:  table "subxact2" does not exist, skipping
create table subxact1(a int, b int) distributed by (a);
create table subxact2(a int, b int) distributed by (a);
insert into subxact2 select i,i from generate_series(1, 12)i;
analyze subxact2;
--
-- Plpgsql functions
--
-- A recursive function to insert a value in subxact1 table and abort
-- after insert if specified.
create or replace function recurse(nest integer, value integer, abortme boolean)
returns void as
$$
declare
   i integer;
begin
   i = nest - 1;
   if i > 0 then
      perform recurse(i, value, abortme);
   end if;
   execute 'insert into subxact1 values ('|| value || ',' || value || ')';
   if abortme = true then
      raise exception 'abort me';
   end if;
exception
   when raise_exception then
      raise notice 'abort me %', value;
   when others then
      raise notice 'we should never get here';
end;
$$
language plpgsql;
-- TEST: all subtransactions committed without overflow
begin;
select recurse(10, 1, false);
 recurse 
---------
 
(1 row)

select count(*) = 10 as passed from subxact1 where a = 1;
 passed 
--------
 t
(1 row)

savepoint subtx_no_overflow;
-- Create a reader gang, and all tuples inserted by previous subtransactions
-- should be visible.  The MPP plan must be such that the subxact1 table is
-- scanned by the reader gang.  Analyzing subxact1 here causes such a plan to
-- be generated.  If analyze is omitted, the plan is such that reader gangs
-- scan subxact2, which will not result in the intended test scenario.
analyze subxact1;
select count(*) from subxact2 t2, subxact1 t1 where t2.a = t1.b;
 count 
-------
    10
(1 row)

commit;
-- TEST: all subtransactions committed with overflow
-- Recurse to a depth greater than PGPROC_MAX_CACHED_SUBXIDS
begin;
select recurse(80, 2, false);
 recurse 
---------
 
(1 row)

select count(*) = 80 as passed from subxact1 where a = 2;
 passed 
--------
 t
(1 row)

-- create a reader gang, and all tuples inserted by previous subtransactions
-- should be visible.
select count(*) from subxact2 t2, subxact1 t1 where t2.a = t1.b;
 count 
-------
    90
(1 row)

commit;
-- TEST: some subtransactions aborted with reader gang for cursor
-- Some subtransactions abort while more than PGPROC_MAX_CACHED_SUBXIDS of them
-- commit.  Tuples inserted by aborted subtransactions should not be
-- visible.
begin;
-- Keeping the value to be inserted (second argument) same is needed so that all
-- inserts are dispatched to the same segment.
select recurse(40, 3, false); -- committed
 recurse 
---------
 
(1 row)

select recurse(10, 3, true); -- aborted
NOTICE:  abort me 3
CONTEXT:  SQL statement "SELECT recurse(i, value, abortme)"
PL/pgSQL function "recurse" line 7 at PERFORM
SQL statement "SELECT recurse(i, value, abortme)"
PL/pgSQL function "recurse" line 7 at PERFORM
SQL statement "SELECT recurse(i, value, abortme)"
PL/pgSQL function "recurse" line 7 at PERFORM
SQL statement "SELECT recurse(i, value, abortme)"
PL/pgSQL function "recurse" line 7 at PERFORM
SQL statement "SELECT recurse(i, value, abortme)"
PL/pgSQL function "recurse" line 7 at PERFORM
SQL statement "SELECT recurse(i, value, abortme)"
PL/pgSQL function "recurse" line 7 at PERFORM
SQL statement "SELECT recurse(i, value, abortme)"
PL/pgSQL function "recurse" line 7 at PERFORM
SQL statement "SELECT recurse(i, value, abortme)"
PL/pgSQL function "recurse" line 7 at PERFORM
SQL statement "SELECT recurse(i, value, abortme)"
<<<<<<< HEAD
PL/pgSQL function "recurse" line 7 at PERFORM
NOTICE:  abort me -3
=======
PL/pgSQL function "recurse" line 6 at PERFORM
NOTICE:  abort me 3
>>>>>>> ac74f825
CONTEXT:  SQL statement "SELECT recurse(i, value, abortme)"
PL/pgSQL function "recurse" line 7 at PERFORM
SQL statement "SELECT recurse(i, value, abortme)"
PL/pgSQL function "recurse" line 7 at PERFORM
SQL statement "SELECT recurse(i, value, abortme)"
PL/pgSQL function "recurse" line 7 at PERFORM
SQL statement "SELECT recurse(i, value, abortme)"
PL/pgSQL function "recurse" line 7 at PERFORM
SQL statement "SELECT recurse(i, value, abortme)"
PL/pgSQL function "recurse" line 7 at PERFORM
SQL statement "SELECT recurse(i, value, abortme)"
PL/pgSQL function "recurse" line 7 at PERFORM
SQL statement "SELECT recurse(i, value, abortme)"
PL/pgSQL function "recurse" line 7 at PERFORM
SQL statement "SELECT recurse(i, value, abortme)"
<<<<<<< HEAD
PL/pgSQL function "recurse" line 7 at PERFORM
NOTICE:  abort me -3
=======
PL/pgSQL function "recurse" line 6 at PERFORM
NOTICE:  abort me 3
>>>>>>> ac74f825
CONTEXT:  SQL statement "SELECT recurse(i, value, abortme)"
PL/pgSQL function "recurse" line 7 at PERFORM
SQL statement "SELECT recurse(i, value, abortme)"
PL/pgSQL function "recurse" line 7 at PERFORM
SQL statement "SELECT recurse(i, value, abortme)"
PL/pgSQL function "recurse" line 7 at PERFORM
SQL statement "SELECT recurse(i, value, abortme)"
PL/pgSQL function "recurse" line 7 at PERFORM
SQL statement "SELECT recurse(i, value, abortme)"
PL/pgSQL function "recurse" line 7 at PERFORM
SQL statement "SELECT recurse(i, value, abortme)"
PL/pgSQL function "recurse" line 7 at PERFORM
SQL statement "SELECT recurse(i, value, abortme)"
<<<<<<< HEAD
PL/pgSQL function "recurse" line 7 at PERFORM
NOTICE:  abort me -3
=======
PL/pgSQL function "recurse" line 6 at PERFORM
NOTICE:  abort me 3
>>>>>>> ac74f825
CONTEXT:  SQL statement "SELECT recurse(i, value, abortme)"
PL/pgSQL function "recurse" line 7 at PERFORM
SQL statement "SELECT recurse(i, value, abortme)"
PL/pgSQL function "recurse" line 7 at PERFORM
SQL statement "SELECT recurse(i, value, abortme)"
PL/pgSQL function "recurse" line 7 at PERFORM
SQL statement "SELECT recurse(i, value, abortme)"
PL/pgSQL function "recurse" line 7 at PERFORM
SQL statement "SELECT recurse(i, value, abortme)"
PL/pgSQL function "recurse" line 7 at PERFORM
SQL statement "SELECT recurse(i, value, abortme)"
<<<<<<< HEAD
PL/pgSQL function "recurse" line 7 at PERFORM
NOTICE:  abort me -3
=======
PL/pgSQL function "recurse" line 6 at PERFORM
NOTICE:  abort me 3
>>>>>>> ac74f825
CONTEXT:  SQL statement "SELECT recurse(i, value, abortme)"
PL/pgSQL function "recurse" line 7 at PERFORM
SQL statement "SELECT recurse(i, value, abortme)"
PL/pgSQL function "recurse" line 7 at PERFORM
SQL statement "SELECT recurse(i, value, abortme)"
PL/pgSQL function "recurse" line 7 at PERFORM
SQL statement "SELECT recurse(i, value, abortme)"
PL/pgSQL function "recurse" line 7 at PERFORM
SQL statement "SELECT recurse(i, value, abortme)"
<<<<<<< HEAD
PL/pgSQL function "recurse" line 7 at PERFORM
NOTICE:  abort me -3
=======
PL/pgSQL function "recurse" line 6 at PERFORM
NOTICE:  abort me 3
>>>>>>> ac74f825
CONTEXT:  SQL statement "SELECT recurse(i, value, abortme)"
PL/pgSQL function "recurse" line 7 at PERFORM
SQL statement "SELECT recurse(i, value, abortme)"
PL/pgSQL function "recurse" line 7 at PERFORM
SQL statement "SELECT recurse(i, value, abortme)"
PL/pgSQL function "recurse" line 7 at PERFORM
SQL statement "SELECT recurse(i, value, abortme)"
<<<<<<< HEAD
PL/pgSQL function "recurse" line 7 at PERFORM
NOTICE:  abort me -3
=======
PL/pgSQL function "recurse" line 6 at PERFORM
NOTICE:  abort me 3
>>>>>>> ac74f825
CONTEXT:  SQL statement "SELECT recurse(i, value, abortme)"
PL/pgSQL function "recurse" line 7 at PERFORM
SQL statement "SELECT recurse(i, value, abortme)"
PL/pgSQL function "recurse" line 7 at PERFORM
SQL statement "SELECT recurse(i, value, abortme)"
<<<<<<< HEAD
PL/pgSQL function "recurse" line 7 at PERFORM
NOTICE:  abort me -3
=======
PL/pgSQL function "recurse" line 6 at PERFORM
NOTICE:  abort me 3
>>>>>>> ac74f825
CONTEXT:  SQL statement "SELECT recurse(i, value, abortme)"
PL/pgSQL function "recurse" line 7 at PERFORM
SQL statement "SELECT recurse(i, value, abortme)"
<<<<<<< HEAD
PL/pgSQL function "recurse" line 7 at PERFORM
NOTICE:  abort me -3
CONTEXT:  SQL statement "SELECT recurse(i, value, abortme)"
PL/pgSQL function "recurse" line 7 at PERFORM
NOTICE:  abort me -3
=======
PL/pgSQL function "recurse" line 6 at PERFORM
NOTICE:  abort me 3
CONTEXT:  SQL statement "SELECT recurse(i, value, abortme)"
PL/pgSQL function "recurse" line 6 at PERFORM
NOTICE:  abort me 3
>>>>>>> ac74f825
 recurse 
---------
 
(1 row)

select recurse(40, 3, false); -- committed
 recurse 
---------
 
(1 row)

declare c1 cursor for select count(*) = 80 as passed from subxact1 where a = 3;
-- Validate that rows inserted by committed subtransactions are
-- visible and rows inserted by aborted subtransactions aren't.
fetch all in c1;
 passed 
--------
 t
(1 row)

select count(*) = 80 as passed from subxact2 t2, subxact1 t1
 where t2.a = t1.b and t1.a = 3;
 passed 
--------
 t
(1 row)

commit;
-- Test that effects of committed children of an aborted parent are
-- not visible.
begin;
savepoint sp1;
insert into subxact1 values (4, 1);
savepoint sp2; -- child of sp1
update subxact1 set b = 0 where b = 1;
rollback to sp2;
savepoint sp3; -- child of sp1
insert into subxact1 values (4, 3);
savepoint sp4; -- child of sp3
insert into subxact1 values (4, 4);
-- Create three nested subtransaction sunder sp4 and commit them.
select recurse(3, 4, false);
 recurse 
---------
 
(1 row)

release sp4;
-- Create two nested subtransactions under sp3 and abort them.
select recurse(2, 4, true);
NOTICE:  abort me 4
CONTEXT:  SQL statement "SELECT recurse(i, value, abortme)"
PL/pgSQL function "recurse" line 6 at PERFORM
NOTICE:  abort me 4
 recurse 
---------
 
(1 row)

release sp3;
-- Effects of committed subtransactions under sp1 should be visible
-- (6 rows).
select * from subxact2 t2, subxact1 t1
 where t2.a = t1.b and t1.a = 4;
 a | b | a | b 
---+---+---+---
 3 | 3 | 4 | 3
 4 | 4 | 4 | 4
 4 | 4 | 4 | 4
 4 | 4 | 4 | 4
 4 | 4 | 4 | 4
 1 | 1 | 4 | 1
(6 rows)

rollback to sp1;
-- sp1 aborted. Effects of the subtree rooted at sp1 should no longer
-- be visible.
select * from subxact2 t2, subxact1 t1
 where t2.a = t1.b and t1.a = 4;
 a | b | a | b 
---+---+---+---
(0 rows)

commit;<|MERGE_RESOLUTION|>--- conflicted
+++ resolved
@@ -119,131 +119,88 @@
 SQL statement "SELECT recurse(i, value, abortme)"
 PL/pgSQL function "recurse" line 7 at PERFORM
 SQL statement "SELECT recurse(i, value, abortme)"
-<<<<<<< HEAD
-PL/pgSQL function "recurse" line 7 at PERFORM
-NOTICE:  abort me -3
-=======
-PL/pgSQL function "recurse" line 6 at PERFORM
-NOTICE:  abort me 3
->>>>>>> ac74f825
-CONTEXT:  SQL statement "SELECT recurse(i, value, abortme)"
-PL/pgSQL function "recurse" line 7 at PERFORM
-SQL statement "SELECT recurse(i, value, abortme)"
-PL/pgSQL function "recurse" line 7 at PERFORM
-SQL statement "SELECT recurse(i, value, abortme)"
-PL/pgSQL function "recurse" line 7 at PERFORM
-SQL statement "SELECT recurse(i, value, abortme)"
-PL/pgSQL function "recurse" line 7 at PERFORM
-SQL statement "SELECT recurse(i, value, abortme)"
-PL/pgSQL function "recurse" line 7 at PERFORM
-SQL statement "SELECT recurse(i, value, abortme)"
-PL/pgSQL function "recurse" line 7 at PERFORM
-SQL statement "SELECT recurse(i, value, abortme)"
-PL/pgSQL function "recurse" line 7 at PERFORM
-SQL statement "SELECT recurse(i, value, abortme)"
-<<<<<<< HEAD
-PL/pgSQL function "recurse" line 7 at PERFORM
-NOTICE:  abort me -3
-=======
-PL/pgSQL function "recurse" line 6 at PERFORM
-NOTICE:  abort me 3
->>>>>>> ac74f825
-CONTEXT:  SQL statement "SELECT recurse(i, value, abortme)"
-PL/pgSQL function "recurse" line 7 at PERFORM
-SQL statement "SELECT recurse(i, value, abortme)"
-PL/pgSQL function "recurse" line 7 at PERFORM
-SQL statement "SELECT recurse(i, value, abortme)"
-PL/pgSQL function "recurse" line 7 at PERFORM
-SQL statement "SELECT recurse(i, value, abortme)"
-PL/pgSQL function "recurse" line 7 at PERFORM
-SQL statement "SELECT recurse(i, value, abortme)"
-PL/pgSQL function "recurse" line 7 at PERFORM
-SQL statement "SELECT recurse(i, value, abortme)"
-PL/pgSQL function "recurse" line 7 at PERFORM
-SQL statement "SELECT recurse(i, value, abortme)"
-<<<<<<< HEAD
-PL/pgSQL function "recurse" line 7 at PERFORM
-NOTICE:  abort me -3
-=======
-PL/pgSQL function "recurse" line 6 at PERFORM
-NOTICE:  abort me 3
->>>>>>> ac74f825
-CONTEXT:  SQL statement "SELECT recurse(i, value, abortme)"
-PL/pgSQL function "recurse" line 7 at PERFORM
-SQL statement "SELECT recurse(i, value, abortme)"
-PL/pgSQL function "recurse" line 7 at PERFORM
-SQL statement "SELECT recurse(i, value, abortme)"
-PL/pgSQL function "recurse" line 7 at PERFORM
-SQL statement "SELECT recurse(i, value, abortme)"
-PL/pgSQL function "recurse" line 7 at PERFORM
-SQL statement "SELECT recurse(i, value, abortme)"
-PL/pgSQL function "recurse" line 7 at PERFORM
-SQL statement "SELECT recurse(i, value, abortme)"
-<<<<<<< HEAD
-PL/pgSQL function "recurse" line 7 at PERFORM
-NOTICE:  abort me -3
-=======
-PL/pgSQL function "recurse" line 6 at PERFORM
-NOTICE:  abort me 3
->>>>>>> ac74f825
-CONTEXT:  SQL statement "SELECT recurse(i, value, abortme)"
-PL/pgSQL function "recurse" line 7 at PERFORM
-SQL statement "SELECT recurse(i, value, abortme)"
-PL/pgSQL function "recurse" line 7 at PERFORM
-SQL statement "SELECT recurse(i, value, abortme)"
-PL/pgSQL function "recurse" line 7 at PERFORM
-SQL statement "SELECT recurse(i, value, abortme)"
-PL/pgSQL function "recurse" line 7 at PERFORM
-SQL statement "SELECT recurse(i, value, abortme)"
-<<<<<<< HEAD
-PL/pgSQL function "recurse" line 7 at PERFORM
-NOTICE:  abort me -3
-=======
-PL/pgSQL function "recurse" line 6 at PERFORM
-NOTICE:  abort me 3
->>>>>>> ac74f825
-CONTEXT:  SQL statement "SELECT recurse(i, value, abortme)"
-PL/pgSQL function "recurse" line 7 at PERFORM
-SQL statement "SELECT recurse(i, value, abortme)"
-PL/pgSQL function "recurse" line 7 at PERFORM
-SQL statement "SELECT recurse(i, value, abortme)"
-PL/pgSQL function "recurse" line 7 at PERFORM
-SQL statement "SELECT recurse(i, value, abortme)"
-<<<<<<< HEAD
-PL/pgSQL function "recurse" line 7 at PERFORM
-NOTICE:  abort me -3
-=======
-PL/pgSQL function "recurse" line 6 at PERFORM
-NOTICE:  abort me 3
->>>>>>> ac74f825
-CONTEXT:  SQL statement "SELECT recurse(i, value, abortme)"
-PL/pgSQL function "recurse" line 7 at PERFORM
-SQL statement "SELECT recurse(i, value, abortme)"
-PL/pgSQL function "recurse" line 7 at PERFORM
-SQL statement "SELECT recurse(i, value, abortme)"
-<<<<<<< HEAD
-PL/pgSQL function "recurse" line 7 at PERFORM
-NOTICE:  abort me -3
-=======
-PL/pgSQL function "recurse" line 6 at PERFORM
-NOTICE:  abort me 3
->>>>>>> ac74f825
-CONTEXT:  SQL statement "SELECT recurse(i, value, abortme)"
-PL/pgSQL function "recurse" line 7 at PERFORM
-SQL statement "SELECT recurse(i, value, abortme)"
-<<<<<<< HEAD
-PL/pgSQL function "recurse" line 7 at PERFORM
-NOTICE:  abort me -3
-CONTEXT:  SQL statement "SELECT recurse(i, value, abortme)"
-PL/pgSQL function "recurse" line 7 at PERFORM
-NOTICE:  abort me -3
-=======
-PL/pgSQL function "recurse" line 6 at PERFORM
-NOTICE:  abort me 3
-CONTEXT:  SQL statement "SELECT recurse(i, value, abortme)"
-PL/pgSQL function "recurse" line 6 at PERFORM
-NOTICE:  abort me 3
->>>>>>> ac74f825
+PL/pgSQL function "recurse" line 7 at PERFORM
+NOTICE:  abort me 3
+CONTEXT:  SQL statement "SELECT recurse(i, value, abortme)"
+PL/pgSQL function "recurse" line 7 at PERFORM
+SQL statement "SELECT recurse(i, value, abortme)"
+PL/pgSQL function "recurse" line 7 at PERFORM
+SQL statement "SELECT recurse(i, value, abortme)"
+PL/pgSQL function "recurse" line 7 at PERFORM
+SQL statement "SELECT recurse(i, value, abortme)"
+PL/pgSQL function "recurse" line 7 at PERFORM
+SQL statement "SELECT recurse(i, value, abortme)"
+PL/pgSQL function "recurse" line 7 at PERFORM
+SQL statement "SELECT recurse(i, value, abortme)"
+PL/pgSQL function "recurse" line 7 at PERFORM
+SQL statement "SELECT recurse(i, value, abortme)"
+PL/pgSQL function "recurse" line 7 at PERFORM
+SQL statement "SELECT recurse(i, value, abortme)"
+PL/pgSQL function "recurse" line 7 at PERFORM
+NOTICE:  abort me 3
+CONTEXT:  SQL statement "SELECT recurse(i, value, abortme)"
+PL/pgSQL function "recurse" line 7 at PERFORM
+SQL statement "SELECT recurse(i, value, abortme)"
+PL/pgSQL function "recurse" line 7 at PERFORM
+SQL statement "SELECT recurse(i, value, abortme)"
+PL/pgSQL function "recurse" line 7 at PERFORM
+SQL statement "SELECT recurse(i, value, abortme)"
+PL/pgSQL function "recurse" line 7 at PERFORM
+SQL statement "SELECT recurse(i, value, abortme)"
+PL/pgSQL function "recurse" line 7 at PERFORM
+SQL statement "SELECT recurse(i, value, abortme)"
+PL/pgSQL function "recurse" line 7 at PERFORM
+SQL statement "SELECT recurse(i, value, abortme)"
+PL/pgSQL function "recurse" line 7 at PERFORM
+NOTICE:  abort me 3
+CONTEXT:  SQL statement "SELECT recurse(i, value, abortme)"
+PL/pgSQL function "recurse" line 7 at PERFORM
+SQL statement "SELECT recurse(i, value, abortme)"
+PL/pgSQL function "recurse" line 7 at PERFORM
+SQL statement "SELECT recurse(i, value, abortme)"
+PL/pgSQL function "recurse" line 7 at PERFORM
+SQL statement "SELECT recurse(i, value, abortme)"
+PL/pgSQL function "recurse" line 7 at PERFORM
+SQL statement "SELECT recurse(i, value, abortme)"
+PL/pgSQL function "recurse" line 7 at PERFORM
+SQL statement "SELECT recurse(i, value, abortme)"
+PL/pgSQL function "recurse" line 7 at PERFORM
+NOTICE:  abort me 3
+CONTEXT:  SQL statement "SELECT recurse(i, value, abortme)"
+PL/pgSQL function "recurse" line 7 at PERFORM
+SQL statement "SELECT recurse(i, value, abortme)"
+PL/pgSQL function "recurse" line 7 at PERFORM
+SQL statement "SELECT recurse(i, value, abortme)"
+PL/pgSQL function "recurse" line 7 at PERFORM
+SQL statement "SELECT recurse(i, value, abortme)"
+PL/pgSQL function "recurse" line 7 at PERFORM
+SQL statement "SELECT recurse(i, value, abortme)"
+PL/pgSQL function "recurse" line 7 at PERFORM
+NOTICE:  abort me 3
+CONTEXT:  SQL statement "SELECT recurse(i, value, abortme)"
+PL/pgSQL function "recurse" line 7 at PERFORM
+SQL statement "SELECT recurse(i, value, abortme)"
+PL/pgSQL function "recurse" line 7 at PERFORM
+SQL statement "SELECT recurse(i, value, abortme)"
+PL/pgSQL function "recurse" line 7 at PERFORM
+SQL statement "SELECT recurse(i, value, abortme)"
+PL/pgSQL function "recurse" line 7 at PERFORM
+NOTICE:  abort me 3
+CONTEXT:  SQL statement "SELECT recurse(i, value, abortme)"
+PL/pgSQL function "recurse" line 7 at PERFORM
+SQL statement "SELECT recurse(i, value, abortme)"
+PL/pgSQL function "recurse" line 7 at PERFORM
+SQL statement "SELECT recurse(i, value, abortme)"
+PL/pgSQL function "recurse" line 7 at PERFORM
+NOTICE:  abort me 3
+CONTEXT:  SQL statement "SELECT recurse(i, value, abortme)"
+PL/pgSQL function "recurse" line 7 at PERFORM
+SQL statement "SELECT recurse(i, value, abortme)"
+PL/pgSQL function "recurse" line 7 at PERFORM
+NOTICE:  abort me 3
+CONTEXT:  SQL statement "SELECT recurse(i, value, abortme)"
+PL/pgSQL function "recurse" line 7 at PERFORM
+NOTICE:  abort me 3
  recurse 
 ---------
  
@@ -296,7 +253,7 @@
 select recurse(2, 4, true);
 NOTICE:  abort me 4
 CONTEXT:  SQL statement "SELECT recurse(i, value, abortme)"
-PL/pgSQL function "recurse" line 6 at PERFORM
+PL/pgSQL function "recurse" line 7 at PERFORM
 NOTICE:  abort me 4
  recurse 
 ---------
