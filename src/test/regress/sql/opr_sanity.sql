--- conflicted
+++ resolved
@@ -837,8 +837,7 @@
 SELECT p1.amprocfamily, p1.amproc, p2.prosrc
 FROM pg_amproc AS p1, pg_proc AS p2
 WHERE p1.amproc = p2.oid AND
-<<<<<<< HEAD
-    p1.amprocsubtype != 0 AND
+    p1.amproclefttype != p1.amprocrighttype AND
     p2.provolatile = 'v';
 
 -- Check for oid collisions between pg_proc/pg_type/pg_class
@@ -851,8 +850,4 @@
          union all
          select oid, 'pg_class' as catalgo, relname as name from pg_class) cats
   ) cat_counts
-WHERE oid_count > 1;
-=======
-    p1.amproclefttype != p1.amprocrighttype AND
-    p2.provolatile = 'v';
->>>>>>> a78fcfb5
+WHERE oid_count > 1;