--
-- TIMESTAMPTZ
--

CREATE TABLE TIMESTAMPTZ_TBL (d1 timestamp(2) with time zone);

-- Test shorthand input values
-- We can't just "select" the results since they aren't constants; test for
-- equality instead.  We can do that by running the test inside a transaction
-- block, within which the value of 'now' shouldn't change.  We also check
-- that 'now' *does* change over a reasonable interval such as 100 msec.
-- NOTE: it is possible for this part of the test to fail if the transaction
-- block is entered exactly at local midnight; then 'now' and 'today' have
-- the same values and the counts will come out different.

INSERT INTO TIMESTAMPTZ_TBL VALUES ('now');
SELECT pg_sleep(0.1);

BEGIN;

INSERT INTO TIMESTAMPTZ_TBL VALUES ('now');
INSERT INTO TIMESTAMPTZ_TBL VALUES ('today');
INSERT INTO TIMESTAMPTZ_TBL VALUES ('yesterday');
INSERT INTO TIMESTAMPTZ_TBL VALUES ('tomorrow');
INSERT INTO TIMESTAMPTZ_TBL VALUES ('tomorrow EST');
INSERT INTO TIMESTAMPTZ_TBL VALUES ('tomorrow zulu');

SELECT count(*) AS One FROM TIMESTAMPTZ_TBL WHERE d1 = timestamp with time zone 'today';
SELECT count(*) AS One FROM TIMESTAMPTZ_TBL WHERE d1 = timestamp with time zone 'tomorrow';
SELECT count(*) AS One FROM TIMESTAMPTZ_TBL WHERE d1 = timestamp with time zone 'yesterday';
SELECT count(*) AS One FROM TIMESTAMPTZ_TBL WHERE d1 = timestamp(2) with time zone 'now';

COMMIT;

DELETE FROM TIMESTAMPTZ_TBL;

-- verify uniform transaction time within transaction block
BEGIN;
INSERT INTO TIMESTAMPTZ_TBL VALUES ('now');
SELECT pg_sleep(0.1);
INSERT INTO TIMESTAMPTZ_TBL VALUES ('now');
SELECT pg_sleep(0.1);
SELECT count(*) AS two FROM TIMESTAMPTZ_TBL WHERE d1 = timestamp(2) with time zone 'now';
COMMIT;

DELETE FROM TIMESTAMPTZ_TBL;

-- Special values
INSERT INTO TIMESTAMPTZ_TBL VALUES ('-infinity');
INSERT INTO TIMESTAMPTZ_TBL VALUES ('infinity');
INSERT INTO TIMESTAMPTZ_TBL VALUES ('epoch');
-- Obsolete special values
INSERT INTO TIMESTAMPTZ_TBL VALUES ('invalid');
INSERT INTO TIMESTAMPTZ_TBL VALUES ('current');

-- Postgres v6.0 standard output format
INSERT INTO TIMESTAMPTZ_TBL VALUES ('Mon Feb 10 17:32:01 1997 PST');

-- Variations on Postgres v6.1 standard output format
INSERT INTO TIMESTAMPTZ_TBL VALUES ('Mon Feb 10 17:32:01.000001 1997 PST');
INSERT INTO TIMESTAMPTZ_TBL VALUES ('Mon Feb 10 17:32:01.999999 1997 PST');
INSERT INTO TIMESTAMPTZ_TBL VALUES ('Mon Feb 10 17:32:01.4 1997 PST');
INSERT INTO TIMESTAMPTZ_TBL VALUES ('Mon Feb 10 17:32:01.5 1997 PST');
INSERT INTO TIMESTAMPTZ_TBL VALUES ('Mon Feb 10 17:32:01.6 1997 PST');

-- ISO 8601 format
INSERT INTO TIMESTAMPTZ_TBL VALUES ('1997-01-02');
INSERT INTO TIMESTAMPTZ_TBL VALUES ('1997-01-02 03:04:05');
INSERT INTO TIMESTAMPTZ_TBL VALUES ('1997-02-10 17:32:01-08');
INSERT INTO TIMESTAMPTZ_TBL VALUES ('1997-02-10 17:32:01-0800');
INSERT INTO TIMESTAMPTZ_TBL VALUES ('1997-02-10 17:32:01 -08:00');
INSERT INTO TIMESTAMPTZ_TBL VALUES ('19970210 173201 -0800');
INSERT INTO TIMESTAMPTZ_TBL VALUES ('1997-06-10 17:32:01 -07:00');
INSERT INTO TIMESTAMPTZ_TBL VALUES ('2001-09-22T18:19:20');

-- POSIX format (note that the timezone abbrev is just decoration here)
INSERT INTO TIMESTAMPTZ_TBL VALUES ('2000-03-15 08:14:01 GMT+8');
INSERT INTO TIMESTAMPTZ_TBL VALUES ('2000-03-15 13:14:02 GMT-1');
INSERT INTO TIMESTAMPTZ_TBL VALUES ('2000-03-15 12:14:03 GMT-2');
INSERT INTO TIMESTAMPTZ_TBL VALUES ('2000-03-15 03:14:04 PST+8');
INSERT INTO TIMESTAMPTZ_TBL VALUES ('2000-03-15 02:14:05 MST+7:00');

-- Variations for acceptable input formats
INSERT INTO TIMESTAMPTZ_TBL VALUES ('Feb 10 17:32:01 1997 -0800');
INSERT INTO TIMESTAMPTZ_TBL VALUES ('Feb 10 17:32:01 1997');
INSERT INTO TIMESTAMPTZ_TBL VALUES ('Feb 10 5:32PM 1997');
INSERT INTO TIMESTAMPTZ_TBL VALUES ('1997/02/10 17:32:01-0800');
INSERT INTO TIMESTAMPTZ_TBL VALUES ('1997-02-10 17:32:01 PST');
INSERT INTO TIMESTAMPTZ_TBL VALUES ('Feb-10-1997 17:32:01 PST');
INSERT INTO TIMESTAMPTZ_TBL VALUES ('02-10-1997 17:32:01 PST');
INSERT INTO TIMESTAMPTZ_TBL VALUES ('19970210 173201 PST');
set datestyle to ymd;
INSERT INTO TIMESTAMPTZ_TBL VALUES ('97FEB10 5:32:01PM UTC');
INSERT INTO TIMESTAMPTZ_TBL VALUES ('97/02/10 17:32:01 UTC');
reset datestyle;
INSERT INTO TIMESTAMPTZ_TBL VALUES ('1997.041 17:32:01 UTC');

-- timestamps at different timezones
INSERT INTO TIMESTAMPTZ_TBL VALUES ('19970210 173201 America/New_York');
SELECT '19970210 173201' AT TIME ZONE 'America/New_York';
INSERT INTO TIMESTAMPTZ_TBL VALUES ('19970710 173201 America/New_York');
SELECT '19970710 173201' AT TIME ZONE 'America/New_York';
INSERT INTO TIMESTAMPTZ_TBL VALUES ('19970710 173201 America/Does_not_exist');
SELECT '19970710 173201' AT TIME ZONE 'America/Does_not_exist';

-- Check date conversion and date arithmetic
INSERT INTO TIMESTAMPTZ_TBL VALUES ('1997-06-10 18:32:01 PDT');

INSERT INTO TIMESTAMPTZ_TBL VALUES ('Feb 10 17:32:01 1997');
INSERT INTO TIMESTAMPTZ_TBL VALUES ('Feb 11 17:32:01 1997');
INSERT INTO TIMESTAMPTZ_TBL VALUES ('Feb 12 17:32:01 1997');
INSERT INTO TIMESTAMPTZ_TBL VALUES ('Feb 13 17:32:01 1997');
INSERT INTO TIMESTAMPTZ_TBL VALUES ('Feb 14 17:32:01 1997');
INSERT INTO TIMESTAMPTZ_TBL VALUES ('Feb 15 17:32:01 1997');
INSERT INTO TIMESTAMPTZ_TBL VALUES ('Feb 16 17:32:01 1997');

INSERT INTO TIMESTAMPTZ_TBL VALUES ('Feb 16 17:32:01 0097 BC');
INSERT INTO TIMESTAMPTZ_TBL VALUES ('Feb 16 17:32:01 0097');
INSERT INTO TIMESTAMPTZ_TBL VALUES ('Feb 16 17:32:01 0597');
INSERT INTO TIMESTAMPTZ_TBL VALUES ('Feb 16 17:32:01 1097');
INSERT INTO TIMESTAMPTZ_TBL VALUES ('Feb 16 17:32:01 1697');
INSERT INTO TIMESTAMPTZ_TBL VALUES ('Feb 16 17:32:01 1797');
INSERT INTO TIMESTAMPTZ_TBL VALUES ('Feb 16 17:32:01 1897');
INSERT INTO TIMESTAMPTZ_TBL VALUES ('Feb 16 17:32:01 1997');
INSERT INTO TIMESTAMPTZ_TBL VALUES ('Feb 16 17:32:01 2097');

INSERT INTO TIMESTAMPTZ_TBL VALUES ('Feb 28 17:32:01 1996');
INSERT INTO TIMESTAMPTZ_TBL VALUES ('Feb 29 17:32:01 1996');
INSERT INTO TIMESTAMPTZ_TBL VALUES ('Mar 01 17:32:01 1996');
INSERT INTO TIMESTAMPTZ_TBL VALUES ('Dec 30 17:32:01 1996');
INSERT INTO TIMESTAMPTZ_TBL VALUES ('Dec 31 17:32:01 1996');
INSERT INTO TIMESTAMPTZ_TBL VALUES ('Jan 01 17:32:01 1997');
INSERT INTO TIMESTAMPTZ_TBL VALUES ('Feb 28 17:32:01 1997');
INSERT INTO TIMESTAMPTZ_TBL VALUES ('Feb 29 17:32:01 1997');
INSERT INTO TIMESTAMPTZ_TBL VALUES ('Mar 01 17:32:01 1997');
INSERT INTO TIMESTAMPTZ_TBL VALUES ('Dec 30 17:32:01 1997');
INSERT INTO TIMESTAMPTZ_TBL VALUES ('Dec 31 17:32:01 1997');
INSERT INTO TIMESTAMPTZ_TBL VALUES ('Dec 31 17:32:01 1999');
INSERT INTO TIMESTAMPTZ_TBL VALUES ('Jan 01 17:32:01 2000');
INSERT INTO TIMESTAMPTZ_TBL VALUES ('Dec 31 17:32:01 2000');
INSERT INTO TIMESTAMPTZ_TBL VALUES ('Jan 01 17:32:01 2001');

-- Currently unsupported syntax and ranges
INSERT INTO TIMESTAMPTZ_TBL VALUES ('Feb 16 17:32:01 -0097');
INSERT INTO TIMESTAMPTZ_TBL VALUES ('Feb 16 17:32:01 5097 BC');

<<<<<<< HEAD
-- Alternate field order that we've historically supported (sort of)
=======
-- Alternative field order that we've historically supported (sort of)
>>>>>>> d13f41d2
-- with regular and POSIXy timezone specs
SELECT 'Wed Jul 11 10:51:14 America/New_York 2001'::timestamptz;
SELECT 'Wed Jul 11 10:51:14 GMT-4 2001'::timestamptz;
SELECT 'Wed Jul 11 10:51:14 GMT+4 2001'::timestamptz;
SELECT 'Wed Jul 11 10:51:14 PST-03:00 2001'::timestamptz;
SELECT 'Wed Jul 11 10:51:14 PST+03:00 2001'::timestamptz;

SELECT '' AS "64", d1 FROM TIMESTAMPTZ_TBL; 

-- Demonstrate functions and operators
SELECT '' AS "48", d1 FROM TIMESTAMPTZ_TBL
   WHERE d1 > timestamp with time zone '1997-01-02';

SELECT '' AS "15", d1 FROM TIMESTAMPTZ_TBL
   WHERE d1 < timestamp with time zone '1997-01-02';

SELECT '' AS one, d1 FROM TIMESTAMPTZ_TBL
   WHERE d1 = timestamp with time zone '1997-01-02';

SELECT '' AS "63", d1 FROM TIMESTAMPTZ_TBL
   WHERE d1 != timestamp with time zone '1997-01-02';

SELECT '' AS "16", d1 FROM TIMESTAMPTZ_TBL
   WHERE d1 <= timestamp with time zone '1997-01-02';

SELECT '' AS "49", d1 FROM TIMESTAMPTZ_TBL
   WHERE d1 >= timestamp with time zone '1997-01-02';

SELECT '' AS "54", d1 - timestamp with time zone '1997-01-02' AS diff
   FROM TIMESTAMPTZ_TBL WHERE d1 BETWEEN '1902-01-01' AND '2038-01-01';

SELECT '' AS date_trunc_week, date_trunc( 'week', timestamp with time zone '2004-02-29 15:44:17.71393' ) AS week_trunc;

-- Test casting within a BETWEEN qualifier
SELECT '' AS "54", d1 - timestamp with time zone '1997-01-02' AS diff
  FROM TIMESTAMPTZ_TBL
  WHERE d1 BETWEEN timestamp with time zone '1902-01-01' AND timestamp with time zone '2038-01-01';

SELECT '' AS "54", d1 as timestamptz,
   date_part( 'year', d1) AS year, date_part( 'month', d1) AS month,
   date_part( 'day', d1) AS day, date_part( 'hour', d1) AS hour,
   date_part( 'minute', d1) AS minute, date_part( 'second', d1) AS second
   FROM TIMESTAMPTZ_TBL WHERE d1 BETWEEN '1902-01-01' AND '2038-01-01';

SELECT '' AS "54", d1 as timestamptz,
   date_part( 'quarter', d1) AS quarter, date_part( 'msec', d1) AS msec,
   date_part( 'usec', d1) AS usec
   FROM TIMESTAMPTZ_TBL WHERE d1 BETWEEN '1902-01-01' AND '2038-01-01';

SELECT '' AS "54", d1 as timestamptz,
   date_part( 'isoyear', d1) AS isoyear, date_part( 'week', d1) AS week,
   date_part( 'dow', d1) AS dow
   FROM TIMESTAMPTZ_TBL WHERE d1 BETWEEN '1902-01-01' AND '2038-01-01';

-- TO_CHAR()
SELECT '' AS to_char_1, to_char(d1, 'DAY Day day DY Dy dy MONTH Month month RM MON Mon mon') 
   FROM TIMESTAMPTZ_TBL;
	
SELECT '' AS to_char_2, to_char(d1, 'FMDAY FMDay FMday FMMONTH FMMonth FMmonth FMRM')
   FROM TIMESTAMPTZ_TBL;	

SELECT '' AS to_char_3, to_char(d1, 'Y,YYY YYYY YYY YY Y CC Q MM WW DDD DD D J')
   FROM TIMESTAMPTZ_TBL;
	
SELECT '' AS to_char_4, to_char(d1, 'FMY,YYY FMYYYY FMYYY FMYY FMY FMCC FMQ FMMM FMWW FMDDD FMDD FMD FMJ') 
   FROM TIMESTAMPTZ_TBL;	
	
SELECT '' AS to_char_5, to_char(d1, 'HH HH12 HH24 MI SS SSSS') 
   FROM TIMESTAMPTZ_TBL;

SELECT '' AS to_char_6, to_char(d1, E'"HH:MI:SS is" HH:MI:SS "\\"text between quote marks\\""') 
   FROM TIMESTAMPTZ_TBL;		
		
SELECT '' AS to_char_7, to_char(d1, 'HH24--text--MI--text--SS')
   FROM TIMESTAMPTZ_TBL;		

SELECT '' AS to_char_8, to_char(d1, 'YYYYTH YYYYth Jth') 
   FROM TIMESTAMPTZ_TBL;
  
SELECT '' AS to_char_9, to_char(d1, 'YYYY A.D. YYYY a.d. YYYY bc HH:MI:SS P.M. HH:MI:SS p.m. HH:MI:SS pm') 
   FROM TIMESTAMPTZ_TBL;   

SELECT '' AS to_char_10, to_char(d1, 'YYYY WW IYYY IYY IY I IW') 
   FROM TIMESTAMPTZ_TBL;

SELECT '' AS to_char_10, to_char(d1, 'IYYY IYY IY I IW IDDD ID')
   FROM TIMESTAMPTZ_TBL;

SELECT '' AS to_char_11, to_char(d1, 'FMIYYY FMIYY FMIY FMI FMIW FMIDDD FMID')
   FROM TIMESTAMPTZ_TBL;

-- TO_TIMESTAMP()
SELECT '' AS to_timestamp_1, to_timestamp('0097/Feb/16 --> 08:14:30', 'YYYY/Mon/DD --> HH:MI:SS');
	
SELECT '' AS to_timestamp_2, to_timestamp('97/2/16 8:14:30', 'FMYYYY/FMMM/FMDD FMHH:FMMI:FMSS');

SELECT '' AS to_timestamp_3, to_timestamp('1985 January 12', 'YYYY FMMonth DD');

SELECT '' AS to_timestamp_4, to_timestamp('My birthday-> Year: 1976, Month: May, Day: 16',
										  '"My birthday-> Year" YYYY, "Month:" FMMonth, "Day:" DD');

SELECT '' AS to_timestamp_5, to_timestamp('1,582nd VIII 21', 'Y,YYYth FMRM DD');

SELECT '' AS to_timestamp_6, to_timestamp('15 "text between quote marks" 98 54 45', 
										  E'HH "\\text between quote marks\\"" YY MI SS');
    
SELECT '' AS to_timestamp_7, to_timestamp('05121445482000', 'MMDDHHMISSYYYY');    

SELECT '' AS to_timestamp_8, to_timestamp('2000January09Sunday', 'YYYYFMMonthDDFMDay');

SELECT '' AS to_timestamp_9, to_timestamp('97/Feb/16', 'YYMonDD');

SELECT '' AS to_timestamp_10, to_timestamp('19971116', 'YYYYMMDD');

SELECT '' AS to_timestamp_11, to_timestamp('20000-1116', 'YYYY-MMDD');

SELECT '' AS to_timestamp_12, to_timestamp('9-1116', 'Y-MMDD');

SELECT '' AS to_timestamp_13, to_timestamp('95-1116', 'YY-MMDD');

SELECT '' AS to_timestamp_14, to_timestamp('995-1116', 'YYY-MMDD');

SELECT '' AS to_timestamp_15, to_timestamp('2005426', 'YYYYWWD');

SELECT '' AS to_timestamp_16, to_timestamp('2005300', 'YYYYDDD');

SELECT '' AS to_timestamp_17, to_timestamp('2005527', 'IYYYIWID');

SELECT '' AS to_timestamp_18, to_timestamp('005527', 'IYYIWID');

SELECT '' AS to_timestamp_19, to_timestamp('05527', 'IYIWID');

SELECT '' AS to_timestamp_20, to_timestamp('5527', 'IIWID');

SELECT '' AS to_timestamp_21, to_timestamp('2005364', 'IYYYIDDD');

-- MPP-18998
create table dttm_com
(id int primary key,
t1 timestamp not null,
t2 timestamp not null,
d1 date not null,
d2 date not null )
distributed by (id);
insert into dttm_com values
     (1, now(), current_timestamp, now(), current_date),
     (2, current_timestamp, localtimestamp::date, current_date::date, date_in(date_out(current_date))),
     (3, now(), current_timestamp, now(), current_date);
select id from dttm_com where d1 <> current_date;

SET DateStyle TO DEFAULT;<|MERGE_RESOLUTION|>--- conflicted
+++ resolved
@@ -144,11 +144,7 @@
 INSERT INTO TIMESTAMPTZ_TBL VALUES ('Feb 16 17:32:01 -0097');
 INSERT INTO TIMESTAMPTZ_TBL VALUES ('Feb 16 17:32:01 5097 BC');
 
-<<<<<<< HEAD
--- Alternate field order that we've historically supported (sort of)
-=======
 -- Alternative field order that we've historically supported (sort of)
->>>>>>> d13f41d2
 -- with regular and POSIXy timezone specs
 SELECT 'Wed Jul 11 10:51:14 America/New_York 2001'::timestamptz;
 SELECT 'Wed Jul 11 10:51:14 GMT-4 2001'::timestamptz;
