/*-------------------------------------------------------------------------
 *
 * pg_dump.c
 *	  pg_dump is a utility for dumping out a postgres database
 *	  into a script file.
 *
 * Portions Copyright (c) 2005-2010, Greenplum inc
 * Portions Copyright (c) 2012-Present Pivotal Software, Inc.
 * Portions Copyright (c) 1996-2008, PostgreSQL Global Development Group
 * Portions Copyright (c) 1994, Regents of the University of California
 *
 *	pg_dump will read the system catalogs in a database and dump out a
 *	script that reproduces the schema in terms of SQL that is understood
 *	by PostgreSQL
 *
 *	Note that pg_dump runs in a serializable transaction, so it sees a
 *	consistent snapshot of the database including system catalogs.
 *	However, it relies in part on various specialized backend functions
 *	like pg_get_indexdef(), and those things tend to run on SnapshotNow
 *	time, ie they look at the currently committed state.  So it is
 *	possible to get 'cache lookup failed' error if someone performs DDL
 *	changes while a dump is happening. The window for this sort of thing
 *	is from the beginning of the serializable transaction to
 *	getSchemaData() (when pg_dump acquires AccessShareLock on every
 *	table it intends to dump). It isn't very large, but it can happen.
 *
 *	http://archives.postgresql.org/pgsql-bugs/2010-02/msg00187.php
 *
 * IDENTIFICATION
 *	  $PostgreSQL: pgsql/src/bin/pg_dump/pg_dump.c,v 1.499 2008/07/30 19:35:13 tgl Exp $
 *
 *-------------------------------------------------------------------------
 */

#include "postgres_fe.h"

#include <unistd.h>
#include <ctype.h>
#ifdef ENABLE_NLS
#include <locale.h>
#endif
#ifdef HAVE_TERMIOS_H
#include <termios.h>
#endif

#include "getopt_long.h"

#ifndef HAVE_INT_OPTRESET
int			optreset;
#endif

#include "access/attnum.h"
#include "access/sysattr.h"
<<<<<<< HEAD
#include "catalog/pg_magic_oid.h"
=======
>>>>>>> 49f001d8
#include "catalog/pg_class.h"
#include "catalog/pg_proc.h"
#include "catalog/pg_trigger.h"
#include "catalog/pg_type.h"
#include "libpq/libpq-fs.h"

#include "pg_backup_archiver.h"
#include "dumputils.h"

extern char *optarg;
extern int	optind,
			opterr;


typedef struct
{
	const char *descr;			/* comment for an object */
	Oid			classoid;		/* object class (catalog OID) */
	Oid			objoid;			/* object OID */
	int			objsubid;		/* subobject (table column #) */
} CommentItem;


/* global decls */
bool		g_verbose;			/* User wants verbose narration of our
								 * activities. */
Archive    *g_fout;				/* the script file */
PGconn	   *g_conn;				/* the database connection */

/* various user-settable parameters */
bool		schemaOnly;
bool		dataOnly;
bool		aclsSkip;
const char *lockWaitTimeout;

/* START MPP ADDITION */
bool		dumpPolicy;
bool		isGPbackend;
int			preDataSchemaOnly;	/* int because getopt_long() */
int			postDataSchemaOnly;

/* END MPP ADDITION */

/* subquery used to convert user ID (eg, datdba) to user name */
static const char *username_subquery;

/*
 * Object inclusion/exclusion lists
 *
 * The string lists record the patterns given by command-line switches,
 * which we then convert to lists of OIDs of matching objects.
 */
static SimpleStringList schema_include_patterns = {NULL, NULL};
static SimpleOidList schema_include_oids = {NULL, NULL};
static SimpleStringList schema_exclude_patterns = {NULL, NULL};
static SimpleOidList schema_exclude_oids = {NULL, NULL};

static SimpleStringList table_include_patterns = {NULL, NULL};
static SimpleOidList table_include_oids = {NULL, NULL};
static SimpleStringList table_exclude_patterns = {NULL, NULL};
static SimpleOidList table_exclude_oids = {NULL, NULL};

static SimpleStringList relid_string_list = {NULL, NULL};
static SimpleStringList funcid_string_list = {NULL, NULL};
static SimpleOidList function_include_oids = {NULL, NULL};

/*
 * Indicates whether or not SET SESSION AUTHORIZATION statements should be emitted
 * instead of ALTER ... OWNER statements to establish object ownership.
 * Set through the --use-set-session-authorization option.
 */
static int	use_setsessauth = 0;

/* default, if no "inclusion" switches appear, is to dump everything */
static bool include_everything = true;

static int	binary_upgrade = 0;

char		g_opaque_type[10];	/* name for the opaque type */

/* placeholders for the delimiters for comments */
char		g_comment_start[10];
char		g_comment_end[10];

static const CatalogId nilCatalogId = {0, 0};

const char *EXT_PARTITION_NAME_POSTFIX = "_external_partition__";
/* flag to turn on/off dollar quoting */
static int	disable_dollar_quoting = 0;
static int	dump_inserts = 0;
static int	column_inserts = 0;

/* flag indicating whether or not this GP database supports partitioning */
static bool gp_partitioning_available = false;

/* flag indicating whether or not this GP database supports column encoding */
static bool gp_attribute_encoding_available = false;

static void help(const char *progname);
static void expand_schema_name_patterns(SimpleStringList *patterns,
							SimpleOidList *oids);
static void expand_table_name_patterns(SimpleStringList *patterns,
						   SimpleOidList *oids);
static void expand_oid_patterns(SimpleStringList *patterns,
						   SimpleOidList *oids);
static NamespaceInfo *findNamespace(Oid nsoid, Oid objoid);
static void dumpTableData(Archive *fout, TableDataInfo *tdinfo);
static void guessConstraintInheritance(TableInfo *tblinfo, int numTables);
static void dumpComment(Archive *fout, const char *target,
			const char *namespace, const char *owner,
			CatalogId catalogId, int subid, DumpId dumpId);
static int findComments(Archive *fout, Oid classoid, Oid objoid,
			 CommentItem **items);
static int	collectComments(Archive *fout, CommentItem **items);
static void dumpDumpableObject(Archive *fout, DumpableObject *dobj);
static void dumpNamespace(Archive *fout, NamespaceInfo *nspinfo);
static void dumpExtension(Archive *fout, ExtensionInfo *extinfo);
static void dumpType(Archive *fout, TypeInfo *tinfo);
static void dumpBaseType(Archive *fout, TypeInfo *tinfo);
static void dumpTypeStorageOptions(Archive *fout, TypeStorageOptions *tstorageoptions);
static void dumpEnumType(Archive *fout, TypeInfo *tinfo);
static void dumpDomain(Archive *fout, TypeInfo *tinfo);
static void dumpCompositeType(Archive *fout, TypeInfo *tinfo);
static void dumpShellType(Archive *fout, ShellTypeInfo *stinfo);
static void dumpProcLang(Archive *fout, ProcLangInfo *plang);
static void dumpFunc(Archive *fout, FuncInfo *finfo);
static char *getFuncOwner(Oid funcOid, const char *templateField);
static void dumpPlTemplateFunc(Oid funcOid, const char *templateField, PQExpBuffer buffer);
static void dumpCast(Archive *fout, CastInfo *cast);
static void dumpOpr(Archive *fout, OprInfo *oprinfo);
static void dumpOpclass(Archive *fout, OpclassInfo *opcinfo);
static void dumpOpfamily(Archive *fout, OpfamilyInfo *opfinfo);
static void dumpConversion(Archive *fout, ConvInfo *convinfo);
static void dumpRule(Archive *fout, RuleInfo *rinfo);
static void dumpAgg(Archive *fout, AggInfo *agginfo);
static void dumpExtProtocol(Archive *fout, ExtProtInfo *ptcinfo);
static void dumpTrigger(Archive *fout, TriggerInfo *tginfo);
static void dumpTable(Archive *fout, TableInfo *tbinfo);
static void dumpTableSchema(Archive *fout, TableInfo *tbinfo);
static void dumpAttrDef(Archive *fout, AttrDefInfo *adinfo);
static void dumpSequence(Archive *fout, TableInfo *tbinfo);
static void dumpIndex(Archive *fout, IndxInfo *indxinfo);
static void dumpConstraint(Archive *fout, ConstraintInfo *coninfo);
static void dumpTableConstraintComment(Archive *fout, ConstraintInfo *coninfo);
static void dumpTSParser(Archive *fout, TSParserInfo *prsinfo);
static void dumpTSDictionary(Archive *fout, TSDictInfo *dictinfo);
static void dumpTSTemplate(Archive *fout, TSTemplateInfo *tmplinfo);
static void dumpTSConfig(Archive *fout, TSConfigInfo *cfginfo);

static void dumpACL(Archive *fout, CatalogId objCatId, DumpId objDumpId,
		const char *type, const char *name,
		const char *tag, const char *nspname, const char *owner,
		const char *acls);

static void getDependencies(void);
static void setExtPartDependency(TableInfo *tblinfo, int numTables);
static void getDomainConstraints(TypeInfo *tinfo);
static void getTableData(TableInfo *tblinfo, int numTables, bool oids);
<<<<<<< HEAD
static void makeTableDataInfo(TableInfo *tbinfo, bool oids);
=======
>>>>>>> 49f001d8
static char *format_function_arguments(FuncInfo *finfo, char *funcargs);
static char *format_function_arguments_old(FuncInfo *finfo, int nallargs,
						  char **allargtypes,
						  char **argmodes,
						  char **argnames);
static char *format_function_signature(FuncInfo *finfo, bool honor_quotes);
static bool is_returns_table_function(int nallargs, char **argmodes);
static char *format_table_function_columns(FuncInfo *finfo, int nallargs,
							  char **allargtypes,
							  char **argmodes,
							  char **argnames);
static const char *convertRegProcReference(const char *proc);
static const char *convertOperatorReference(const char *opr);
static const char *convertTSFunction(Oid funcOid);
static void selectSourceSchema(const char *schemaName);
static bool testGPbackend(void);
static bool testPartitioningSupport(void);
static bool testAttributeEncodingSupport(void);
static char *getFormattedTypeName(Oid oid, OidOptions opts);
static const char *fmtQualifiedId(const char *schema, const char *id);
static bool hasBlobs(Archive *AH);
static int	dumpBlobs(Archive *AH, void *arg __attribute__((unused)));
static int	dumpBlobComments(Archive *AH, void *arg __attribute__((unused)));
static void dumpDatabase(Archive *AH);
static void dumpEncoding(Archive *AH);
static void dumpStdStrings(Archive *AH);
static void binary_upgrade_extension_member(PQExpBuffer upgrade_buffer,
								DumpableObject *dobj,
								const char *objlabel);
static const char *getAttrName(int attrnum, TableInfo *tblInfo);
static const char *fmtCopyColumnList(const TableInfo *ti);
static void do_sql_command(PGconn *conn, const char *query);

/* START MPP ADDITION */
static char *nextToken(register char **stringp, register const char *delim);
static void addDistributedBy(PQExpBuffer q, TableInfo *tbinfo, int actual_atts);
static bool isGPDB4300OrLater(void);
static bool isGPDB(void);
static bool isGPDB5000OrLater(void);
static bool isGPDB6000OrLater(void);

/* END MPP ADDITION */

/*
 * PostgreSQL's pg_dump supports very old server versions, but in GPDB, we
 * only need to go back to 8.2-derived GPDB versions (4.something?). A lot of
 * that code to deal with old versions has been removed. But in order to not
 * change the formatting of the surrounding code, and to make it more clear
 * when reading a diff against the corresponding PostgreSQL version of
 * pg_dump, calls to this function has been left in place of the removed
 * code.
 *
 * This function should never actually be used, because check that the server
 * version is new enough at the beginning of pg_dump. This is just for
 * documentation purposes, to show were upstream code has been removed, and
 * to avoid those diffs or merge conflicts with upstream.
 */
static void
error_unsupported_server_version(void)
{
	write_msg(NULL, "unexpected server version %d\n", g_fout->remoteVersion);
	exit_nicely();
}

/*
 * If GPDB version is 4.3, pg_proc has prodataaccess column.
 */
static bool
isGPDB4300OrLater(void)
{
	bool	retValue = false;

	if (isGPbackend)
	{
		PQExpBuffer query;
		PGresult   *res;

		query = createPQExpBuffer();
		appendPQExpBuffer(query,
				"select attnum from pg_catalog.pg_attribute "
				"where attrelid = 'pg_catalog.pg_proc'::regclass and "
				"attname = 'prodataaccess'");

		res = PQexec(g_conn, query->data);
		check_sql_result(res, g_conn, query->data, PGRES_TUPLES_OK);

		if (PQntuples(res) == 1)
			retValue = true;

		PQclear(res);
		destroyPQExpBuffer(query);
	}

	return retValue;
}

/*
 * Check if we are talking to GPDB
 */
static bool
isGPDB(void)
{
	PQExpBuffer query;
	PGresult   *res;
	char	   *ver;
	bool		retValue = false;

	query = createPQExpBuffer();
	appendPQExpBuffer(query, "select version()");
	res = PQexec(g_conn, query->data);
	check_sql_result(res, g_conn, query->data, PGRES_TUPLES_OK);

	ver = (PQgetvalue(res, 0, 0));
	if (strstr(ver, "Greenplum") != NULL)
		retValue = true;

	PQclear(res);
	destroyPQExpBuffer(query);
	return retValue;
}


/*
 * If GPDB version is 5.0, pg_proc has provariadic column.
 * When we have version() returns GPDB version instead of "main build dev" or
 * something similar, we'll fix this function (MPP-17313)
 */
static bool
isGPDB5000OrLater(void)
{
	bool	retValue = false;

	if (isGPDB() == true)
	{
		PQExpBuffer query;
		PGresult   *res;

		query = createPQExpBuffer();
		appendPQExpBuffer(query,"select attnum from pg_catalog.pg_attribute where attrelid = 1255 and attname = 'provariadic'");
		res = PQexec(g_conn, query->data);
		check_sql_result(res, g_conn, query->data, PGRES_TUPLES_OK);

		if (PQntuples(res) == 1)
			retValue = true;

		PQclear(res);
		destroyPQExpBuffer(query);
	}

	return retValue;
}


static bool
isGPDB6000OrLater(void)
{
	if (!isGPDB())
		return false;		/* Not Greenplum at all. */

	/* GPDB 6 is based on PostgreSQL 8.4 */
	return g_fout->remoteVersion >= 80400;
}

int
main(int argc, char **argv)
{
	int			c;
	const char *filename = NULL;
	const char *format = "p";
	const char *dbname = NULL;
	const char *pghost = NULL;
	const char *pgport = NULL;
	const char *username = NULL;
	const char *dumpencoding = NULL;
	const char *std_strings;
	bool		oids = false;
	TableInfo  *tblinfo;
	int			numTables;
	DumpableObject **dobjs;
	int			numObjs;
	int			i;
	enum trivalue prompt_password = TRI_DEFAULT;
	int			compressLevel = -1;
	int			plainText = 0;
	int			outputClean = 0;
	int			outputCreateDB = 0;
	bool		outputBlobs = false;
	int			outputNoOwner = 0;
	char	   *outputSuperuser = NULL;
	int			my_version;
	int			optindex;
	RestoreOptions *ropt;

	static int	disable_triggers = 0;
	static int  outputNoTablespaces = 0;
	static int	use_setsessauth = 0;

<<<<<<< HEAD
	/*
	 * The default value for gp_syntax_option depends upon whether or not the
	 * backend is a GP or non-GP backend -- a GP backend defaults to ENABLED.
	 */
	static enum
	{
		GPS_NOT_SPECIFIED, GPS_DISABLED, GPS_ENABLED
	}			gp_syntax_option = GPS_NOT_SPECIFIED;

	RestoreOptions *ropt;

	struct option long_options[] = {
		{"binary-upgrade", no_argument, &binary_upgrade, 1},	/* not documented */
=======
	static struct option long_options[] = {
>>>>>>> 49f001d8
		{"data-only", no_argument, NULL, 'a'},
		{"blobs", no_argument, NULL, 'b'},
		{"clean", no_argument, NULL, 'c'},
		{"create", no_argument, NULL, 'C'},
		{"file", required_argument, NULL, 'f'},
		{"format", required_argument, NULL, 'F'},
		{"host", required_argument, NULL, 'h'},
		{"ignore-version", no_argument, NULL, 'i'},
		{"no-reconnect", no_argument, NULL, 'R'},
		{"oids", no_argument, NULL, 'o'},
		{"no-owner", no_argument, NULL, 'O'},
		{"port", required_argument, NULL, 'p'},
		{"schema", required_argument, NULL, 'n'},
		{"exclude-schema", required_argument, NULL, 'N'},
		{"schema-only", no_argument, NULL, 's'},
		{"superuser", required_argument, NULL, 'S'},
		{"table", required_argument, NULL, 't'},
		{"exclude-table", required_argument, NULL, 'T'},
		{"no-password", no_argument, NULL, 'w'},
		{"password", no_argument, NULL, 'W'},
		{"username", required_argument, NULL, 'U'},
		{"verbose", no_argument, NULL, 'v'},
		{"no-privileges", no_argument, NULL, 'x'},
		{"no-acl", no_argument, NULL, 'x'},
		{"compress", required_argument, NULL, 'Z'},
		{"encoding", required_argument, NULL, 'E'},
		{"help", no_argument, NULL, '?'},
		{"version", no_argument, NULL, 'V'},

		/*
		 * the following options don't have an equivalent short option letter
		 */
		{"attribute-inserts", no_argument, &column_inserts, 1},
		{"column-inserts", no_argument, &column_inserts, 1},
		{"disable-dollar-quoting", no_argument, &disable_dollar_quoting, 1},
		{"disable-triggers", no_argument, &disable_triggers, 1},
<<<<<<< HEAD
		{"inserts", no_argument, &dump_inserts, 1},
=======
		{"lock-wait-timeout", required_argument, NULL, 2},
>>>>>>> 49f001d8
		{"no-tablespaces", no_argument, &outputNoTablespaces, 1},
		{"use-set-session-authorization", no_argument, &use_setsessauth, 1},

		/* START MPP ADDITION */

		/*
		 * the following are mpp specific, and don't have an equivalent short
		 * option
		 */
		{"gp-syntax", no_argument, NULL, 1},
		{"no-gp-syntax", no_argument, NULL, 2},
		{"pre-data-schema-only", no_argument, &preDataSchemaOnly, 1},
		{"post-data-schema-only", no_argument, &postDataSchemaOnly, 1},
		{"function-oids", required_argument, NULL, 3},
		{"relation-oids", required_argument, NULL, 4},
		/* END MPP ADDITION */
		{NULL, 0, NULL, 0}
	};

	set_pglocale_pgservice(argv[0], "pg_dump");

	g_verbose = false;

	strcpy(g_comment_start, "-- ");
	g_comment_end[0] = '\0';
	strcpy(g_opaque_type, "opaque");

<<<<<<< HEAD
	dataOnly = schemaOnly = dump_inserts = column_inserts = false;
	preDataSchemaOnly = postDataSchemaOnly = false;
=======
	dataOnly = schemaOnly = dumpInserts = attrNames = false;
	lockWaitTimeout = NULL;
>>>>>>> 49f001d8

	progname = get_progname(argv[0]);

	/* Set default options based on progname */
	if (strcmp(progname, "pg_backup") == 0)
		format = "c";

	if (argc > 1)
	{
		if (strcmp(argv[1], "--help") == 0 || strcmp(argv[1], "-?") == 0)
		{
			help(progname);
			exit(0);
		}
		if (strcmp(argv[1], "--version") == 0 || strcmp(argv[1], "-V") == 0)
		{
			puts("pg_dump (PostgreSQL) " PG_VERSION);
			exit(0);
		}
	}

	while ((c = getopt_long(argc, argv, "abcCdDE:f:F:h:in:N:oOp:RsS:t:T:uU:vwWxX:Z:",
							long_options, &optindex)) != -1)
	{
		switch (c)
		{
			case 'a':			/* Dump data only */
				dataOnly = true;
				break;

			case 'b':			/* Dump blobs */
				outputBlobs = true;
				break;

			case 'c':			/* clean (i.e., drop) schema prior to create */
				outputClean = 1;
				break;

			case 'C':			/* Create DB */
				outputCreateDB = 1;
				break;

			case 'd':			/* dump data as proper insert strings */
				dump_inserts = true;
				fprintf(stderr," --inserts is preferred over -d.  -d is deprecated.\n");
				break;

			case 'D':			/* dump data as proper insert strings with
								 * attr names */
				dump_inserts = true;
				column_inserts = true;
				fprintf(stderr," --column-inserts is preferred over -D.  -D is deprecated.\n");
				break;

			case 'E':			/* Dump encoding */
				dumpencoding = optarg;
				break;

			case 'f':
				filename = optarg;
				break;

			case 'F':
				format = optarg;
				break;

			case 'h':			/* server host */
				pghost = optarg;
				break;

			case 'i':
				/* ignored, deprecated option */
				break;

			case 'n':			/* include schema(s) */
				simple_string_list_append(&schema_include_patterns, optarg);
				include_everything = false;
				break;

			case 'N':			/* exclude schema(s) */
				simple_string_list_append(&schema_exclude_patterns, optarg);
				break;

			case 'o':			/* Dump oids */
				oids = true;
				break;

			case 'O':			/* Don't reconnect to match owner */
				outputNoOwner = 1;
				break;

			case 'p':			/* server port */
				pgport = optarg;
				break;

			case 'R':
				/* no-op, still accepted for backwards compatibility */
				break;

			case 's':			/* dump schema only */
				schemaOnly = true;
				break;

			case 'S':			/* Username for superuser in plain text output */
				outputSuperuser = strdup(optarg);
				break;

			case 't':			/* include table(s) */
				simple_string_list_append(&table_include_patterns, optarg);
				include_everything = false;
				break;

			case 'T':			/* exclude table(s) */
				simple_string_list_append(&table_exclude_patterns, optarg);
				break;

			case 'u':
				prompt_password = TRI_YES;
				username = simple_prompt("User name: ", 100, true);
				break;

			case 'U':
				username = optarg;
				break;

			case 'v':			/* verbose */
				g_verbose = true;
				break;

			case 'w':
				prompt_password = TRI_NO;
				break;

			case 'W':
				prompt_password = TRI_YES;
				break;

			case 'x':			/* skip ACL dump */
				aclsSkip = true;
				break;

			case 'X':
				/* -X is a deprecated alternative to long options */
				if (strcmp(optarg, "disable-dollar-quoting") == 0)
					disable_dollar_quoting = 1;
				else if (strcmp(optarg, "disable-triggers") == 0)
					disable_triggers = 1;
				else if (strcmp(optarg, "no-tablespaces") == 0)
					outputNoTablespaces = 1;
				else if (strcmp(optarg, "use-set-session-authorization") == 0)
					use_setsessauth = 1;
				else
				{
					fprintf(stderr,
							_("%s: invalid -X option -- %s\n"),
							progname, optarg);
					fprintf(stderr, _("Try \"%s --help\" for more information.\n"), progname);
					exit(1);
				}
				break;

			case 'Z':			/* Compression Level */
				compressLevel = atoi(optarg);
				break;

			case 0:
				/* This covers the long options equivalent to -X xxx. */
				break;

<<<<<<< HEAD
			case 1:				/* gp-syntax */
				if (gp_syntax_option != GPS_NOT_SPECIFIED)
				{
					write_msg(NULL, "options \"--gp-syntax\" and \"--no-gp-syntax\" cannot be used together\n");
					exit(1);
				}
				gp_syntax_option = GPS_ENABLED;
				break;

			case 2:				/* no-gp-syntax */
				if (gp_syntax_option != GPS_NOT_SPECIFIED)
				{
					write_msg(NULL, "options \"--gp-syntax\" and \"--no-gp-syntax\" cannot be used together\n");
					exit(1);
				}
				gp_syntax_option = GPS_DISABLED;
				break;

			case 3:
				simple_string_list_append(&funcid_string_list, optarg);
				include_everything = false;
				break;

			case 4:
				simple_string_list_append(&relid_string_list, optarg);
				include_everything = false;
=======
			case 2:
				/* lock-wait-timeout */
				lockWaitTimeout = optarg;
>>>>>>> 49f001d8
				break;

			default:
				fprintf(stderr, _("Try \"%s --help\" for more information.\n"), progname);
				exit(1);
		}
	}

	/* Get database name from command line */
	if (optind < argc)
		dbname = argv[optind++];

	/* Complain if any arguments remain */
	if (optind < argc)
	{
		fprintf(stderr, _("%s: too many command-line arguments (first is \"%s\")\n"),
				progname, argv[optind]);
		fprintf(stderr, _("Try \"%s --help\" for more information.\n"),
				progname);
		exit(1);
	}

	/* --column-inserts implies --inserts */
	if (column_inserts)
		dump_inserts = 1;

	/* --pre-data-schema-only or --post-data-schema-only implies --schema-only */
	if (preDataSchemaOnly || postDataSchemaOnly)
		schemaOnly = true;

	if (dataOnly && schemaOnly)
	{
		write_msg(NULL, "options -s/--schema-only and -a/--data-only cannot be used together\n");
		exit(1);
	}

	if (dataOnly && outputClean)
	{
		write_msg(NULL, "options -c/--clean and -a/--data-only cannot be used together\n");
		exit(1);
	}

	if (dump_inserts && oids)
	{
		write_msg(NULL, "options --inserts/--column-inserts (-d, -D) and OID (-o, --oids) options cannot be used together\n");
		write_msg(NULL, "(The INSERT command cannot set OIDs.)\n");
		exit(1);
	}

	/* open the output file */
	if (pg_strcasecmp(format, "a") == 0 || pg_strcasecmp(format, "append") == 0)
	{
		/* This is used by pg_dumpall, and is not documented */
		plainText = 1;
		g_fout = CreateArchive(filename, archNull, 0, archModeAppend);
	}
	else if (pg_strcasecmp(format, "c") == 0 || pg_strcasecmp(format, "custom") == 0)
		g_fout = CreateArchive(filename, archCustom, compressLevel, archModeWrite);
	else if (pg_strcasecmp(format, "f") == 0 || pg_strcasecmp(format, "file") == 0)
	{
		/*
		 * Dump files into the current directory; for demonstration only, not
		 * documented.
		 */
		g_fout = CreateArchive(filename, archFiles, compressLevel, archModeWrite);
	}
	else if (pg_strcasecmp(format, "p") == 0 || pg_strcasecmp(format, "plain") == 0)
	{
		plainText = 1;
		g_fout = CreateArchive(filename, archNull, 0, archModeWrite);
	}
	else if (pg_strcasecmp(format, "t") == 0 || pg_strcasecmp(format, "tar") == 0)
		g_fout = CreateArchive(filename, archTar, compressLevel, archModeWrite);
	else
	{
		write_msg(NULL, "invalid output format \"%s\" specified\n", format);
		exit(1);
	}

	if (g_fout == NULL)
	{
		write_msg(NULL, "could not open output file \"%s\" for writing\n", filename);
		exit(1);
	}

	/* Let the archiver know how noisy to be */
	g_fout->verbose = g_verbose;
<<<<<<< HEAD
	g_fout->minRemoteVersion = 80200;	/* we can handle back to 8.2 */
	g_fout->maxRemoteVersion = parse_version(PG_VERSION);
	if (g_fout->maxRemoteVersion < 0)
=======

	my_version = parse_version(PG_VERSION);
	if (my_version < 0)
>>>>>>> 49f001d8
	{
		write_msg(NULL, "could not parse version string \"%s\"\n", PG_VERSION);
		exit(1);
	}

	/*
	 * We allow the server to be back to 7.0, and up to any minor release
	 * of our own major version.  (See also version check in pg_dumpall.c.)
	 */
	g_fout->minRemoteVersion = 70000;
	g_fout->maxRemoteVersion = (my_version / 100) * 100 + 99;

	/*
	 * Open the database using the Archiver, so it knows about it. Errors mean
	 * death.
	 */
	g_conn = ConnectDatabase(g_fout, dbname, pghost, pgport,
<<<<<<< HEAD
							 username, prompt_password, binary_upgrade);
=======
							 username, force_password);
>>>>>>> 49f001d8

	/* Set the client encoding if requested */
	if (dumpencoding)
	{
		if (PQsetClientEncoding(g_conn, dumpencoding) < 0)
		{
			write_msg(NULL, "invalid client encoding \"%s\" specified\n",
					  dumpencoding);
			exit(1);
		}
	}

	/*
	 * Get the active encoding and the standard_conforming_strings setting, so
	 * we know how to escape strings.
	 */
	g_fout->encoding = PQclientEncoding(g_conn);

	std_strings = PQparameterStatus(g_conn, "standard_conforming_strings");
	g_fout->std_strings = (std_strings && strcmp(std_strings, "on") == 0);

	/* Set the datestyle to ISO to ensure the dump's portability */
	do_sql_command(g_conn, "SET DATESTYLE = ISO");

	/*
	 * Determine whether or not we're interacting with a GP backend.
	 */
	isGPbackend = testGPbackend();

	/*
	 * Now that the type of backend is known, determine the gp-syntax option
	 * value and set processing accordingly.
	 */
	switch (gp_syntax_option)
	{
		case GPS_NOT_SPECIFIED:
			dumpPolicy = isGPbackend;
			break;
		case GPS_DISABLED:
			dumpPolicy = false;
			break;
		case GPS_ENABLED:
			dumpPolicy = isGPbackend;
			if (!isGPbackend)
			{
				write_msg(NULL, "Server is not a Greenplum Database instance; --gp-syntax option ignored.\n");
			}
			break;
	}

	/*
	 * If supported, set extra_float_digits so that we can dump float data
	 * exactly (given correctly implemented float I/O code, anyway)
	 */
	if (g_fout->remoteVersion >= 70400)
		do_sql_command(g_conn, "SET extra_float_digits TO 2");

	/*
	 * If synchronized scanning is supported, disable it, to prevent
	 * unpredictable changes in row ordering across a dump and reload.
	 */
	if (g_fout->remoteVersion >= 80300)
		do_sql_command(g_conn, "SET synchronize_seqscans TO off");

	/*
<<<<<<< HEAD
	 * The default for enable_nestloop is off in GPDB. However, many of the queries
	 * that we issue best run with nested loop joins, so enable it.
	 */
	do_sql_command(g_conn, "SET enable_nestloop TO on");

=======
	 * Disable timeouts if supported.
	 */
	if (g_fout->remoteVersion >= 70300)
		do_sql_command(g_conn, "SET statement_timeout = 0");
         
>>>>>>> 49f001d8
	/*
	 * Start serializable transaction to dump consistent data.
	 */
	do_sql_command(g_conn, "BEGIN");

	do_sql_command(g_conn, "SET TRANSACTION ISOLATION LEVEL SERIALIZABLE");

	/* Select the appropriate subquery to convert user IDs to names */
	if (g_fout->remoteVersion >= 80100)
		username_subquery = "SELECT rolname FROM pg_catalog.pg_roles WHERE oid =";
	else
		error_unsupported_server_version();

	/*
	 * Remember whether or not this GP database supports partitioning.
	 */
	gp_partitioning_available = testPartitioningSupport();

	/*
	 * Remember whether or not this GP database supports column encoding.
	 */
	gp_attribute_encoding_available = testAttributeEncodingSupport();

	/* Expand schema selection patterns into OID lists */
	if (schema_include_patterns.head != NULL)
	{
		expand_schema_name_patterns(&schema_include_patterns,
									&schema_include_oids);
		if (schema_include_oids.head == NULL)
		{
			write_msg(NULL, "No matching schemas were found\n");
			exit_nicely();
		}
	}
	expand_schema_name_patterns(&schema_exclude_patterns,
								&schema_exclude_oids);
	/* non-matching exclusion patterns aren't an error */

	/* Expand table selection patterns into OID lists */
	if (table_include_patterns.head != NULL)
	{
		expand_table_name_patterns(&table_include_patterns,
								   &table_include_oids);
		if (table_include_oids.head == NULL)
		{
			write_msg(NULL, "No matching tables were found\n");
			exit_nicely();
		}
	}
	expand_table_name_patterns(&table_exclude_patterns,
							   &table_exclude_oids);
	/* non-matching exclusion patterns aren't an error */


	expand_oid_patterns(&relid_string_list, &table_include_oids);
	expand_oid_patterns(&funcid_string_list, &function_include_oids);

	/*
	 * Dumping blobs is now default unless we saw an inclusion switch or -s
	 * ... but even if we did see one of these, -b turns it back on.
	 */
	if (include_everything && !schemaOnly)
		outputBlobs = true;

	/*
	 * Now scan the database and create DumpableObject structs for all the
	 * objects we intend to dump.
	 */
	tblinfo = getSchemaData(&numTables, 1);

	if (g_fout->remoteVersion < 80400)
		guessConstraintInheritance(tblinfo, numTables);

	if (!schemaOnly)
		getTableData(tblinfo, numTables, oids);

	if (outputBlobs && hasBlobs(g_fout))
	{
		/* Add placeholders to allow correct sorting of blobs */
		DumpableObject *blobobj;

		blobobj = (DumpableObject *) malloc(sizeof(DumpableObject));
		blobobj->objType = DO_BLOBS;
		blobobj->catId = nilCatalogId;
		AssignDumpId(blobobj);
		blobobj->name = strdup("BLOBS");

		blobobj = (DumpableObject *) malloc(sizeof(DumpableObject));
		blobobj->objType = DO_BLOB_COMMENTS;
		blobobj->catId = nilCatalogId;
		AssignDumpId(blobobj);
		blobobj->name = strdup("BLOB COMMENTS");
	}

	/*
	 * Collect dependency data to assist in ordering the objects.
	 */
	getDependencies();

	setExtPartDependency(tblinfo, numTables);

	/*
	 * Sort the objects into a safe dump order (no forward references).
	 *
	 * In 7.3 or later, we can rely on dependency information to help us
	 * determine a safe order, so the initial sort is mostly for cosmetic
	 * purposes: we sort by name to ensure that logically identical schemas
	 * will dump identically.  Before 7.3 we don't have dependencies and we
	 * use OID ordering as an (unreliable) guide to creation order.
	 */
	getDumpableObjects(&dobjs, &numObjs);

	if (g_fout->remoteVersion >= 70300)
		sortDumpableObjectsByTypeName(dobjs, numObjs);
	else
		error_unsupported_server_version();

	sortDumpableObjects(dobjs, numObjs);

	/*
	 * Create archive TOC entries for all the objects to be dumped, in a safe
	 * order.
	 */

	/* First the special ENCODING and STDSTRINGS entries. */
	dumpEncoding(g_fout);
	dumpStdStrings(g_fout);

	/* The database item is always next, unless we don't want it at all */
	if (include_everything && !dataOnly)
		dumpDatabase(g_fout);

	/* Now the rearrangeable objects. */
	for (i = 0; i < numObjs; i++)
		dumpDumpableObject(g_fout, dobjs[i]);

	/*
	 * And finally we can do the actual output.
	 */
	if (plainText)
	{
		ropt = NewRestoreOptions();
		ropt->filename = (char *) filename;
		ropt->dropSchema = outputClean;
		ropt->aclsSkip = aclsSkip;
		ropt->superuser = outputSuperuser;
		ropt->createDB = outputCreateDB;
		ropt->noOwner = outputNoOwner;
		ropt->noTablespace = outputNoTablespaces;
		ropt->disable_triggers = disable_triggers;
		ropt->use_setsessauth = use_setsessauth;
		ropt->dataOnly = dataOnly;

		if (compressLevel == -1)
			ropt->compression = 0;
		else
			ropt->compression = compressLevel;

		ropt->suppressDumpWarnings = true;		/* We've already shown them */

		RestoreArchive(g_fout, ropt);
	}

	CloseArchive(g_fout);

	PQfinish(g_conn);

	exit(0);
}


static void
help(const char *progname)
{
	printf(_("%s dumps a database as a text file or to other formats.\n\n"), progname);
	printf(_("Usage:\n"));
	printf(_("  %s [OPTION]... [DBNAME]\n"), progname);

	printf(_("\nGeneral options:\n"));
	printf(_("  -f, --file=FILENAME         output file name\n"));
	printf(_("  -F, --format=c|t|p          output file format (custom, tar, plain text)\n"));
	printf(_("  -v, --verbose               verbose mode\n"));
	printf(_("  -Z, --compress=0-9          compression level for compressed formats\n"));
	printf(_("  --lock-wait-timeout=TIMEOUT fail after waiting TIMEOUT for a table lock\n"));
	printf(_("  --help                      show this help, then exit\n"));
	printf(_("  --version                   output version information, then exit\n"));

	printf(_("\nOptions controlling the output content:\n"));
	printf(_("  -a, --data-only             dump only the data, not the schema\n"));
	printf(_("  -b, --blobs                 include large objects in dump\n"));
	printf(_("  -c, --clean                 clean (drop) schema prior to create\n"));
	printf(_("  -C, --create                include commands to create database in dump\n"));
	printf(_("  -d, --inserts               dump data as INSERT commands, rather than COPY\n"));
	printf(_("  -D, --column-inserts        dump data as INSERT commands with column names\n"));
	printf(_("  -E, --encoding=ENCODING     dump the data in encoding ENCODING\n"));
	printf(_("  -n, --schema=SCHEMA         dump the named schema(s) only\n"));
	printf(_("  -N, --exclude-schema=SCHEMA do NOT dump the named schema(s)\n"));
	printf(_("  -o, --oids                  include OIDs in dump\n"));
	printf(_("  -O, --no-owner              skip restoration of object ownership\n"
			 "                              in plain text format\n"));
	printf(_("  -s, --schema-only           dump only the schema, no data\n"));
	printf(_("  -S, --superuser=NAME        specify the superuser user name to use in\n"
			 "                              plain text format\n"));
	printf(_("  -t, --table=TABLE           dump only matching table(s) (or views or sequences)\n"));
	printf(_("  -T, --exclude-table=TABLE   do NOT dump matching table(s) (or views or sequences)\n"));
	printf(_("  -x, --no-privileges         do not dump privileges (grant/revoke)\n"));
	printf(_("  --disable-dollar-quoting    disable dollar quoting, use SQL standard quoting\n"));
	printf(_("  --disable-triggers          disable triggers during data-only restore\n"));
	printf(_("  --no-tablespaces            do not dump tablespace assignments\n"));
	printf(_("  --use-set-session-authorization\n"
			 "                              use SESSION AUTHORIZATION commands instead of\n"
	"                              ALTER OWNER commands to set ownership\n"));
	/* START MPP ADDITION */
	printf(_("  --gp-syntax                 dump with Greenplum Database syntax (default if gpdb)\n"));
	printf(_("  --no-gp-syntax              dump without Greenplum Database syntax (default if postgresql)\n"));
	printf(_("  --function-oids             dump only function(s) of given list of oids\n"));
	printf(_("  --relation-oids             dump only relation(s) of given list of oids\n"));
	/* END MPP ADDITION */

	printf(_("\nConnection options:\n"));
	printf(_("  -h, --host=HOSTNAME      database server host or socket directory\n"));
	printf(_("  -p, --port=PORT          database server port number\n"));
	printf(_("  -U, --username=NAME      connect as specified database user\n"));
	printf(_("  -W, --password           force password prompt (should happen automatically)\n"));

	printf(_("\nIf no database name is supplied, then the PGDATABASE environment\n"
			 "variable value is used.\n\n"));
	printf(_("Report bugs to <bugs@greenplum.org>.\n"));
}

void
exit_nicely(void)
{
	PQfinish(g_conn);
	if (g_verbose)
		write_msg(NULL, "*** aborted because of error\n");
	exit(1);
}

/*
 * Find the OIDs of all schemas matching the given list of patterns,
 * and append them to the given OID list.
 */
static void
expand_schema_name_patterns(SimpleStringList *patterns, SimpleOidList *oids)
{
	PQExpBuffer query;
	PGresult   *res;
	SimpleStringListCell *cell;
	int			i;

	if (patterns->head == NULL)
		return;					/* nothing to do */

	query = createPQExpBuffer();

	/*
	 * We use UNION ALL rather than UNION; this might sometimes result in
	 * duplicate entries in the OID list, but we don't care.
	 */

	for (cell = patterns->head; cell; cell = cell->next)
	{
		if (cell != patterns->head)
			appendPQExpBuffer(query, "UNION ALL\n");
		appendPQExpBuffer(query,
						  "SELECT oid FROM pg_catalog.pg_namespace n\n");
		processSQLNamePattern(g_conn, query, cell->val, false, false,
							  NULL, "n.nspname", NULL,
							  NULL);
	}

	res = PQexec(g_conn, query->data);
	check_sql_result(res, g_conn, query->data, PGRES_TUPLES_OK);

	for (i = 0; i < PQntuples(res); i++)
	{
		simple_oid_list_append(oids, atooid(PQgetvalue(res, i, 0)));
	}

	PQclear(res);
	destroyPQExpBuffer(query);
}

/*
 * Find the OIDs of all tables matching the given list of patterns,
 * and append them to the given OID list.
 */
static void
expand_table_name_patterns(SimpleStringList *patterns, SimpleOidList *oids)
{
	PQExpBuffer query;
	PGresult   *res;
	SimpleStringListCell *cell;
	int			i;

	if (patterns->head == NULL)
		return;					/* nothing to do */

	query = createPQExpBuffer();

	/*
	 * We use UNION ALL rather than UNION; this might sometimes result in
	 * duplicate entries in the OID list, but we don't care.
	 */

	for (cell = patterns->head; cell; cell = cell->next)
	{
		if (cell != patterns->head)
			appendPQExpBuffer(query, "UNION ALL\n");
		appendPQExpBuffer(query,
						  "SELECT c.oid"
						  "\nFROM pg_catalog.pg_class c"
		"\n     LEFT JOIN pg_catalog.pg_namespace n ON n.oid = c.relnamespace"
						  "\nWHERE c.relkind in ('%c', '%c', '%c')\n",
						  RELKIND_RELATION, RELKIND_SEQUENCE, RELKIND_VIEW);
		processSQLNamePattern(g_conn, query, cell->val, true, false,
							  "n.nspname", "c.relname", NULL,
							  "pg_catalog.pg_table_is_visible(c.oid)");
	}

	res = PQexec(g_conn, query->data);
	check_sql_result(res, g_conn, query->data, PGRES_TUPLES_OK);

	for (i = 0; i < PQntuples(res); i++)
	{
		simple_oid_list_append(oids, atooid(PQgetvalue(res, i, 0)));
	}

	PQclear(res);
	destroyPQExpBuffer(query);
}

/*
 * checkExtensionMembership
 *		Determine whether object is an extension member, and if so,
 *		record an appropriate dependency and set the object's dump flag.
 *
 * It's important to call this for each object that could be an extension
 * member.  Generally, we integrate this with determining the object's
 * to-be-dumped-ness, since extension membership overrides other rules for that.
 *
 * Returns true if object is an extension member, else false.
 */
static bool
checkExtensionMembership(DumpableObject *dobj)
{
	ExtensionInfo *ext = findOwningExtension(dobj->catId);

	if (ext == NULL)
		return false;

	dobj->ext_member = true;

	/* Record dependency so that getDependencies needn't deal with that */
	addObjectDependency(dobj, ext->dobj.dumpId);

	/*
	 * Normally, mark the member object as not to be dumped.  But in binary
	 * upgrades, we still dump the members individually, since the idea is to
	 * exactly reproduce the database contents rather than replace the
	 * extension contents with something different.
	 */
	if (!binary_upgrade)
		dobj->dump = false;
	else
		dobj->dump = ext->dobj.dump;

	return true;
}

/*
 * Parse the OIDs matching the given list of patterns separated by non-digit
 * characters, and append them to the given OID list.
 */
static void
expand_oid_patterns(SimpleStringList *patterns, SimpleOidList *oids)
{
	SimpleStringListCell *cell;

	if (patterns->head == NULL)
		return;					/* nothing to do */

	for (cell = patterns->head; cell; cell = cell->next)
	{
		const char *seperator = ",";
		char *oidstr = strdup(cell->val);
		if (oidstr == NULL)
		{
			write_msg(NULL, "memory allocation failed for function \"expand_oid_patterns\"\n");
			exit_nicely();
		}

		char *token = strtok(oidstr, seperator);
		while (token)
		{
			if (strstr(seperator, token) == NULL)
				simple_oid_list_append(oids, atooid(token));

			token = strtok(NULL, seperator);
		}

		free(oidstr);
	}
}

/*
 * selectDumpableNamespace: policy-setting subroutine
 *		Mark a namespace as to be dumped or not
 *
 * Normally, we dump all extensions, or none of them if include_everything
 * is false (i.e., a --schema or --table switch was given).  However, in
 * binary-upgrade mode it's necessary to skip built-in extensions, since we
 * assume those will already be installed in the target database.  We identify
 * such extensions by their having OIDs in the range reserved for initdb.
 */
static void
selectDumpableNamespace(NamespaceInfo *nsinfo)
{
	if (checkExtensionMembership(&nsinfo->dobj))
		return;					/* extension membership overrides all else */

	/*
	 * If specific tables are being dumped, do not dump any complete
	 * namespaces. If specific namespaces are being dumped, dump just those
	 * namespaces. Otherwise, dump all non-system namespaces.
	 */
	if (table_include_oids.head != NULL)
		nsinfo->dobj.dump = false;
	else if (schema_include_oids.head != NULL)
		nsinfo->dobj.dump = simple_oid_list_member(&schema_include_oids,
												   nsinfo->dobj.catId.oid);
	else if (strncmp(nsinfo->dobj.name, "pg_", 3) == 0 ||
			 strcmp(nsinfo->dobj.name, "information_schema") == 0 ||
			 strcmp(nsinfo->dobj.name, "gp_toolkit") == 0)
		nsinfo->dobj.dump = false;
	else
		nsinfo->dobj.dump = true;

	/*
	 * In any case, a namespace can be excluded by an exclusion switch
	 */
	if (nsinfo->dobj.dump &&
		simple_oid_list_member(&schema_exclude_oids,
							   nsinfo->dobj.catId.oid))
		nsinfo->dobj.dump = false;
}

/*
 * selectDumpableTable: policy-setting subroutine
 *		Mark a table as to be dumped or not
 */
static void
selectDumpableTable(TableInfo *tbinfo)
{
	if (checkExtensionMembership(&tbinfo->dobj))
		return;					/* extension membership overrides all else */

	/*
	 * If specific tables are being dumped, dump just those tables; else, dump
	 * according to the parent namespace's dump flag.
	 */
	if (table_include_oids.head != NULL)
		tbinfo->dobj.dump = simple_oid_list_member(&table_include_oids,
												   tbinfo->dobj.catId.oid);
	else
		tbinfo->dobj.dump = tbinfo->dobj.namespace->dobj.dump;

	/*
	 * In any case, a table can be excluded by an exclusion switch
	 */
	if (tbinfo->dobj.dump &&
		simple_oid_list_member(&table_exclude_oids,
							   tbinfo->dobj.catId.oid))
		tbinfo->dobj.dump = false;
}

/*
 * selectDumpableType: policy-setting subroutine
 *		Mark a type as to be dumped or not
 *
 * If it's a table's rowtype or an autogenerated array type, we also apply a
 * special type code to facilitate sorting into the desired order.  (We don't
 * want to consider those to be ordinary types because that would bring tables
 * up into the datatype part of the dump order.)  We still set the object's
 * dump flag; that's not going to cause the dummy type to be dumped, but we
 * need it so that casts involving such types will be dumped correctly -- see
 * dumpCast.  This means the flag should be set the same as for the underlying
 * object (the table or base type).
 */
static void
selectDumpableType(TypeInfo *tyinfo)
{
	/* skip complex types, except for standalone composite types */
	if (OidIsValid(tyinfo->typrelid) &&
			tyinfo->typrelkind != RELKIND_COMPOSITE_TYPE)
	{
		TableInfo  *tytable = findTableByOid(tyinfo->typrelid);

		tyinfo->dobj.objType = DO_DUMMY_TYPE;
		if (tytable != NULL)
			tyinfo->dobj.dump = tytable->dobj.dump;
		else
			tyinfo->dobj.dump = false;
		return;
	}

	/* skip auto-generated array types */
	if (tyinfo->isArray)
	{
		tyinfo->dobj.objType = DO_DUMMY_TYPE;
		/*
		 * Fall through to set the dump flag; we assume that the subsequent
		 * rules will do the same thing as they would for the array's base
		 * type.  (We cannot reliably look up the base type here, since
		 * getTypes may not have processed it yet.)
		 */
	}

	if (checkExtensionMembership(&tyinfo->dobj))
		return;					/* extension membership overrides all else */

	/* dump only types in dumpable namespaces */
	if (!tyinfo->dobj.namespace->dobj.dump)
		tyinfo->dobj.dump = false;

	/* skip undefined placeholder types */
	else if (!tyinfo->isDefined)
		tyinfo->dobj.dump = false;

	/* skip auto-generated array types */
	else if (tyinfo->isArray)
		tyinfo->dobj.dump = false;

	else
		tyinfo->dobj.dump = true;
}


/*
 * selectDumpableCast: policy-setting subroutine
 *		Mark a cast as to be dumped or not
 *
 * Casts do not belong to any particular namespace (since they haven't got
 * names), nor do they have identifiable owners.  To distinguish user-defined
 * casts from built-in ones, we must resort to checking whether the cast's
 * OID is in the range reserved for initdb.
 */
static void
selectDumpableCast(CastInfo *cast)
{
	if (checkExtensionMembership(&cast->dobj))
		return;					/* extension membership overrides all else */

	if (cast->dobj.catId.oid < (Oid) FirstNormalObjectId)
		cast->dobj.dump = false;
	else
		cast->dobj.dump = include_everything;
}

/*
 * selectDumpableProcLang: policy-setting subroutine
 *		Mark a procedural language as to be dumped or not
 *
 * Procedural languages do not belong to any particular namespace.  To
 * identify built-in languages, we must resort to checking whether the
 * language's OID is in the range reserved for initdb.
 */
static void
selectDumpableProcLang(ProcLangInfo *plang)
{
	if (checkExtensionMembership(&plang->dobj))
		return;					/* extension membership overrides all else */

	if (plang->dobj.catId.oid < (Oid) FirstNormalObjectId)
		plang->dobj.dump = false;
	else
		plang->dobj.dump = include_everything;
}

/*
 * selectDumpableExtension: policy-setting subroutine
 *		Mark an extension as to be dumped or not
 *
 * Normally, we dump all extensions, or none of them if include_everything
 * is false (i.e., a --schema or --table switch was given).  However, in
 * binary-upgrade mode it's necessary to skip built-in extensions, since we
 * assume those will already be installed in the target database.  We identify
 * such extensions by their having OIDs in the range reserved for initdb.
 */
static void
selectDumpableExtension(ExtensionInfo *extinfo)
{
	if (binary_upgrade && extinfo->dobj.catId.oid < (Oid) FirstNormalObjectId)
		extinfo->dobj.dump = false;
	else
		extinfo->dobj.dump = include_everything;
}

/*
 * selectDumpableFunction: policy-setting subroutine
 *		Mark a function as to be dumped or not
 */
static void
selectDumpableFunction(FuncInfo *finfo)
{
	/*
	 * If specific functions are being dumped, dump just those functions; else, dump
	 * according to the parent namespace's dump flag if parent namespace is not null;
	 * else, always dump the function.
	 */
	if (function_include_oids.head != NULL)
		finfo->dobj.dump = simple_oid_list_member(&function_include_oids,
												   finfo->dobj.catId.oid);
	else if (finfo->dobj.namespace)
		finfo->dobj.dump = finfo->dobj.namespace->dobj.dump;
	else
		finfo->dobj.dump = true;
}

/*
 * selectDumpableObject: policy-setting subroutine
 *		Mark a generic dumpable object as to be dumped or not
 *
 * Use this only for object types without a special-case routine above.
 */
static void
selectDumpableObject(DumpableObject *dobj)
{
	if (checkExtensionMembership(dobj))
		return;					/* extension membership overrides all else */

	/*
	 * Default policy is to dump if parent namespace is dumpable, or always
	 * for non-namespace-associated items.
	 */
	if (dobj->namespace)
		dobj->dump = dobj->namespace->dobj.dump;
	else
		dobj->dump = true;
}

/*
 *	Dump a table's contents for loading using the COPY command
 *	- this routine is called by the Archiver when it wants the table
 *	  to be dumped.
 */

static int
dumpTableData_copy(Archive *fout, void *dcontext)
{
	TableDataInfo *tdinfo = (TableDataInfo *) dcontext;
	TableInfo  *tbinfo = tdinfo->tdtable;
	const char *classname = tbinfo->dobj.name;
	const bool	hasoids = tbinfo->hasoids;
	const bool	oids = tdinfo->oids;
	PQExpBuffer q = createPQExpBuffer();
	PGresult   *res;
	int			ret;
	char	   *copybuf;
	const char *column_list;

	if (g_verbose)
		write_msg(NULL, "dumping contents of table %s\n", classname);

	/*
	 * Make sure we are in proper schema.  We will qualify the table name
	 * below anyway (in case its name conflicts with a pg_catalog table); but
	 * this ensures reproducible results in case the table contains regproc,
	 * regclass, etc columns.
	 */
	selectSourceSchema(tbinfo->dobj.namespace->dobj.name);

	/*
	 * If possible, specify the column list explicitly so that we have no
	 * possibility of retrieving data in the wrong column order.  (The default
	 * column ordering of COPY will not be what we want in certain corner
	 * cases involving ADD COLUMN and inheritance.)
	 */
	if (g_fout->remoteVersion >= 70300)
		column_list = fmtCopyColumnList(tbinfo);
	else
		error_unsupported_server_version();

	if (oids && hasoids)
	{
		appendPQExpBuffer(q, "COPY %s %s WITH OIDS TO stdout IGNORE EXTERNAL PARTITIONS;",
						  fmtQualifiedId(tbinfo->dobj.namespace->dobj.name,
										 classname),
						  column_list);
	}
	else
	{
		appendPQExpBuffer(q, "COPY %s %s TO stdout IGNORE EXTERNAL PARTITIONS;",
						  fmtQualifiedId(tbinfo->dobj.namespace->dobj.name,
										 classname),
						  column_list);
	}
	res = PQexec(g_conn, q->data);
	check_sql_result(res, g_conn, q->data, PGRES_COPY_OUT);
	PQclear(res);

	for (;;)
	{
		ret = PQgetCopyData(g_conn, &copybuf, 0);

		if (ret < 0)
			break;				/* done or error */

		if (copybuf)
		{
			WriteData(fout, copybuf, ret);
			PQfreemem(copybuf);
		}

		/* ----------
		 * THROTTLE:
		 *
		 * There was considerable discussion in late July, 2000 regarding
		 * slowing down pg_dump when backing up large tables. Users with both
		 * slow & fast (multi-processor) machines experienced performance
		 * degradation when doing a backup.
		 *
		 * Initial attempts based on sleeping for a number of ms for each ms
		 * of work were deemed too complex, then a simple 'sleep in each loop'
		 * implementation was suggested. The latter failed because the loop
		 * was too tight. Finally, the following was implemented:
		 *
		 * If throttle is non-zero, then
		 *		See how long since the last sleep.
		 *		Work out how long to sleep (based on ratio).
		 *		If sleep is more than 100ms, then
		 *			sleep
		 *			reset timer
		 *		EndIf
		 * EndIf
		 *
		 * where the throttle value was the number of ms to sleep per ms of
		 * work. The calculation was done in each loop.
		 *
		 * Most of the hard work is done in the backend, and this solution
		 * still did not work particularly well: on slow machines, the ratio
		 * was 50:1, and on medium paced machines, 1:1, and on fast
		 * multi-processor machines, it had little or no effect, for reasons
		 * that were unclear.
		 *
		 * Further discussion ensued, and the proposal was dropped.
		 *
		 * For those people who want this feature, it can be implemented using
		 * gettimeofday in each loop, calculating the time since last sleep,
		 * multiplying that by the sleep ratio, then if the result is more
		 * than a preset 'minimum sleep time' (say 100ms), call the 'select'
		 * function to sleep for a subsecond period ie.
		 *
		 * select(0, NULL, NULL, NULL, &tvi);
		 *
		 * This will return after the interval specified in the structure tvi.
		 * Finally, call gettimeofday again to save the 'last sleep time'.
		 * ----------
		 */
	}
	archprintf(fout, "\\.\n\n\n");

	if (ret == -2)
	{
		/* copy data transfer failed */
		write_msg(NULL, "Dumping the contents of table \"%s\" failed: PQgetCopyData() failed.\n", classname);
		write_msg(NULL, "Error message from server: %s", PQerrorMessage(g_conn));
		write_msg(NULL, "The command was: %s\n", q->data);
		exit_nicely();
	}

	/* Check command status and return to normal libpq state */
	res = PQgetResult(g_conn);
	check_sql_result(res, g_conn, q->data, PGRES_COMMAND_OK);
	PQclear(res);

	destroyPQExpBuffer(q);
	return 1;
}

/*
 * Dump table data using INSERT commands.
 *
 * Caution: when we restore from an archive file direct to database, the
 * INSERT commands emitted by this function have to be parsed by
 * pg_backup_db.c's ExecuteInsertCommands(), which will not handle comments,
 * E'' strings, or dollar-quoted strings.  So don't emit anything like that.
 */
static int
dumpTableData_insert(Archive *fout, void *dcontext)
{
	TableDataInfo *tdinfo = (TableDataInfo *) dcontext;
	TableInfo  *tbinfo = tdinfo->tdtable;
	const char *classname = tbinfo->dobj.name;
	PQExpBuffer q = createPQExpBuffer();
	PGresult   *res;
	int			tuple;
	int			nfields;
	int			field;

	/*
	 * Make sure we are in proper schema.  We will qualify the table name
	 * below anyway (in case its name conflicts with a pg_catalog table); but
	 * this ensures reproducible results in case the table contains regproc,
	 * regclass, etc columns.
	 */
	selectSourceSchema(tbinfo->dobj.namespace->dobj.name);

	if (fout->remoteVersion >= 70100)
	{
		appendPQExpBuffer(q, "DECLARE _pg_dump_cursor CURSOR FOR "
						  "SELECT * FROM ONLY %s",
						  fmtQualifiedId(tbinfo->dobj.namespace->dobj.name,
										 classname));
	}
	else
	{
		error_unsupported_server_version();
	}

	res = PQexec(g_conn, q->data);
	check_sql_result(res, g_conn, q->data, PGRES_COMMAND_OK);

	do
	{
		PQclear(res);

		res = PQexec(g_conn, "FETCH 100 FROM _pg_dump_cursor");
		check_sql_result(res, g_conn, "FETCH 100 FROM _pg_dump_cursor",
						 PGRES_TUPLES_OK);
		nfields = PQnfields(res);
		for (tuple = 0; tuple < PQntuples(res); tuple++)
		{
			archprintf(fout, "INSERT INTO %s ", fmtId(classname));
			if (nfields == 0)
			{
				/* corner case for zero-column table */
				archprintf(fout, "DEFAULT VALUES;\n");
				continue;
			}
			if (column_inserts)
			{
				resetPQExpBuffer(q);
				appendPQExpBuffer(q, "(");
				for (field = 0; field < nfields; field++)
				{
					if (field > 0)
						appendPQExpBuffer(q, ", ");
					appendPQExpBufferStr(q, fmtId(PQfname(res, field)));
				}
				appendPQExpBuffer(q, ") ");
				archputs(q->data, fout);
			}
			archprintf(fout, "VALUES (");
			for (field = 0; field < nfields; field++)
			{
				if (field > 0)
					archprintf(fout, ", ");
				if (PQgetisnull(res, tuple, field))
				{
					archprintf(fout, "NULL");
					continue;
				}

				/* XXX This code is partially duplicated in ruleutils.c */
				switch (PQftype(res, field))
				{
					case INT2OID:
					case INT4OID:
					case INT8OID:
					case OIDOID:
					case FLOAT4OID:
					case FLOAT8OID:
					case NUMERICOID:
						{
							/*
							 * These types are printed without quotes unless
							 * they contain values that aren't accepted by the
							 * scanner unquoted (e.g., 'NaN').	Note that
							 * strtod() and friends might accept NaN, so we
							 * can't use that to test.
							 *
							 * In reality we only need to defend against
							 * infinity and NaN, so we need not get too crazy
							 * about pattern matching here.
							 */
							const char *s = PQgetvalue(res, tuple, field);

							if (strspn(s, "0123456789 +-eE.") == strlen(s))
								archprintf(fout, "%s", s);
							else
								archprintf(fout, "'%s'", s);
						}
						break;

					case BITOID:
					case VARBITOID:
						archprintf(fout, "B'%s'",
								   PQgetvalue(res, tuple, field));
						break;

					case BOOLOID:
						if (strcmp(PQgetvalue(res, tuple, field), "t") == 0)
							archprintf(fout, "true");
						else
							archprintf(fout, "false");
						break;

					default:
						/* All other types are printed as string literals. */
						resetPQExpBuffer(q);
						appendStringLiteralAH(q,
											  PQgetvalue(res, tuple, field),
											  fout);
						archputs(q->data, fout);
						break;
				}
			}
			archprintf(fout, ");\n");
		}
	} while (PQntuples(res) > 0);

	PQclear(res);

	archprintf(fout, "\n\n");

	do_sql_command(g_conn, "CLOSE _pg_dump_cursor");

	destroyPQExpBuffer(q);
	return 1;
}


/*
 * dumpTableData -
 *	  dump the contents of a single table
 *
 * Actually, this just makes an ArchiveEntry for the table contents.
 */
static void
dumpTableData(Archive *fout, TableDataInfo *tdinfo)
{
	TableInfo  *tbinfo = tdinfo->tdtable;
	PQExpBuffer copyBuf = createPQExpBuffer();
	DataDumperPtr dumpFn;
	char	   *copyStmt;

	if (!dump_inserts)
	{
		/* Dump/restore using COPY */
		dumpFn = dumpTableData_copy;
		/* must use 2 steps here 'cause fmtId is nonreentrant */
		appendPQExpBuffer(copyBuf, "COPY %s ",
						  fmtId(tbinfo->dobj.name));
		appendPQExpBuffer(copyBuf, "%s %sFROM stdin;\n",
						  fmtCopyColumnList(tbinfo),
					  (tdinfo->oids && tbinfo->hasoids) ? "WITH OIDS " : "");
		copyStmt = copyBuf->data;
	}
	else
	{
		/* Restore using INSERT */
		dumpFn = dumpTableData_insert;
		copyStmt = NULL;
	}

	ArchiveEntry(fout, tdinfo->dobj.catId, tdinfo->dobj.dumpId,
				 tbinfo->dobj.name,
				 tbinfo->dobj.namespace->dobj.name,
				 NULL,
				 tbinfo->rolname, false,
				 "TABLE DATA", "", "", copyStmt,
				 tdinfo->dobj.dependencies, tdinfo->dobj.nDeps,
				 dumpFn, tdinfo);

	destroyPQExpBuffer(copyBuf);
}

/*
 * getTableData -
 *	  set up dumpable objects representing the contents of tables
 */
static void
getTableData(TableInfo *tblinfo, int numTables, bool oids)
{
	int			i;

	for (i = 0; i < numTables; i++)
	{
		if (tblinfo[i].dobj.dump)
			makeTableDataInfo(&(tblinfo[i]), oids);
	}
}

/*
 * Make a dumpable object for the data of this specific table
 *
 * Note: we make a TableDataInfo if and only if we are going to dump the
 * table data; the "dump" flag in such objects isn't used.
 */
static void
makeTableDataInfo(TableInfo *tbinfo, bool oids)
{
	TableDataInfo *tdinfo;

	/*
	 * Nothing to do if we already decided to dump the table.  This will
	 * happen for "config" tables.
	 */
	if (tbinfo->dataObj != NULL)
		return;

	/* Skip VIEWs (no data to dump) */
	if (tbinfo->relkind == RELKIND_VIEW)
		return;
	/* START MPP ADDITION */
	/* Skip EXTERNAL TABLEs */
	if (tbinfo->relstorage == RELSTORAGE_EXTERNAL)
		return;
	/* END MPP ADDITION */
	/* Skip SEQUENCEs (handled elsewhere) */
	if (tbinfo->relkind == RELKIND_SEQUENCE)
		return;

	/* OK, let's dump it */
	tdinfo = (TableDataInfo *) malloc(sizeof(TableDataInfo));

	tdinfo->dobj.objType = DO_TABLE_DATA;

	/*
	 * Note: use tableoid 0 so that this object won't be mistaken for
	 * something that pg_depend entries apply to.
	 */
	tdinfo->dobj.catId.tableoid = 0;
	tdinfo->dobj.catId.oid = tbinfo->dobj.catId.oid;
	AssignDumpId(&tdinfo->dobj);
	tdinfo->dobj.name = tbinfo->dobj.name;
	tdinfo->dobj.namespace = tbinfo->dobj.namespace;
	tdinfo->tdtable = tbinfo;
	tdinfo->oids = oids;
	tdinfo->filtercond = NULL;	/* might get set later */
	addObjectDependency(&tdinfo->dobj, tbinfo->dobj.dumpId);

	tbinfo->dataObj = tdinfo;
}

/*
 * guessConstraintInheritance:
 *	In pre-8.4 databases, we can't tell for certain which constraints
 *	are inherited.  We assume a CHECK constraint is inherited if its name
 *	matches the name of any constraint in the parent.  Originally this code
 *	tried to compare the expression texts, but that can fail for various
 *	reasons --- for example, if the parent and child tables are in different
 *	schemas, reverse-listing of function calls may produce different text
 *	(schema-qualified or not) depending on search path.
 *
 *	In 8.4 and up we can rely on the conislocal field to decide which
 *	constraints must be dumped; much safer.
 *
 *	This function assumes all conislocal flags were initialized to TRUE.
 *	It clears the flag on anything that seems to be inherited.
 */
static void
guessConstraintInheritance(TableInfo *tblinfo, int numTables)
{
	int			i,
				j,
				k;

	for (i = 0; i < numTables; i++)
	{
		TableInfo  *tbinfo = &(tblinfo[i]);
		int			numParents;
		TableInfo **parents;
		TableInfo  *parent;

		/* Sequences and views never have parents */
		if (tbinfo->relkind == RELKIND_SEQUENCE ||
			tbinfo->relkind == RELKIND_VIEW)
			continue;

		/* Don't bother computing anything for non-target tables, either */
		if (!tbinfo->dobj.dump)
			continue;

		numParents = tbinfo->numParents;
		parents = tbinfo->parents;

		if (numParents == 0)
			continue;			/* nothing to see here, move along */

		/* scan for inherited CHECK constraints */
		for (j = 0; j < tbinfo->ncheck; j++)
		{
			ConstraintInfo *constr;

			constr = &(tbinfo->checkexprs[j]);

			for (k = 0; k < numParents; k++)
			{
				int			l;

				parent = parents[k];
				for (l = 0; l < parent->ncheck; l++)
				{
					ConstraintInfo *pconstr = &(parent->checkexprs[l]);

					if (strcmp(pconstr->dobj.name, constr->dobj.name) == 0)
					{
						constr->conislocal = false;
						break;
					}
				}
				if (!constr->conislocal)
					break;
			}
		}
	}
}


/*
 * dumpDatabase:
 *	dump the database definition
 */
static void
dumpDatabase(Archive *AH)
{
	PQExpBuffer dbQry = createPQExpBuffer();
	PQExpBuffer delQry = createPQExpBuffer();
	PQExpBuffer creaQry = createPQExpBuffer();
	PGresult   *res;
	int			ntups;
	int			i_tableoid,
				i_oid,
				i_dba,
				i_encoding,
				i_tablespace;
	CatalogId	dbCatId;
	DumpId		dbDumpId;
	const char *datname,
			   *dba,
			   *encoding,
			   *tablespace;

	datname = PQdb(g_conn);

	if (g_verbose)
		write_msg(NULL, "saving database definition\n");

	/* Make sure we are in proper schema */
	selectSourceSchema("pg_catalog");

	/* Get the database owner and parameters from pg_database */
	if (g_fout->remoteVersion >= 80200)
	{
		appendPQExpBuffer(dbQry, "SELECT tableoid, oid, "
						  "(%s datdba) as dba, "
						  "pg_encoding_to_char(encoding) as encoding, "
						  "(SELECT spcname FROM pg_tablespace t WHERE t.oid = dattablespace) as tablespace, "
						  "shobj_description(oid, 'pg_database') as description "

						  "FROM pg_database "
						  "WHERE datname = ",
						  username_subquery);
		appendStringLiteralAH(dbQry, datname, AH);
	}
	else
	{
		error_unsupported_server_version();
	}

	res = PQexec(g_conn, dbQry->data);
	check_sql_result(res, g_conn, dbQry->data, PGRES_TUPLES_OK);

	ntups = PQntuples(res);

	if (ntups <= 0)
	{
		write_msg(NULL, "missing pg_database entry for database \"%s\"\n",
				  datname);
		exit_nicely();
	}

	if (ntups != 1)
	{
		write_msg(NULL, "query returned more than one (%d) pg_database entry for database \"%s\"\n",
				  ntups, datname);
		exit_nicely();
	}

	i_tableoid = PQfnumber(res, "tableoid");
	i_oid = PQfnumber(res, "oid");
	i_dba = PQfnumber(res, "dba");
	i_encoding = PQfnumber(res, "encoding");
	i_tablespace = PQfnumber(res, "tablespace");

	dbCatId.tableoid = atooid(PQgetvalue(res, 0, i_tableoid));
	dbCatId.oid = atooid(PQgetvalue(res, 0, i_oid));
	dba = PQgetvalue(res, 0, i_dba);
	encoding = PQgetvalue(res, 0, i_encoding);
	tablespace = PQgetvalue(res, 0, i_tablespace);

	appendPQExpBuffer(creaQry, "CREATE DATABASE %s WITH TEMPLATE = template0",
					  fmtId(datname));
	if (strlen(encoding) > 0)
	{
		appendPQExpBuffer(creaQry, " ENCODING = ");
		appendStringLiteralAH(creaQry, encoding, AH);
	}
	if (strlen(tablespace) > 0 && strcmp(tablespace, "pg_default") != 0)
		appendPQExpBuffer(creaQry, " TABLESPACE = %s",
						  fmtId(tablespace));
	appendPQExpBuffer(creaQry, ";\n");

	appendPQExpBuffer(delQry, "DROP DATABASE %s;\n",
					  fmtId(datname));

	dbDumpId = createDumpId();

	ArchiveEntry(AH,
				 dbCatId,		/* catalog ID */
				 dbDumpId,		/* dump ID */
				 datname,		/* Name */
				 NULL,			/* Namespace */
				 NULL,			/* Tablespace */
				 dba,			/* Owner */
				 false,			/* with oids */
				 "DATABASE",	/* Desc */
				 creaQry->data, /* Create */
				 delQry->data,	/* Del */
				 NULL,			/* Copy */
				 NULL,			/* Deps */
				 0,				/* # Deps */
				 NULL,			/* Dumper */
				 NULL);			/* Dumper Arg */

	/* Dump DB comment if any */
	if (g_fout->remoteVersion >= 80200)
	{
		/*
		 * 8.2 keeps comments on shared objects in a shared table, so we
		 * cannot use the dumpComment used for other database objects.
		 */
		char	   *comment = PQgetvalue(res, 0, PQfnumber(res, "description"));

		if (comment && strlen(comment))
		{
			resetPQExpBuffer(dbQry);
			/* Generates warning when loaded into a differently-named database.*/
			appendPQExpBuffer(dbQry, "COMMENT ON DATABASE %s IS ", fmtId(datname));
			appendStringLiteralAH(dbQry, comment, AH);
			appendPQExpBuffer(dbQry, ";\n");

			ArchiveEntry(AH, dbCatId, createDumpId(), datname, NULL, NULL,
						 dba, false, "COMMENT", dbQry->data, "", NULL,
						 &dbDumpId, 1, NULL, NULL);
		}
	}
	else
	{
		error_unsupported_server_version();
	}

	PQclear(res);

	destroyPQExpBuffer(dbQry);
	destroyPQExpBuffer(delQry);
	destroyPQExpBuffer(creaQry);
}


/*
 * dumpEncoding: put the correct encoding into the archive
 */
static void
dumpEncoding(Archive *AH)
{
	const char *encname = pg_encoding_to_char(AH->encoding);
	PQExpBuffer qry = createPQExpBuffer();

	if (g_verbose)
		write_msg(NULL, "saving encoding = %s\n", encname);

	appendPQExpBuffer(qry, "SET client_encoding = ");
	appendStringLiteralAH(qry, encname, AH);
	appendPQExpBuffer(qry, ";\n");

	ArchiveEntry(AH, nilCatalogId, createDumpId(),
				 "ENCODING", NULL, NULL, "",
				 false, "ENCODING", qry->data, "", NULL,
				 NULL, 0,
				 NULL, NULL);

	destroyPQExpBuffer(qry);
}


/*
 * dumpStdStrings: put the correct escape string behavior into the archive
 */
static void
dumpStdStrings(Archive *AH)
{
	const char *stdstrings = AH->std_strings ? "on" : "off";
	PQExpBuffer qry = createPQExpBuffer();

	if (g_verbose)
		write_msg(NULL, "saving standard_conforming_strings = %s\n",
				  stdstrings);

	appendPQExpBuffer(qry, "SET standard_conforming_strings = '%s';\n",
					  stdstrings);

	ArchiveEntry(AH, nilCatalogId, createDumpId(),
				 "STDSTRINGS", NULL, NULL, "",
				 false, "STDSTRINGS", qry->data, "", NULL,
				 NULL, 0,
				 NULL, NULL);

	destroyPQExpBuffer(qry);
}


/*
 * hasBlobs:
 *	Test whether database contains any large objects
 */
static bool
hasBlobs(Archive *AH)
{
	bool		result;
	const char *blobQry;
	PGresult   *res;

	/* Make sure we are in proper schema */
	selectSourceSchema("pg_catalog");

	/* Check for BLOB OIDs */
	if (AH->remoteVersion >= 70100)
		blobQry = "SELECT loid FROM pg_largeobject LIMIT 1";
	else
		error_unsupported_server_version();

	res = PQexec(g_conn, blobQry);
	check_sql_result(res, g_conn, blobQry, PGRES_TUPLES_OK);

	result = PQntuples(res) > 0;

	PQclear(res);

	return result;
}

/*
 * dumpBlobs:
 *	dump all blobs
 */
static int
dumpBlobs(Archive *AH, void *arg __attribute__((unused)))
{
	const char *blobQry;
	const char *blobFetchQry;
	PGresult   *res;
	char		buf[LOBBUFSIZE];
	int			i;
	int			cnt;

	if (g_verbose)
		write_msg(NULL, "saving large objects\n");

	/* Make sure we are in proper schema */
	selectSourceSchema("pg_catalog");

	/* Cursor to get all BLOB OIDs */
	if (AH->remoteVersion >= 70100)
		blobQry = "DECLARE bloboid CURSOR FOR SELECT DISTINCT loid FROM pg_largeobject";
	else
		error_unsupported_server_version();

	res = PQexec(g_conn, blobQry);
	check_sql_result(res, g_conn, blobQry, PGRES_COMMAND_OK);

	/* Command to fetch from cursor */
	blobFetchQry = "FETCH 1000 IN bloboid";

	do
	{
		PQclear(res);

		/* Do a fetch */
		res = PQexec(g_conn, blobFetchQry);
		check_sql_result(res, g_conn, blobFetchQry, PGRES_TUPLES_OK);

		/* Process the tuples, if any */
		for (i = 0; i < PQntuples(res); i++)
		{
			Oid			blobOid;
			int			loFd;

			blobOid = atooid(PQgetvalue(res, i, 0));
			/* Open the BLOB */
			loFd = lo_open(g_conn, blobOid, INV_READ);
			if (loFd == -1)
			{
				write_msg(NULL, "dumpBlobs(): could not open large object: %s",
						  PQerrorMessage(g_conn));
				exit_nicely();
			}

			StartBlob(AH, blobOid);

			/* Now read it in chunks, sending data to archive */
			do
			{
				cnt = lo_read(g_conn, loFd, buf, LOBBUFSIZE);
				if (cnt < 0)
				{
					write_msg(NULL, "dumpBlobs(): error reading large object: %s",
							  PQerrorMessage(g_conn));
					exit_nicely();
				}

				WriteData(AH, buf, cnt);
			} while (cnt > 0);

			lo_close(g_conn, loFd);

			EndBlob(AH, blobOid);
		}
	} while (PQntuples(res) > 0);

	PQclear(res);

	return 1;
}

/*
 * dumpBlobComments
 *	dump all blob comments
 *
 * Since we don't provide any way to be selective about dumping blobs,
 * there's no need to be selective about their comments either.  We put
 * all the comments into one big TOC entry.
 */
static int
dumpBlobComments(Archive *AH, void *arg __attribute__((unused)))
{
	const char *blobQry;
	const char *blobFetchQry;
	PQExpBuffer commentcmd = createPQExpBuffer();
	PGresult   *res;
	int			i;

	if (g_verbose)
		write_msg(NULL, "saving large object comments\n");

	/* Make sure we are in proper schema */
	selectSourceSchema("pg_catalog");

	/* Cursor to get all BLOB comments */
	if (AH->remoteVersion >= 70300)
		blobQry = "DECLARE blobcmt CURSOR FOR SELECT loid, "
				  "obj_description(loid, 'pg_largeobject') "
				  "FROM (SELECT DISTINCT loid FROM "
				  "pg_description d JOIN pg_largeobject l ON (objoid = loid) "
				  "WHERE classoid = 'pg_largeobject'::regclass) ss";
	else
		error_unsupported_server_version();

	res = PQexec(g_conn, blobQry);
	check_sql_result(res, g_conn, blobQry, PGRES_COMMAND_OK);

	/* Command to fetch from cursor */
	blobFetchQry = "FETCH 100 IN blobcmt";

	do
	{
		PQclear(res);

		/* Do a fetch */
		res = PQexec(g_conn, blobFetchQry);
		check_sql_result(res, g_conn, blobFetchQry, PGRES_TUPLES_OK);

		/* Process the tuples, if any */
		for (i = 0; i < PQntuples(res); i++)
		{
			Oid			blobOid;
			char	   *comment;

			/* ignore blobs without comments */
			if (PQgetisnull(res, i, 1))
				continue;

			blobOid = atooid(PQgetvalue(res, i, 0));
			comment = PQgetvalue(res, i, 1);

			printfPQExpBuffer(commentcmd, "COMMENT ON LARGE OBJECT %u IS ",
							  blobOid);
			appendStringLiteralAH(commentcmd, comment, AH);
			appendPQExpBuffer(commentcmd, ";\n");

			archputs(commentcmd->data, AH);
		}
	} while (PQntuples(res) > 0);

	PQclear(res);

	archputs("\n", AH);

	destroyPQExpBuffer(commentcmd);

	return 1;
}

/*
 * If the DumpableObject is a member of an extension, add a suitable
 * ALTER EXTENSION ADD command to the creation commands in upgrade_buffer.
 */
static void
binary_upgrade_extension_member(PQExpBuffer upgrade_buffer,
								DumpableObject *dobj,
								const char *objlabel)
{
	DumpableObject *extobj = NULL;
	int			i;

	if (!dobj->ext_member)
		return;

	/*
	 * Find the parent extension.  We could avoid this search if we wanted to
	 * add a link field to DumpableObject, but the space costs of that would
	 * be considerable.  We assume that member objects could only have a
	 * direct dependency on their own extension, not any others.
	 */
	for (i = 0; i < dobj->nDeps; i++)
	{
		extobj = findObjectByDumpId(dobj->dependencies[i]);
		if (extobj && extobj->objType == DO_EXTENSION)
			break;
		extobj = NULL;
	}
	if (extobj == NULL)
	{
		write_msg(NULL, "could not find parent extension for %s", objlabel);
		exit_nicely();
	}

	appendPQExpBuffer(upgrade_buffer,
	  "\n-- For binary upgrade, handle extension membership the hard way\n");
	appendPQExpBuffer(upgrade_buffer, "ALTER EXTENSION %s ADD %s;\n",
					  fmtId(extobj->name),
					  objlabel);
}

/*
 * getNamespaces:
 *	  read all namespaces in the system catalogs and return them in the
 * NamespaceInfo* structure
 *
 *	numNamespaces is set to the number of namespaces read in
 */
NamespaceInfo *
getNamespaces(int *numNamespaces)
{
	PGresult   *res;
	int			ntups;
	int			i;
	PQExpBuffer query;
	NamespaceInfo *nsinfo;
	int			i_tableoid;
	int			i_oid;
	int			i_nspname;
	int			i_rolname;
	int			i_nspacl;

	query = createPQExpBuffer();

	/* Make sure we are in proper schema */
	selectSourceSchema("pg_catalog");

	/*
	 * we fetch all namespaces including system ones, so that every object we
	 * read in can be linked to a containing namespace.
	 */
	appendPQExpBuffer(query, "SELECT tableoid, oid, nspname, "
					  "(%s nspowner) as rolname, "
					  "nspacl FROM pg_namespace",
					  username_subquery);

	res = PQexec(g_conn, query->data);
	check_sql_result(res, g_conn, query->data, PGRES_TUPLES_OK);

	ntups = PQntuples(res);

	nsinfo = (NamespaceInfo *) malloc(ntups * sizeof(NamespaceInfo));

	i_tableoid = PQfnumber(res, "tableoid");
	i_oid = PQfnumber(res, "oid");
	i_nspname = PQfnumber(res, "nspname");
	i_rolname = PQfnumber(res, "rolname");
	i_nspacl = PQfnumber(res, "nspacl");

	for (i = 0; i < ntups; i++)
	{
		nsinfo[i].dobj.objType = DO_NAMESPACE;
		nsinfo[i].dobj.catId.tableoid = atooid(PQgetvalue(res, i, i_tableoid));
		nsinfo[i].dobj.catId.oid = atooid(PQgetvalue(res, i, i_oid));
		AssignDumpId(&nsinfo[i].dobj);
		nsinfo[i].dobj.name = strdup(PQgetvalue(res, i, i_nspname));
		nsinfo[i].rolname = strdup(PQgetvalue(res, i, i_rolname));
		nsinfo[i].nspacl = strdup(PQgetvalue(res, i, i_nspacl));

		/* Decide whether to dump this namespace */
		selectDumpableNamespace(&nsinfo[i]);

		if (strlen(nsinfo[i].rolname) == 0)
			write_msg(NULL, "WARNING: owner of schema \"%s\" appears to be invalid\n",
					  nsinfo[i].dobj.name);
	}

	PQclear(res);
	destroyPQExpBuffer(query);

	*numNamespaces = ntups;

	return nsinfo;
}

/*
 * findNamespace:
 *		given a namespace OID and an object OID, look up the info read by
 *		getNamespaces
 *
 * NB: for pre-7.3 source database, we use object OID to guess whether it's
 * a system object or not.	In 7.3 and later there is no guessing, and we
 * don't use objoid at all.
 */
static NamespaceInfo *
findNamespace(Oid nsoid, Oid objoid)
{
	NamespaceInfo *nsinfo;

	if (g_fout->remoteVersion >= 70300)
	{
		nsinfo = findNamespaceByOid(nsoid);
	}
	else
	{
		error_unsupported_server_version();
	}

	if (nsinfo == NULL)
	{
		write_msg(NULL, "schema with OID %u does not exist\n", nsoid);
		exit_nicely();
	}

	return nsinfo;
}

/*
 * getExtensions:
 *	  read all extensions in the system catalogs and return them in the
 * ExtensionInfo* structure
 *
 *	numExtensions is set to the number of extensions read in
 */
ExtensionInfo *
getExtensions(int *numExtensions)
{
	PGresult   *res;
	int			ntups;
	int			i;
	PQExpBuffer query;
	ExtensionInfo *extinfo;
	int			i_tableoid;
	int			i_oid;
	int			i_extname;
	int			i_nspname;
	int			i_extrelocatable;
	int			i_extversion;
	int			i_extconfig;
	int			i_extcondition;

	/*
	 * Before 8.3 (porting from PG 9.1), there are no extensions.
	 */
	if (g_fout->remoteVersion < 80300)
	{
		*numExtensions = 0;
		return NULL;
	}

	query = createPQExpBuffer();

	/* Make sure we are in proper schema */
	selectSourceSchema("pg_catalog");

	appendPQExpBuffer(query, "SELECT x.tableoid, x.oid, "
			"x.extname, n.nspname, x.extrelocatable, x.extversion, x.extconfig, x.extcondition "
			"FROM pg_extension x "
			"JOIN pg_namespace n ON n.oid = x.extnamespace");

	res = PQexec(g_conn, query->data);
	check_sql_result(res, g_conn, query->data, PGRES_TUPLES_OK);

	ntups = PQntuples(res);

	extinfo = (ExtensionInfo *) malloc(ntups * sizeof(ExtensionInfo));

	i_tableoid = PQfnumber(res, "tableoid");
	i_oid = PQfnumber(res, "oid");
	i_extname = PQfnumber(res, "extname");
	i_nspname = PQfnumber(res, "nspname");
	i_extrelocatable = PQfnumber(res, "extrelocatable");
	i_extversion = PQfnumber(res, "extversion");
	i_extconfig = PQfnumber(res, "extconfig");
	i_extcondition = PQfnumber(res, "extcondition");

	for (i = 0; i < ntups; i++)
	{
		extinfo[i].dobj.objType = DO_EXTENSION;
		extinfo[i].dobj.catId.tableoid = atooid(PQgetvalue(res, i, i_tableoid));
		extinfo[i].dobj.catId.oid = atooid(PQgetvalue(res, i, i_oid));
		AssignDumpId(&extinfo[i].dobj);
		extinfo[i].dobj.name = strdup(PQgetvalue(res, i, i_extname));
		extinfo[i].namespace = strdup(PQgetvalue(res, i, i_nspname));
		extinfo[i].relocatable = *(PQgetvalue(res, i, i_extrelocatable)) == 't';
		extinfo[i].extversion = strdup(PQgetvalue(res, i, i_extversion));
		extinfo[i].extconfig = strdup(PQgetvalue(res, i, i_extconfig));
		extinfo[i].extcondition = strdup(PQgetvalue(res, i, i_extcondition));

		/* Decide whether we want to dump it */
		selectDumpableExtension(&(extinfo[i]));
	}

	PQclear(res);
	destroyPQExpBuffer(query);

	*numExtensions = ntups;

	return extinfo;
}

/*
 * getTypes:
 *	  read all types in the system catalogs and return them in the
 * TypeInfo* structure
 *
 *	numTypes is set to the number of types read in
 *
 * NB: this must run after getFuncs() because we assume we can do
 * findFuncByOid().
 */
TypeInfo *
getTypes(int *numTypes)
{
	PGresult   *res;
	int			ntups;
	int			i;
	PQExpBuffer query = createPQExpBuffer();
	TypeInfo   *tinfo;
	ShellTypeInfo *stinfo;
	int			i_tableoid;
	int			i_oid;
	int			i_typname;
	int			i_typnamespace;
	int			i_rolname;
	int			i_typinput;
	int			i_typoutput;
	int			i_typelem;
	int			i_typrelid;
	int			i_typrelkind;
	int			i_typtype;
	int			i_typisdefined;
	int			i_isarray;

	/*
	 * we include even the built-in types because those may be used as array
	 * elements by user-defined types
	 *
	 * we filter out the built-in types when we dump out the types
	 *
	 * same approach for undefined (shell) types and array types
	 *
	 * Note: as of 8.3 we can reliably detect whether a type is an
	 * auto-generated array type by checking the element type's typarray.
	 * (Before that the test is capable of generating false positives.) We
	 * still check for name beginning with '_', though, so as to avoid the
	 * cost of the subselect probe for all standard types.	This would have to
	 * be revisited if the backend ever allows renaming of array types.
	 */

	/* Make sure we are in proper schema */
	selectSourceSchema("pg_catalog");

	if (g_fout->remoteVersion >= 80300)
	{
		appendPQExpBuffer(query, "SELECT tableoid, oid, typname, "
						  "typnamespace, "
						  "(%s typowner) as rolname, "
						  "typinput::oid as typinput, "
						  "typoutput::oid as typoutput, typelem, typrelid, "
						  "CASE WHEN typrelid = 0 THEN ' '::\"char\" "
						  "ELSE (SELECT relkind FROM pg_class WHERE oid = typrelid) END as typrelkind, "
						  "typtype, typisdefined, "
						  "typname[0] = '_' AND typelem != 0 AND "
						  "(SELECT typarray FROM pg_type te WHERE oid = pg_type.typelem) = oid AS isarray "
						  "FROM pg_type",
						  username_subquery);
	}
	else if (g_fout->remoteVersion >= 70300)
	{
		appendPQExpBuffer(query, "SELECT tableoid, oid, typname, "
						  "typnamespace, "
						  "(%s typowner) as rolname, "
						  "typinput::oid as typinput, "
						  "typoutput::oid as typoutput, typelem, typrelid, "
						  "CASE WHEN typrelid = 0 THEN ' '::\"char\" "
						  "ELSE (SELECT relkind FROM pg_class WHERE oid = typrelid) END as typrelkind, "
						  "typtype, typisdefined, "
						  "typname[0] = '_' AND typelem != 0 AS isarray "
						  "FROM pg_type",
						  username_subquery);
	}
	else
	{
		error_unsupported_server_version();
	}

	res = PQexec(g_conn, query->data);
	check_sql_result(res, g_conn, query->data, PGRES_TUPLES_OK);

	ntups = PQntuples(res);

	tinfo = (TypeInfo *) malloc(ntups * sizeof(TypeInfo));

	i_tableoid = PQfnumber(res, "tableoid");
	i_oid = PQfnumber(res, "oid");
	i_typname = PQfnumber(res, "typname");
	i_typnamespace = PQfnumber(res, "typnamespace");
	i_rolname = PQfnumber(res, "rolname");
	i_typinput = PQfnumber(res, "typinput");
	i_typoutput = PQfnumber(res, "typoutput");
	i_typelem = PQfnumber(res, "typelem");
	i_typrelid = PQfnumber(res, "typrelid");
	i_typrelkind = PQfnumber(res, "typrelkind");
	i_typtype = PQfnumber(res, "typtype");
	i_typisdefined = PQfnumber(res, "typisdefined");
	i_isarray = PQfnumber(res, "isarray");

	for (i = 0; i < ntups; i++)
	{
		tinfo[i].dobj.objType = DO_TYPE;
		tinfo[i].dobj.catId.tableoid = atooid(PQgetvalue(res, i, i_tableoid));
		tinfo[i].dobj.catId.oid = atooid(PQgetvalue(res, i, i_oid));
		AssignDumpId(&tinfo[i].dobj);
		tinfo[i].dobj.name = strdup(PQgetvalue(res, i, i_typname));
		tinfo[i].dobj.namespace = findNamespace(atooid(PQgetvalue(res, i, i_typnamespace)),
												tinfo[i].dobj.catId.oid);
		tinfo[i].rolname = strdup(PQgetvalue(res, i, i_rolname));
		tinfo[i].typelem = atooid(PQgetvalue(res, i, i_typelem));
		tinfo[i].typrelid = atooid(PQgetvalue(res, i, i_typrelid));
		tinfo[i].typrelkind = *PQgetvalue(res, i, i_typrelkind);
		tinfo[i].typtype = *PQgetvalue(res, i, i_typtype);
		tinfo[i].shellType = NULL;

		if (strcmp(PQgetvalue(res, i, i_typisdefined), "t") == 0)
			tinfo[i].isDefined = true;
		else
			tinfo[i].isDefined = false;

		if (strcmp(PQgetvalue(res, i, i_isarray), "t") == 0)
			tinfo[i].isArray = true;
		else
			tinfo[i].isArray = false;

		/* Decide whether we want to dump it */
		selectDumpableType(&tinfo[i]);

		/*
		 * If it's a domain, fetch info about its constraints, if any
		 */
		tinfo[i].nDomChecks = 0;
		tinfo[i].domChecks = NULL;
		if (tinfo[i].dobj.dump && tinfo[i].typtype == TYPTYPE_DOMAIN)
			getDomainConstraints(&(tinfo[i]));

		/*
		 * If it's a base type, make a DumpableObject representing a shell
		 * definition of the type.	We will need to dump that ahead of the I/O
		 * functions for the type.
		 *
		 * Note: the shell type doesn't have a catId.  You might think it
		 * should copy the base type's catId, but then it might capture the
		 * pg_depend entries for the type, which we don't want.
		 */
		if (tinfo[i].dobj.dump && tinfo[i].typtype == TYPTYPE_BASE)
		{
			stinfo = (ShellTypeInfo *) malloc(sizeof(ShellTypeInfo));
			stinfo->dobj.objType = DO_SHELL_TYPE;
			stinfo->dobj.catId = nilCatalogId;
			AssignDumpId(&stinfo->dobj);
			stinfo->dobj.name = strdup(tinfo[i].dobj.name);
			stinfo->dobj.namespace = tinfo[i].dobj.namespace;
			stinfo->baseType = &(tinfo[i]);
			tinfo[i].shellType = stinfo;

			/*
			 * Initially mark the shell type as not to be dumped.  We'll only
			 * dump it if the I/O functions need to be dumped; this is taken
			 * care of while sorting dependencies.
			 */
			stinfo->dobj.dump = false;
		}

		if (strlen(tinfo[i].rolname) == 0 && tinfo[i].isDefined)
			write_msg(NULL, "WARNING: owner of data type \"%s\" appears to be invalid\n",
					  tinfo[i].dobj.name);
	}

	*numTypes = ntups;

	PQclear(res);

	destroyPQExpBuffer(query);

	return tinfo;
}



/*
 * getTypeStorageOptions:
 *	  read all types with storage options in the system catalogs and return them in the
 * TypeStorageOptions* structure
 *
 *	numTypes is set to the number of types with storage options read in
 *
 */
TypeStorageOptions *
getTypeStorageOptions(int *numTypes)
{
	PGresult   *res;
	int			ntups;
	int			i;
	PQExpBuffer query = createPQExpBuffer();
	TypeStorageOptions   *tstorageoptions;
	int			i_oid;
	int			i_typname;
	int			i_typnamespace;
	int			i_typoptions;
	int			i_rolname;

	if (gp_attribute_encoding_available == false)
	{
		numTypes = 0;
		tstorageoptions = (TypeStorageOptions *) malloc(0);
		return tstorageoptions;
	}

	/* Make sure we are in proper schema */
	selectSourceSchema("pg_catalog");

	/*
	 * The following statement used format_type to resolve an internal name to its equivalent sql name.
	 * The format_type seems to do two things, it translates an internal type name (e.g. bpchar) into its
	 * sql equivalent (e.g. character), and it puts trailing "[]" on a type if it is an array.
	 * For any user defined type (ie. oid > 10000) or any type that might be an array (ie. starts with '_'),
	 * then we will call quote_ident. If the type is a system defined type (i.e. oid <= 10000)
	 * and can not possibly be an array (i.e. does not start with '_'), then call format_type to get the name. The
	 * reason we do not call format_type for arrays is that it will return a '[]' on the end, which can not be used
	 * when dumping the type.
	 */
	appendPQExpBuffer(query, "SELECT "
      " CASE WHEN t.oid > 10000 OR substring(t.typname from 1 for 1) = '_' "
      " THEN  quote_ident(t.typname) "
      " ELSE  pg_catalog.format_type(t.oid, NULL) "
      " END   as typname "
			", t.oid AS oid"
			", t.typnamespace AS typnamespace"
			", (%s typowner) as rolname"
			", array_to_string(a.typoptions, ', ') AS typoptions "
			" FROM pg_type AS t "
			" INNER JOIN pg_catalog.pg_type_encoding a ON a.typid = t.oid"
			" WHERE t.typisdefined = 't'", username_subquery);

	res = PQexec(g_conn, query->data);
	check_sql_result(res, g_conn, query->data, PGRES_TUPLES_OK);

	ntups = PQntuples(res);

	tstorageoptions = (TypeStorageOptions *) malloc(ntups * sizeof(TypeStorageOptions));

	i_typname = PQfnumber(res, "typname");
	i_oid = PQfnumber(res, "oid");
	i_typnamespace = PQfnumber(res, "typnamespace");
	i_typoptions = PQfnumber(res, "typoptions");
	i_rolname = PQfnumber(res, "rolname");

	for (i = 0; i < ntups; i++)
	{
		tstorageoptions[i].dobj.objType = DO_TYPE_STORAGE_OPTIONS;
		AssignDumpId(&tstorageoptions[i].dobj);
		tstorageoptions[i].dobj.name = strdup(PQgetvalue(res, i, i_typname));
		tstorageoptions[i].dobj.catId.oid = atooid(PQgetvalue(res, i, i_oid));
		tstorageoptions[i].dobj.namespace = findNamespace(atooid(PQgetvalue(res, i, i_typnamespace)),tstorageoptions[i].dobj.catId.oid);
		tstorageoptions[i].typoptions = strdup(PQgetvalue(res, i, i_typoptions));
		tstorageoptions[i].rolname = strdup(PQgetvalue(res, i, i_rolname));
	}

	*numTypes = ntups;

	PQclear(res);

	destroyPQExpBuffer(query);

	return tstorageoptions;
}



/*
 * getOperators:
 *	  read all operators in the system catalogs and return them in the
 * OprInfo* structure
 *
 *	numOprs is set to the number of operators read in
 */
OprInfo *
getOperators(int *numOprs)
{
	PGresult   *res;
	int			ntups;
	int			i;
	PQExpBuffer query = createPQExpBuffer();
	OprInfo    *oprinfo;
	int			i_tableoid;
	int			i_oid;
	int			i_oprname;
	int			i_oprnamespace;
	int			i_rolname;
	int			i_oprcode;

	/*
	 * find all operators, including builtin operators; we filter out
	 * system-defined operators at dump-out time.
	 */

	/* Make sure we are in proper schema */
	selectSourceSchema("pg_catalog");

	if (g_fout->remoteVersion >= 70300)
	{
		appendPQExpBuffer(query, "SELECT tableoid, oid, oprname, "
						  "oprnamespace, "
						  "(%s oprowner) as rolname, "
						  "oprcode::oid as oprcode "
						  "FROM pg_operator",
						  username_subquery);
	}
	else
	{
		error_unsupported_server_version();
	}

	res = PQexec(g_conn, query->data);
	check_sql_result(res, g_conn, query->data, PGRES_TUPLES_OK);

	ntups = PQntuples(res);
	*numOprs = ntups;

	oprinfo = (OprInfo *) malloc(ntups * sizeof(OprInfo));

	i_tableoid = PQfnumber(res, "tableoid");
	i_oid = PQfnumber(res, "oid");
	i_oprname = PQfnumber(res, "oprname");
	i_oprnamespace = PQfnumber(res, "oprnamespace");
	i_rolname = PQfnumber(res, "rolname");
	i_oprcode = PQfnumber(res, "oprcode");

	for (i = 0; i < ntups; i++)
	{
		oprinfo[i].dobj.objType = DO_OPERATOR;
		oprinfo[i].dobj.catId.tableoid = atooid(PQgetvalue(res, i, i_tableoid));
		oprinfo[i].dobj.catId.oid = atooid(PQgetvalue(res, i, i_oid));
		AssignDumpId(&oprinfo[i].dobj);
		oprinfo[i].dobj.name = strdup(PQgetvalue(res, i, i_oprname));
		oprinfo[i].dobj.namespace = findNamespace(atooid(PQgetvalue(res, i, i_oprnamespace)),
												  oprinfo[i].dobj.catId.oid);
		oprinfo[i].rolname = strdup(PQgetvalue(res, i, i_rolname));
		oprinfo[i].oprcode = atooid(PQgetvalue(res, i, i_oprcode));

		/* Decide whether we want to dump it */
		selectDumpableObject(&(oprinfo[i].dobj));

		if (strlen(oprinfo[i].rolname) == 0)
			write_msg(NULL, "WARNING: owner of operator \"%s\" appears to be invalid\n",
					  oprinfo[i].dobj.name);
	}

	PQclear(res);

	destroyPQExpBuffer(query);

	return oprinfo;
}

/*
 * getConversions:
 *	  read all conversions in the system catalogs and return them in the
 * ConvInfo* structure
 *
 *	numConversions is set to the number of conversions read in
 */
ConvInfo *
getConversions(int *numConversions)
{
	PGresult   *res;
	int			ntups;
	int			i;
	PQExpBuffer query = createPQExpBuffer();
	ConvInfo   *convinfo;
	int			i_tableoid;
	int			i_oid;
	int			i_conname;
	int			i_connamespace;
	int			i_rolname;

	/*
	 * find all conversions, including builtin conversions; we filter out
	 * system-defined conversions at dump-out time.
	 */

	/* Make sure we are in proper schema */
	selectSourceSchema("pg_catalog");

	appendPQExpBuffer(query, "SELECT tableoid, oid, conname, "
					  "connamespace, "
					  "(%s conowner) as rolname "
					  "FROM pg_conversion",
					  username_subquery);

	res = PQexec(g_conn, query->data);
	check_sql_result(res, g_conn, query->data, PGRES_TUPLES_OK);

	ntups = PQntuples(res);
	*numConversions = ntups;

	convinfo = (ConvInfo *) malloc(ntups * sizeof(ConvInfo));

	i_tableoid = PQfnumber(res, "tableoid");
	i_oid = PQfnumber(res, "oid");
	i_conname = PQfnumber(res, "conname");
	i_connamespace = PQfnumber(res, "connamespace");
	i_rolname = PQfnumber(res, "rolname");

	for (i = 0; i < ntups; i++)
	{
		convinfo[i].dobj.objType = DO_CONVERSION;
		convinfo[i].dobj.catId.tableoid = atooid(PQgetvalue(res, i, i_tableoid));
		convinfo[i].dobj.catId.oid = atooid(PQgetvalue(res, i, i_oid));
		AssignDumpId(&convinfo[i].dobj);
		convinfo[i].dobj.name = strdup(PQgetvalue(res, i, i_conname));
		convinfo[i].dobj.namespace = findNamespace(atooid(PQgetvalue(res, i, i_connamespace)),
												 convinfo[i].dobj.catId.oid);
		convinfo[i].rolname = strdup(PQgetvalue(res, i, i_rolname));

		/* Decide whether we want to dump it */
		selectDumpableObject(&(convinfo[i].dobj));
	}

	PQclear(res);

	destroyPQExpBuffer(query);

	return convinfo;
}

/*
 * getOpclasses:
 *	  read all opclasses in the system catalogs and return them in the
 * OpclassInfo* structure
 *
 *	numOpclasses is set to the number of opclasses read in
 */
OpclassInfo *
getOpclasses(int *numOpclasses)
{
	PGresult   *res;
	int			ntups;
	int			i;
	PQExpBuffer query = createPQExpBuffer();
	OpclassInfo *opcinfo;
	int			i_tableoid;
	int			i_oid;
	int			i_opcname;
	int			i_opcnamespace;
	int			i_rolname;

	/*
	 * find all opclasses, including builtin opclasses; we filter out
	 * system-defined opclasses at dump-out time.
	 */

	/* Make sure we are in proper schema */
	selectSourceSchema("pg_catalog");

	if (g_fout->remoteVersion >= 70300)
	{
		appendPQExpBuffer(query, "SELECT tableoid, oid, opcname, "
						  "opcnamespace, "
						  "(%s opcowner) as rolname "
						  "FROM pg_opclass",
						  username_subquery);
	}
	else
	{
		error_unsupported_server_version();
	}

	res = PQexec(g_conn, query->data);
	check_sql_result(res, g_conn, query->data, PGRES_TUPLES_OK);

	ntups = PQntuples(res);
	*numOpclasses = ntups;

	opcinfo = (OpclassInfo *) malloc(ntups * sizeof(OpclassInfo));

	i_tableoid = PQfnumber(res, "tableoid");
	i_oid = PQfnumber(res, "oid");
	i_opcname = PQfnumber(res, "opcname");
	i_opcnamespace = PQfnumber(res, "opcnamespace");
	i_rolname = PQfnumber(res, "rolname");

	for (i = 0; i < ntups; i++)
	{
		opcinfo[i].dobj.objType = DO_OPCLASS;
		opcinfo[i].dobj.catId.tableoid = atooid(PQgetvalue(res, i, i_tableoid));
		opcinfo[i].dobj.catId.oid = atooid(PQgetvalue(res, i, i_oid));
		AssignDumpId(&opcinfo[i].dobj);
		opcinfo[i].dobj.name = strdup(PQgetvalue(res, i, i_opcname));
		opcinfo[i].dobj.namespace = findNamespace(atooid(PQgetvalue(res, i, i_opcnamespace)),
												  opcinfo[i].dobj.catId.oid);
		opcinfo[i].rolname = strdup(PQgetvalue(res, i, i_rolname));

		/* Decide whether we want to dump it */
		selectDumpableObject(&(opcinfo[i].dobj));

		if (g_fout->remoteVersion >= 70300)
		{
			if (strlen(opcinfo[i].rolname) == 0)
				write_msg(NULL, "WARNING: owner of operator class \"%s\" appears to be invalid\n",
						  opcinfo[i].dobj.name);
		}
	}

	PQclear(res);

	destroyPQExpBuffer(query);

	return opcinfo;
}

/*
 * getOpfamilies:
 *	  read all opfamilies in the system catalogs and return them in the
 * OpfamilyInfo* structure
 *
 *	numOpfamilies is set to the number of opfamilies read in
 */
OpfamilyInfo *
getOpfamilies(int *numOpfamilies)
{
	PGresult   *res;
	int			ntups;
	int			i;
	PQExpBuffer query;
	OpfamilyInfo *opfinfo;
	int			i_tableoid;
	int			i_oid;
	int			i_opfname;
	int			i_opfnamespace;
	int			i_rolname;

	/* Before 8.3, there is no separate concept of opfamilies */
	if (g_fout->remoteVersion < 80300)
	{
		*numOpfamilies = 0;
		return NULL;
	}

	query = createPQExpBuffer();

	/*
	 * find all opfamilies, including builtin opfamilies; we filter out
	 * system-defined opfamilies at dump-out time.
	 */

	/* Make sure we are in proper schema */
	selectSourceSchema("pg_catalog");

	appendPQExpBuffer(query, "SELECT tableoid, oid, opfname, "
					  "opfnamespace, "
					  "(%s opfowner) as rolname "
					  "FROM pg_opfamily",
					  username_subquery);

	res = PQexec(g_conn, query->data);
	check_sql_result(res, g_conn, query->data, PGRES_TUPLES_OK);

	ntups = PQntuples(res);
	*numOpfamilies = ntups;

	opfinfo = (OpfamilyInfo *) malloc(ntups * sizeof(OpfamilyInfo));

	i_tableoid = PQfnumber(res, "tableoid");
	i_oid = PQfnumber(res, "oid");
	i_opfname = PQfnumber(res, "opfname");
	i_opfnamespace = PQfnumber(res, "opfnamespace");
	i_rolname = PQfnumber(res, "rolname");

	for (i = 0; i < ntups; i++)
	{
		opfinfo[i].dobj.objType = DO_OPFAMILY;
		opfinfo[i].dobj.catId.tableoid = atooid(PQgetvalue(res, i, i_tableoid));
		opfinfo[i].dobj.catId.oid = atooid(PQgetvalue(res, i, i_oid));
		AssignDumpId(&opfinfo[i].dobj);
		opfinfo[i].dobj.name = strdup(PQgetvalue(res, i, i_opfname));
		opfinfo[i].dobj.namespace = findNamespace(atooid(PQgetvalue(res, i, i_opfnamespace)),
												  opfinfo[i].dobj.catId.oid);
		opfinfo[i].rolname = strdup(PQgetvalue(res, i, i_rolname));

		/* Decide whether we want to dump it */
		selectDumpableObject(&(opfinfo[i].dobj));

		if (g_fout->remoteVersion >= 70300)
		{
			if (strlen(opfinfo[i].rolname) == 0)
				write_msg(NULL, "WARNING: owner of operator family \"%s\" appears to be invalid\n",
						  opfinfo[i].dobj.name);
		}
	}

	PQclear(res);

	destroyPQExpBuffer(query);

	return opfinfo;
}

/*
 * getAggregates:
 *	  read all the user-defined aggregates in the system catalogs and
 * return them in the AggInfo* structure
 *
 * numAggs is set to the number of aggregates read in
 */
AggInfo *
getAggregates(int *numAggs)
{
	PGresult   *res;
	int			ntups;
	int			i;
	PQExpBuffer query = createPQExpBuffer();
	AggInfo    *agginfo;
	int			i_tableoid;
	int			i_oid;
	int			i_aggname;
	int			i_aggnamespace;
	int			i_pronargs;
	int			i_proargtypes;
	int			i_rolname;
	int			i_aggacl;

	/* Make sure we are in proper schema */
	selectSourceSchema("pg_catalog");

	/* find all user-defined aggregates */

	if (g_fout->remoteVersion >= 80200)
	{
		appendPQExpBuffer(query, "SELECT tableoid, oid, proname as aggname, "
						  "pronamespace as aggnamespace, "
						  "pronargs, proargtypes, "
						  "(%s proowner) as rolname, "
						  "proacl as aggacl "
						  "FROM pg_proc "
						  "WHERE proisagg "
						  "AND pronamespace != "
			   "(select oid from pg_namespace where nspname = 'pg_catalog')",
						  username_subquery);
	}
	else
	{
		error_unsupported_server_version();
	}

	res = PQexec(g_conn, query->data);
	check_sql_result(res, g_conn, query->data, PGRES_TUPLES_OK);

	ntups = PQntuples(res);
	*numAggs = ntups;

	agginfo = (AggInfo *) malloc(ntups * sizeof(AggInfo));

	i_tableoid = PQfnumber(res, "tableoid");
	i_oid = PQfnumber(res, "oid");
	i_aggname = PQfnumber(res, "aggname");
	i_aggnamespace = PQfnumber(res, "aggnamespace");
	i_pronargs = PQfnumber(res, "pronargs");
	i_proargtypes = PQfnumber(res, "proargtypes");
	i_rolname = PQfnumber(res, "rolname");
	i_aggacl = PQfnumber(res, "aggacl");

	for (i = 0; i < ntups; i++)
	{
		agginfo[i].aggfn.dobj.objType = DO_AGG;
		agginfo[i].aggfn.dobj.catId.tableoid = atooid(PQgetvalue(res, i, i_tableoid));
		agginfo[i].aggfn.dobj.catId.oid = atooid(PQgetvalue(res, i, i_oid));
		AssignDumpId(&agginfo[i].aggfn.dobj);
		agginfo[i].aggfn.dobj.name = strdup(PQgetvalue(res, i, i_aggname));
		agginfo[i].aggfn.dobj.namespace = findNamespace(atooid(PQgetvalue(res, i, i_aggnamespace)),
											agginfo[i].aggfn.dobj.catId.oid);
		agginfo[i].aggfn.rolname = strdup(PQgetvalue(res, i, i_rolname));
		if (strlen(agginfo[i].aggfn.rolname) == 0)
			write_msg(NULL, "WARNING: owner of aggregate function \"%s\" appears to be invalid\n",
					  agginfo[i].aggfn.dobj.name);
		agginfo[i].aggfn.lang = InvalidOid;		/* not currently interesting */
		agginfo[i].aggfn.prorettype = InvalidOid;		/* not saved */
		agginfo[i].aggfn.proacl = strdup(PQgetvalue(res, i, i_aggacl));
		agginfo[i].aggfn.nargs = atoi(PQgetvalue(res, i, i_pronargs));
		if (agginfo[i].aggfn.nargs == 0)
			agginfo[i].aggfn.argtypes = NULL;
		else
		{
			agginfo[i].aggfn.argtypes = (Oid *) malloc(agginfo[i].aggfn.nargs * sizeof(Oid));
			parseOidArray(PQgetvalue(res, i, i_proargtypes),
						  agginfo[i].aggfn.argtypes,
						  agginfo[i].aggfn.nargs);
		}

		/* Decide whether we want to dump it */
		selectDumpableObject(&(agginfo[i].aggfn.dobj));
	}

	PQclear(res);

	destroyPQExpBuffer(query);

	return agginfo;
}

/*
 * getExtProtocols:
 *	  read all the user-defined protocols in the system catalogs and
 * return them in the ExtProtInfo* structure
 *
 * numExtProtocols is set to the number of protocols read in
 */
/*	Declared in pg_dump.h */
ExtProtInfo *
getExtProtocols(int *numExtProtocols)
{
	PGresult   *res;
	int			ntups;
	int			i;
	PQExpBuffer query = createPQExpBuffer();
	ExtProtInfo *ptcinfo;
	int			i_oid;
	int			i_tableoid;
	int			i_ptcname;
	int			i_rolname;
	int			i_ptcacl;
	int			i_ptctrusted;
	int 		i_ptcreadid;
	int			i_ptcwriteid;
	int			i_ptcvalidid;

	/* Make sure we are in proper schema */
	selectSourceSchema("pg_catalog");

	/* find all user-defined external protocol */

	appendPQExpBuffer(query, "SELECT ptc.tableoid as tableoid, "
							 "       ptc.oid as oid, "
							 "       ptc.ptcname as ptcname, "
							 "       ptcreadfn as ptcreadoid, "
							 "       ptcwritefn as ptcwriteoid, "
							 "		 ptcvalidatorfn as ptcvaloid, "
							 "       (%s ptc.ptcowner) as rolname, "
							 "       ptc.ptctrusted as ptctrusted, "
							 "       ptc.ptcacl as ptcacl "
							 "FROM   pg_extprotocol ptc",
									 username_subquery);

	res = PQexec(g_conn, query->data);
	check_sql_result(res, g_conn, query->data, PGRES_TUPLES_OK);

	ntups = PQntuples(res);
	*numExtProtocols = ntups;

	ptcinfo = (ExtProtInfo *) malloc(ntups * sizeof(ExtProtInfo));

	i_tableoid = PQfnumber(res, "tableoid");
	i_oid = PQfnumber(res, "oid");
	i_ptcname = PQfnumber(res, "ptcname");
	i_rolname = PQfnumber(res, "rolname");
	i_ptcacl = PQfnumber(res, "ptcacl");
	i_ptctrusted = PQfnumber(res, "ptctrusted");
	i_ptcreadid = PQfnumber(res, "ptcreadoid");
	i_ptcwriteid = PQfnumber(res, "ptcwriteoid");
	i_ptcvalidid = PQfnumber(res, "ptcvaloid");

	for (i = 0; i < ntups; i++)
	{
		ptcinfo[i].dobj.objType = DO_EXTPROTOCOL;
		ptcinfo[i].dobj.catId.tableoid = atooid(PQgetvalue(res, i, i_tableoid));
		ptcinfo[i].dobj.catId.oid = atooid(PQgetvalue(res, i, i_oid));
		AssignDumpId(&ptcinfo[i].dobj);
		ptcinfo[i].dobj.name = strdup(PQgetvalue(res, i, i_ptcname));
		ptcinfo[i].dobj.namespace = NULL;
		ptcinfo[i].ptcowner = strdup(PQgetvalue(res, i, i_rolname));
		if (strlen(ptcinfo[i].ptcowner) == 0)
			write_msg(NULL, "WARNING: owner of external protocol \"%s\" appears to be invalid\n",
						ptcinfo[i].dobj.name);

		if (PQgetisnull(res, i, i_ptcreadid))
			ptcinfo[i].ptcreadid = InvalidOid;
		else
			ptcinfo[i].ptcreadid = atooid(PQgetvalue(res, i, i_ptcreadid));

		if (PQgetisnull(res, i, i_ptcwriteid))
			ptcinfo[i].ptcwriteid = InvalidOid;
		else
			ptcinfo[i].ptcwriteid = atooid(PQgetvalue(res, i, i_ptcwriteid));

		if (PQgetisnull(res, i, i_ptcvalidid))
			ptcinfo[i].ptcvalidid = InvalidOid;
		else
			ptcinfo[i].ptcvalidid = atooid(PQgetvalue(res, i, i_ptcvalidid));

		ptcinfo[i].ptcacl = strdup(PQgetvalue(res, i, i_ptcacl));
		ptcinfo[i].ptctrusted = *(PQgetvalue(res, i, i_ptctrusted)) == 't';

		/* Decide whether we want to dump it */
		selectDumpableObject(&(ptcinfo[i].dobj));
	}

	PQclear(res);

	destroyPQExpBuffer(query);

	return ptcinfo;
}

/*
 * getFuncs:
 *	  read all the user-defined functions in the system catalogs and
 * return them in the FuncInfo* structure
 *
 * numFuncs is set to the number of functions read in
 */
FuncInfo *
getFuncs(int *numFuncs)
{
	PGresult   *res;
	int			ntups;
	int			i;
	PQExpBuffer query = createPQExpBuffer();
	FuncInfo   *finfo;
	int			i_tableoid;
	int			i_oid;
	int			i_proname;
	int			i_pronamespace;
	int			i_rolname;
	int			i_prolang;
	int			i_pronargs;
	int			i_proargtypes;
	int			i_prorettype;
	int			i_proacl;

	/* Make sure we are in proper schema */
	selectSourceSchema("pg_catalog");

	/* find all user-defined funcs */

	if (g_fout->remoteVersion >= 70300)
	{
		appendPQExpBuffer(query,
						  "SELECT tableoid, oid, proname, prolang, "
						  "pronargs, proargtypes, prorettype, proacl, "
						  "pronamespace, "
						  "(%s proowner) as rolname "
						  "FROM pg_proc "
						  "WHERE NOT proisagg "
						  "AND pronamespace != "
						  "(select oid from pg_namespace"
						  " where nspname = 'pg_catalog')",
						  username_subquery);
	}
	else
	{
		error_unsupported_server_version();
	}

	res = PQexec(g_conn, query->data);
	check_sql_result(res, g_conn, query->data, PGRES_TUPLES_OK);

	ntups = PQntuples(res);

	*numFuncs = ntups;

	finfo = (FuncInfo *) calloc(ntups, sizeof(FuncInfo));

	i_tableoid = PQfnumber(res, "tableoid");
	i_oid = PQfnumber(res, "oid");
	i_proname = PQfnumber(res, "proname");
	i_pronamespace = PQfnumber(res, "pronamespace");
	i_rolname = PQfnumber(res, "rolname");
	i_prolang = PQfnumber(res, "prolang");
	i_pronargs = PQfnumber(res, "pronargs");
	i_proargtypes = PQfnumber(res, "proargtypes");
	i_prorettype = PQfnumber(res, "prorettype");
	i_proacl = PQfnumber(res, "proacl");

	for (i = 0; i < ntups; i++)
	{
		finfo[i].dobj.objType = DO_FUNC;
		finfo[i].dobj.catId.tableoid = atooid(PQgetvalue(res, i, i_tableoid));
		finfo[i].dobj.catId.oid = atooid(PQgetvalue(res, i, i_oid));
		AssignDumpId(&finfo[i].dobj);
		finfo[i].dobj.name = strdup(PQgetvalue(res, i, i_proname));
		finfo[i].dobj.namespace =
			findNamespace(atooid(PQgetvalue(res, i, i_pronamespace)),
						  finfo[i].dobj.catId.oid);
		finfo[i].rolname = strdup(PQgetvalue(res, i, i_rolname));
		finfo[i].lang = atooid(PQgetvalue(res, i, i_prolang));
		finfo[i].prorettype = atooid(PQgetvalue(res, i, i_prorettype));
		finfo[i].proacl = strdup(PQgetvalue(res, i, i_proacl));
		finfo[i].nargs = atoi(PQgetvalue(res, i, i_pronargs));
		if (finfo[i].nargs == 0)
			finfo[i].argtypes = NULL;
		else
		{
			finfo[i].argtypes = (Oid *) malloc(finfo[i].nargs * sizeof(Oid));
			parseOidArray(PQgetvalue(res, i, i_proargtypes),
						  finfo[i].argtypes, finfo[i].nargs);
		}

		/* Decide whether we want to dump it */
		selectDumpableFunction(&finfo[i]);
		selectDumpableObject(&(finfo[i].dobj));

		if (strlen(finfo[i].rolname) == 0)
			write_msg(NULL,
				 "WARNING: owner of function \"%s\" appears to be invalid\n",
					  finfo[i].dobj.name);
	}

	PQclear(res);

	destroyPQExpBuffer(query);

	return finfo;
}

/*
 * getTables
 *	  read all the user-defined tables (no indexes, no catalogs)
 * in the system catalogs return them in the TableInfo* structure
 *
 * numTables is set to the number of tables read in
 */
TableInfo *
getTables(int *numTables)
{
	PGresult   *res;
	int			ntups;
	int			i;
	PQExpBuffer query = createPQExpBuffer();
	TableInfo  *tblinfo;
	int			i_reltableoid;
	int			i_reloid;
	int			i_relname;
	int			i_relnamespace;
	int			i_relkind;
	int			i_relstorage;
	int			i_relacl;
	int			i_rolname;
	int			i_relchecks;
	int			i_reltriggers;
	int			i_relhasindex;
	int			i_relhasrules;
	int			i_relhasoids;
	int			i_relistoasted;
	int			i_owning_tab;
	int			i_owning_col;
	int			i_reltablespace;
	int			i_reloptions;
	int			i_parrelid;

	/* Make sure we are in proper schema */
	selectSourceSchema("pg_catalog");

	/*
	 * Find all the tables (including views and sequences).
	 *
	 * We include system catalogs, so that we can work if a user table is
	 * defined to inherit from a system catalog (pretty weird, but...)
	 *
	 * We ignore tables that are not type 'r' (ordinary relation), 'S'
	 * (sequence), 'v' (view), or 'c' (composite type).
	 *
	 * Composite-type table entries won't be dumped as such, but we have to
	 * make a DumpableObject for them so that we can track dependencies of the
	 * composite type (pg_depend entries for columns of the composite type
	 * link to the pg_class entry not the pg_type entry).
	 *
	 * Note: in this phase we should collect only a minimal amount of
	 * information about each table, basically just enough to decide if it is
	 * interesting. We must fetch all tables in this phase because otherwise
	 * we cannot correctly identify inherited columns, owned sequences, etc.
	 */

	if (g_fout->remoteVersion >= 80200)
	{
		/*
		 * Left join to pick up dependency info linking sequences to their
		 * owning column, if any (note this dependency is AUTO as of 8.2)
		 */
		appendPQExpBuffer(query,
						  "SELECT c.tableoid, c.oid, relname, "
						  "relacl, relkind, relstorage, relnamespace, "
						  "(%s relowner) as rolname, "
						  "relchecks, reltriggers, "
						  "relhasindex, relhasrules, relhasoids, "
						  "(reltoastrelid != 0) as relistoasted, "
						  "d.refobjid as owning_tab, "
						  "d.refobjsubid as owning_col, "
						  "(SELECT spcname FROM pg_tablespace t WHERE t.oid = c.reltablespace) AS reltablespace, "
						  "array_to_string(c.reloptions, ', ') as reloptions, "
						  "p.parrelid as parrelid "
						  "from pg_class c "
						  "left join pg_depend d on "
						  "(c.relkind = '%c' and "
						  "d.classid = c.tableoid and d.objid = c.oid and "
						  "d.objsubid = 0 and "
						  "d.refclassid = c.tableoid and d.deptype = 'a') "
						  "left join pg_partition_rule pr on c.oid = pr.parchildrelid "
						  "left join pg_partition p on pr.paroid = p.oid "
						  "where relkind in ('%c', '%c', '%c', '%c') %s"
						  "order by c.oid",
						  username_subquery,
						  RELKIND_SEQUENCE,
						  RELKIND_RELATION, RELKIND_SEQUENCE,
						  RELKIND_VIEW, RELKIND_COMPOSITE_TYPE,
						  g_fout->remoteVersion >= 80209 ?
						  "AND c.oid NOT IN (select p.parchildrelid from pg_partition_rule p left "
						  "join pg_exttable e on p.parchildrelid=e.reloid where e.reloid is null)" : "");
	}
	else
	{
		error_unsupported_server_version();
	}

	res = PQexec(g_conn, query->data);
	check_sql_result(res, g_conn, query->data, PGRES_TUPLES_OK);

	ntups = PQntuples(res);

	*numTables = ntups;

	/*
	 * Extract data from result and lock dumpable tables.  We do the locking
	 * before anything else, to minimize the window wherein a table could
	 * disappear under us.
	 *
	 * Note that we have to save info about all tables here, even when dumping
	 * only one, because we don't yet know which tables might be inheritance
	 * ancestors of the target table.
	 */
	tblinfo = (TableInfo *) calloc(ntups, sizeof(TableInfo));

	i_reltableoid = PQfnumber(res, "tableoid");
	i_reloid = PQfnumber(res, "oid");
	i_relname = PQfnumber(res, "relname");
	i_relnamespace = PQfnumber(res, "relnamespace");
	i_relacl = PQfnumber(res, "relacl");
	i_relkind = PQfnumber(res, "relkind");
	i_relstorage = PQfnumber(res, "relstorage");
	i_rolname = PQfnumber(res, "rolname");
	i_relchecks = PQfnumber(res, "relchecks");
	i_reltriggers = PQfnumber(res, "reltriggers");
	i_relhasindex = PQfnumber(res, "relhasindex");
	i_relhasrules = PQfnumber(res, "relhasrules");
	i_relhasoids = PQfnumber(res, "relhasoids");
	i_relistoasted = PQfnumber(res, "relistoasted");
	i_owning_tab = PQfnumber(res, "owning_tab");
	i_owning_col = PQfnumber(res, "owning_col");
	i_reltablespace = PQfnumber(res, "reltablespace");
	i_reloptions = PQfnumber(res, "reloptions");
	i_parrelid = PQfnumber(res, "parrelid");

	if (lockWaitTimeout && g_fout->remoteVersion >= 70300)
	{
		/*
		 * Arrange to fail instead of waiting forever for a table lock.
		 *
		 * NB: this coding assumes that the only queries issued within
		 * the following loop are LOCK TABLEs; else the timeout may be
		 * undesirably applied to other things too.
		 */
		resetPQExpBuffer(query);
		appendPQExpBuffer(query, "SET statement_timeout = ");
		appendStringLiteralConn(query, lockWaitTimeout, g_conn);
		do_sql_command(g_conn, query->data);
	}

	for (i = 0; i < ntups; i++)
	{
		tblinfo[i].dobj.objType = DO_TABLE;
		tblinfo[i].dobj.catId.tableoid = atooid(PQgetvalue(res, i, i_reltableoid));
		tblinfo[i].dobj.catId.oid = atooid(PQgetvalue(res, i, i_reloid));
		AssignDumpId(&tblinfo[i].dobj);
		tblinfo[i].dobj.name = strdup(PQgetvalue(res, i, i_relname));
		tblinfo[i].dobj.namespace = findNamespace(atooid(PQgetvalue(res, i, i_relnamespace)),
												  tblinfo[i].dobj.catId.oid);
		tblinfo[i].rolname = strdup(PQgetvalue(res, i, i_rolname));
		tblinfo[i].relacl = strdup(PQgetvalue(res, i, i_relacl));
		tblinfo[i].relkind = *(PQgetvalue(res, i, i_relkind));
		tblinfo[i].relstorage = *(PQgetvalue(res, i, i_relstorage));
		tblinfo[i].hasindex = (strcmp(PQgetvalue(res, i, i_relhasindex), "t") == 0);
		tblinfo[i].hasrules = (strcmp(PQgetvalue(res, i, i_relhasrules), "t") == 0);
		tblinfo[i].hasoids = (strcmp(PQgetvalue(res, i, i_relhasoids), "t") == 0);
		tblinfo[i].istoasted = (strcmp(PQgetvalue(res, i, i_relistoasted), "t") == 0);
		tblinfo[i].ncheck = atoi(PQgetvalue(res, i, i_relchecks));
		tblinfo[i].ntrig = atoi(PQgetvalue(res, i, i_reltriggers));
		if (PQgetisnull(res, i, i_owning_tab))
		{
			tblinfo[i].owning_tab = InvalidOid;
			tblinfo[i].owning_col = 0;
		}
		else
		{
			tblinfo[i].owning_tab = atooid(PQgetvalue(res, i, i_owning_tab));
			tblinfo[i].owning_col = atoi(PQgetvalue(res, i, i_owning_col));
		}
		tblinfo[i].reltablespace = strdup(PQgetvalue(res, i, i_reltablespace));
		tblinfo[i].reloptions = strdup(PQgetvalue(res, i, i_reloptions));
		tblinfo[i].parrelid = atooid(PQgetvalue(res, i, i_parrelid));
		if (tblinfo[i].parrelid != 0)
		{
			/*
			 * Length of tmpStr is bigger than the sum of NAMEDATALEN
			 * and the length of EXT_PARTITION_NAME_POSTFIX
			 */
			char tmpStr[500];
			snprintf(tmpStr, sizeof(tmpStr), "%s%s", tblinfo[i].dobj.name, EXT_PARTITION_NAME_POSTFIX);
			tblinfo[i].dobj.name = strdup(tmpStr);
		}

		/* other fields were zeroed above */

		/*
		 * Decide whether we want to dump this table.
		 */
		if (tblinfo[i].relkind == RELKIND_COMPOSITE_TYPE)
			tblinfo[i].dobj.dump = false;
		else
			selectDumpableTable(&tblinfo[i]);
		tblinfo[i].interesting = tblinfo[i].dobj.dump;

		/*
		 * Read-lock target tables to make sure they aren't DROPPED or altered
		 * in schema before we get around to dumping them.
		 *
		 * Note that we don't explicitly lock parents of the target tables; we
		 * assume our lock on the child is enough to prevent schema
		 * alterations to parent tables.
		 *
		 * NOTE: it'd be kinda nice to lock other relations too, not only
		 * plain tables, but the backend doesn't presently allow that.
		 */
		if (tblinfo[i].dobj.dump && tblinfo[i].relkind == RELKIND_RELATION && tblinfo[i].parrelid == 0)
		{
			resetPQExpBuffer(query);
			appendPQExpBuffer(query,
							  "LOCK TABLE %s IN ACCESS SHARE MODE",
						 fmtQualifiedId(tblinfo[i].dobj.namespace->dobj.name,
										tblinfo[i].dobj.name));
			do_sql_command(g_conn, query->data);
		}

		/* Emit notice if join for owner failed */
		if (strlen(tblinfo[i].rolname) == 0)
			write_msg(NULL, "WARNING: owner of table \"%s\" appears to be invalid\n",
					  tblinfo[i].dobj.name);
	}

	if (lockWaitTimeout && g_fout->remoteVersion >= 70300)
	{
		do_sql_command(g_conn, "SET statement_timeout = 0");
	}

	PQclear(res);

	destroyPQExpBuffer(query);
	destroyPQExpBuffer(delqry);
	destroyPQExpBuffer(lockquery);

	return tblinfo;
}

/*
 * getOwnedSeqs
 *	  identify owned sequences and mark them as dumpable if owning table is
 *
 * We used to do this in getTables(), but it's better to do it after the
 * index used by findTableByOid() has been set up.
 */
void
getOwnedSeqs(TableInfo tblinfo[], int numTables)
{
	int			i;

	/*
	 * Force sequences that are "owned" by table columns to be dumped whenever
	 * their owning table is being dumped.
	 */
	for (i = 0; i < numTables; i++)
	{
		TableInfo  *seqinfo = &tblinfo[i];
		TableInfo  *owning_tab;

		if (!OidIsValid(seqinfo->owning_tab))
			continue;			/* not an owned sequence */
		if (seqinfo->dobj.dump)
			continue;			/* no need to search */
		owning_tab = findTableByOid(seqinfo->owning_tab);
		if (owning_tab && owning_tab->dobj.dump)
		{
			seqinfo->interesting = true;
			seqinfo->dobj.dump = true;
		}
	}
<<<<<<< HEAD
=======

	destroyPQExpBuffer(query);

	return tblinfo;
>>>>>>> 49f001d8
}

/*
 * getInherits
 *	  read all the inheritance information
 * from the system catalogs return them in the InhInfo* structure
 *
 * numInherits is set to the number of pairs read in
 */
InhInfo *
getInherits(int *numInherits)
{
	PGresult   *res;
	int			ntups;
	int			i;
	PQExpBuffer query = createPQExpBuffer();
	InhInfo    *inhinfo;

	int			i_inhrelid;
	int			i_inhparent;

	/* Make sure we are in proper schema */
	selectSourceSchema("pg_catalog");

	/* find all the inheritance information */

	appendPQExpBuffer(query, "SELECT inhrelid, inhparent FROM pg_inherits");

	res = PQexec(g_conn, query->data);
	check_sql_result(res, g_conn, query->data, PGRES_TUPLES_OK);

	ntups = PQntuples(res);

	*numInherits = ntups;

	inhinfo = (InhInfo *) malloc(ntups * sizeof(InhInfo));

	i_inhrelid = PQfnumber(res, "inhrelid");
	i_inhparent = PQfnumber(res, "inhparent");

	for (i = 0; i < ntups; i++)
	{
		inhinfo[i].inhrelid = atooid(PQgetvalue(res, i, i_inhrelid));
		inhinfo[i].inhparent = atooid(PQgetvalue(res, i, i_inhparent));
	}

	PQclear(res);

	destroyPQExpBuffer(query);

	return inhinfo;
}

/*
 * getIndexes
 *	  get information about every index on a dumpable table
 *
 * Note: index data is not returned directly to the caller, but it
 * does get entered into the DumpableObject tables.
 */
void
getIndexes(TableInfo tblinfo[], int numTables)
{
	int			i,
				j;
	PQExpBuffer query = createPQExpBuffer();
	PGresult   *res;
	IndxInfo   *indxinfo;
	ConstraintInfo *constrinfo;
	int			i_tableoid,
				i_oid,
				i_indexname,
				i_indexdef,
				i_indnkeys,
				i_indkey,
				i_indisclustered,
				i_contype,
				i_conname,
				i_contableoid,
				i_conoid,
				i_tablespace,
				i_options;
	int			ntups;

	for (i = 0; i < numTables; i++)
	{
		TableInfo  *tbinfo = &tblinfo[i];

		/* Only plain tables have indexes */
		if (tbinfo->relkind != RELKIND_RELATION || !tbinfo->hasindex)
			continue;

		/* Ignore indexes of tables not to be dumped */
		if (!tbinfo->dobj.dump)
			continue;

		if (g_verbose)
			write_msg(NULL, "reading indexes for table \"%s\"\n",
					  tbinfo->dobj.name);

		/* Make sure we are in proper schema so indexdef is right */
		selectSourceSchema(tbinfo->dobj.namespace->dobj.name);

		/*
		 * The point of the messy-looking outer join is to find a constraint
		 * that is related by an internal dependency link to the index. If we
		 * find one, create a CONSTRAINT entry linked to the INDEX entry.  We
		 * assume an index won't have more than one internal dependency.
		 */
		resetPQExpBuffer(query);
		if (g_fout->remoteVersion >= 80200)
		{
			appendPQExpBuffer(query,
							  "SELECT t.tableoid, t.oid, "
							  "t.relname as indexname, "
					 "pg_catalog.pg_get_indexdef(i.indexrelid) as indexdef, "
							  "t.relnatts as indnkeys, "
							  "i.indkey, i.indisclustered, "
							  "c.contype, c.conname, "
							  "c.tableoid as contableoid, "
							  "c.oid as conoid, "
							  "(SELECT spcname FROM pg_catalog.pg_tablespace s WHERE s.oid = t.reltablespace) as tablespace, "
							"array_to_string(t.reloptions, ', ') as options "
							  "FROM pg_catalog.pg_index i "
					  "JOIN pg_catalog.pg_class t ON (t.oid = i.indexrelid) "
							  "LEFT JOIN pg_catalog.pg_depend d "
							  "ON (d.classid = t.tableoid "
							  "AND d.objid = t.oid "
							  "AND d.deptype = 'i') "
							  "LEFT JOIN pg_catalog.pg_constraint c "
							  "ON (d.refclassid = c.tableoid "
							  "AND d.refobjid = c.oid) "
							  "WHERE i.indrelid = '%u'::pg_catalog.oid "
							  "ORDER BY indexname",
							  tbinfo->dobj.catId.oid);
		}
		else
		{
			error_unsupported_server_version();
		}

		res = PQexec(g_conn, query->data);
		check_sql_result(res, g_conn, query->data, PGRES_TUPLES_OK);

		ntups = PQntuples(res);

		i_tableoid = PQfnumber(res, "tableoid");
		i_oid = PQfnumber(res, "oid");
		i_indexname = PQfnumber(res, "indexname");
		i_indexdef = PQfnumber(res, "indexdef");
		i_indnkeys = PQfnumber(res, "indnkeys");
		i_indkey = PQfnumber(res, "indkey");
		i_indisclustered = PQfnumber(res, "indisclustered");
		i_contype = PQfnumber(res, "contype");
		i_conname = PQfnumber(res, "conname");
		i_contableoid = PQfnumber(res, "contableoid");
		i_conoid = PQfnumber(res, "conoid");
		i_tablespace = PQfnumber(res, "tablespace");
		i_options = PQfnumber(res, "options");

		indxinfo = (IndxInfo *) malloc(ntups * sizeof(IndxInfo));
		constrinfo = (ConstraintInfo *) malloc(ntups * sizeof(ConstraintInfo));

		for (j = 0; j < ntups; j++)
		{
			char		contype;

			indxinfo[j].dobj.objType = DO_INDEX;
			indxinfo[j].dobj.catId.tableoid = atooid(PQgetvalue(res, j, i_tableoid));
			indxinfo[j].dobj.catId.oid = atooid(PQgetvalue(res, j, i_oid));
			AssignDumpId(&indxinfo[j].dobj);
			indxinfo[j].dobj.name = strdup(PQgetvalue(res, j, i_indexname));
			indxinfo[j].dobj.namespace = tbinfo->dobj.namespace;
			indxinfo[j].indextable = tbinfo;
			indxinfo[j].indexdef = strdup(PQgetvalue(res, j, i_indexdef));
			indxinfo[j].indnkeys = atoi(PQgetvalue(res, j, i_indnkeys));
			indxinfo[j].tablespace = strdup(PQgetvalue(res, j, i_tablespace));
			indxinfo[j].options = strdup(PQgetvalue(res, j, i_options));

			/*
			 * In pre-7.4 releases, indkeys may contain more entries than
			 * indnkeys says (since indnkeys will be 1 for a functional
			 * index).	We don't actually care about this case since we don't
			 * examine indkeys except for indexes associated with PRIMARY and
			 * UNIQUE constraints, which are never functional indexes. But we
			 * have to allocate enough space to keep parseOidArray from
			 * complaining.
			 */
			indxinfo[j].indkeys = (Oid *) malloc(INDEX_MAX_KEYS * sizeof(Oid));
			parseOidArray(PQgetvalue(res, j, i_indkey),
						  indxinfo[j].indkeys, INDEX_MAX_KEYS);
			indxinfo[j].indisclustered = (PQgetvalue(res, j, i_indisclustered)[0] == 't');
			contype = *(PQgetvalue(res, j, i_contype));

			if (contype == 'p' || contype == 'u')
			{
				/*
				 * If we found a constraint matching the index, create an
				 * entry for it.
				 *
				 * In a pre-7.3 database, we take this path iff the index was
				 * marked indisprimary.
				 */
				constrinfo[j].dobj.objType = DO_CONSTRAINT;
				constrinfo[j].dobj.catId.tableoid = atooid(PQgetvalue(res, j, i_contableoid));
				constrinfo[j].dobj.catId.oid = atooid(PQgetvalue(res, j, i_conoid));
				AssignDumpId(&constrinfo[j].dobj);
				constrinfo[j].dobj.name = strdup(PQgetvalue(res, j, i_conname));
				constrinfo[j].dobj.namespace = tbinfo->dobj.namespace;
				constrinfo[j].contable = tbinfo;
				constrinfo[j].condomain = NULL;
				constrinfo[j].contype = contype;
				constrinfo[j].condef = NULL;
				constrinfo[j].conindex = indxinfo[j].dobj.dumpId;
				constrinfo[j].conislocal = true;
				constrinfo[j].separate = true;

				indxinfo[j].indexconstraint = constrinfo[j].dobj.dumpId;

				/* If pre-7.3 DB, better make sure table comes first */
				addObjectDependency(&constrinfo[j].dobj,
									tbinfo->dobj.dumpId);
			}
			else
			{
				/* Plain secondary index */
				indxinfo[j].indexconstraint = 0;
			}
		}

		PQclear(res);
	}

	destroyPQExpBuffer(query);
}

/*
 * getConstraints
 *
 * Get info about constraints on dumpable tables.
 *
 * Currently handles foreign keys only.
 * Unique and primary key constraints are handled with indexes,
 * while check constraints are processed in getTableAttrs().
 */
void
getConstraints(TableInfo tblinfo[], int numTables)
{
	int			i,
				j;
	ConstraintInfo *constrinfo;
	PQExpBuffer query;
	PGresult   *res;
	int			i_condef,
				i_contableoid,
				i_conoid,
				i_conname;
	int			ntups;

	query = createPQExpBuffer();

	for (i = 0; i < numTables; i++)
	{
		TableInfo  *tbinfo = &tblinfo[i];

		if (tbinfo->ntrig == 0 || !tbinfo->dobj.dump)
			continue;

		if (g_verbose)
			write_msg(NULL, "reading foreign key constraints for table \"%s\"\n",
					  tbinfo->dobj.name);

		/*
		 * select table schema to ensure constraint expr is qualified if
		 * needed
		 */
		selectSourceSchema(tbinfo->dobj.namespace->dobj.name);

		resetPQExpBuffer(query);
		appendPQExpBuffer(query,
						  "SELECT tableoid, oid, conname, "
						  "pg_catalog.pg_get_constraintdef(oid) as condef "
						  "FROM pg_catalog.pg_constraint "
						  "WHERE conrelid = '%u'::pg_catalog.oid "
						  "AND contype = 'f'",
						  tbinfo->dobj.catId.oid);
		res = PQexec(g_conn, query->data);
		check_sql_result(res, g_conn, query->data, PGRES_TUPLES_OK);

		ntups = PQntuples(res);

		i_contableoid = PQfnumber(res, "tableoid");
		i_conoid = PQfnumber(res, "oid");
		i_conname = PQfnumber(res, "conname");
		i_condef = PQfnumber(res, "condef");

		constrinfo = (ConstraintInfo *) malloc(ntups * sizeof(ConstraintInfo));

		for (j = 0; j < ntups; j++)
		{
			constrinfo[j].dobj.objType = DO_FK_CONSTRAINT;
			constrinfo[j].dobj.catId.tableoid = atooid(PQgetvalue(res, j, i_contableoid));
			constrinfo[j].dobj.catId.oid = atooid(PQgetvalue(res, j, i_conoid));
			AssignDumpId(&constrinfo[j].dobj);
			constrinfo[j].dobj.name = strdup(PQgetvalue(res, j, i_conname));
			constrinfo[j].dobj.namespace = tbinfo->dobj.namespace;
			constrinfo[j].contable = tbinfo;
			constrinfo[j].condomain = NULL;
			constrinfo[j].contype = 'f';
			constrinfo[j].condef = strdup(PQgetvalue(res, j, i_condef));
			constrinfo[j].conindex = 0;
			constrinfo[j].conislocal = true;
			constrinfo[j].separate = true;
		}

		PQclear(res);
	}

	destroyPQExpBuffer(query);
}

/*
 * getDomainConstraints
 *
 * Get info about constraints on a domain.
 */
static void
getDomainConstraints(TypeInfo *tinfo)
{
	int			i;
	ConstraintInfo *constrinfo;
	PQExpBuffer query;
	PGresult   *res;
	int			i_tableoid,
				i_oid,
				i_conname,
				i_consrc;
	int			ntups;


	/*
	 * select appropriate schema to ensure names in constraint are properly
	 * qualified
	 */
	selectSourceSchema(tinfo->dobj.namespace->dobj.name);

	query = createPQExpBuffer();

	if (g_fout->remoteVersion >= 70400)
		appendPQExpBuffer(query, "SELECT tableoid, oid, conname, "
						  "pg_catalog.pg_get_constraintdef(oid) AS consrc "
						  "FROM pg_catalog.pg_constraint "
						  "WHERE contypid = '%u'::pg_catalog.oid "
						  "ORDER BY conname",
						  tinfo->dobj.catId.oid);
	else
		error_unsupported_server_version();

	res = PQexec(g_conn, query->data);
	check_sql_result(res, g_conn, query->data, PGRES_TUPLES_OK);

	ntups = PQntuples(res);

	i_tableoid = PQfnumber(res, "tableoid");
	i_oid = PQfnumber(res, "oid");
	i_conname = PQfnumber(res, "conname");
	i_consrc = PQfnumber(res, "consrc");

	constrinfo = (ConstraintInfo *) malloc(ntups * sizeof(ConstraintInfo));

	tinfo->nDomChecks = ntups;
	tinfo->domChecks = constrinfo;

	for (i = 0; i < ntups; i++)
	{
		constrinfo[i].dobj.objType = DO_CONSTRAINT;
		constrinfo[i].dobj.catId.tableoid = atooid(PQgetvalue(res, i, i_tableoid));
		constrinfo[i].dobj.catId.oid = atooid(PQgetvalue(res, i, i_oid));
		AssignDumpId(&constrinfo[i].dobj);
		constrinfo[i].dobj.name = strdup(PQgetvalue(res, i, i_conname));
		constrinfo[i].dobj.namespace = tinfo->dobj.namespace;
		constrinfo[i].contable = NULL;
		constrinfo[i].condomain = tinfo;
		constrinfo[i].contype = 'c';
		constrinfo[i].condef = strdup(PQgetvalue(res, i, i_consrc));
		constrinfo[i].conindex = 0;
		constrinfo[i].conislocal = true;
		constrinfo[i].separate = false;

		/*
		 * Make the domain depend on the constraint, ensuring it won't be
		 * output till any constraint dependencies are OK.
		 */
		addObjectDependency(&tinfo->dobj,
							constrinfo[i].dobj.dumpId);
	}

	PQclear(res);

	destroyPQExpBuffer(query);
}

/*
 * getRules
 *	  get basic information about every rule in the system
 *
 * numRules is set to the number of rules read in
 */
RuleInfo *
getRules(int *numRules)
{
	PGresult   *res;
	int			ntups;
	int			i;
	PQExpBuffer query = createPQExpBuffer();
	RuleInfo   *ruleinfo;
	int			i_tableoid;
	int			i_oid;
	int			i_rulename;
	int			i_ruletable;
	int			i_ev_type;
	int			i_is_instead;
	int			i_ev_enabled;

	/* Make sure we are in proper schema */
	selectSourceSchema("pg_catalog");

	if (g_fout->remoteVersion >= 80300)
	{
		appendPQExpBuffer(query, "SELECT "
						  "tableoid, oid, rulename, "
						  "ev_class as ruletable, ev_type, is_instead, "
						  "ev_enabled "
						  "FROM pg_rewrite "
						  "ORDER BY oid");
	}
	else if (g_fout->remoteVersion >= 70100)
	{
		appendPQExpBuffer(query, "SELECT "
						  "tableoid, oid, rulename, "
						  "ev_class as ruletable, ev_type, is_instead, "
						  "'O'::char as ev_enabled "
						  "FROM pg_rewrite "
						  "ORDER BY oid");
	}
	else
	{
		error_unsupported_server_version();
	}

	res = PQexec(g_conn, query->data);
	check_sql_result(res, g_conn, query->data, PGRES_TUPLES_OK);

	ntups = PQntuples(res);

	*numRules = ntups;

	ruleinfo = (RuleInfo *) malloc(ntups * sizeof(RuleInfo));

	i_tableoid = PQfnumber(res, "tableoid");
	i_oid = PQfnumber(res, "oid");
	i_rulename = PQfnumber(res, "rulename");
	i_ruletable = PQfnumber(res, "ruletable");
	i_ev_type = PQfnumber(res, "ev_type");
	i_is_instead = PQfnumber(res, "is_instead");
	i_ev_enabled = PQfnumber(res, "ev_enabled");

	for (i = 0; i < ntups; i++)
	{
		Oid			ruletableoid;

		ruleinfo[i].dobj.objType = DO_RULE;
		ruleinfo[i].dobj.catId.tableoid = atooid(PQgetvalue(res, i, i_tableoid));
		ruleinfo[i].dobj.catId.oid = atooid(PQgetvalue(res, i, i_oid));
		AssignDumpId(&ruleinfo[i].dobj);
		ruleinfo[i].dobj.name = strdup(PQgetvalue(res, i, i_rulename));
		ruletableoid = atooid(PQgetvalue(res, i, i_ruletable));
		ruleinfo[i].ruletable = findTableByOid(ruletableoid);
		if (ruleinfo[i].ruletable == NULL)
		{
			write_msg(NULL, "failed sanity check, parent table OID %u of pg_rewrite entry OID %u not found\n",
					  ruletableoid,
					  ruleinfo[i].dobj.catId.oid);
			exit_nicely();
		}
		ruleinfo[i].dobj.namespace = ruleinfo[i].ruletable->dobj.namespace;
		ruleinfo[i].dobj.dump = ruleinfo[i].ruletable->dobj.dump;
		ruleinfo[i].ev_type = *(PQgetvalue(res, i, i_ev_type));
		ruleinfo[i].is_instead = *(PQgetvalue(res, i, i_is_instead)) == 't';
		ruleinfo[i].ev_enabled = *(PQgetvalue(res, i, i_ev_enabled));
		if (ruleinfo[i].ruletable)
		{
			/*
			 * If the table is a view, force its ON SELECT rule to be sorted
			 * before the view itself --- this ensures that any dependencies
			 * for the rule affect the table's positioning. Other rules are
			 * forced to appear after their table.
			 */
			if (ruleinfo[i].ruletable->relkind == RELKIND_VIEW &&
				ruleinfo[i].ev_type == '1' && ruleinfo[i].is_instead)
			{
				addObjectDependency(&ruleinfo[i].ruletable->dobj,
									ruleinfo[i].dobj.dumpId);
				/* We'll merge the rule into CREATE VIEW, if possible */
				ruleinfo[i].separate = false;
			}
			else
			{
				addObjectDependency(&ruleinfo[i].dobj,
									ruleinfo[i].ruletable->dobj.dumpId);
				ruleinfo[i].separate = true;
			}
		}
		else
			ruleinfo[i].separate = true;
	}

	PQclear(res);

	destroyPQExpBuffer(query);

	return ruleinfo;
}

/*
 * getTriggers
 *	  get information about every trigger on a dumpable table
 *
 * Note: trigger data is not returned directly to the caller, but it
 * does get entered into the DumpableObject tables.
 */
void
getTriggers(TableInfo tblinfo[], int numTables)
{
	int			i,
				j;
	PQExpBuffer query = createPQExpBuffer();
	PGresult   *res;
	TriggerInfo *tginfo;
	int			i_tableoid,
				i_oid,
				i_tgname,
				i_tgfname,
				i_tgtype,
				i_tgnargs,
				i_tgargs,
				i_tgisconstraint,
				i_tgconstrname,
				i_tgconstrrelid,
				i_tgconstrrelname,
				i_tgenabled,
				i_tgdeferrable,
				i_tginitdeferred;
	int			ntups;

	for (i = 0; i < numTables; i++)
	{
		TableInfo  *tbinfo = &tblinfo[i];

		if (tbinfo->ntrig == 0 || !tbinfo->dobj.dump)
			continue;

		if (g_verbose)
			write_msg(NULL, "reading triggers for table \"%s\"\n",
					  tbinfo->dobj.name);

		/*
		 * select table schema to ensure regproc name is qualified if needed
		 */
		selectSourceSchema(tbinfo->dobj.namespace->dobj.name);

		resetPQExpBuffer(query);
		if (g_fout->remoteVersion >= 80300)
		{
			/*
			 * We ignore triggers that are tied to a foreign-key constraint
			 */
			appendPQExpBuffer(query,
							  "SELECT tgname, "
							  "tgfoid::pg_catalog.regproc as tgfname, "
							  "tgtype, tgnargs, tgargs, tgenabled, "
							  "tgisconstraint, tgconstrname, tgdeferrable, "
							  "tgconstrrelid, tginitdeferred, tableoid, oid, "
					 "tgconstrrelid::pg_catalog.regclass as tgconstrrelname "
							  "from pg_catalog.pg_trigger t "
							  "where tgrelid = '%u'::pg_catalog.oid "
							  "and tgconstraint = 0",
							  tbinfo->dobj.catId.oid);
		}
		else if (g_fout->remoteVersion >= 70300)
		{
			/*
			 * We ignore triggers that are tied to a foreign-key constraint,
			 * but in these versions we have to grovel through pg_constraint
			 * to find out
			 */
			appendPQExpBuffer(query,
							  "SELECT tgname, "
							  "tgfoid::pg_catalog.regproc as tgfname, "
							  "tgtype, tgnargs, tgargs, tgenabled, "
							  "tgisconstraint, tgconstrname, tgdeferrable, "
							  "tgconstrrelid, tginitdeferred, tableoid, oid, "
					 "tgconstrrelid::pg_catalog.regclass as tgconstrrelname "
							  "from pg_catalog.pg_trigger t "
							  "where tgrelid = '%u'::pg_catalog.oid "
							  "and (not tgisconstraint "
							  " OR NOT EXISTS"
							  "  (SELECT 1 FROM pg_catalog.pg_depend d "
							  "   JOIN pg_catalog.pg_constraint c ON (d.refclassid = c.tableoid AND d.refobjid = c.oid) "
							  "   WHERE d.classid = t.tableoid AND d.objid = t.oid AND d.deptype = 'i' AND c.contype = 'f'))",
							  tbinfo->dobj.catId.oid);
		}
		else
		{
			error_unsupported_server_version();
		}

		res = PQexec(g_conn, query->data);
		check_sql_result(res, g_conn, query->data, PGRES_TUPLES_OK);

		ntups = PQntuples(res);

		/*
		 * We may have less triggers than recorded due to having ignored
		 * foreign-key triggers
		 */
		if (ntups > tbinfo->ntrig)
		{
			write_msg(NULL, "expected %d triggers on table \"%s\" but found %d\n",
					  tbinfo->ntrig, tbinfo->dobj.name, ntups);
			exit_nicely();
		}
		i_tableoid = PQfnumber(res, "tableoid");
		i_oid = PQfnumber(res, "oid");
		i_tgname = PQfnumber(res, "tgname");
		i_tgfname = PQfnumber(res, "tgfname");
		i_tgtype = PQfnumber(res, "tgtype");
		i_tgnargs = PQfnumber(res, "tgnargs");
		i_tgargs = PQfnumber(res, "tgargs");
		i_tgisconstraint = PQfnumber(res, "tgisconstraint");
		i_tgconstrname = PQfnumber(res, "tgconstrname");
		i_tgconstrrelid = PQfnumber(res, "tgconstrrelid");
		i_tgconstrrelname = PQfnumber(res, "tgconstrrelname");
		i_tgenabled = PQfnumber(res, "tgenabled");
		i_tgdeferrable = PQfnumber(res, "tgdeferrable");
		i_tginitdeferred = PQfnumber(res, "tginitdeferred");

		tginfo = (TriggerInfo *) malloc(ntups * sizeof(TriggerInfo));

		for (j = 0; j < ntups; j++)
		{
			tginfo[j].dobj.objType = DO_TRIGGER;
			tginfo[j].dobj.catId.tableoid = atooid(PQgetvalue(res, j, i_tableoid));
			tginfo[j].dobj.catId.oid = atooid(PQgetvalue(res, j, i_oid));
			AssignDumpId(&tginfo[j].dobj);
			tginfo[j].dobj.name = strdup(PQgetvalue(res, j, i_tgname));
			tginfo[j].dobj.namespace = tbinfo->dobj.namespace;
			tginfo[j].tgtable = tbinfo;
			tginfo[j].tgfname = strdup(PQgetvalue(res, j, i_tgfname));
			tginfo[j].tgtype = atoi(PQgetvalue(res, j, i_tgtype));
			tginfo[j].tgnargs = atoi(PQgetvalue(res, j, i_tgnargs));
			tginfo[j].tgargs = strdup(PQgetvalue(res, j, i_tgargs));
			tginfo[j].tgisconstraint = *(PQgetvalue(res, j, i_tgisconstraint)) == 't';
			tginfo[j].tgenabled = *(PQgetvalue(res, j, i_tgenabled));
			tginfo[j].tgdeferrable = *(PQgetvalue(res, j, i_tgdeferrable)) == 't';
			tginfo[j].tginitdeferred = *(PQgetvalue(res, j, i_tginitdeferred)) == 't';

			if (tginfo[j].tgisconstraint)
			{
				tginfo[j].tgconstrname = strdup(PQgetvalue(res, j, i_tgconstrname));
				tginfo[j].tgconstrrelid = atooid(PQgetvalue(res, j, i_tgconstrrelid));
				if (OidIsValid(tginfo[j].tgconstrrelid))
				{
					if (PQgetisnull(res, j, i_tgconstrrelname))
					{
						write_msg(NULL, "query produced null referenced table name for foreign key trigger \"%s\" on table \"%s\" (OID of table: %u)\n",
								  tginfo[j].dobj.name, tbinfo->dobj.name,
								  tginfo[j].tgconstrrelid);
						exit_nicely();
					}
					tginfo[j].tgconstrrelname = strdup(PQgetvalue(res, j, i_tgconstrrelname));
				}
				else
					tginfo[j].tgconstrrelname = NULL;
			}
			else
			{
				tginfo[j].tgconstrname = NULL;
				tginfo[j].tgconstrrelid = InvalidOid;
				tginfo[j].tgconstrrelname = NULL;
			}
		}

		PQclear(res);
	}

	destroyPQExpBuffer(query);
}

/*
 * getProcLangs
 *	  get basic information about every procedural language in the system
 *
 * numProcLangs is set to the number of langs read in
 *
 * NB: this must run after getFuncs() because we assume we can do
 * findFuncByOid().
 */
ProcLangInfo *
getProcLangs(int *numProcLangs)
{
	PGresult   *res;
	int			ntups;
	int			i;
	PQExpBuffer query = createPQExpBuffer();
	ProcLangInfo *planginfo;
	int			i_tableoid;
	int			i_oid;
	int			i_lanname;
	int			i_lanpltrusted;
	int			i_lanplcallfoid;
	int			i_laninline;
	int			i_lanvalidator;
	int			i_lanacl;
	int			i_lanowner;

	/* Make sure we are in proper schema */
	selectSourceSchema("pg_catalog");

	/*
	 * The laninline column was added in upstream 90000 but was backported to
	 * Greenplum 5, so the check needs to go further back than 90000.
	 */
	if (g_fout->remoteVersion >= 80300)
	{
		/* pg_language has a laninline column */
		/* pg_language has a lanowner column */
		appendPQExpBuffer(query, "SELECT tableoid, oid, "
						  "lanname, lanpltrusted, lanplcallfoid, "
						  "laninline, lanvalidator, lanacl, "
						  "(%s lanowner) AS lanowner "
						  "FROM pg_language "
						  "WHERE lanispl "
						  "ORDER BY oid",
						  username_subquery);
	}
	else if (g_fout->remoteVersion >= 80100)
	{
		/* Languages are owned by the bootstrap superuser, OID 10 */
		appendPQExpBuffer(query, "SELECT tableoid, oid, *, "
						  "(%s '10') as lanowner "
						  "FROM pg_language "
						  "WHERE lanispl "
						  "ORDER BY oid",
						  username_subquery);
	}
	else
	{
		error_unsupported_server_version();
	}

	res = PQexec(g_conn, query->data);
	check_sql_result(res, g_conn, query->data, PGRES_TUPLES_OK);

	ntups = PQntuples(res);

	*numProcLangs = ntups;

	planginfo = (ProcLangInfo *) malloc(ntups * sizeof(ProcLangInfo));

	i_tableoid = PQfnumber(res, "tableoid");
	i_oid = PQfnumber(res, "oid");
	i_lanname = PQfnumber(res, "lanname");
	i_lanpltrusted = PQfnumber(res, "lanpltrusted");
	i_lanplcallfoid = PQfnumber(res, "lanplcallfoid");
	/* these may fail and return -1: */
	i_laninline = PQfnumber(res, "laninline");
	i_lanvalidator = PQfnumber(res, "lanvalidator");
	i_lanacl = PQfnumber(res, "lanacl");
	i_lanowner = PQfnumber(res, "lanowner");

	for (i = 0; i < ntups; i++)
	{
		planginfo[i].dobj.objType = DO_PROCLANG;
		planginfo[i].dobj.catId.tableoid = atooid(PQgetvalue(res, i, i_tableoid));
		planginfo[i].dobj.catId.oid = atooid(PQgetvalue(res, i, i_oid));
		AssignDumpId(&planginfo[i].dobj);

		planginfo[i].dobj.name = strdup(PQgetvalue(res, i, i_lanname));
		planginfo[i].lanpltrusted = *(PQgetvalue(res, i, i_lanpltrusted)) == 't';
		planginfo[i].lanplcallfoid = atooid(PQgetvalue(res, i, i_lanplcallfoid));
		if (i_laninline >= 0)
			planginfo[i].laninline = atooid(PQgetvalue(res, i, i_laninline));
		else
			planginfo[i].laninline = InvalidOid;
		if (i_lanvalidator >= 0)
			planginfo[i].lanvalidator = atooid(PQgetvalue(res, i, i_lanvalidator));
		else
			planginfo[i].lanvalidator = InvalidOid;
		if (i_lanacl >= 0)
			planginfo[i].lanacl = strdup(PQgetvalue(res, i, i_lanacl));
		else
			planginfo[i].lanacl = strdup("{=U}");
		if (i_lanowner >= 0)
			planginfo[i].lanowner = strdup(PQgetvalue(res, i, i_lanowner));
		else
			planginfo[i].lanowner = strdup("");

		/* Decide whether we want to dump it */
		selectDumpableProcLang(&(planginfo[i]));
	}

	PQclear(res);

	destroyPQExpBuffer(query);

	return planginfo;
}

/*
 * getCasts
 *	  get basic information about every cast in the system
 *
 * numCasts is set to the number of casts read in
 */
CastInfo *
getCasts(int *numCasts)
{
	PGresult   *res;
	int			ntups;
	int			i;
	PQExpBuffer query = createPQExpBuffer();
	CastInfo   *castinfo;
	int			i_tableoid;
	int			i_oid;
	int			i_castsource;
	int			i_casttarget;
	int			i_castfunc;
	int			i_castcontext;

	/* Make sure we are in proper schema */
	selectSourceSchema("pg_catalog");

	if (g_fout->remoteVersion >= 70300)
	{
		appendPQExpBuffer(query, "SELECT tableoid, oid, "
						  "castsource, casttarget, castfunc, castcontext "
						  "FROM pg_cast ORDER BY 3,4");
	}
	else
	{
		error_unsupported_server_version();
	}

	res = PQexec(g_conn, query->data);
	check_sql_result(res, g_conn, query->data, PGRES_TUPLES_OK);

	ntups = PQntuples(res);

	*numCasts = ntups;

	castinfo = (CastInfo *) malloc(ntups * sizeof(CastInfo));

	i_tableoid = PQfnumber(res, "tableoid");
	i_oid = PQfnumber(res, "oid");
	i_castsource = PQfnumber(res, "castsource");
	i_casttarget = PQfnumber(res, "casttarget");
	i_castfunc = PQfnumber(res, "castfunc");
	i_castcontext = PQfnumber(res, "castcontext");

	for (i = 0; i < ntups; i++)
	{
		PQExpBufferData namebuf;
		TypeInfo   *sTypeInfo;
		TypeInfo   *tTypeInfo;

		castinfo[i].dobj.objType = DO_CAST;
		castinfo[i].dobj.catId.tableoid = atooid(PQgetvalue(res, i, i_tableoid));
		castinfo[i].dobj.catId.oid = atooid(PQgetvalue(res, i, i_oid));
		AssignDumpId(&castinfo[i].dobj);
		castinfo[i].castsource = atooid(PQgetvalue(res, i, i_castsource));
		castinfo[i].casttarget = atooid(PQgetvalue(res, i, i_casttarget));
		castinfo[i].castfunc = atooid(PQgetvalue(res, i, i_castfunc));
		castinfo[i].castcontext = *(PQgetvalue(res, i, i_castcontext));

		/*
		 * Try to name cast as concatenation of typnames.  This is only used
		 * for purposes of sorting.  If we fail to find either type, the name
		 * will be an empty string.
		 */
		initPQExpBuffer(&namebuf);
		sTypeInfo = findTypeByOid(castinfo[i].castsource);
		tTypeInfo = findTypeByOid(castinfo[i].casttarget);
		if (sTypeInfo && tTypeInfo)
			appendPQExpBuffer(&namebuf, "%s %s",
							  sTypeInfo->dobj.name, tTypeInfo->dobj.name);
		castinfo[i].dobj.name = namebuf.data;

		if (OidIsValid(castinfo[i].castfunc))
		{
			/*
			 * We need to make a dependency to ensure the function will be
			 * dumped first.  (In 7.3 and later the regular dependency
			 * mechanism will handle this for us.)
			 */
			FuncInfo   *funcInfo;

			funcInfo = findFuncByOid(castinfo[i].castfunc);
			if (funcInfo)
				addObjectDependency(&castinfo[i].dobj,
									funcInfo->dobj.dumpId);
		}

		/* Decide whether we want to dump it */
		selectDumpableCast(&(castinfo[i]));
	}

	PQclear(res);

	destroyPQExpBuffer(query);

	return castinfo;
}

/*
 * getTableAttrs -
 *	  for each interesting table, read info about its attributes
 *	  (names, types, default values, CHECK constraints, etc)
 *
 * This is implemented in a very inefficient way right now, looping
 * through the tblinfo and doing a join per table to find the attrs and their
 * types.  However, because we want type names and so forth to be named
 * relative to the schema of each table, we couldn't do it in just one
 * query.  (Maybe one query per schema?)
 *
 *	modifies tblinfo
 */
void
getTableAttrs(TableInfo *tblinfo, int numTables)
{
	int			i,
				j;
	PQExpBuffer q = createPQExpBuffer();
	int			i_attnum;
	int			i_attname;
	int			i_atttypname;
	int			i_atttypmod;
	int			i_attstattarget;
	int			i_attstorage;
	int			i_typstorage;
	int			i_attnotnull;
	int			i_atthasdef;
	int			i_attisdropped;
	int			i_attlen;
	int			i_attalign;
	int			i_attislocal;
	int			i_attndims;
	int			i_attbyval;
	int			i_attencoding;
	PGresult   *res;
	int			ntups;
	bool		hasdefaults;

	for (i = 0; i < numTables; i++)
	{
		TableInfo  *tbinfo = &tblinfo[i];

		/* Don't bother to collect info for sequences */
		if (tbinfo->relkind == RELKIND_SEQUENCE)
			continue;

		/* Don't bother with uninteresting tables, either */
		if (!tbinfo->interesting)
			continue;

		/*
		 * Make sure we are in proper schema for this table; this allows
		 * correct retrieval of formatted type names and default exprs
		 */
		selectSourceSchema(tbinfo->dobj.namespace->dobj.name);

		/* find all the user attributes and their types */

		/*
		 * we must read the attribute names in attribute number order! because
		 * we will use the attnum to index into the attnames array later.  We
		 * actually ask to order by "attrelid, attnum" because (at least up to
		 * 7.3) the planner is not smart enough to realize it needn't re-sort
		 * the output of an indexscan on pg_attribute_relid_attnum_index.
		 */
		if (g_verbose)
			write_msg(NULL, "finding the columns and types of table \"%s\"\n",
					  tbinfo->dobj.name);

		resetPQExpBuffer(q);

		if (g_fout->remoteVersion >= 70300)
		{
			/* need left join here to not fail on dropped columns ... */
			appendPQExpBuffer(q, "SELECT a.attnum, a.attname, a.atttypmod, a.attstattarget, a.attstorage, t.typstorage, "
							  "a.attlen, a.attndims, a.attbyval, a.attalign, "		/* Added for dropped
																					 * column reconstruction */
				  "a.attnotnull, a.atthasdef, a.attisdropped, "
							  "a.attlen, a.attalign, a.attislocal, "
				   "pg_catalog.format_type(t.oid,a.atttypmod) as atttypname "
				);
			if (gp_attribute_encoding_available)
				appendPQExpBuffer(q, ", pg_catalog.array_to_string(e.attoptions, ',') as attencoding ");
			appendPQExpBuffer(q, "from pg_catalog.pg_attribute a left join pg_catalog.pg_type t "
							  "on a.atttypid = t.oid ");
			if (gp_attribute_encoding_available)
				appendPQExpBuffer(q, "	 LEFT OUTER JOIN pg_catalog.pg_attribute_encoding e ON e.attrelid = a.attrelid AND e.attnum = a.attnum ");
			appendPQExpBuffer(q, "where a.attrelid = '%u'::pg_catalog.oid "
							  "and a.attnum > 0::pg_catalog.int2 "
							  "order by a.attrelid, a.attnum",
							  tbinfo->dobj.catId.oid);
		}
		else
		{
			error_unsupported_server_version();
		}

		res = PQexec(g_conn, q->data);
		check_sql_result(res, g_conn, q->data, PGRES_TUPLES_OK);

		ntups = PQntuples(res);

		i_attnum = PQfnumber(res, "attnum");
		i_attname = PQfnumber(res, "attname");
		i_atttypname = PQfnumber(res, "atttypname");
		i_atttypmod = PQfnumber(res, "atttypmod");
		i_attstattarget = PQfnumber(res, "attstattarget");
		i_attstorage = PQfnumber(res, "attstorage");
		i_typstorage = PQfnumber(res, "typstorage");
		i_attnotnull = PQfnumber(res, "attnotnull");
		i_atthasdef = PQfnumber(res, "atthasdef");
		i_attisdropped = PQfnumber(res, "attisdropped");
		i_attlen = PQfnumber(res, "attlen");
		i_attalign = PQfnumber(res, "attalign");
		i_attislocal = PQfnumber(res, "attislocal");
		i_attlen = PQfnumber(res, "attlen");
		i_attndims = PQfnumber(res, "attndims");
		i_attbyval = PQfnumber(res, "attbyval");
		i_attalign = PQfnumber(res, "attalign");
		i_attencoding = PQfnumber(res, "attencoding");

		tbinfo->numatts = ntups;
		tbinfo->attnames = (char **) malloc(ntups * sizeof(char *));
		tbinfo->atttypnames = (char **) malloc(ntups * sizeof(char *));
		tbinfo->atttypmod = (int *) malloc(ntups * sizeof(int));
		tbinfo->attstattarget = (int *) malloc(ntups * sizeof(int));
		tbinfo->attstorage = (char *) malloc(ntups * sizeof(char));
		tbinfo->typstorage = (char *) malloc(ntups * sizeof(char));
		tbinfo->attisdropped = (bool *) malloc(ntups * sizeof(bool));
		tbinfo->attlen = (int *) malloc(ntups * sizeof(int));
		tbinfo->attalign = (char *) malloc(ntups * sizeof(char));
		tbinfo->attislocal = (bool *) malloc(ntups * sizeof(bool));
		tbinfo->notnull = (bool *) malloc(ntups * sizeof(bool));
		tbinfo->inhNotNull = (bool *) malloc(ntups * sizeof(bool));
		tbinfo->attencoding = (char **) malloc(ntups * sizeof(char *));
		tbinfo->attrdefs = (AttrDefInfo **) malloc(ntups * sizeof(AttrDefInfo *));
		hasdefaults = false;

		for (j = 0; j < ntups; j++)
		{
			if (j + 1 != atoi(PQgetvalue(res, j, i_attnum)))
			{
				write_msg(NULL, "invalid column numbering in table \"%s\"\n",
						  tbinfo->dobj.name);
				exit_nicely();
			}
			tbinfo->attnames[j] = strdup(PQgetvalue(res, j, i_attname));
			tbinfo->atttypnames[j] = strdup(PQgetvalue(res, j, i_atttypname));
			tbinfo->atttypmod[j] = atoi(PQgetvalue(res, j, i_atttypmod));
			tbinfo->attstattarget[j] = atoi(PQgetvalue(res, j, i_attstattarget));
			tbinfo->attstorage[j] = *(PQgetvalue(res, j, i_attstorage));
			tbinfo->typstorage[j] = *(PQgetvalue(res, j, i_typstorage));
			tbinfo->attisdropped[j] = (PQgetvalue(res, j, i_attisdropped)[0] == 't');
			tbinfo->attlen[j] = atoi(PQgetvalue(res, j, i_attlen));
			tbinfo->attalign[j] = *(PQgetvalue(res, j, i_attalign));
			tbinfo->attislocal[j] = (PQgetvalue(res, j, i_attislocal)[0] == 't');
			tbinfo->notnull[j] = (PQgetvalue(res, j, i_attnotnull)[0] == 't');
			tbinfo->attrdefs[j] = NULL; /* fix below */
			if (PQgetvalue(res, j, i_atthasdef)[0] == 't')
				hasdefaults = true;

			/* these flags will be set in flagInhAttrs() */
			tbinfo->inhNotNull[j] = false;

			/* column storage attributes */
			if (gp_attribute_encoding_available && !PQgetisnull(res, j, i_attencoding))
				tbinfo->attencoding[j] = strdup(PQgetvalue(res, j, i_attencoding));
			else
				tbinfo->attencoding[j] = NULL;

			/*
			 * External table doesn't support inheritance so ensure that all
			 * attributes are marked as local.  Applicable to partitioned
			 * tables where a partition is exchanged for an external table.
			 */
			if (tbinfo->relstorage == RELSTORAGE_EXTERNAL && tbinfo->attislocal[j])
				tbinfo->attislocal[j] = false;
		}

		PQclear(res);

		/*
		 * Get info about column defaults
		 */
		if (hasdefaults)
		{
			AttrDefInfo *attrdefs;
			int			numDefaults;

			if (g_verbose)
				write_msg(NULL, "finding default expressions of table \"%s\"\n",
						  tbinfo->dobj.name);

			resetPQExpBuffer(q);
			if (g_fout->remoteVersion >= 70300)
			{
				appendPQExpBuffer(q, "SELECT tableoid, oid, adnum, "
						   "pg_catalog.pg_get_expr(adbin, adrelid) AS adsrc "
								  "FROM pg_catalog.pg_attrdef "
								  "WHERE adrelid = '%u'::pg_catalog.oid",
								  tbinfo->dobj.catId.oid);
			}
			else
			{
				error_unsupported_server_version();
			}

			res = PQexec(g_conn, q->data);
			check_sql_result(res, g_conn, q->data, PGRES_TUPLES_OK);

			numDefaults = PQntuples(res);
			attrdefs = (AttrDefInfo *) malloc(numDefaults * sizeof(AttrDefInfo));

			for (j = 0; j < numDefaults; j++)
			{
				int			adnum;

				adnum = atoi(PQgetvalue(res, j, 2));

				if (adnum <= 0 || adnum > ntups)
				{
					write_msg(NULL, "invalid adnum value %d for table \"%s\"\n",
							  adnum, tbinfo->dobj.name);
					exit_nicely();
				}

				/*
				 * dropped columns shouldn't have defaults, but just in case,
				 * ignore 'em
				 */
				if (tbinfo->attisdropped[adnum - 1])
					continue;

				attrdefs[j].dobj.objType = DO_ATTRDEF;
				attrdefs[j].dobj.catId.tableoid = atooid(PQgetvalue(res, j, 0));
				attrdefs[j].dobj.catId.oid = atooid(PQgetvalue(res, j, 1));
				AssignDumpId(&attrdefs[j].dobj);
				attrdefs[j].adtable = tbinfo;
				attrdefs[j].adnum = adnum;
				attrdefs[j].adef_expr = strdup(PQgetvalue(res, j, 3));

				attrdefs[j].dobj.name = strdup(tbinfo->dobj.name);
				attrdefs[j].dobj.namespace = tbinfo->dobj.namespace;

				attrdefs[j].dobj.dump = tbinfo->dobj.dump;

				/*
				 * Defaults on a VIEW must always be dumped as separate ALTER
				 * TABLE commands.	Defaults on regular tables are dumped as
				 * part of the CREATE TABLE if possible, which it won't be
				 * if the column is not going to be emitted explicitly.
				 */
				if (tbinfo->relkind == RELKIND_VIEW)
				{
					attrdefs[j].separate = true;
					/* needed in case pre-7.3 DB: */
					addObjectDependency(&attrdefs[j].dobj,
										tbinfo->dobj.dumpId);
				}
				else if (!shouldPrintColumn(tbinfo, adnum - 1))
				{
					/* column will be suppressed, print default separately */
					attrdefs[j].separate = true;
					/* needed in case pre-7.3 DB: */
					addObjectDependency(&attrdefs[j].dobj,
										tbinfo->dobj.dumpId);
				}
				else
				{
					attrdefs[j].separate = false;
					/*
					 * Mark the default as needing to appear before the table,
					 * so that any dependencies it has must be emitted before
					 * the CREATE TABLE.  If this is not possible, we'll
					 * change to "separate" mode while sorting dependencies.
					 */
					addObjectDependency(&tbinfo->dobj,
										attrdefs[j].dobj.dumpId);
				}

				tbinfo->attrdefs[adnum - 1] = &attrdefs[j];
			}
			PQclear(res);
		}

		/*
		 * Get info about table CHECK constraints
		 */
		if (tbinfo->ncheck > 0)
		{
			ConstraintInfo *constrs;
			int			numConstrs;

			if (g_verbose)
				write_msg(NULL, "finding check constraints for table \"%s\"\n",
						  tbinfo->dobj.name);

			resetPQExpBuffer(q);
			if (g_fout->remoteVersion >= 80400)
			{
				appendPQExpBuffer(q, "SELECT tableoid, oid, conname, "
							"pg_catalog.pg_get_constraintdef(oid) AS consrc, "
								  "conislocal "
								  "FROM pg_catalog.pg_constraint "
								  "WHERE conrelid = '%u'::pg_catalog.oid "
								  "   AND contype = 'c' "
								  "ORDER BY conname",
								  tbinfo->dobj.catId.oid);
			}
			else if (g_fout->remoteVersion >= 70400)
			{
				appendPQExpBuffer(q, "SELECT tableoid, oid, conname, "
							"pg_catalog.pg_get_constraintdef(oid) AS consrc, "
								  "true as conislocal "
								  "FROM pg_catalog.pg_constraint "
								  "WHERE conrelid = '%u'::pg_catalog.oid "
								  "   AND contype = 'c' "
								  "ORDER BY conname",
								  tbinfo->dobj.catId.oid);
			}
<<<<<<< HEAD
			else
			{
				error_unsupported_server_version();
=======
			else if (g_fout->remoteVersion >= 70300)
			{
				/* no pg_get_constraintdef, must use consrc */
				appendPQExpBuffer(q, "SELECT tableoid, oid, conname, "
								  "'CHECK (' || consrc || ')' AS consrc, "
								  "true as conislocal "
								  "FROM pg_catalog.pg_constraint "
								  "WHERE conrelid = '%u'::pg_catalog.oid "
								  "   AND contype = 'c' "
								  "ORDER BY conname",
								  tbinfo->dobj.catId.oid);
			}
			else if (g_fout->remoteVersion >= 70200)
			{
				/* 7.2 did not have OIDs in pg_relcheck */
				appendPQExpBuffer(q, "SELECT tableoid, 0 as oid, "
								  "rcname AS conname, "
								  "'CHECK (' || rcsrc || ')' AS consrc, "
								  "true as conislocal "
								  "FROM pg_relcheck "
								  "WHERE rcrelid = '%u'::oid "
								  "ORDER BY rcname",
								  tbinfo->dobj.catId.oid);
			}
			else if (g_fout->remoteVersion >= 70100)
			{
				appendPQExpBuffer(q, "SELECT tableoid, oid, "
								  "rcname AS conname, "
								  "'CHECK (' || rcsrc || ')' AS consrc, "
								  "true as conislocal "
								  "FROM pg_relcheck "
								  "WHERE rcrelid = '%u'::oid "
								  "ORDER BY rcname",
								  tbinfo->dobj.catId.oid);
			}
			else
			{
				/* no tableoid in 7.0 */
				appendPQExpBuffer(q, "SELECT "
								  "(SELECT oid FROM pg_class WHERE relname = 'pg_relcheck') AS tableoid, "
								  "oid, rcname AS conname, "
								  "'CHECK (' || rcsrc || ')' AS consrc, "
								  "true as conislocal "
								  "FROM pg_relcheck "
								  "WHERE rcrelid = '%u'::oid "
								  "ORDER BY rcname",
								  tbinfo->dobj.catId.oid);
>>>>>>> 49f001d8
			}

			res = PQexec(g_conn, q->data);
			check_sql_result(res, g_conn, q->data, PGRES_TUPLES_OK);

			numConstrs = PQntuples(res);
			if (numConstrs != tbinfo->ncheck)
			{
				write_msg(NULL, "expected %d check constraints on table \"%s\" but found %d\n",
						  tbinfo->ncheck, tbinfo->dobj.name, numConstrs);
				write_msg(NULL, "(The system catalogs might be corrupted.)\n");
				exit_nicely();
			}

			constrs = (ConstraintInfo *) malloc(numConstrs * sizeof(ConstraintInfo));
			tbinfo->checkexprs = constrs;

			for (j = 0; j < numConstrs; j++)
			{
				constrs[j].dobj.objType = DO_CONSTRAINT;
				constrs[j].dobj.catId.tableoid = atooid(PQgetvalue(res, j, 0));
				constrs[j].dobj.catId.oid = atooid(PQgetvalue(res, j, 1));
				AssignDumpId(&constrs[j].dobj);
				constrs[j].dobj.name = strdup(PQgetvalue(res, j, 2));
				constrs[j].dobj.namespace = tbinfo->dobj.namespace;
				constrs[j].contable = tbinfo;
				constrs[j].condomain = NULL;
				constrs[j].contype = 'c';
				constrs[j].condef = strdup(PQgetvalue(res, j, 3));
				constrs[j].conindex = 0;
				constrs[j].conislocal = (PQgetvalue(res, j, 4)[0] == 't');
				constrs[j].separate = false;

				constrs[j].dobj.dump = tbinfo->dobj.dump;

				/*
				 * Mark the constraint as needing to appear before the table
				 * --- this is so that any other dependencies of the
				 * constraint will be emitted before we try to create the
				 * table.
				 */
				addObjectDependency(&tbinfo->dobj,
									constrs[j].dobj.dumpId);

				/*
				 * If the constraint is inherited, this will be detected
				 * later (in pre-8.4 databases).  We also detect later if the
				 * constraint must be split out from the table definition.
				 */
			}
			PQclear(res);
		}
	}

	destroyPQExpBuffer(q);
}

/*
 * Test whether a column should be printed as part of table's CREATE TABLE.
 * Column number is zero-based.
 *
 * Normally this is always true, but it's false for dropped columns, as well
 * as those that were inherited without any local definition.  (If we print
 * such a column it will mistakenly get pg_attribute.attislocal set to true.)
 *
 * This function exists because there are scattered nonobvious places that
 * must be kept in sync with this decision.
 */
bool
shouldPrintColumn(TableInfo *tbinfo, int colno)
{
	return (((tbinfo->attislocal[colno] || tbinfo->relstorage == RELSTORAGE_EXTERNAL) &&
			!tbinfo->attisdropped[colno]) || binary_upgrade);
}


/*
 * getTSParsers:
 *	  read all text search parsers in the system catalogs and return them
 *	  in the TSParserInfo* structure
 *
 *	numTSParsers is set to the number of parsers read in
 */
TSParserInfo *
getTSParsers(int *numTSParsers)
{
	PGresult   *res;
	int			ntups;
	int			i;
	PQExpBuffer query = createPQExpBuffer();
	TSParserInfo *prsinfo;
	int			i_tableoid;
	int			i_oid;
	int			i_prsname;
	int			i_prsnamespace;
	int			i_prsstart;
	int			i_prstoken;
	int			i_prsend;
	int			i_prsheadline;
	int			i_prslextype;

	/* Before 8.3, there is no built-in text search support */
	if (g_fout->remoteVersion < 80300)
	{
		*numTSParsers = 0;
		return NULL;
	}

	/*
	 * find all text search objects, including builtin ones; we filter out
	 * system-defined objects at dump-out time.
	 */

	/* Make sure we are in proper schema */
	selectSourceSchema("pg_catalog");

	appendPQExpBuffer(query, "SELECT tableoid, oid, prsname, prsnamespace, "
					  "prsstart::oid, prstoken::oid, "
					  "prsend::oid, prsheadline::oid, prslextype::oid "
					  "FROM pg_ts_parser");

	res = PQexec(g_conn, query->data);
	check_sql_result(res, g_conn, query->data, PGRES_TUPLES_OK);

	ntups = PQntuples(res);
	*numTSParsers = ntups;

	prsinfo = (TSParserInfo *) malloc(ntups * sizeof(TSParserInfo));

	i_tableoid = PQfnumber(res, "tableoid");
	i_oid = PQfnumber(res, "oid");
	i_prsname = PQfnumber(res, "prsname");
	i_prsnamespace = PQfnumber(res, "prsnamespace");
	i_prsstart = PQfnumber(res, "prsstart");
	i_prstoken = PQfnumber(res, "prstoken");
	i_prsend = PQfnumber(res, "prsend");
	i_prsheadline = PQfnumber(res, "prsheadline");
	i_prslextype = PQfnumber(res, "prslextype");

	for (i = 0; i < ntups; i++)
	{
		prsinfo[i].dobj.objType = DO_TSPARSER;
		prsinfo[i].dobj.catId.tableoid = atooid(PQgetvalue(res, i, i_tableoid));
		prsinfo[i].dobj.catId.oid = atooid(PQgetvalue(res, i, i_oid));
		AssignDumpId(&prsinfo[i].dobj);
		prsinfo[i].dobj.name = strdup(PQgetvalue(res, i, i_prsname));
		prsinfo[i].dobj.namespace = findNamespace(atooid(PQgetvalue(res, i, i_prsnamespace)),
												  prsinfo[i].dobj.catId.oid);
		prsinfo[i].prsstart = atooid(PQgetvalue(res, i, i_prsstart));
		prsinfo[i].prstoken = atooid(PQgetvalue(res, i, i_prstoken));
		prsinfo[i].prsend = atooid(PQgetvalue(res, i, i_prsend));
		prsinfo[i].prsheadline = atooid(PQgetvalue(res, i, i_prsheadline));
		prsinfo[i].prslextype = atooid(PQgetvalue(res, i, i_prslextype));

		/* Decide whether we want to dump it */
		selectDumpableObject(&(prsinfo[i].dobj));
	}

	PQclear(res);

	destroyPQExpBuffer(query);

	return prsinfo;
}

/*
 * getTSDictionaries:
 *	  read all text search dictionaries in the system catalogs and return them
 *	  in the TSDictInfo* structure
 *
 *	numTSDicts is set to the number of dictionaries read in
 */
TSDictInfo *
getTSDictionaries(int *numTSDicts)
{
	PGresult   *res;
	int			ntups;
	int			i;
	PQExpBuffer query = createPQExpBuffer();
	TSDictInfo *dictinfo;
	int			i_tableoid;
	int			i_oid;
	int			i_dictname;
	int			i_dictnamespace;
	int			i_rolname;
	int			i_dicttemplate;
	int			i_dictinitoption;

	/* Before 8.3, there is no built-in text search support */
	if (g_fout->remoteVersion < 80300)
	{
		*numTSDicts = 0;
		return NULL;
	}

	/* Make sure we are in proper schema */
	selectSourceSchema("pg_catalog");

	appendPQExpBuffer(query, "SELECT tableoid, oid, dictname, "
					  "dictnamespace, (%s dictowner) as rolname, "
					  "dicttemplate, dictinitoption "
					  "FROM pg_ts_dict",
					  username_subquery);

	res = PQexec(g_conn, query->data);
	check_sql_result(res, g_conn, query->data, PGRES_TUPLES_OK);

	ntups = PQntuples(res);
	*numTSDicts = ntups;

	dictinfo = (TSDictInfo *) malloc(ntups * sizeof(TSDictInfo));

	i_tableoid = PQfnumber(res, "tableoid");
	i_oid = PQfnumber(res, "oid");
	i_dictname = PQfnumber(res, "dictname");
	i_dictnamespace = PQfnumber(res, "dictnamespace");
	i_rolname = PQfnumber(res, "rolname");
	i_dictinitoption = PQfnumber(res, "dictinitoption");
	i_dicttemplate = PQfnumber(res, "dicttemplate");

	for (i = 0; i < ntups; i++)
	{
		dictinfo[i].dobj.objType = DO_TSDICT;
		dictinfo[i].dobj.catId.tableoid = atooid(PQgetvalue(res, i, i_tableoid));
		dictinfo[i].dobj.catId.oid = atooid(PQgetvalue(res, i, i_oid));
		AssignDumpId(&dictinfo[i].dobj);
		dictinfo[i].dobj.name = strdup(PQgetvalue(res, i, i_dictname));
		dictinfo[i].dobj.namespace = findNamespace(atooid(PQgetvalue(res, i, i_dictnamespace)),
												 dictinfo[i].dobj.catId.oid);
		dictinfo[i].rolname = strdup(PQgetvalue(res, i, i_rolname));
		dictinfo[i].dicttemplate = atooid(PQgetvalue(res, i, i_dicttemplate));
		if (PQgetisnull(res, i, i_dictinitoption))
			dictinfo[i].dictinitoption = NULL;
		else
			dictinfo[i].dictinitoption = strdup(PQgetvalue(res, i, i_dictinitoption));

		/* Decide whether we want to dump it */
		selectDumpableObject(&(dictinfo[i].dobj));
	}

	PQclear(res);

	destroyPQExpBuffer(query);

	return dictinfo;
}

/*
 * getTSTemplates:
 *	  read all text search templates in the system catalogs and return them
 *	  in the TSTemplateInfo* structure
 *
 *	numTSTemplates is set to the number of templates read in
 */
TSTemplateInfo *
getTSTemplates(int *numTSTemplates)
{
	PGresult   *res;
	int			ntups;
	int			i;
	PQExpBuffer query = createPQExpBuffer();
	TSTemplateInfo *tmplinfo;
	int			i_tableoid;
	int			i_oid;
	int			i_tmplname;
	int			i_tmplnamespace;
	int			i_tmplinit;
	int			i_tmpllexize;

	/* Before 8.3, there is no built-in text search support */
	if (g_fout->remoteVersion < 80300)
	{
		*numTSTemplates = 0;
		return NULL;
	}

	/* Make sure we are in proper schema */
	selectSourceSchema("pg_catalog");

	appendPQExpBuffer(query, "SELECT tableoid, oid, tmplname, "
					  "tmplnamespace, tmplinit::oid, tmpllexize::oid "
					  "FROM pg_ts_template");

	res = PQexec(g_conn, query->data);
	check_sql_result(res, g_conn, query->data, PGRES_TUPLES_OK);

	ntups = PQntuples(res);
	*numTSTemplates = ntups;

	tmplinfo = (TSTemplateInfo *) malloc(ntups * sizeof(TSTemplateInfo));

	i_tableoid = PQfnumber(res, "tableoid");
	i_oid = PQfnumber(res, "oid");
	i_tmplname = PQfnumber(res, "tmplname");
	i_tmplnamespace = PQfnumber(res, "tmplnamespace");
	i_tmplinit = PQfnumber(res, "tmplinit");
	i_tmpllexize = PQfnumber(res, "tmpllexize");

	for (i = 0; i < ntups; i++)
	{
		tmplinfo[i].dobj.objType = DO_TSTEMPLATE;
		tmplinfo[i].dobj.catId.tableoid = atooid(PQgetvalue(res, i, i_tableoid));
		tmplinfo[i].dobj.catId.oid = atooid(PQgetvalue(res, i, i_oid));
		AssignDumpId(&tmplinfo[i].dobj);
		tmplinfo[i].dobj.name = strdup(PQgetvalue(res, i, i_tmplname));
		tmplinfo[i].dobj.namespace = findNamespace(atooid(PQgetvalue(res, i, i_tmplnamespace)),
												 tmplinfo[i].dobj.catId.oid);
		tmplinfo[i].tmplinit = atooid(PQgetvalue(res, i, i_tmplinit));
		tmplinfo[i].tmpllexize = atooid(PQgetvalue(res, i, i_tmpllexize));

		/* Decide whether we want to dump it */
		selectDumpableObject(&(tmplinfo[i].dobj));
	}

	PQclear(res);

	destroyPQExpBuffer(query);

	return tmplinfo;
}

/*
 * getTSConfigurations:
 *	  read all text search configurations in the system catalogs and return
 *	  them in the TSConfigInfo* structure
 *
 *	numTSConfigs is set to the number of configurations read in
 */
TSConfigInfo *
getTSConfigurations(int *numTSConfigs)
{
	PGresult   *res;
	int			ntups;
	int			i;
	PQExpBuffer query = createPQExpBuffer();
	TSConfigInfo *cfginfo;
	int			i_tableoid;
	int			i_oid;
	int			i_cfgname;
	int			i_cfgnamespace;
	int			i_rolname;
	int			i_cfgparser;

	/* Before 8.3, there is no built-in text search support */
	if (g_fout->remoteVersion < 80300)
	{
		*numTSConfigs = 0;
		return NULL;
	}

	/* Make sure we are in proper schema */
	selectSourceSchema("pg_catalog");

	appendPQExpBuffer(query, "SELECT tableoid, oid, cfgname, "
					  "cfgnamespace, (%s cfgowner) as rolname, cfgparser "
					  "FROM pg_ts_config",
					  username_subquery);

	res = PQexec(g_conn, query->data);
	check_sql_result(res, g_conn, query->data, PGRES_TUPLES_OK);

	ntups = PQntuples(res);
	*numTSConfigs = ntups;

	cfginfo = (TSConfigInfo *) malloc(ntups * sizeof(TSConfigInfo));

	i_tableoid = PQfnumber(res, "tableoid");
	i_oid = PQfnumber(res, "oid");
	i_cfgname = PQfnumber(res, "cfgname");
	i_cfgnamespace = PQfnumber(res, "cfgnamespace");
	i_rolname = PQfnumber(res, "rolname");
	i_cfgparser = PQfnumber(res, "cfgparser");

	for (i = 0; i < ntups; i++)
	{
		cfginfo[i].dobj.objType = DO_TSCONFIG;
		cfginfo[i].dobj.catId.tableoid = atooid(PQgetvalue(res, i, i_tableoid));
		cfginfo[i].dobj.catId.oid = atooid(PQgetvalue(res, i, i_oid));
		AssignDumpId(&cfginfo[i].dobj);
		cfginfo[i].dobj.name = strdup(PQgetvalue(res, i, i_cfgname));
		cfginfo[i].dobj.namespace = findNamespace(atooid(PQgetvalue(res, i, i_cfgnamespace)),
												  cfginfo[i].dobj.catId.oid);
		cfginfo[i].rolname = strdup(PQgetvalue(res, i, i_rolname));
		cfginfo[i].cfgparser = atooid(PQgetvalue(res, i, i_cfgparser));

		/* Decide whether we want to dump it */
		selectDumpableObject(&(cfginfo[i].dobj));
	}

	PQclear(res);

	destroyPQExpBuffer(query);

	return cfginfo;
}


/*
 * dumpComment --
 *
 * This routine is used to dump any comments associated with the
 * object handed to this routine. The routine takes a constant character
 * string for the target part of the comment-creation command, plus
 * the namespace and owner of the object (for labeling the ArchiveEntry),
 * plus catalog ID and subid which are the lookup key for pg_description,
 * plus the dump ID for the object (for setting a dependency).
 * If a matching pg_description entry is found, it is dumped.
 *
 * Note: although this routine takes a dumpId for dependency purposes,
 * that purpose is just to mark the dependency in the emitted dump file
 * for possible future use by pg_restore.  We do NOT use it for determining
 * ordering of the comment in the dump file, because this routine is called
 * after dependency sorting occurs.  This routine should be called just after
 * calling ArchiveEntry() for the specified object.
 */
static void
dumpComment(Archive *fout, const char *target,
			const char *namespace, const char *owner,
			CatalogId catalogId, int subid, DumpId dumpId)
{
	CommentItem *comments;
	int			ncomments;

	/* Comments are SCHEMA not data */
	if (dataOnly)
		return;

	/* Search for comments associated with catalogId, using table */
	ncomments = findComments(fout, catalogId.tableoid, catalogId.oid,
							 &comments);

	/* Is there one matching the subid? */
	while (ncomments > 0)
	{
		if (comments->objsubid == subid)
			break;
		comments++;
		ncomments--;
	}

	/* If a comment exists, build COMMENT ON statement */
	if (ncomments > 0)
	{
		PQExpBuffer query = createPQExpBuffer();

		appendPQExpBuffer(query, "COMMENT ON %s IS ", target);
		appendStringLiteralAH(query, comments->descr, fout);
		appendPQExpBuffer(query, ";\n");

		ArchiveEntry(fout, nilCatalogId, createDumpId(),
					 target, namespace, NULL, owner, false,
					 "COMMENT", query->data, "", NULL,
					 &(dumpId), 1,
					 NULL, NULL);

		destroyPQExpBuffer(query);
	}
}

/*
 * dumpTableComment --
 *
 * As above, but dump comments for both the specified table (or view)
 * and its columns.
 */
static void
dumpTableComment(Archive *fout, TableInfo *tbinfo,
				 const char *reltypename)
{
	CommentItem *comments;
	int			ncomments;
	PQExpBuffer query;
	PQExpBuffer target;

	/* Comments are SCHEMA not data */
	if (dataOnly)
		return;

	/* Search for comments associated with relation, using table */
	ncomments = findComments(fout,
							 tbinfo->dobj.catId.tableoid,
							 tbinfo->dobj.catId.oid,
							 &comments);

	/* If comments exist, build COMMENT ON statements */
	if (ncomments <= 0)
		return;

	query = createPQExpBuffer();
	target = createPQExpBuffer();

	while (ncomments > 0)
	{
		const char *descr = comments->descr;
		int			objsubid = comments->objsubid;

		if (objsubid == 0)
		{
			resetPQExpBuffer(target);
			appendPQExpBuffer(target, "%s %s.", reltypename,
							  fmtId(tbinfo->dobj.namespace->dobj.name));
			appendPQExpBuffer(target, "%s ", fmtId(tbinfo->dobj.name));

			resetPQExpBuffer(query);
			appendPQExpBuffer(query, "COMMENT ON %s IS ", target->data);
			appendStringLiteralAH(query, descr, fout);
			appendPQExpBuffer(query, ";\n");

			ArchiveEntry(fout, nilCatalogId, createDumpId(),
						 target->data,
						 tbinfo->dobj.namespace->dobj.name,
						 NULL,
						 tbinfo->rolname,
						 false, "COMMENT", query->data, "", NULL,
						 &(tbinfo->dobj.dumpId), 1,
						 NULL, NULL);
		}
		else if (objsubid > 0 && objsubid <= tbinfo->numatts)
		{
			resetPQExpBuffer(target);
			appendPQExpBuffer(target, "COLUMN %s.",
							  fmtId(tbinfo->dobj.name));
			appendPQExpBuffer(target, "%s",
							  fmtId(tbinfo->attnames[objsubid - 1]));

			resetPQExpBuffer(query);
			appendPQExpBuffer(query, "COMMENT ON %s IS ", target->data);
			appendStringLiteralAH(query, descr, fout);
			appendPQExpBuffer(query, ";\n");

			ArchiveEntry(fout, nilCatalogId, createDumpId(),
						 target->data,
						 tbinfo->dobj.namespace->dobj.name,
						 NULL,
						 tbinfo->rolname,
						 false, "COMMENT", query->data, "", NULL,
						 &(tbinfo->dobj.dumpId), 1,
						 NULL, NULL);
		}

		comments++;
		ncomments--;
	}

	destroyPQExpBuffer(query);
	destroyPQExpBuffer(target);
}

/*
 * findComments --
 *
 * Find the comment(s), if any, associated with the given object.  All the
 * objsubid values associated with the given classoid/objoid are found with
 * one search.
 */
static int
findComments(Archive *fout, Oid classoid, Oid objoid,
			 CommentItem **items)
{
	/* static storage for table of comments */
	static CommentItem *comments = NULL;
	static int	ncomments = -1;

	CommentItem *middle = NULL;
	CommentItem *low;
	CommentItem *high;
	int			nmatch;

	/* Get comments if we didn't already */
	if (ncomments < 0)
		ncomments = collectComments(fout, &comments);

	/*
	 * Do binary search to find some item matching the object.
	 */
	low = &comments[0];
	high = &comments[ncomments - 1];
	while (low <= high)
	{
		middle = low + (high - low) / 2;

		if (classoid < middle->classoid)
			high = middle - 1;
		else if (classoid > middle->classoid)
			low = middle + 1;
		else if (objoid < middle->objoid)
			high = middle - 1;
		else if (objoid > middle->objoid)
			low = middle + 1;
		else
			break;				/* found a match */
	}

	if (low > high)				/* no matches */
	{
		*items = NULL;
		return 0;
	}

	/*
	 * Now determine how many items match the object.  The search loop
	 * invariant still holds: only items between low and high inclusive could
	 * match.
	 */
	nmatch = 1;
	while (middle > low)
	{
		if (classoid != middle[-1].classoid ||
			objoid != middle[-1].objoid)
			break;
		middle--;
		nmatch++;
	}

	*items = middle;

	middle += nmatch;
	while (middle <= high)
	{
		if (classoid != middle->classoid ||
			objoid != middle->objoid)
			break;
		middle++;
		nmatch++;
	}

	return nmatch;
}

/*
 * collectComments --
 *
 * Construct a table of all comments available for database objects.
 * We used to do per-object queries for the comments, but it's much faster
 * to pull them all over at once, and on most databases the memory cost
 * isn't high.
 *
 * The table is sorted by classoid/objid/objsubid for speed in lookup.
 */
static int
collectComments(Archive *fout, CommentItem **items)
{
	PGresult   *res;
	PQExpBuffer query;
	int			i_description;
	int			i_classoid;
	int			i_objoid;
	int			i_objsubid;
	int			ntups;
	int			i;
	CommentItem *comments;

	/*
	 * Note we do NOT change source schema here; preserve the caller's
	 * setting, instead.
	 */

	query = createPQExpBuffer();

	if (fout->remoteVersion >= 70300)
	{
		appendPQExpBuffer(query, "SELECT description, classoid, objoid, objsubid "
						  "FROM pg_catalog.pg_description "
						  "ORDER BY classoid, objoid, objsubid");
	}
	else
	{
		error_unsupported_server_version();
	}

	res = PQexec(g_conn, query->data);
	check_sql_result(res, g_conn, query->data, PGRES_TUPLES_OK);

	/* Construct lookup table containing OIDs in numeric form */

	i_description = PQfnumber(res, "description");
	i_classoid = PQfnumber(res, "classoid");
	i_objoid = PQfnumber(res, "objoid");
	i_objsubid = PQfnumber(res, "objsubid");

	ntups = PQntuples(res);

	comments = (CommentItem *) malloc(ntups * sizeof(CommentItem));

	for (i = 0; i < ntups; i++)
	{
		comments[i].descr = PQgetvalue(res, i, i_description);
		comments[i].classoid = atooid(PQgetvalue(res, i, i_classoid));
		comments[i].objoid = atooid(PQgetvalue(res, i, i_objoid));
		comments[i].objsubid = atoi(PQgetvalue(res, i, i_objsubid));
	}

	/* Do NOT free the PGresult since we are keeping pointers into it */
	destroyPQExpBuffer(query);

	*items = comments;
	return ntups;
}

/*
 * dumpDumpableObject
 *
 * This routine and its subsidiaries are responsible for creating
 * ArchiveEntries (TOC objects) for each object to be dumped.
 */
static void
dumpDumpableObject(Archive *fout, DumpableObject *dobj)
{
	switch (dobj->objType)
	{
		case DO_NAMESPACE:
			if (!postDataSchemaOnly)
			dumpNamespace(fout, (NamespaceInfo *) dobj);
			break;
		case DO_EXTENSION:
			if (!postDataSchemaOnly)
			dumpExtension(fout, (ExtensionInfo *) dobj);
			break;
		case DO_TYPE:
			if (!postDataSchemaOnly)
			dumpType(fout, (TypeInfo *) dobj);
			break;
		case DO_TYPE_STORAGE_OPTIONS:
			if (!postDataSchemaOnly)
				dumpTypeStorageOptions(fout, (TypeStorageOptions *) dobj);
			break;
		case DO_SHELL_TYPE:
			if (!postDataSchemaOnly)
			dumpShellType(fout, (ShellTypeInfo *) dobj);
			break;
		case DO_FUNC:
			if (!postDataSchemaOnly)
			dumpFunc(fout, (FuncInfo *) dobj);
			break;
		case DO_AGG:
			if (!postDataSchemaOnly)
			dumpAgg(fout, (AggInfo *) dobj);
			break;
		case DO_EXTPROTOCOL:
			if (!postDataSchemaOnly)
			dumpExtProtocol(fout, (ExtProtInfo *) dobj);
			break;
		case DO_OPERATOR:
			if (!postDataSchemaOnly)
			dumpOpr(fout, (OprInfo *) dobj);
			break;
		case DO_OPCLASS:
			if (!postDataSchemaOnly)
			dumpOpclass(fout, (OpclassInfo *) dobj);
			break;
		case DO_OPFAMILY:
			dumpOpfamily(fout, (OpfamilyInfo *) dobj);
			break;
		case DO_CONVERSION:
			if (!postDataSchemaOnly)
			dumpConversion(fout, (ConvInfo *) dobj);
			break;
		case DO_TABLE:
			if (!postDataSchemaOnly)
			dumpTable(fout, (TableInfo *) dobj);
			break;
		case DO_ATTRDEF:
			if (!postDataSchemaOnly)
			dumpAttrDef(fout, (AttrDefInfo *) dobj);
			break;
		case DO_INDEX:
			if (!preDataSchemaOnly)
			dumpIndex(fout, (IndxInfo *) dobj);
			break;
		case DO_RULE:
			if (!preDataSchemaOnly)
			dumpRule(fout, (RuleInfo *) dobj);
			break;
		case DO_TRIGGER:
			dumpTrigger(fout, (TriggerInfo *) dobj);
			break;
		case DO_CONSTRAINT:
			if (!preDataSchemaOnly)
			dumpConstraint(fout, (ConstraintInfo *) dobj);
			break;
		case DO_FK_CONSTRAINT:
			if (!preDataSchemaOnly)
			dumpConstraint(fout, (ConstraintInfo *) dobj);
			break;
		case DO_PROCLANG:
			if (!postDataSchemaOnly)
			dumpProcLang(fout, (ProcLangInfo *) dobj);
			break;
		case DO_CAST:
			if (!postDataSchemaOnly)
			dumpCast(fout, (CastInfo *) dobj);
			break;
		case DO_TABLE_DATA:
			if (!postDataSchemaOnly)
			dumpTableData(fout, (TableDataInfo *) dobj);
			break;
		case DO_DUMMY_TYPE:
			/* table rowtypes and array types are never dumped separately */
			break;
		case DO_TSPARSER:
			dumpTSParser(fout, (TSParserInfo *) dobj);
			break;
		case DO_TSDICT:
			dumpTSDictionary(fout, (TSDictInfo *) dobj);
			break;
		case DO_TSTEMPLATE:
			dumpTSTemplate(fout, (TSTemplateInfo *) dobj);
			break;
		case DO_TSCONFIG:
			dumpTSConfig(fout, (TSConfigInfo *) dobj);
			break;
		case DO_BLOBS:
			if (!postDataSchemaOnly)
			ArchiveEntry(fout, dobj->catId, dobj->dumpId,
						 dobj->name, NULL, NULL, "",
						 false, "BLOBS", "", "", NULL,
						 NULL, 0,
						 dumpBlobs, NULL);
			break;
		case DO_BLOB_COMMENTS:
			if (!postDataSchemaOnly)
			ArchiveEntry(fout, dobj->catId, dobj->dumpId,
						 dobj->name, NULL, NULL, "",
						 false, "BLOB COMMENTS", "", "", NULL,
						 NULL, 0,
						 dumpBlobComments, NULL);
			break;
		/*
		 * The TYPE_CACHE object is only used for the pg_type cache during
		 * binary_upgrade operation and should not be dumped. To keep the
		 * compilers and static analyzers happy we still need to handle
		 * the case though.
		 */
		case DO_TYPE_CACHE:
			break;
	}
}

/*
 * dumpNamespace
 *	  writes out to fout the queries to recreate a user-defined namespace
 */
static void
dumpNamespace(Archive *fout, NamespaceInfo *nspinfo)
{
	PQExpBuffer q;
	PQExpBuffer delq;
	char	   *qnspname;

	/* Skip if not to be dumped */
	if (!nspinfo->dobj.dump || dataOnly)
		return;

	/* don't dump dummy namespace from pre-7.3 source */
	if (strlen(nspinfo->dobj.name) == 0)
		return;

	q = createPQExpBuffer();
	delq = createPQExpBuffer();

	qnspname = strdup(fmtId(nspinfo->dobj.name));

	appendPQExpBuffer(delq, "DROP SCHEMA %s;\n", qnspname);

	appendPQExpBuffer(q, "CREATE SCHEMA %s;\n", qnspname);

	ArchiveEntry(fout, nspinfo->dobj.catId, nspinfo->dobj.dumpId,
				 nspinfo->dobj.name,
				 NULL, NULL,
				 nspinfo->rolname,
				 false, "SCHEMA", q->data, delq->data, NULL,
				 nspinfo->dobj.dependencies, nspinfo->dobj.nDeps,
				 NULL, NULL);

	/* Dump Schema Comments */
	resetPQExpBuffer(q);
	appendPQExpBuffer(q, "SCHEMA %s", qnspname);
	dumpComment(fout, q->data,
				NULL, nspinfo->rolname,
				nspinfo->dobj.catId, 0, nspinfo->dobj.dumpId);

	dumpACL(fout, nspinfo->dobj.catId, nspinfo->dobj.dumpId, "SCHEMA",
			qnspname, nspinfo->dobj.name, NULL,
			nspinfo->rolname, nspinfo->nspacl);

	free(qnspname);

	destroyPQExpBuffer(q);
	destroyPQExpBuffer(delq);
}

/*
 * dumpExtension
 *	  writes out to fout the queries to recreate an extension
 */
static void
dumpExtension(Archive *fout, ExtensionInfo *extinfo)
{
	PQExpBuffer q;
	PQExpBuffer delq;
	PQExpBuffer labelq;
	char	   *qextname;

	/* Skip if not to be dumped */
	if (!extinfo->dobj.dump || dataOnly)
		return;

	q = createPQExpBuffer();
	delq = createPQExpBuffer();
	labelq = createPQExpBuffer();

	qextname = strdup(fmtId(extinfo->dobj.name));

	appendPQExpBuffer(delq, "DROP EXTENSION %s;\n", qextname);

	if (!binary_upgrade)
	{
		/*
		 * In a regular dump, we use IF NOT EXISTS so that there isn't a
		 * problem if the extension already exists in the target database;
		 * this is essential for installed-by-default extensions such as
		 * plpgsql.
		 *
		 * In binary-upgrade mode, that doesn't work well, so instead we skip
		 * built-in extensions based on their OIDs; see
		 * selectDumpableExtension.
		 */
		appendPQExpBuffer(q, "CREATE EXTENSION IF NOT EXISTS %s WITH SCHEMA %s;\n",
						  qextname, fmtId(extinfo->namespace));
	}
	else
	{
		int			i;
		int			n;

		appendPQExpBuffer(q, "-- For binary upgrade, create an empty extension and insert objects into it\n");
		appendPQExpBuffer(q,
						  "SELECT binary_upgrade.create_empty_extension(");
		appendStringLiteralAH(q, extinfo->dobj.name, fout);
		appendPQExpBuffer(q, ", ");
		appendStringLiteralAH(q, extinfo->namespace, fout);
		appendPQExpBuffer(q, ", ");
		appendPQExpBuffer(q, "%s, ", extinfo->relocatable ? "true" : "false");
		appendStringLiteralAH(q, extinfo->extversion, fout);
		appendPQExpBuffer(q, ", ");

		/*
		 * Note that we're pushing extconfig (an OID array) back into
		 * pg_extension exactly as-is.  This is OK because pg_class OIDs are
		 * preserved in binary upgrade.
		 */
		if (strlen(extinfo->extconfig) > 2)
			appendStringLiteralAH(q, extinfo->extconfig, fout);
		else
			appendPQExpBuffer(q, "NULL");
		appendPQExpBuffer(q, ", ");
		if (strlen(extinfo->extcondition) > 2)
			appendStringLiteralAH(q, extinfo->extcondition, fout);
		else
			appendPQExpBuffer(q, "NULL");
		appendPQExpBuffer(q, ", ");
		appendPQExpBuffer(q, "ARRAY[");
		n = 0;
		for (i = 0; i < extinfo->dobj.nDeps; i++)
		{
			DumpableObject *extobj;

			extobj = findObjectByDumpId(extinfo->dobj.dependencies[i]);
			if (extobj && extobj->objType == DO_EXTENSION)
			{
				if (n++ > 0)
					appendPQExpBuffer(q, ",");
				appendStringLiteralAH(q, extobj->name, fout);
			}
		}
		appendPQExpBuffer(q, "]::pg_catalog.text[]");
		appendPQExpBuffer(q, ");\n");
	}

	appendPQExpBuffer(labelq, "EXTENSION %s", qextname);

	ArchiveEntry(fout, extinfo->dobj.catId, extinfo->dobj.dumpId,
				 extinfo->dobj.name,
				 NULL, NULL,
				 "",
				 false, "EXTENSION",
				 q->data, delq->data, NULL,
				 extinfo->dobj.dependencies, extinfo->dobj.nDeps,
				 NULL, NULL);

	/* Dump Extension Comments and Security Labels */
	dumpComment(fout, labelq->data,
				NULL, "",
				extinfo->dobj.catId, 0, extinfo->dobj.dumpId);

	free(qextname);

	destroyPQExpBuffer(q);
	destroyPQExpBuffer(delq);
	destroyPQExpBuffer(labelq);
}

/*
 * dumpType
 *	  writes out to fout the queries to recreate a user-defined type
 */
static void
dumpType(Archive *fout, TypeInfo *tinfo)
{
	/* Skip if not to be dumped */
	if (!tinfo->dobj.dump || dataOnly)
		return;

	/* Dump out in proper style */
	if (tinfo->typtype == TYPTYPE_BASE)
		dumpBaseType(fout, tinfo);
	else if (tinfo->typtype == TYPTYPE_DOMAIN)
		dumpDomain(fout, tinfo);
	else if (tinfo->typtype == TYPTYPE_COMPOSITE)
		dumpCompositeType(fout, tinfo);
	else if (tinfo->typtype == TYPTYPE_ENUM)
		dumpEnumType(fout, tinfo);
}

/*
 * dumpEnumType
 *	  writes out to fout the queries to recreate a user-defined enum type
 */
static void
dumpEnumType(Archive *fout, TypeInfo *tinfo)
{
	PQExpBuffer q = createPQExpBuffer();
	PQExpBuffer delq = createPQExpBuffer();
	PQExpBuffer labelq = createPQExpBuffer();
	PQExpBuffer query = createPQExpBuffer();
	PGresult   *res;
	int			num,
				i;
	Oid			enum_oid;
	char	   *label;

	/* Set proper schema search path so regproc references list correctly */
	selectSourceSchema(tinfo->dobj.namespace->dobj.name);

	appendPQExpBuffer(query, "SELECT oid, enumlabel "
					  "FROM pg_catalog.pg_enum "
					  "WHERE enumtypid = '%u'"
					  "ORDER BY oid",
					  tinfo->dobj.catId.oid);

	res = PQexec(g_conn, query->data);
	check_sql_result(res, g_conn, query->data, PGRES_TUPLES_OK);

	num = PQntuples(res);

	/*
	 * DROP must be fully qualified in case same name appears in pg_catalog.
	 * CASCADE shouldn't be required here as for normal types since the I/O
	 * functions are generic and do not get dropped.
	 */
	appendPQExpBuffer(delq, "DROP TYPE %s.",
					  fmtId(tinfo->dobj.namespace->dobj.name));
	appendPQExpBuffer(delq, "%s;\n",
					  fmtId(tinfo->dobj.name));

	appendPQExpBuffer(q, "CREATE TYPE %s AS ENUM (\n",
					  fmtId(tinfo->dobj.name));

	if (!binary_upgrade)
	{
		for (i = 0; i < num; i++)
		{
			/* Labels with server-assigned oids */
			label = PQgetvalue(res, i, PQfnumber(res, "oid"));
			if (i > 0)
				appendPQExpBuffer(q, ",\n");
			appendPQExpBuffer(q, "    ");
			appendStringLiteralAH(q, label, fout);
		}
	}

	appendPQExpBuffer(q, "\n);\n");

	if (binary_upgrade)
	{
		/* Labels with dump-assigned (preserved) oids */
		for (i = 0; i < num; i++)
		{
			enum_oid = atooid(PQgetvalue(res, i, PQfnumber(res, "oid")));
			label = PQgetvalue(res, i, PQfnumber(res, "enumlabel"));

			if (i == 0)
				appendPQExpBuffer(q, "\n-- For binary upgrade, must preserve pg_enum oids\n");
			appendPQExpBuffer(q,
			 "SELECT binary_upgrade.add_pg_enum_label('%u'::pg_catalog.oid, "
							  "'%u'::pg_catalog.oid, ",
							  enum_oid, tinfo->dobj.catId.oid);
			appendStringLiteralAH(q, label, fout);
			appendPQExpBuffer(q, ");\n");
		}
		appendPQExpBuffer(q, "\n");
	}

	appendPQExpBuffer(labelq, "TYPE %s", fmtId(tinfo->dobj.name));

	if (binary_upgrade)
		binary_upgrade_extension_member(q, &tinfo->dobj, labelq->data);

	ArchiveEntry(fout, tinfo->dobj.catId, tinfo->dobj.dumpId,
				 tinfo->dobj.name,
				 tinfo->dobj.namespace->dobj.name,
				 NULL,
				 tinfo->rolname, false,
				 "TYPE", q->data, delq->data, NULL,
				 tinfo->dobj.dependencies, tinfo->dobj.nDeps,
				 NULL, NULL);

	/* Dump Type Comments */
	dumpComment(fout, labelq->data,
				tinfo->dobj.namespace->dobj.name, tinfo->rolname,
				tinfo->dobj.catId, 0, tinfo->dobj.dumpId);

	PQclear(res);
	destroyPQExpBuffer(q);
	destroyPQExpBuffer(delq);
	destroyPQExpBuffer(labelq);
	destroyPQExpBuffer(query);
}

/*
 * dumpBaseType
 *	  writes out to fout the queries to recreate a user-defined base type
 */
static void
dumpBaseType(Archive *fout, TypeInfo *tinfo)
{
	PQExpBuffer q = createPQExpBuffer();
	PQExpBuffer delq = createPQExpBuffer();
	PQExpBuffer labelq = createPQExpBuffer();
	PQExpBuffer query = createPQExpBuffer();
	PGresult   *res;
	int			ntups;
	char	   *typlen;
	char	   *typinput;
	char	   *typoutput;
	char	   *typreceive;
	char	   *typsend;
	char	   *typmodin;
	char	   *typmodout;
	char	   *typanalyze;
	Oid			typinputoid;
	Oid			typoutputoid;
	Oid			typreceiveoid;
	Oid			typsendoid;
	Oid			typmodinoid;
	Oid			typmodoutoid;
	Oid			typanalyzeoid;
	char	   *typcategory;
	char	   *typispreferred;
	char	   *typdelim;
	char	   *typbyval;
	char	   *typalign;
	char	   *typstorage;
	char	   *typdefault;
	bool		typdefault_is_literal = false;

	/* Set proper schema search path so regproc references list correctly */
	selectSourceSchema(tinfo->dobj.namespace->dobj.name);

	/* Fetch type-specific details */
	if (fout->remoteVersion >= 80400)
	{
		appendPQExpBuffer(query, "SELECT typlen, "
						  "typinput, typoutput, typreceive, typsend, "
						  "typmodin, typmodout, typanalyze, "
						  "typinput::pg_catalog.oid as typinputoid, "
						  "typoutput::pg_catalog.oid as typoutputoid, "
						  "typreceive::pg_catalog.oid as typreceiveoid, "
						  "typsend::pg_catalog.oid as typsendoid, "
						  "typmodin::pg_catalog.oid as typmodinoid, "
						  "typmodout::pg_catalog.oid as typmodoutoid, "
						  "typanalyze::pg_catalog.oid as typanalyzeoid, "
						  "typcategory, typispreferred, "
						  "typdelim, typbyval, typalign, typstorage, "
						  "pg_catalog.pg_get_expr(typdefaultbin, 'pg_catalog.pg_type'::pg_catalog.regclass) as typdefaultbin, typdefault "
						  "FROM pg_catalog.pg_type "
						  "WHERE oid = '%u'::pg_catalog.oid",
						  tinfo->dobj.catId.oid);
	}
	else if (fout->remoteVersion >= 80300)
	{
		appendPQExpBuffer(query, "SELECT typlen, "
						  "typinput, typoutput, typreceive, typsend, "
						  "typmodin, typmodout, typanalyze, "
						  "typinput::pg_catalog.oid as typinputoid, "
						  "typoutput::pg_catalog.oid as typoutputoid, "
						  "typreceive::pg_catalog.oid as typreceiveoid, "
						  "typsend::pg_catalog.oid as typsendoid, "
						  "typmodin::pg_catalog.oid as typmodinoid, "
						  "typmodout::pg_catalog.oid as typmodoutoid, "
						  "typanalyze::pg_catalog.oid as typanalyzeoid, "
						  "'U' as typcategory, false as typispreferred, "
						  "typdelim, typbyval, typalign, typstorage, "
						  "pg_catalog.pg_get_expr(typdefaultbin, 'pg_catalog.pg_type'::pg_catalog.regclass) as typdefaultbin, typdefault "
						  "FROM pg_catalog.pg_type "
						  "WHERE oid = '%u'::pg_catalog.oid",
						  tinfo->dobj.catId.oid);
	}
	else if (fout->remoteVersion >= 80000)
	{
		appendPQExpBuffer(query, "SELECT typlen, "
						  "typinput, typoutput, typreceive, typsend, "
						  "'-' as typmodin, '-' as typmodout, "
						  "typanalyze, "
						  "typinput::pg_catalog.oid as typinputoid, "
						  "typoutput::pg_catalog.oid as typoutputoid, "
						  "typreceive::pg_catalog.oid as typreceiveoid, "
						  "typsend::pg_catalog.oid as typsendoid, "
						  "0 as typmodinoid, 0 as typmodoutoid, "
						  "typanalyze::pg_catalog.oid as typanalyzeoid, "
						  "'U' as typcategory, false as typispreferred, "
						  "typdelim, typbyval, typalign, typstorage, "
						  "pg_catalog.pg_get_expr(typdefaultbin, 'pg_catalog.pg_type'::pg_catalog.regclass) as typdefaultbin, typdefault "
						  "FROM pg_catalog.pg_type "
						  "WHERE oid = '%u'::pg_catalog.oid",
						  tinfo->dobj.catId.oid);
	}
	else if (fout->remoteVersion >= 70400)
	{
		appendPQExpBuffer(query, "SELECT typlen, "
						  "typinput, typoutput, typreceive, typsend, "
						  "'-' as typmodin, '-' as typmodout, "
						  "'-' as typanalyze, "
						  "typinput::pg_catalog.oid as typinputoid, "
						  "typoutput::pg_catalog.oid as typoutputoid, "
						  "typreceive::pg_catalog.oid as typreceiveoid, "
						  "typsend::pg_catalog.oid as typsendoid, "
						  "0 as typmodinoid, 0 as typmodoutoid, "
						  "0 as typanalyzeoid, "
						  "'U' as typcategory, false as typispreferred, "
						  "typdelim, typbyval, typalign, typstorage, "
						  "pg_catalog.pg_get_expr(typdefaultbin, 'pg_catalog.pg_type'::pg_catalog.regclass) as typdefaultbin, typdefault "
						  "FROM pg_catalog.pg_type "
						  "WHERE oid = '%u'::pg_catalog.oid",
						  tinfo->dobj.catId.oid);
	}
	else if (fout->remoteVersion >= 70300)
	{
		appendPQExpBuffer(query, "SELECT typlen, "
						  "typinput, typoutput, "
						  "'-' as typreceive, '-' as typsend, "
						  "'-' as typmodin, '-' as typmodout, "
						  "'-' as typanalyze, "
						  "typinput::pg_catalog.oid as typinputoid, "
						  "typoutput::pg_catalog.oid as typoutputoid, "
						  "0 as typreceiveoid, 0 as typsendoid, "
						  "0 as typmodinoid, 0 as typmodoutoid, "
						  "0 as typanalyzeoid, "
						  "'U' as typcategory, false as typispreferred, "
						  "typdelim, typbyval, typalign, typstorage, "
						  "pg_catalog.pg_get_expr(typdefaultbin, 'pg_catalog.pg_type'::pg_catalog.regclass) as typdefaultbin, typdefault "
						  "FROM pg_catalog.pg_type "
						  "WHERE oid = '%u'::pg_catalog.oid",
						  tinfo->dobj.catId.oid);
	}
	else if (fout->remoteVersion >= 70200)
	{
		/*
		 * Note: although pre-7.3 catalogs contain typreceive and typsend,
		 * ignore them because they are not right.
		 */
		appendPQExpBuffer(query, "SELECT typlen, "
						  "typinput, typoutput, "
						  "'-' as typreceive, '-' as typsend, "
						  "'-' as typmodin, '-' as typmodout, "
						  "'-' as typanalyze, "
						  "typinput::oid as typinputoid, "
						  "typoutput::oid as typoutputoid, "
						  "0 as typreceiveoid, 0 as typsendoid, "
						  "0 as typmodinoid, 0 as typmodoutoid, "
						  "0 as typanalyzeoid, "
						  "'U' as typcategory, false as typispreferred, "
						  "typdelim, typbyval, typalign, typstorage, "
						  "NULL as typdefaultbin, typdefault "
						  "FROM pg_type "
						  "WHERE oid = '%u'::oid",
						  tinfo->dobj.catId.oid);
	}
	else if (fout->remoteVersion >= 70100)
	{
		/*
		 * Ignore pre-7.2 typdefault; the field exists but has an unusable
		 * representation.
		 */
		appendPQExpBuffer(query, "SELECT typlen, "
						  "typinput, typoutput, "
						  "'-' as typreceive, '-' as typsend, "
						  "'-' as typmodin, '-' as typmodout, "
						  "'-' as typanalyze, "
						  "typinput::oid as typinputoid, "
						  "typoutput::oid as typoutputoid, "
						  "0 as typreceiveoid, 0 as typsendoid, "
						  "0 as typmodinoid, 0 as typmodoutoid, "
						  "0 as typanalyzeoid, "
						  "'U' as typcategory, false as typispreferred, "
						  "typdelim, typbyval, typalign, typstorage, "
						  "NULL as typdefaultbin, NULL as typdefault "
						  "FROM pg_type "
						  "WHERE oid = '%u'::oid",
						  tinfo->dobj.catId.oid);
	}
	else
	{
		appendPQExpBuffer(query, "SELECT typlen, "
						  "typinput, typoutput, "
						  "'-' as typreceive, '-' as typsend, "
						  "'-' as typmodin, '-' as typmodout, "
						  "'-' as typanalyze, "
						  "typinput::oid as typinputoid, "
						  "typoutput::oid as typoutputoid, "
						  "0 as typreceiveoid, 0 as typsendoid, "
						  "0 as typmodinoid, 0 as typmodoutoid, "
						  "0 as typanalyzeoid, "
						  "'U' as typcategory, false as typispreferred, "
						  "typdelim, typbyval, typalign, "
						  "'p'::char as typstorage, "
						  "NULL as typdefaultbin, NULL as typdefault "
						  "FROM pg_type "
						  "WHERE oid = '%u'::oid",
						  tinfo->dobj.catId.oid);
	}

	res = PQexec(g_conn, query->data);
	check_sql_result(res, g_conn, query->data, PGRES_TUPLES_OK);

	/* Expecting a single result only */
	ntups = PQntuples(res);
	if (ntups != 1)
	{
		write_msg(NULL, "query returned %d rows instead of one: %s\n",
				  ntups, query->data);
		exit_nicely();
	}

	typlen = PQgetvalue(res, 0, PQfnumber(res, "typlen"));
	typinput = PQgetvalue(res, 0, PQfnumber(res, "typinput"));
	typoutput = PQgetvalue(res, 0, PQfnumber(res, "typoutput"));
	typreceive = PQgetvalue(res, 0, PQfnumber(res, "typreceive"));
	typsend = PQgetvalue(res, 0, PQfnumber(res, "typsend"));
	typmodin = PQgetvalue(res, 0, PQfnumber(res, "typmodin"));
	typmodout = PQgetvalue(res, 0, PQfnumber(res, "typmodout"));
	typanalyze = PQgetvalue(res, 0, PQfnumber(res, "typanalyze"));
	typinputoid = atooid(PQgetvalue(res, 0, PQfnumber(res, "typinputoid")));
	typoutputoid = atooid(PQgetvalue(res, 0, PQfnumber(res, "typoutputoid")));
	typreceiveoid = atooid(PQgetvalue(res, 0, PQfnumber(res, "typreceiveoid")));
	typsendoid = atooid(PQgetvalue(res, 0, PQfnumber(res, "typsendoid")));
	typmodinoid = atooid(PQgetvalue(res, 0, PQfnumber(res, "typmodinoid")));
	typmodoutoid = atooid(PQgetvalue(res, 0, PQfnumber(res, "typmodoutoid")));
	typanalyzeoid = atooid(PQgetvalue(res, 0, PQfnumber(res, "typanalyzeoid")));
	typcategory = PQgetvalue(res, 0, PQfnumber(res, "typcategory"));
	typispreferred = PQgetvalue(res, 0, PQfnumber(res, "typispreferred"));
	typdelim = PQgetvalue(res, 0, PQfnumber(res, "typdelim"));
	typbyval = PQgetvalue(res, 0, PQfnumber(res, "typbyval"));
	typalign = PQgetvalue(res, 0, PQfnumber(res, "typalign"));
	typstorage = PQgetvalue(res, 0, PQfnumber(res, "typstorage"));
	if (!PQgetisnull(res, 0, PQfnumber(res, "typdefaultbin")))
		typdefault = PQgetvalue(res, 0, PQfnumber(res, "typdefaultbin"));
	else if (!PQgetisnull(res, 0, PQfnumber(res, "typdefault")))
	{
		typdefault = PQgetvalue(res, 0, PQfnumber(res, "typdefault"));
		typdefault_is_literal = true;	/* it needs quotes */
	}
	else
		typdefault = NULL;

	/*
	 * DROP must be fully qualified in case same name appears in pg_catalog.
	 * The reason we include CASCADE is that the circular dependency between
	 * the type and its I/O functions makes it impossible to drop the type any
	 * other way.
	 */
	appendPQExpBuffer(delq, "DROP TYPE %s.",
					  fmtId(tinfo->dobj.namespace->dobj.name));
	appendPQExpBuffer(delq, "%s CASCADE;\n",
					  fmtId(tinfo->dobj.name));

	appendPQExpBuffer(q,
					  "CREATE TYPE %s (\n"
					  "    INTERNALLENGTH = %s",
					  fmtId(tinfo->dobj.name),
					  (strcmp(typlen, "-1") == 0) ? "variable" : typlen);

	if (fout->remoteVersion >= 70300)
	{
		/* regproc result is correctly quoted as of 7.3 */
		appendPQExpBuffer(q, ",\n    INPUT = %s", typinput);
		appendPQExpBuffer(q, ",\n    OUTPUT = %s", typoutput);
		if (OidIsValid(typreceiveoid))
			appendPQExpBuffer(q, ",\n    RECEIVE = %s", typreceive);
		if (OidIsValid(typsendoid))
			appendPQExpBuffer(q, ",\n    SEND = %s", typsend);
		if (OidIsValid(typmodinoid))
			appendPQExpBuffer(q, ",\n    TYPMOD_IN = %s", typmodin);
		if (OidIsValid(typmodoutoid))
			appendPQExpBuffer(q, ",\n    TYPMOD_OUT = %s", typmodout);
		if (OidIsValid(typanalyzeoid))
			appendPQExpBuffer(q, ",\n    ANALYZE = %s", typanalyze);
	}
	else
	{
		/* regproc delivers an unquoted name before 7.3 */
		/* cannot combine these because fmtId uses static result area */
		appendPQExpBuffer(q, ",\n    INPUT = %s", fmtId(typinput));
		appendPQExpBuffer(q, ",\n    OUTPUT = %s", fmtId(typoutput));
		/* receive/send/typmodin/typmodout/analyze need not be printed */
	}

	if (typdefault != NULL)
	{
		appendPQExpBuffer(q, ",\n    DEFAULT = ");
		if (typdefault_is_literal)
			appendStringLiteralAH(q, typdefault, fout);
		else
			appendPQExpBufferStr(q, typdefault);
	}

	if (OidIsValid(tinfo->typelem))
	{
		char	   *elemType;

		/* reselect schema in case changed by function dump */
		selectSourceSchema(tinfo->dobj.namespace->dobj.name);
		elemType = getFormattedTypeName(tinfo->typelem, zeroAsOpaque);
		appendPQExpBuffer(q, ",\n    ELEMENT = %s", elemType);
		free(elemType);
	}

	if (strcmp(typcategory, "U") != 0)
	{
		appendPQExpBuffer(q, ",\n    CATEGORY = ");
		appendStringLiteralAH(q, typcategory, fout);
	}

	if (strcmp(typispreferred, "t") == 0)
		appendPQExpBuffer(q, ",\n    PREFERRED = true");

	if (typdelim && strcmp(typdelim, ",") != 0)
	{
		appendPQExpBuffer(q, ",\n    DELIMITER = ");
		appendStringLiteralAH(q, typdelim, fout);
	}

	if (strcmp(typalign, "c") == 0)
		appendPQExpBuffer(q, ",\n    ALIGNMENT = char");
	else if (strcmp(typalign, "s") == 0)
		appendPQExpBuffer(q, ",\n    ALIGNMENT = int2");
	else if (strcmp(typalign, "i") == 0)
		appendPQExpBuffer(q, ",\n    ALIGNMENT = int4");
	else if (strcmp(typalign, "d") == 0)
		appendPQExpBuffer(q, ",\n    ALIGNMENT = double");

	if (strcmp(typstorage, "p") == 0)
		appendPQExpBuffer(q, ",\n    STORAGE = plain");
	else if (strcmp(typstorage, "e") == 0)
		appendPQExpBuffer(q, ",\n    STORAGE = external");
	else if (strcmp(typstorage, "x") == 0)
		appendPQExpBuffer(q, ",\n    STORAGE = extended");
	else if (strcmp(typstorage, "m") == 0)
		appendPQExpBuffer(q, ",\n    STORAGE = main");

	if (strcmp(typbyval, "t") == 0)
		appendPQExpBuffer(q, ",\n    PASSEDBYVALUE");

	appendPQExpBuffer(q, "\n);\n");

	appendPQExpBuffer(labelq, "TYPE %s", fmtId(tinfo->dobj.name));

	if (binary_upgrade)
		binary_upgrade_extension_member(q, &tinfo->dobj, labelq->data);

	ArchiveEntry(fout, tinfo->dobj.catId, tinfo->dobj.dumpId,
				 tinfo->dobj.name,
				 tinfo->dobj.namespace->dobj.name,
				 NULL,
				 tinfo->rolname, false,
				 "TYPE", q->data, delq->data, NULL,
				 tinfo->dobj.dependencies, tinfo->dobj.nDeps,
				 NULL, NULL);

	/* Dump Type Comments */
	dumpComment(fout, labelq->data,
				tinfo->dobj.namespace->dobj.name, tinfo->rolname,
				tinfo->dobj.catId, 0, tinfo->dobj.dumpId);

	PQclear(res);
	destroyPQExpBuffer(q);
	destroyPQExpBuffer(delq);
	destroyPQExpBuffer(labelq);
	destroyPQExpBuffer(query);
}

/*
 * dumpTypeStorageOptions
 *     writes out to fout the ALTER TYPE queries to set default storage options for type
 */
static void
dumpTypeStorageOptions(Archive *fout, TypeStorageOptions *tstorageoptions)
{
	PQExpBuffer q;
	PQExpBuffer delq;

	q = createPQExpBuffer();
	delq = createPQExpBuffer();

	/* Set proper schema search path so regproc references list correctly */
	selectSourceSchema(tstorageoptions->dobj.namespace->dobj.name);

	appendPQExpBuffer(q, "ALTER TYPE %s ", tstorageoptions->dobj.name);
	appendPQExpBuffer(q, " SET DEFAULT ENCODING (%s);\n", tstorageoptions->typoptions);

	ArchiveEntry(	fout
	            , tstorageoptions->dobj.catId                 /* catalog ID  */
	            , tstorageoptions->dobj.dumpId                /* dump ID     */
	            , tstorageoptions->dobj.name                  /* type name   */
	            , tstorageoptions->dobj.namespace->dobj.name  /* name space  */
	            , NULL                                        /* table space */
	            , tstorageoptions->rolname                    /* owner name  */
	            , false                                       /* with oids   */
	            , "TYPE STORAGE OPTIONS"                      /* Desc        */
	            , q->data                                     /* ALTER...    */
	            , ""                                          /* Del         */
	            , NULL                                        /* Copy        */
	            , NULL                                        /* Deps        */
	            , 0                                           /* num Deps    */
	            , NULL                                        /* Dumper      */
	            , NULL                                        /* Dumper Arg  */
	            );

	destroyPQExpBuffer(q);
	destroyPQExpBuffer(delq);


}  /* end dumpTypeStorageOptions */

/*
 * dumpDomain
 *	  writes out to fout the queries to recreate a user-defined domain
 */
static void
dumpDomain(Archive *fout, TypeInfo *tinfo)
{
	PQExpBuffer q = createPQExpBuffer();
	PQExpBuffer delq = createPQExpBuffer();
	PQExpBuffer labelq = createPQExpBuffer();
	PQExpBuffer query = createPQExpBuffer();
	PGresult   *res;
	int			ntups;
	int			i;
	char	   *typnotnull;
	char	   *typdefn;
	char	   *typdefault;
	bool		typdefault_is_literal = false;

	/* Set proper schema search path so type references list correctly */
	selectSourceSchema(tinfo->dobj.namespace->dobj.name);

	/* Fetch domain specific details */
	/* We assume here that remoteVersion must be at least 70300 */
	appendPQExpBuffer(query, "SELECT typnotnull, "
				"pg_catalog.format_type(typbasetype, typtypmod) as typdefn, "
					  "pg_catalog.pg_get_expr(typdefaultbin, 'pg_catalog.pg_type'::pg_catalog.regclass) as typdefaultbin, typdefault "
					  "FROM pg_catalog.pg_type "
					  "WHERE oid = '%u'::pg_catalog.oid",
					  tinfo->dobj.catId.oid);

	res = PQexec(g_conn, query->data);
	check_sql_result(res, g_conn, query->data, PGRES_TUPLES_OK);

	/* Expecting a single result only */
	ntups = PQntuples(res);
	if (ntups != 1)
	{
		write_msg(NULL, "query returned %d rows instead of one: %s\n",
				  ntups, query->data);
		exit_nicely();
	}

	typnotnull = PQgetvalue(res, 0, PQfnumber(res, "typnotnull"));
	typdefn = PQgetvalue(res, 0, PQfnumber(res, "typdefn"));
	if (!PQgetisnull(res, 0, PQfnumber(res, "typdefaultbin")))
		typdefault = PQgetvalue(res, 0, PQfnumber(res, "typdefaultbin"));
	else if (!PQgetisnull(res, 0, PQfnumber(res, "typdefault")))
	{
		typdefault = PQgetvalue(res, 0, PQfnumber(res, "typdefault"));
		typdefault_is_literal = true;	/* it needs quotes */
	}
	else
		typdefault = NULL;

	appendPQExpBuffer(q,
					  "CREATE DOMAIN %s AS %s",
					  fmtId(tinfo->dobj.name),
					  typdefn);

	if (typnotnull[0] == 't')
		appendPQExpBuffer(q, " NOT NULL");

	if (typdefault != NULL)
	{
		appendPQExpBuffer(q, " DEFAULT ");
		if (typdefault_is_literal)
			appendStringLiteralAH(q, typdefault, fout);
		else
			appendPQExpBufferStr(q, typdefault);
	}

	PQclear(res);

	/*
	 * Add any CHECK constraints for the domain
	 */
	for (i = 0; i < tinfo->nDomChecks; i++)
	{
		ConstraintInfo *domcheck = &(tinfo->domChecks[i]);

		if (!domcheck->separate)
			appendPQExpBuffer(q, "\n\tCONSTRAINT %s %s",
							  fmtId(domcheck->dobj.name), domcheck->condef);
	}

	appendPQExpBuffer(q, ";\n");

	/*
	 * DROP must be fully qualified in case same name appears in pg_catalog
	 */
	appendPQExpBuffer(delq, "DROP DOMAIN %s.",
					  fmtId(tinfo->dobj.namespace->dobj.name));
	appendPQExpBuffer(delq, "%s;\n",
					  fmtId(tinfo->dobj.name));

	ArchiveEntry(fout, tinfo->dobj.catId, tinfo->dobj.dumpId,
				 tinfo->dobj.name,
				 tinfo->dobj.namespace->dobj.name,
				 NULL,
				 tinfo->rolname, false,
				 "DOMAIN", q->data, delq->data, NULL,
				 tinfo->dobj.dependencies, tinfo->dobj.nDeps,
				 NULL, NULL);

	appendPQExpBuffer(labelq, "DOMAIN %s", fmtId(tinfo->dobj.name));

	if (binary_upgrade)
		binary_upgrade_extension_member(q, &tinfo->dobj, labelq->data);

	/* Dump Domain Comments */
	dumpComment(fout, labelq->data,
				tinfo->dobj.namespace->dobj.name, tinfo->rolname,
				tinfo->dobj.catId, 0, tinfo->dobj.dumpId);

	destroyPQExpBuffer(q);
	destroyPQExpBuffer(delq);
	destroyPQExpBuffer(labelq);
	destroyPQExpBuffer(query);
}

/*
 * dumpCompositeType
 *	  writes out to fout the queries to recreate a user-defined stand-alone
 *	  composite type
 */
static void
dumpCompositeType(Archive *fout, TypeInfo *tinfo)
{
	PQExpBuffer q = createPQExpBuffer();
	PQExpBuffer delq = createPQExpBuffer();
	PQExpBuffer labelq = createPQExpBuffer();
	PQExpBuffer query = createPQExpBuffer();
	PGresult   *res;
	int			ntups;
	int			i_attname;
	int			i_atttypdefn;
	int			i;

	/* Set proper schema search path so type references list correctly */
	selectSourceSchema(tinfo->dobj.namespace->dobj.name);

	/* Fetch type specific details */
	/* We assume here that remoteVersion must be at least 70300 */

	appendPQExpBuffer(query, "SELECT a.attname, "
			 "pg_catalog.format_type(a.atttypid, a.atttypmod) as atttypdefn "
					  "FROM pg_catalog.pg_type t, pg_catalog.pg_attribute a "
					  "WHERE t.oid = '%u'::pg_catalog.oid "
					  "AND a.attrelid = t.typrelid "
					  "AND NOT a.attisdropped "
					  "ORDER BY a.attnum ",
					  tinfo->dobj.catId.oid);

	res = PQexec(g_conn, query->data);
	check_sql_result(res, g_conn, query->data, PGRES_TUPLES_OK);

	/* Expecting at least a single result */
	ntups = PQntuples(res);
	if (ntups < 1)
	{
		write_msg(NULL, "query returned no rows: %s\n", query->data);
		exit_nicely();
	}

	i_attname = PQfnumber(res, "attname");
	i_atttypdefn = PQfnumber(res, "atttypdefn");

	appendPQExpBuffer(q, "CREATE TYPE %s AS (",
					  fmtId(tinfo->dobj.name));

	for (i = 0; i < ntups; i++)
	{
		char	   *attname;
		char	   *atttypdefn;

		attname = PQgetvalue(res, i, i_attname);
		atttypdefn = PQgetvalue(res, i, i_atttypdefn);

		appendPQExpBuffer(q, "\n\t%s %s", fmtId(attname), atttypdefn);
		if (i < ntups - 1)
			appendPQExpBuffer(q, ",");
	}
	appendPQExpBuffer(q, "\n);\n");

	/*
	 * DROP must be fully qualified in case same name appears in pg_catalog
	 */
	appendPQExpBuffer(delq, "DROP TYPE %s.",
					  fmtId(tinfo->dobj.namespace->dobj.name));
	appendPQExpBuffer(delq, "%s;\n",
					  fmtId(tinfo->dobj.name));

	appendPQExpBuffer(labelq, "TYPE %s", fmtId(tinfo->dobj.name));

	if (binary_upgrade)
		binary_upgrade_extension_member(q, &tinfo->dobj, labelq->data);

	ArchiveEntry(fout, tinfo->dobj.catId, tinfo->dobj.dumpId,
				 tinfo->dobj.name,
				 tinfo->dobj.namespace->dobj.name,
				 NULL,
				 tinfo->rolname, false,
				 "TYPE", q->data, delq->data, NULL,
				 tinfo->dobj.dependencies, tinfo->dobj.nDeps,
				 NULL, NULL);


	/* Dump Type Comments */
	dumpComment(fout, labelq->data,
				tinfo->dobj.namespace->dobj.name, tinfo->rolname,
				tinfo->dobj.catId, 0, tinfo->dobj.dumpId);

	PQclear(res);
	destroyPQExpBuffer(q);
	destroyPQExpBuffer(delq);
	destroyPQExpBuffer(labelq);
	destroyPQExpBuffer(query);
}

/*
 * dumpShellType
 *	  writes out to fout the queries to create a shell type
 *
 * We dump a shell definition in advance of the I/O functions for the type.
 */
static void
dumpShellType(Archive *fout, ShellTypeInfo *stinfo)
{
	PQExpBuffer q;

	/* Skip if not to be dumped */
	if (!stinfo->dobj.dump || dataOnly)
		return;

	q = createPQExpBuffer();

	/*
	 * Note the lack of a DROP command for the shell type; any required DROP
	 * is driven off the base type entry, instead.	This interacts with
	 * _printTocEntry()'s use of the presence of a DROP command to decide
	 * whether an entry needs an ALTER OWNER command.  We don't want to alter
	 * the shell type's owner immediately on creation; that should happen only
	 * after it's filled in, otherwise the backend complains.
	 */

	appendPQExpBuffer(q, "CREATE TYPE %s;\n",
					  fmtId(stinfo->dobj.name));

	ArchiveEntry(fout, stinfo->dobj.catId, stinfo->dobj.dumpId,
				 stinfo->dobj.name,
				 stinfo->dobj.namespace->dobj.name,
				 NULL,
				 stinfo->baseType->rolname, false,
				 "SHELL TYPE", q->data, "", NULL,
				 stinfo->dobj.dependencies, stinfo->dobj.nDeps,
				 NULL, NULL);

	destroyPQExpBuffer(q);
}

/*
 * Determine whether we want to dump definitions for procedural languages.
 * Since the languages themselves don't have schemas, we can't rely on
 * the normal schema-based selection mechanism.  We choose to dump them
 * whenever neither --schema nor --table was given.  (Before 8.1, we used
 * the dump flag of the PL's call handler function, but in 8.1 this will
 * probably always be false since call handlers are created in pg_catalog.)
 *
 * For some backwards compatibility with the older behavior, we forcibly
 * dump a PL if its handler function (and validator if any) are in a
 * dumpable namespace.	That case is not checked here.
 */
static bool
shouldDumpProcLangs(void)
{
	if (!include_everything)
		return false;
	/* And they're schema not data */
	if (dataOnly)
		return false;
	return true;
}

/*
 * dumpProcLang
 *		  writes out to fout the queries to recreate a user-defined
 *		  procedural language
 */
static void
dumpProcLang(Archive *fout, ProcLangInfo *plang)
{
	PQExpBuffer defqry;
	PQExpBuffer delqry;
	PQExpBuffer labelq;
	bool		useParams;
	char	   *qlanname;
	char	   *lanschema;
	FuncInfo   *funcInfo;
	FuncInfo   *inlineInfo = NULL;
	FuncInfo   *validatorInfo = NULL;

	/* Skip if not to be dumped */
	if (!plang->dobj.dump || dataOnly)
		return;

	/*
	 * Try to find the support function(s).  It is not an error if we don't
	 * find them --- if the functions are in the pg_catalog schema, as is
	 * standard in 8.1 and up, then we won't have loaded them. (In this case
	 * we will emit a parameterless CREATE LANGUAGE command, which will
	 * require PL template knowledge in the backend to reload.)
	 */

	funcInfo = findFuncByOid(plang->lanplcallfoid);
	if (funcInfo != NULL && !funcInfo->dobj.dump)
		funcInfo = NULL;		/* treat not-dumped same as not-found */

	if (OidIsValid(plang->laninline))
	{
		inlineInfo = findFuncByOid(plang->laninline);
		if (inlineInfo != NULL && !inlineInfo->dobj.dump)
			inlineInfo = NULL;
	}

	if (OidIsValid(plang->lanvalidator))
	{
		validatorInfo = findFuncByOid(plang->lanvalidator);
		if (validatorInfo != NULL && !validatorInfo->dobj.dump)
			validatorInfo = NULL;
	}

	/*
	 * If the functions are dumpable then emit a traditional CREATE LANGUAGE
	 * with parameters.  Otherwise, dump only if shouldDumpProcLangs() says to
	 * dump it.
	 */
	useParams = (funcInfo != NULL &&
				 (inlineInfo != NULL || !OidIsValid(plang->laninline)) &&
				 (validatorInfo != NULL || !OidIsValid(plang->lanvalidator)));

	if (!useParams && !shouldDumpProcLangs())
		return;

	defqry = createPQExpBuffer();
	delqry = createPQExpBuffer();
	labelq = createPQExpBuffer();

	qlanname = strdup(fmtId(plang->dobj.name));

	/*
	 * If dumping a HANDLER clause, treat the language as being in the handler
	 * function's schema; this avoids cluttering the HANDLER clause. Otherwise
	 * it doesn't really have a schema.
	 */
	if (useParams)
		lanschema = funcInfo->dobj.namespace->dobj.name;
	else
		lanschema = NULL;

	appendPQExpBuffer(delqry, "DROP PROCEDURAL LANGUAGE %s;\n",
					  qlanname);

	appendPQExpBuffer(defqry, "CREATE %sPROCEDURAL LANGUAGE %s",
					  (useParams && plang->lanpltrusted) ? "TRUSTED " : "",
					  qlanname);
	if (useParams)
	{
		appendPQExpBuffer(defqry, " HANDLER %s",
						  fmtId(funcInfo->dobj.name));
		if (OidIsValid(plang->laninline))
		{
			appendPQExpBuffer(defqry, " INLINE ");
			/* Cope with possibility that inline is in different schema */
			if (inlineInfo->dobj.namespace != funcInfo->dobj.namespace)
				appendPQExpBuffer(defqry, "%s.",
							fmtId(inlineInfo->dobj.namespace->dobj.name));
			appendPQExpBuffer(defqry, "%s",
							  fmtId(inlineInfo->dobj.name));
		}
		if (OidIsValid(plang->lanvalidator))
		{
			appendPQExpBuffer(defqry, " VALIDATOR ");
			/* Cope with possibility that validator is in different schema */
			if (validatorInfo->dobj.namespace != funcInfo->dobj.namespace)
				appendPQExpBuffer(defqry, "%s.",
							fmtId(validatorInfo->dobj.namespace->dobj.name));
			appendPQExpBuffer(defqry, "%s",
							  fmtId(validatorInfo->dobj.name));
		}
	}
	appendPQExpBuffer(defqry, ";\n");

	/*
	 * If the language is one of those for which the call handler and
	 * validator functions are defined in pg_pltemplate, we must add ALTER
	 * FUNCTION ... OWNER statements to switch the functions to the user to
	 * whom the functions are assigned -OR- adjust the language owner to
	 * reflect the call handler owner so a SET SESSION AUTHORIZATION statement
	 * properly reflects the "language" owner.
	 *
	 * Functions specified in pg_pltemplate are entered into pg_proc under
	 * pg_catalog.	Functions in pg_catalog are omitted from the function list
	 * structure resulting in the references to them in this procedure to be
	 * NULL.
	 *
	 * TODO: Adjust for ALTER LANGUAGE ... OWNER support.
	 */
	if (use_setsessauth)
	{
		/*
		 * If using SET SESSION AUTHORIZATION statements to reflect
		 * language/function ownership, alter the LANGUAGE owner to reflect
		 * the owner of the call handler function (or the validator function)
		 * if the fuction is from pg_pltempate. (Other functions are
		 * explicitly created and not subject the user in effect with CREATE
		 * LANGUAGE.)
		 */
		char	   *languageOwner = NULL;

		if (funcInfo == NULL)
		{
			languageOwner = getFuncOwner(plang->lanplcallfoid, "tmplhandler");
		}
		else if (validatorInfo == NULL)
		{
			languageOwner = getFuncOwner(plang->lanvalidator, "tmplvalidator");
		}
		if (languageOwner != NULL)
		{
			free(plang->lanowner);
			plang->lanowner = languageOwner;
		}
	}
	else
	{
		/*
		 * If the call handler or validator is defined, check to see if it's
		 * one of the pre-defined ones.  If so, it won't have been dumped as a
		 * function so won't have the proper owner -- we need to emit an ALTER
		 * FUNCTION ... OWNER statement for it.
		 */
		if (funcInfo == NULL)
		{
			dumpPlTemplateFunc(plang->lanplcallfoid, "tmplhandler", defqry);
		}
		if (validatorInfo == NULL)
		{
			dumpPlTemplateFunc(plang->lanvalidator, "tmplvalidator", defqry);
		}
	}

	appendPQExpBuffer(labelq, "LANGUAGE %s", qlanname);

	if (binary_upgrade)
		binary_upgrade_extension_member(defqry, &plang->dobj, labelq->data);

	ArchiveEntry(fout, plang->dobj.catId, plang->dobj.dumpId,
				 plang->dobj.name,
				 lanschema, NULL, plang->lanowner,
				 false, "PROCEDURAL LANGUAGE",
				 defqry->data,
				 (g_fout->remoteVersion >= 80209 ? "" : delqry->data), //don 't drop plpgsql if can' t be dropped
				 NULL,
				 plang->dobj.dependencies, plang->dobj.nDeps,
				 NULL, NULL);

	/* Dump Proc Lang Comments */
	dumpComment(fout, labelq->data,
				NULL, "",
				plang->dobj.catId, 0, plang->dobj.dumpId);

	if (plang->lanpltrusted)
		dumpACL(fout, plang->dobj.catId, plang->dobj.dumpId, "LANGUAGE",
				qlanname, plang->dobj.name,
				lanschema,
				plang->lanowner, plang->lanacl);

	free(qlanname);

	destroyPQExpBuffer(defqry);
	destroyPQExpBuffer(delqry);
	destroyPQExpBuffer(labelq);
}


/*
 * getFuncOwner - retrieves the "proowner" of the function identified by funcOid
 * if, and only if, funcOid represents a function specified in pg_pltemplate.
 */
static char *
getFuncOwner(Oid funcOid, const char *templateField)
{
	PGresult   *res;
	int			ntups;
	int			i_funcowner;
	char	   *functionOwner = NULL;
	PQExpBuffer query = createPQExpBuffer();

	/* Ensure we're in the proper schema */
	selectSourceSchema("pg_catalog");

	appendPQExpBuffer(query,
					  "SELECT ( %s proowner ) AS funcowner "
					  "FROM pg_proc "
		"WHERE ( oid = %d AND proname IN ( SELECT %s FROM pg_pltemplate ) )",
					  username_subquery, funcOid, templateField);

	res = PQexec(g_conn, query->data);
	check_sql_result(res, g_conn, query->data, PGRES_TUPLES_OK);

	ntups = PQntuples(res);
	if (ntups != 0)
	{
		i_funcowner = PQfnumber(res, "funcowner");
		functionOwner = strdup(PQgetvalue(res, 0, i_funcowner));
	}

	PQclear(res);
	destroyPQExpBuffer(query);

	return functionOwner;
}


/*
 * dumpPlTemplateFunc - appends an "ALTER FUNCTION ... OWNER" statement for the
 * pg_pltemplate-defined language function specified to the PQExpBuffer provided.
 *
 * The ALTER FUNCTION statement is added if, and only if, the function is defined
 * in the pg_catalog schema AND is identified in the pg_pltemplate table.
 */
static void
dumpPlTemplateFunc(Oid funcOid, const char *templateField, PQExpBuffer buffer)
{
	PGresult   *res;
	int			ntups;
	int			i_signature;
	int			i_owner;
	char	   *functionSignature = NULL;
	char	   *ownerName = NULL;
	PQExpBuffer fquery = createPQExpBuffer();

	/* Make sure we are in proper schema */
	selectSourceSchema("pg_catalog");

	appendPQExpBuffer(fquery,
					  "SELECT p.oid::pg_catalog.regprocedure AS signature, "
					  "( %s proowner ) AS owner "
					  "FROM pg_pltemplate t, pg_proc p "
					  "WHERE p.oid = %d "
					  "AND proname = %s "
					  "AND pronamespace = ( SELECT oid FROM pg_namespace WHERE nspname = 'pg_catalog' )",
					  username_subquery, funcOid, templateField);

	res = PQexec(g_conn, fquery->data);
	check_sql_result(res, g_conn, fquery->data, PGRES_TUPLES_OK);

	ntups = PQntuples(res);
	if (ntups != 0)
	{
		i_signature = PQfnumber(res, "signature");
		i_owner = PQfnumber(res, "owner");
		functionSignature = strdup(PQgetvalue(res, 0, i_signature));
		ownerName = strdup(PQgetvalue(res, 0, i_owner));

		if (functionSignature != NULL && ownerName != NULL)
		{
			appendPQExpBuffer(buffer, "ALTER FUNCTION %s OWNER TO %s;\n", functionSignature, ownerName);
		}

		free(functionSignature);
		free(ownerName);
	}

	PQclear(res);
	destroyPQExpBuffer(fquery);
}

/*
 * format_function_arguments: generate function name and argument list
 *
 * This is used when we can rely on pg_get_function_arguments to format
 * the argument list.
 */
<<<<<<< HEAD
static char *
format_function_arguments(FuncInfo *finfo, char *funcargs)
=======
static char *format_function_arguments(FuncInfo *finfo, char *funcargs)
>>>>>>> 49f001d8
{
	PQExpBufferData fn;

	initPQExpBuffer(&fn);
	appendPQExpBuffer(&fn, "%s(%s)", fmtId(finfo->dobj.name), funcargs);
	return fn.data;
}

/*
 * format_function_arguments_old: generate function name and argument list
 *
 * The argument type names are qualified if needed.  The function name
 * is never qualified.
 *
<<<<<<< HEAD
 * This is used only with pre-GPDB 5.0 servers, so we aren't expecting to see
 * DEFAULT arguments.
=======
 * This is used only with pre-8.4 servers, so we aren't expecting to see
 * VARIADIC or TABLE arguments.
>>>>>>> 49f001d8
 *
 * Any or all of allargtypes, argmodes, argnames may be NULL.
 */
static char *
format_function_arguments_old(FuncInfo *finfo, int nallargs,
<<<<<<< HEAD
						  char **allargtypes,
						  char **argmodes,
						  char **argnames)
=======
							  char **allargtypes,
							  char **argmodes,
							  char **argnames)
>>>>>>> 49f001d8
{
	PQExpBufferData fn;
	int			j;

	initPQExpBuffer(&fn);
	appendPQExpBuffer(&fn, "%s(", fmtId(finfo->dobj.name));
	for (j = 0; j < nallargs; j++)
	{
		Oid			typid;
		char	   *typname;
		const char *argmode;
		const char *argname;

		typid = allargtypes ? atooid(allargtypes[j]) : finfo->argtypes[j];
		typname = getFormattedTypeName(typid, zeroAsOpaque);

		if (argmodes)
		{
			switch (argmodes[j][0])
			{
				case PROARGMODE_IN:
					argmode = "";
					break;
				case PROARGMODE_OUT:
					argmode = "OUT ";
					break;
				case PROARGMODE_INOUT:
					argmode = "INOUT ";
					break;
				case PROARGMODE_VARIADIC:
					argmode = "VARIADIC ";
					break;
				case PROARGMODE_TABLE:
					/* skip table column's names */
					free(typname);
					continue;
				default:
					write_msg(NULL, "WARNING: bogus value in proargmodes array\n");
					argmode = "";
					break;
			}
		}
		else
		{
			argmode = "";
		}

		argname = argnames ? argnames[j] : (char *) NULL;
		if (argname && argname[0] == '\0')
			argname = NULL;

		appendPQExpBuffer(&fn, "%s%s%s%s%s",
						  (j > 0) ? ", " : "",
						  argmode,
						  argname ? fmtId(argname) : "",
						  argname ? " " : "",
						  typname);
		free(typname);
	}
	appendPQExpBuffer(&fn, ")");
	return fn.data;
}

/*
 *	is_returns_table_function: returns true if function id declared as
 *	RETURNS TABLE, i.e. at least one argument is PROARGMODE_TABLE
 */
static bool
is_returns_table_function(int nallargs, char **argmodes)
{
	int			j;

	if (argmodes)
		for (j = 0; j < nallargs; j++)
			if (argmodes[j][0] == PROARGMODE_TABLE)
				return true;

	return false;
}


/*
 * format_table_function_columns: generate column list for
 * table functions.
 */
static char *
format_table_function_columns(FuncInfo *finfo, int nallargs,
							  char **allargtypes,
							  char **argmodes,
							  char **argnames)
{
	PQExpBufferData fn;
	int			j;
	bool		first_column = true;

	initPQExpBuffer(&fn);
	appendPQExpBuffer(&fn, "(");

	for (j = 0; j < nallargs; j++)
	{
		Oid			typid;
		char	   *typname;

		/*
		 * argmodes are checked in format_function_arguments, it isn't necessary
		 * to check argmodes here again
		 */
		if (argmodes[j][0] == PROARGMODE_TABLE)
		{
			typid = allargtypes ? atooid(allargtypes[j]) : finfo->argtypes[j];
			typname = getFormattedTypeName(typid, zeroAsOpaque);

			/* column's name is always NOT NULL (checked in gram.y) */
			appendPQExpBuffer(&fn, "%s%s %s",
							  first_column ? "" : ", ",
							  fmtId(argnames[j]),
							  typname);
			free(typname);
			first_column = false;
		}
	}

	appendPQExpBuffer(&fn, ")");
	return fn.data;
}


/*
 * format_function_signature: generate function name and argument list
 *
 * This is like format_function_arguments_old except that only a minimal
 * list of input argument types is generated; this is sufficient to
 * reference the function, but not to define it.
 *
 * If honor_quotes is false then the function name is never quoted.
 * This is appropriate for use in TOC tags, but not in SQL commands.
 */
static char *
format_function_signature(FuncInfo *finfo, bool honor_quotes)
{
	PQExpBufferData fn;
	int			j;

	initPQExpBuffer(&fn);
	if (honor_quotes)
		appendPQExpBuffer(&fn, "%s(", fmtId(finfo->dobj.name));
	else
		appendPQExpBuffer(&fn, "%s(", finfo->dobj.name);
	for (j = 0; j < finfo->nargs; j++)
	{
		char	   *typname;

		typname = getFormattedTypeName(finfo->argtypes[j], zeroAsOpaque);

		appendPQExpBuffer(&fn, "%s%s",
						  (j > 0) ? ", " : "",
						  typname);
		free(typname);
	}
	appendPQExpBuffer(&fn, ")");
	return fn.data;
}


/*
 * dumpFunc:
 *	  dump out one function
 */
static void
dumpFunc(Archive *fout, FuncInfo *finfo)
{
	PQExpBuffer query;
	PQExpBuffer q;
	PQExpBuffer delqry;
	PQExpBuffer labelq;
	PQExpBuffer asPart;
	PGresult   *res;
	char       *funcsig;                /* identity signature */
	char       *funcfullsig;            /* full signature */
	char	   *funcsig_tag;
	int			ntups;
	char	   *proretset;
	char	   *prosrc;
	char	   *probin;
<<<<<<< HEAD
	char       *funcargs;
	char	   *funciargs;
	char       *funcresult;
=======
	char	   *funcargs;
	char	   *funcresult;
>>>>>>> 49f001d8
	char	   *proallargtypes;
	char	   *proargmodes;
	char	   *proargnames;
	char	   *provolatile;
	char	   *proisstrict;
	char	   *prosecdef;
	char	   *proconfig;
	char	   *procost;
	char	   *prorows;
	char	   *lanname;
	char	   *prodataaccess;
	char	   *proexeclocation;
	char	   *rettypename;
	int			nallargs;
	char	  **allargtypes = NULL;
	char	  **argmodes = NULL;
	char	  **argnames = NULL;
	bool		isGE43 = isGPDB4300OrLater();
	bool		isGE50 = isGPDB5000OrLater();
	bool		isGE60 = isGPDB6000OrLater();
	char	  **configitems = NULL;
	int			nconfigitems = 0;
	int			i;

	/* Skip if not to be dumped */
	if (!finfo->dobj.dump || dataOnly)
		return;

	query = createPQExpBuffer();
	q = createPQExpBuffer();
	delqry = createPQExpBuffer();
	labelq = createPQExpBuffer();
	asPart = createPQExpBuffer();

	/* Set proper schema search path so type references list correctly */
	selectSourceSchema(finfo->dobj.namespace->dobj.name);

	/* Fetch function-specific details */
<<<<<<< HEAD

	if (isGE60)
=======
	if (g_fout->remoteVersion >= 80400)
	{
		/*
		 * In 8.4 and up we rely on pg_get_function_arguments and
		 * pg_get_function_result instead of examining proallargtypes etc.
		 */
		appendPQExpBuffer(query,
						  "SELECT proretset, prosrc, probin, "
						  "pg_catalog.pg_get_function_arguments(oid) as funcargs, "
						  "pg_catalog.pg_get_function_result(oid) as funcresult, "
						  "provolatile, proisstrict, prosecdef, "
						  "proconfig, procost, prorows, "
						  "(SELECT lanname FROM pg_catalog.pg_language WHERE oid = prolang) as lanname "
						  "FROM pg_catalog.pg_proc "
						  "WHERE oid = '%u'::pg_catalog.oid",
						  finfo->dobj.catId.oid);
	}
	else if (g_fout->remoteVersion >= 80300)
	{
		appendPQExpBuffer(query,
						  "SELECT proretset, prosrc, probin, "
						  "proallargtypes, proargmodes, proargnames, "
						  "provolatile, proisstrict, prosecdef, "
						  "proconfig, procost, prorows, "
						  "(SELECT lanname FROM pg_catalog.pg_language WHERE oid = prolang) as lanname "
						  "FROM pg_catalog.pg_proc "
						  "WHERE oid = '%u'::pg_catalog.oid",
						  finfo->dobj.catId.oid);
	}
	else if (g_fout->remoteVersion >= 80100)
>>>>>>> 49f001d8
	{
		appendPQExpBuffer(query,
						  "SELECT proretset, prosrc, probin, "
						  "pg_catalog.pg_get_function_arguments(oid) as funcargs, "
						  "pg_catalog.pg_get_function_identity_arguments(oid) as funciargs, "
						  "pg_catalog.pg_get_function_result(oid) as funcresult, "
						  "provolatile, proisstrict, prosecdef, "
						  "proconfig, procost, prorows, prodataaccess, "
						  "proexeclocation, "
						  "(SELECT lanname FROM pg_catalog.pg_language WHERE oid = prolang) as lanname "
						  "FROM pg_catalog.pg_proc "
						  "WHERE oid = '%u'::pg_catalog.oid",
						  finfo->dobj.catId.oid);
	}
	else if (isGE50)
	{
		/*
		 * In GPDB 5.0 and up we rely on pg_get_function_arguments and
		 * pg_get_function_result instead of examining proallargtypes etc.
		 */
		appendPQExpBuffer(query,
						  "SELECT proretset, prosrc, probin, "
						  "pg_catalog.pg_get_function_arguments(oid) as funcargs, "
						  "pg_catalog.pg_get_function_identity_arguments(oid) as funciargs, "
						  "pg_catalog.pg_get_function_result(oid) as funcresult, "
						  "provolatile, proisstrict, prosecdef, "
						  "proconfig, procost, prorows, prodataaccess, "
						  "'a' as proexeclocation, "
						  "(SELECT lanname FROM pg_catalog.pg_language WHERE oid = prolang) as lanname "
						  "FROM pg_catalog.pg_proc "
						  "WHERE oid = '%u'::pg_catalog.oid",
						  finfo->dobj.catId.oid);
	}
	else
	{
		appendPQExpBuffer(query,
						  "SELECT proretset, prosrc, probin, "
						  "proallargtypes, proargmodes, proargnames, "
						  "provolatile, proisstrict, prosecdef, "
						  "null as proconfig, 0 as procost, 0 as prorows, %s"
						  "'a' as proexeclocation, "
						  "(SELECT lanname FROM pg_catalog.pg_language WHERE oid = prolang) as lanname "
						  "FROM pg_catalog.pg_proc "
						  "WHERE oid = '%u'::pg_catalog.oid",
						  (isGE43 ? "prodataaccess, " : ""),
						  finfo->dobj.catId.oid);
	}

	res = PQexec(g_conn, query->data);
	check_sql_result(res, g_conn, query->data, PGRES_TUPLES_OK);

	/* Expecting a single result only */
	ntups = PQntuples(res);
	if (ntups != 1)
	{
		write_msg(NULL, "query returned %d rows instead of one: %s\n",
				  ntups, query->data);
		exit_nicely();
	}

	proretset = PQgetvalue(res, 0, PQfnumber(res, "proretset"));
	prosrc = PQgetvalue(res, 0, PQfnumber(res, "prosrc"));
	probin = PQgetvalue(res, 0, PQfnumber(res, "probin"));
<<<<<<< HEAD
	if (isGE50)
	{
		funcargs = PQgetvalue(res, 0, PQfnumber(res, "funcargs"));
		funciargs = PQgetvalue(res, 0, PQfnumber(res, "funciargs"));
=======
	if (g_fout->remoteVersion >= 80400)
	{
		funcargs = PQgetvalue(res, 0, PQfnumber(res, "funcargs"));
>>>>>>> 49f001d8
		funcresult = PQgetvalue(res, 0, PQfnumber(res, "funcresult"));
		proallargtypes = proargmodes = proargnames = NULL;
	}
	else
	{
		proallargtypes = PQgetvalue(res, 0, PQfnumber(res, "proallargtypes"));
		proargmodes = PQgetvalue(res, 0, PQfnumber(res, "proargmodes"));
		proargnames = PQgetvalue(res, 0, PQfnumber(res, "proargnames"));
<<<<<<< HEAD
		funcargs = funciargs = funcresult = NULL;
=======
		funcargs = funcresult = NULL;
>>>>>>> 49f001d8
	}
	provolatile = PQgetvalue(res, 0, PQfnumber(res, "provolatile"));
	proisstrict = PQgetvalue(res, 0, PQfnumber(res, "proisstrict"));
	prosecdef = PQgetvalue(res, 0, PQfnumber(res, "prosecdef"));
	proconfig = PQgetvalue(res, 0, PQfnumber(res, "proconfig"));
	procost = PQgetvalue(res, 0, PQfnumber(res, "procost"));
	prorows = PQgetvalue(res, 0, PQfnumber(res, "prorows"));
	lanname = PQgetvalue(res, 0, PQfnumber(res, "lanname"));
	prodataaccess = PQgetvalue(res, 0, PQfnumber(res, "prodataaccess"));
	proexeclocation = PQgetvalue(res, 0, PQfnumber(res, "proexeclocation"));

	/*
<<<<<<< HEAD
	 * See backend/commands/define.c for details of how the 'AS' clause is
	 * used. In GPDB Paris and up, an unused probin is NULL (here ""); previous
=======
	 * See backend/commands/functioncmds.c for details of how the 'AS' clause
	 * is used.  In 8.4 and up, an unused probin is NULL (here ""); previous
>>>>>>> 49f001d8
	 * versions would set it to "-".  There are no known cases in which prosrc
	 * is unused, so the tests below for "-" are probably useless.
	 */
	if (probin[0] != '\0' && strcmp(probin, "-") != 0)
	{
		appendPQExpBuffer(asPart, "AS ");
		appendStringLiteralAH(asPart, probin, fout);
		if (strcmp(prosrc, "-") != 0)
		{
			appendPQExpBuffer(asPart, ", ");

			/*
			 * where we have bin, use dollar quoting if allowed and src
			 * contains quote or backslash; else use regular quoting.
			 */
			if (disable_dollar_quoting ||
			  (strchr(prosrc, '\'') == NULL && strchr(prosrc, '\\') == NULL))
				appendStringLiteralAH(asPart, prosrc, fout);
			else
				appendStringLiteralDQ(asPart, prosrc, NULL);
		}
	}
	else
	{
		if (strcmp(prosrc, "-") != 0)
		{
			appendPQExpBuffer(asPart, "AS ");
			/* with no bin, dollar quote src unconditionally if allowed */
			if (disable_dollar_quoting)
				appendStringLiteralAH(asPart, prosrc, fout);
			else
				appendStringLiteralDQ(asPart, prosrc, NULL);
		}
	}

	nallargs = finfo->nargs;	/* unless we learn different from allargs */

	if (proallargtypes && *proallargtypes)
	{
		int			nitems = 0;

		if (!parsePGArray(proallargtypes, &allargtypes, &nitems) ||
			nitems < finfo->nargs)
		{
			write_msg(NULL, "WARNING: could not parse proallargtypes array\n");
			if (allargtypes)
				free(allargtypes);
			allargtypes = NULL;
		}
		else
			nallargs = nitems;
	}

	if (proargmodes && *proargmodes)
	{
		int			nitems = 0;

		if (!parsePGArray(proargmodes, &argmodes, &nitems) ||
			nitems != nallargs)
		{
			write_msg(NULL, "WARNING: could not parse proargmodes array\n");
			if (argmodes)
				free(argmodes);
			argmodes = NULL;
		}
	}

	if (proargnames && *proargnames)
	{
		int			nitems = 0;

		if (!parsePGArray(proargnames, &argnames, &nitems) ||
			nitems != nallargs)
		{
			write_msg(NULL, "WARNING: could not parse proargnames array\n");
			if (argnames)
				free(argnames);
			argnames = NULL;
		}
	}

	if (funcargs)
	{
		/* GPDB 5.0 or later; we rely on server-side code for most of the work */
		funcfullsig = format_function_arguments(finfo, funcargs);
		funcsig = format_function_arguments(finfo, funciargs);
	}
	else
	{
		/* pre-GPDB 5.0, do it ourselves */
		funcsig = format_function_arguments_old(finfo, nallargs, allargtypes,
												argmodes, argnames);
		funcfullsig = funcsig;
	}
	funcsig_tag = format_function_signature(finfo, false);

	if (proconfig && *proconfig)
	{
		if (!parsePGArray(proconfig, &configitems, &nconfigitems))
		{
			write_msg(NULL, "WARNING: could not parse proconfig array\n");
			if (configitems)
				free(configitems);
			configitems = NULL;
			nconfigitems = 0;
		}
	}

<<<<<<< HEAD
=======
	if (funcargs)
		funcsig = format_function_arguments(finfo, funcargs);
	else
		funcsig = format_function_arguments_old(finfo, nallargs, allargtypes,
												argmodes, argnames);
	funcsig_tag = format_function_signature(finfo, false);
>>>>>>> 49f001d8

	/*
	 * DROP must be fully qualified in case same name appears in pg_catalog
	 */
	appendPQExpBuffer(delqry, "DROP FUNCTION %s.%s;\n",
					  fmtId(finfo->dobj.namespace->dobj.name),
					  funcsig);

<<<<<<< HEAD
	appendPQExpBuffer(q, "CREATE FUNCTION %s ", funcfullsig);

=======
	appendPQExpBuffer(q, "CREATE FUNCTION %s ", funcsig);
>>>>>>> 49f001d8
	if (funcresult)
		appendPQExpBuffer(q, "RETURNS %s", funcresult);
	else
	{
<<<<<<< HEAD
		/* switch between RETURNS SETOF RECORD and RETURNS TABLE functions */
		if (!is_returns_table_function(nallargs, argmodes))
		{
			rettypename = getFormattedTypeName(finfo->prorettype, zeroAsOpaque);
			appendPQExpBuffer(q, "RETURNS %s%s",
							  (proretset[0] == 't') ? "SETOF " : "",
							  rettypename);
			free(rettypename);
		}
		else
		{
			char	   *func_cols;
			func_cols = format_table_function_columns(finfo, nallargs, allargtypes,
													  argmodes, argnames);
			appendPQExpBuffer(q, "RETURNS TABLE %s", func_cols);
			free(func_cols);
		}
	}

	appendPQExpBuffer(q, "\n    %s", asPart->data);
	appendPQExpBuffer(q, "\n    LANGUAGE %s", fmtId(lanname));
=======
		rettypename = getFormattedTypeName(finfo->prorettype, zeroAsOpaque);
		appendPQExpBuffer(q, "RETURNS %s%s",
						  (proretset[0] == 't') ? "SETOF " : "",
						  rettypename);
		free(rettypename);
	}
>>>>>>> 49f001d8

	appendPQExpBuffer(q, "\n    LANGUAGE %s", fmtId(lanname));
	if (provolatile[0] != PROVOLATILE_VOLATILE)
	{
		if (provolatile[0] == PROVOLATILE_IMMUTABLE)
			appendPQExpBuffer(q, " IMMUTABLE");
		else if (provolatile[0] == PROVOLATILE_STABLE)
			appendPQExpBuffer(q, " STABLE");
		else if (provolatile[0] != PROVOLATILE_VOLATILE)
		{
			write_msg(NULL, "unrecognized provolatile value for function \"%s\"\n",
					  finfo->dobj.name);
			exit_nicely();
		}
	}

	if (proisstrict[0] == 't')
		appendPQExpBuffer(q, " STRICT");

	if (prosecdef[0] == 't')
		appendPQExpBuffer(q, " SECURITY DEFINER");

	/*
	 * COST and ROWS are emitted only if present and not default, so as not to
	 * break backwards-compatibility of the dump without need.	Keep this code
	 * in sync with the defaults in functioncmds.c.
	 */
	if (strcmp(procost, "0") != 0)
	{
		if (strcmp(lanname, "internal") == 0 || strcmp(lanname, "c") == 0)
		{
			/* default cost is 1 */
			if (strcmp(procost, "1") != 0)
				appendPQExpBuffer(q, " COST %s", procost);
		}
		else
		{
			/* default cost is 100 */
			if (strcmp(procost, "100") != 0)
				appendPQExpBuffer(q, " COST %s", procost);
		}
	}
	if (proretset[0] == 't' &&
		strcmp(prorows, "0") != 0 && strcmp(prorows, "1000") != 0)
		appendPQExpBuffer(q, " ROWS %s", prorows);

	if (prodataaccess[0] == PRODATAACCESS_NONE)
		appendPQExpBuffer(q, " NO SQL");
	else if (prodataaccess[0] == PRODATAACCESS_CONTAINS)
		appendPQExpBuffer(q, " CONTAINS SQL");
	else if (prodataaccess[0] == PRODATAACCESS_READS)
		appendPQExpBuffer(q, " READS SQL DATA");
	else if (prodataaccess[0] == PRODATAACCESS_MODIFIES)
		appendPQExpBuffer(q, " MODIFIES SQL DATA");

	if (proexeclocation[0] == PROEXECLOCATION_ANY)
	{
		/* the default, omit */
	}
	else if (proexeclocation[0] == PROEXECLOCATION_MASTER)
		appendPQExpBuffer(q, " EXECUTE ON MASTER");
	else if (proexeclocation[0] == PROEXECLOCATION_ALL_SEGMENTS)
		appendPQExpBuffer(q, " EXECUTE ON ALL SEGMENTS");
	else
	{
		write_msg(NULL, "unrecognized proexeclocation value: %c\n", proexeclocation[0]);
		exit_nicely();
	}

	for (i = 0; i < nconfigitems; i++)
	{
		/* we feel free to scribble on configitems[] here */
		char	   *configitem = configitems[i];
		char	   *pos;

		pos = strchr(configitem, '=');
		if (pos == NULL)
			continue;
		*pos++ = '\0';
		appendPQExpBuffer(q, "\n    SET %s TO ", fmtId(configitem));

		/*
		 * Some GUC variable names are 'LIST' type and hence must not be
		 * quoted.
		 */
		if (pg_strcasecmp(configitem, "DateStyle") == 0
			|| pg_strcasecmp(configitem, "search_path") == 0)
			appendPQExpBuffer(q, "%s", pos);
		else
			appendStringLiteralAH(q, pos, fout);
	}

	appendPQExpBuffer(q, "\n    %s;\n", asPart->data);

	appendPQExpBuffer(labelq, "FUNCTION %s", funcsig);

	if (binary_upgrade)
		binary_upgrade_extension_member(q, &finfo->dobj, labelq->data);

	ArchiveEntry(fout, finfo->dobj.catId, finfo->dobj.dumpId,
				 funcsig_tag,
				 finfo->dobj.namespace->dobj.name,
				 NULL,
				 finfo->rolname, false,
				 "FUNCTION", q->data, delqry->data, NULL,
				 finfo->dobj.dependencies, finfo->dobj.nDeps,
				 NULL, NULL);

	/* Dump Function Comments */
	dumpComment(fout, labelq->data,
				finfo->dobj.namespace->dobj.name, finfo->rolname,
				finfo->dobj.catId, 0, finfo->dobj.dumpId);

	dumpACL(fout, finfo->dobj.catId, finfo->dobj.dumpId, "FUNCTION",
			funcsig, funcsig_tag,
			finfo->dobj.namespace->dobj.name,
			finfo->rolname, finfo->proacl);

	PQclear(res);

	destroyPQExpBuffer(query);
	destroyPQExpBuffer(q);
	destroyPQExpBuffer(delqry);
	destroyPQExpBuffer(labelq);
	destroyPQExpBuffer(asPart);
	free(funcsig);
	free(funcsig_tag);
	if (allargtypes)
		free(allargtypes);
	if (argmodes)
		free(argmodes);
	if (argnames)
		free(argnames);
	if (configitems)
		free(configitems);
}


/*
 * Dump a user-defined cast
 */
static void
dumpCast(Archive *fout, CastInfo *cast)
{
	PQExpBuffer defqry;
	PQExpBuffer delqry;
	PQExpBuffer labelq;
	FuncInfo   *funcInfo = NULL;
	TypeInfo   *sourceInfo;
	TypeInfo   *targetInfo;

	/* Skip if not to be dumped */
	if (!cast->dobj.dump || dataOnly)
		return;

	if (OidIsValid(cast->castfunc))
	{
		funcInfo = findFuncByOid(cast->castfunc);
		if (funcInfo == NULL)
			return;
	}

	/*
	 * As per discussion we dump casts if one or more of the underlying
	 * objects (the conversion function and the two data types) are not
	 * builtin AND if all of the non-builtin objects are included in the dump.
	 * Builtin meaning, the namespace name does not start with "pg_".
	 */
	sourceInfo = findTypeByOid(cast->castsource);
	targetInfo = findTypeByOid(cast->casttarget);

	if (sourceInfo == NULL || targetInfo == NULL)
		return;

	/*
	 * Skip this cast if all objects are from pg_
	 */
	if ((funcInfo == NULL ||
		 strncmp(funcInfo->dobj.namespace->dobj.name, "pg_", 3) == 0) &&
		strncmp(sourceInfo->dobj.namespace->dobj.name, "pg_", 3) == 0 &&
		strncmp(targetInfo->dobj.namespace->dobj.name, "pg_", 3) == 0)
		return;

	/*
	 * Skip cast if function isn't from pg_ and is not to be dumped.
	 */
	if (funcInfo &&
		strncmp(funcInfo->dobj.namespace->dobj.name, "pg_", 3) != 0 &&
		!funcInfo->dobj.dump)
		return;

	/*
	 * Same for the source type
	 */
	if (strncmp(sourceInfo->dobj.namespace->dobj.name, "pg_", 3) != 0 &&
		!sourceInfo->dobj.dump)
		return;

	/*
	 * and the target type.
	 */
	if (strncmp(targetInfo->dobj.namespace->dobj.name, "pg_", 3) != 0 &&
		!targetInfo->dobj.dump)
		return;

	/* Make sure we are in proper schema (needed for getFormattedTypeName) */
	selectSourceSchema("pg_catalog");

	defqry = createPQExpBuffer();
	delqry = createPQExpBuffer();
	labelq = createPQExpBuffer();

	appendPQExpBuffer(delqry, "DROP CAST (%s AS %s);\n",
					  getFormattedTypeName(cast->castsource, zeroAsNone),
					  getFormattedTypeName(cast->casttarget, zeroAsNone));

	appendPQExpBuffer(defqry, "CREATE CAST (%s AS %s) ",
					  getFormattedTypeName(cast->castsource, zeroAsNone),
					  getFormattedTypeName(cast->casttarget, zeroAsNone));

	if (!OidIsValid(cast->castfunc))
		appendPQExpBuffer(defqry, "WITHOUT FUNCTION");
	else
	{
		/*
		 * Always qualify the function name, in case it is not in pg_catalog
		 * schema (format_function_signature won't qualify it).
		 */
		appendPQExpBuffer(defqry, "WITH FUNCTION %s.",
						  fmtId(funcInfo->dobj.namespace->dobj.name));
		appendPQExpBuffer(defqry, "%s",
						  format_function_signature(funcInfo, true));
	}

	if (cast->castcontext == 'a')
		appendPQExpBuffer(defqry, " AS ASSIGNMENT");
	else if (cast->castcontext == 'i')
		appendPQExpBuffer(defqry, " AS IMPLICIT");
	appendPQExpBuffer(defqry, ";\n");

	appendPQExpBuffer(labelq, "CAST (%s AS %s)",
					  getFormattedTypeName(cast->castsource, zeroAsNone),
					  getFormattedTypeName(cast->casttarget, zeroAsNone));

	if (binary_upgrade)
		binary_upgrade_extension_member(defqry, &cast->dobj, labelq->data);

	ArchiveEntry(fout, cast->dobj.catId, cast->dobj.dumpId,
				 labelq->data,
				 "pg_catalog", NULL, "",
				 false, "CAST", defqry->data, delqry->data, NULL,
				 cast->dobj.dependencies, cast->dobj.nDeps,
				 NULL, NULL);

	/* Dump Cast Comments */
	dumpComment(fout, labelq->data,
				NULL, "",
				cast->dobj.catId, 0, cast->dobj.dumpId);

	destroyPQExpBuffer(defqry);
	destroyPQExpBuffer(delqry);
	destroyPQExpBuffer(labelq);
}

/*
 * dumpOpr
 *	  write out a single operator definition
 */
static void
dumpOpr(Archive *fout, OprInfo *oprinfo)
{
	PQExpBuffer query;
	PQExpBuffer q;
	PQExpBuffer delq;
	PQExpBuffer labelq;
	PQExpBuffer oprid;
	PQExpBuffer details;
	const char *name;
	PGresult   *res;
	int			ntups;
	int			i_oprkind;
	int			i_oprcode;
	int			i_oprleft;
	int			i_oprright;
	int			i_oprcom;
	int			i_oprnegate;
	int			i_oprrest;
	int			i_oprjoin;
	int			i_oprcanmerge;
	int			i_oprcanhash;
	char	   *oprkind;
	char	   *oprcode;
	char	   *oprleft;
	char	   *oprright;
	char	   *oprcom;
	char	   *oprnegate;
	char	   *oprrest;
	char	   *oprjoin;
	char	   *oprcanmerge;
	char	   *oprcanhash;

	/* Skip if not to be dumped */
	if (!oprinfo->dobj.dump || dataOnly)
		return;

	/*
	 * some operators are invalid because they were the result of user
	 * defining operators before commutators exist
	 */
	if (!OidIsValid(oprinfo->oprcode))
		return;

	query = createPQExpBuffer();
	q = createPQExpBuffer();
	delq = createPQExpBuffer();
	labelq = createPQExpBuffer();
	oprid = createPQExpBuffer();
	details = createPQExpBuffer();

	/* Make sure we are in proper schema so regoperator works correctly */
	selectSourceSchema(oprinfo->dobj.namespace->dobj.name);

	if (g_fout->remoteVersion >= 80300)
	{
		appendPQExpBuffer(query, "SELECT oprkind, "
						  "oprcode::pg_catalog.regprocedure, "
						  "oprleft::pg_catalog.regtype, "
						  "oprright::pg_catalog.regtype, "
						  "oprcom::pg_catalog.regoperator, "
						  "oprnegate::pg_catalog.regoperator, "
						  "oprrest::pg_catalog.regprocedure, "
						  "oprjoin::pg_catalog.regprocedure, "
						  "oprcanmerge, oprcanhash "
						  "from pg_catalog.pg_operator "
						  "where oid = '%u'::pg_catalog.oid",
						  oprinfo->dobj.catId.oid);
	}
	else if (g_fout->remoteVersion >= 70300)
	{
		appendPQExpBuffer(query, "SELECT oprkind, "
						  "oprcode::pg_catalog.regprocedure, "
						  "oprleft::pg_catalog.regtype, "
						  "oprright::pg_catalog.regtype, "
						  "oprcom::pg_catalog.regoperator, "
						  "oprnegate::pg_catalog.regoperator, "
						  "oprrest::pg_catalog.regprocedure, "
						  "oprjoin::pg_catalog.regprocedure, "
						  "(oprlsortop != 0) as oprcanmerge, "
						  "oprcanhash "
						  "from pg_catalog.pg_operator "
						  "where oid = '%u'::pg_catalog.oid",
						  oprinfo->dobj.catId.oid);
	}
	else
	{
		error_unsupported_server_version();
	}

	res = PQexec(g_conn, query->data);
	check_sql_result(res, g_conn, query->data, PGRES_TUPLES_OK);

	/* Expecting a single result only */
	ntups = PQntuples(res);
	if (ntups != 1)
	{
		write_msg(NULL, "query returned %d rows instead of one: %s\n",
				  ntups, query->data);
		exit_nicely();
	}

	i_oprkind = PQfnumber(res, "oprkind");
	i_oprcode = PQfnumber(res, "oprcode");
	i_oprleft = PQfnumber(res, "oprleft");
	i_oprright = PQfnumber(res, "oprright");
	i_oprcom = PQfnumber(res, "oprcom");
	i_oprnegate = PQfnumber(res, "oprnegate");
	i_oprrest = PQfnumber(res, "oprrest");
	i_oprjoin = PQfnumber(res, "oprjoin");
	i_oprcanmerge = PQfnumber(res, "oprcanmerge");
	i_oprcanhash = PQfnumber(res, "oprcanhash");

	oprkind = PQgetvalue(res, 0, i_oprkind);
	oprcode = PQgetvalue(res, 0, i_oprcode);
	oprleft = PQgetvalue(res, 0, i_oprleft);
	oprright = PQgetvalue(res, 0, i_oprright);
	oprcom = PQgetvalue(res, 0, i_oprcom);
	oprnegate = PQgetvalue(res, 0, i_oprnegate);
	oprrest = PQgetvalue(res, 0, i_oprrest);
	oprjoin = PQgetvalue(res, 0, i_oprjoin);
	oprcanmerge = PQgetvalue(res, 0, i_oprcanmerge);
	oprcanhash = PQgetvalue(res, 0, i_oprcanhash);

	appendPQExpBuffer(details, "    PROCEDURE = %s",
					  convertRegProcReference(oprcode));

	appendPQExpBuffer(oprid, "%s (",
					  oprinfo->dobj.name);

	/*
	 * right unary means there's a left arg and left unary means there's a
	 * right arg
	 */
	if (strcmp(oprkind, "r") == 0 ||
		strcmp(oprkind, "b") == 0)
	{
		name = oprleft;

		appendPQExpBuffer(details, ",\n    LEFTARG = %s", name);
		appendPQExpBuffer(oprid, "%s", name);
	}
	else
		appendPQExpBuffer(oprid, "NONE");

	if (strcmp(oprkind, "l") == 0 ||
		strcmp(oprkind, "b") == 0)
	{
		name = oprright;

		appendPQExpBuffer(details, ",\n    RIGHTARG = %s", name);
		appendPQExpBuffer(oprid, ", %s)", name);
	}
	else
		appendPQExpBuffer(oprid, ", NONE)");

	name = convertOperatorReference(oprcom);
	if (name)
		appendPQExpBuffer(details, ",\n    COMMUTATOR = %s", name);

	name = convertOperatorReference(oprnegate);
	if (name)
		appendPQExpBuffer(details, ",\n    NEGATOR = %s", name);

	if (strcmp(oprcanmerge, "t") == 0)
		appendPQExpBuffer(details, ",\n    MERGES");

	if (strcmp(oprcanhash, "t") == 0)
		appendPQExpBuffer(details, ",\n    HASHES");

	name = convertRegProcReference(oprrest);
	if (name)
		appendPQExpBuffer(details, ",\n    RESTRICT = %s", name);

	name = convertRegProcReference(oprjoin);
	if (name)
		appendPQExpBuffer(details, ",\n    JOIN = %s", name);

	/*
	 * DROP must be fully qualified in case same name appears in pg_catalog
	 */
	appendPQExpBuffer(delq, "DROP OPERATOR %s.%s;\n",
					  fmtId(oprinfo->dobj.namespace->dobj.name),
					  oprid->data);

	appendPQExpBuffer(q, "CREATE OPERATOR %s (\n%s\n);\n",
					  oprinfo->dobj.name, details->data);

	appendPQExpBuffer(labelq, "OPERATOR %s", oprid->data);

	if (binary_upgrade)
		binary_upgrade_extension_member(q, &oprinfo->dobj, labelq->data);

	ArchiveEntry(fout, oprinfo->dobj.catId, oprinfo->dobj.dumpId,
				 oprinfo->dobj.name,
				 oprinfo->dobj.namespace->dobj.name,
				 NULL,
				 oprinfo->rolname,
				 false, "OPERATOR", q->data, delq->data, NULL,
				 oprinfo->dobj.dependencies, oprinfo->dobj.nDeps,
				 NULL, NULL);

	/* Dump Operator Comments */
	dumpComment(fout, labelq->data,
				oprinfo->dobj.namespace->dobj.name, oprinfo->rolname,
				oprinfo->dobj.catId, 0, oprinfo->dobj.dumpId);

	PQclear(res);

	destroyPQExpBuffer(query);
	destroyPQExpBuffer(q);
	destroyPQExpBuffer(delq);
	destroyPQExpBuffer(labelq);
	destroyPQExpBuffer(oprid);
	destroyPQExpBuffer(details);
}

/*
 * Convert a function reference obtained from pg_operator
 *
 * Returns what to print, or NULL if function references is InvalidOid
 *
 * In 7.3 the input is a REGPROCEDURE display; we have to strip the
 * argument-types part.  In prior versions, the input is a REGPROC display.
 */
static const char *
convertRegProcReference(const char *proc)
{
	/* In all cases "-" means a null reference */
	if (strcmp(proc, "-") == 0)
		return NULL;

	if (g_fout->remoteVersion >= 70300)
	{
		char	   *name;
		char	   *paren;
		bool		inquote;

		name = strdup(proc);
		/* find non-double-quoted left paren */
		inquote = false;
		for (paren = name; *paren; paren++)
		{
			if (*paren == '(' && !inquote)
			{
				*paren = '\0';
				break;
			}
			if (*paren == '"')
				inquote = !inquote;
		}
		return name;
	}

	/* REGPROC before 7.3 does not quote its result */
	return fmtId(proc);
}

/*
 * Convert an operator cross-reference obtained from pg_operator
 *
 * Returns what to print, or NULL to print nothing
 *
 * In 7.3 and up the input is a REGOPERATOR display; we have to strip the
 * argument-types part, and add OPERATOR() decoration if the name is
 * schema-qualified.  In older versions, the input is just a numeric OID,
 * which we search our operator list for.
 */
static const char *
convertOperatorReference(const char *opr)
{
	/* In all cases "0" means a null reference */
	if (strcmp(opr, "0") == 0)
		return NULL;

	if (g_fout->remoteVersion >= 70300)
	{
		char	   *name;
		char	   *oname;
		char	   *ptr;
		bool		inquote;
		bool		sawdot;

		name = strdup(opr);
		/* find non-double-quoted left paren, and check for non-quoted dot */
		inquote = false;
		sawdot = false;
		for (ptr = name; *ptr; ptr++)
		{
			if (*ptr == '"')
				inquote = !inquote;
			else if (*ptr == '.' && !inquote)
				sawdot = true;
			else if (*ptr == '(' && !inquote)
			{
				*ptr = '\0';
				break;
			}
		}
		/* If not schema-qualified, don't need to add OPERATOR() */
		if (!sawdot)
			return name;
		oname = malloc(strlen(name) + 11);
		sprintf(oname, "OPERATOR(%s)", name);
		free(name);
		return oname;
	}

	error_unsupported_server_version();
	return NULL;		/* keep compiler quiet */
}

/*
 * Convert a function OID obtained from pg_ts_parser or pg_ts_template
 *
 * It is sufficient to use REGPROC rather than REGPROCEDURE, since the
 * argument lists of these functions are predetermined.  Note that the
 * caller should ensure we are in the proper schema, because the results
 * are search path dependent!
 */
static const char *
convertTSFunction(Oid funcOid)
{
	char	   *result;
	char		query[128];
	PGresult   *res;
	int			ntups;

	snprintf(query, sizeof(query),
			 "SELECT '%u'::pg_catalog.regproc", funcOid);
	res = PQexec(g_conn, query);
	check_sql_result(res, g_conn, query, PGRES_TUPLES_OK);

	ntups = PQntuples(res);
	if (ntups != 1)
	{
		write_msg(NULL, "query returned %d rows instead of one: %s\n",
				  ntups, query);
		exit_nicely();
	}

	result = strdup(PQgetvalue(res, 0, 0));

	PQclear(res);

	return result;
}


/*
 * dumpOpclass
 *	  write out a single operator class definition
 */
static void
dumpOpclass(Archive *fout, OpclassInfo *opcinfo)
{
	PQExpBuffer query;
	PQExpBuffer q;
	PQExpBuffer delq;
	PQExpBuffer labelq;
	PGresult   *res;
	int			ntups;
	int			i_opcintype;
	int			i_opckeytype;
	int			i_opcdefault;
	int			i_opcfamily;
	int			i_opcfamilynsp;
	int			i_amname;
	int			i_amopstrategy;
	int			i_amopreqcheck;
	int			i_amopopr;
	int			i_amprocnum;
	int			i_amproc;
	char	   *opcintype;
	char	   *opckeytype;
	char	   *opcdefault;
	char	   *opcfamily;
	char	   *opcfamilynsp;
	char	   *amname;
	char	   *amopstrategy;
	char	   *amopreqcheck;
	char	   *amopopr;
	char	   *amprocnum;
	char	   *amproc;
	bool		needComma;
	int			i;

	/* Skip if not to be dumped */
	if (!opcinfo->dobj.dump || dataOnly)
		return;

	query = createPQExpBuffer();
	q = createPQExpBuffer();
	delq = createPQExpBuffer();
	labelq = createPQExpBuffer();

	/* Make sure we are in proper schema so regoperator works correctly */
	selectSourceSchema(opcinfo->dobj.namespace->dobj.name);

	/* Get additional fields from the pg_opclass row */
	if (g_fout->remoteVersion >= 80300)
	{
		appendPQExpBuffer(query, "SELECT opcintype::pg_catalog.regtype, "
						  "opckeytype::pg_catalog.regtype, "
						  "opcdefault, "
						  "opfname AS opcfamily, "
						  "nspname AS opcfamilynsp, "
						  "(SELECT amname FROM pg_catalog.pg_am WHERE oid = opcmethod) AS amname "
						  "FROM pg_catalog.pg_opclass c "
				   "LEFT JOIN pg_catalog.pg_opfamily f ON f.oid = opcfamily "
			   "LEFT JOIN pg_catalog.pg_namespace n ON n.oid = opfnamespace "
						  "WHERE c.oid = '%u'::pg_catalog.oid",
						  opcinfo->dobj.catId.oid);
	}
	else
	{
		appendPQExpBuffer(query, "SELECT opcintype::pg_catalog.regtype, "
						  "opckeytype::pg_catalog.regtype, "
						  "opcdefault, "
						  "NULL AS opcfamily, "
						  "NULL AS opcfamilynsp, "
		"(SELECT amname FROM pg_catalog.pg_am WHERE oid = opcamid) AS amname "
						  "FROM pg_catalog.pg_opclass "
						  "WHERE oid = '%u'::pg_catalog.oid",
						  opcinfo->dobj.catId.oid);
	}

	res = PQexec(g_conn, query->data);
	check_sql_result(res, g_conn, query->data, PGRES_TUPLES_OK);

	/* Expecting a single result only */
	ntups = PQntuples(res);
	if (ntups != 1)
	{
		write_msg(NULL, "query returned %d rows instead of one: %s\n",
				  ntups, query->data);
		exit_nicely();
	}

	i_opcintype = PQfnumber(res, "opcintype");
	i_opckeytype = PQfnumber(res, "opckeytype");
	i_opcdefault = PQfnumber(res, "opcdefault");
	i_opcfamily = PQfnumber(res, "opcfamily");
	i_opcfamilynsp = PQfnumber(res, "opcfamilynsp");
	i_amname = PQfnumber(res, "amname");

	/* opcintype may still be needed after we PQclear res */
	opcintype = pg_strdup(PQgetvalue(res, 0, i_opcintype));
	opckeytype = PQgetvalue(res, 0, i_opckeytype);
	opcdefault = PQgetvalue(res, 0, i_opcdefault);
	opcfamily = PQgetvalue(res, 0, i_opcfamily);
	opcfamilynsp = PQgetvalue(res, 0, i_opcfamilynsp);
	/* amname will still be needed after we PQclear res */
	amname = strdup(PQgetvalue(res, 0, i_amname));

	/*
	 * DROP must be fully qualified in case same name appears in pg_catalog
	 */
	appendPQExpBuffer(delq, "DROP OPERATOR CLASS %s",
					  fmtId(opcinfo->dobj.namespace->dobj.name));
	appendPQExpBuffer(delq, ".%s",
					  fmtId(opcinfo->dobj.name));
	appendPQExpBuffer(delq, " USING %s;\n",
					  fmtId(amname));

	/* Build the fixed portion of the CREATE command */
	appendPQExpBuffer(q, "CREATE OPERATOR CLASS %s\n    ",
					  fmtId(opcinfo->dobj.name));
	if (strcmp(opcdefault, "t") == 0)
		appendPQExpBuffer(q, "DEFAULT ");
	appendPQExpBuffer(q, "FOR TYPE %s USING %s",
					  opcintype,
					  fmtId(amname));
	if (strlen(opcfamily) > 0 &&
		(strcmp(opcfamily, opcinfo->dobj.name) != 0 ||
		 strcmp(opcfamilynsp, opcinfo->dobj.namespace->dobj.name) != 0))
	{
		appendPQExpBuffer(q, " FAMILY ");
		if (strcmp(opcfamilynsp, opcinfo->dobj.namespace->dobj.name) != 0)
			appendPQExpBuffer(q, "%s.", fmtId(opcfamilynsp));
		appendPQExpBuffer(q, "%s", fmtId(opcfamily));
	}
	appendPQExpBuffer(q, " AS\n    ");

	needComma = false;

	if (strcmp(opckeytype, "-") != 0)
	{
		appendPQExpBuffer(q, "STORAGE %s",
						  opckeytype);
		needComma = true;
	}

	PQclear(res);

	/*
	 * Now fetch and print the OPERATOR entries (pg_amop rows).
	 */
	resetPQExpBuffer(query);

	if (g_fout->remoteVersion >= 80400)
	{
		/*
		 * Print only those opfamily members that are tied to the opclass by
		 * pg_depend entries.
		 *
		 * XXX RECHECK is gone as of 8.4, but we'll still print it if dumping
		 * an older server's table in which it is used.  Would it be better
		 * to silently ignore it?
		 */
		appendPQExpBuffer(query, "SELECT amopstrategy, false as amopreqcheck, "
						  "amopopr::pg_catalog.regoperator "
						  "FROM pg_catalog.pg_amop ao, pg_catalog.pg_depend "
		   "WHERE refclassid = 'pg_catalog.pg_opclass'::pg_catalog.regclass "
						  "AND refobjid = '%u'::pg_catalog.oid "
				   "AND classid = 'pg_catalog.pg_amop'::pg_catalog.regclass "
						  "AND objid = ao.oid "
						  "ORDER BY amopstrategy",
						  opcinfo->dobj.catId.oid);
	}
	else if (g_fout->remoteVersion >= 80300)
	{
		/*
		 * Print only those opfamily members that are tied to the opclass by
		 * pg_depend entries.
		 */
		appendPQExpBuffer(query, "SELECT amopstrategy, amopreqcheck, "
						  "amopopr::pg_catalog.regoperator "
						  "FROM pg_catalog.pg_amop ao, pg_catalog.pg_depend "
		   "WHERE refclassid = 'pg_catalog.pg_opclass'::pg_catalog.regclass "
						  "AND refobjid = '%u'::pg_catalog.oid "
				   "AND classid = 'pg_catalog.pg_amop'::pg_catalog.regclass "
						  "AND objid = ao.oid "
						  "ORDER BY amopstrategy",
						  opcinfo->dobj.catId.oid);
	}
	else
	{
		appendPQExpBuffer(query, "SELECT amopstrategy, amopreqcheck, "
						  "amopopr::pg_catalog.regoperator "
						  "FROM pg_catalog.pg_amop "
						  "WHERE amopclaid = '%u'::pg_catalog.oid "
						  "ORDER BY amopstrategy",
						  opcinfo->dobj.catId.oid);
	}

	res = PQexec(g_conn, query->data);
	check_sql_result(res, g_conn, query->data, PGRES_TUPLES_OK);

	ntups = PQntuples(res);

	i_amopstrategy = PQfnumber(res, "amopstrategy");
	i_amopreqcheck = PQfnumber(res, "amopreqcheck");
	i_amopopr = PQfnumber(res, "amopopr");

	for (i = 0; i < ntups; i++)
	{
		amopstrategy = PQgetvalue(res, i, i_amopstrategy);
		amopreqcheck = PQgetvalue(res, i, i_amopreqcheck);
		amopopr = PQgetvalue(res, i, i_amopopr);

		if (needComma)
			appendPQExpBuffer(q, " ,\n    ");

		appendPQExpBuffer(q, "OPERATOR %s %s",
						  amopstrategy, amopopr);
		if (strcmp(amopreqcheck, "t") == 0)
			appendPQExpBuffer(q, " RECHECK");

		needComma = true;
	}

	PQclear(res);

	/*
	 * Now fetch and print the FUNCTION entries (pg_amproc rows).
	 */
	resetPQExpBuffer(query);

	if (g_fout->remoteVersion >= 80300)
	{
		/*
		 * Print only those opfamily members that are tied to the opclass by
		 * pg_depend entries.
		 */
		appendPQExpBuffer(query, "SELECT amprocnum, "
						  "amproc::pg_catalog.regprocedure "
						"FROM pg_catalog.pg_amproc ap, pg_catalog.pg_depend "
		   "WHERE refclassid = 'pg_catalog.pg_opclass'::pg_catalog.regclass "
						  "AND refobjid = '%u'::pg_catalog.oid "
				 "AND classid = 'pg_catalog.pg_amproc'::pg_catalog.regclass "
						  "AND objid = ap.oid "
						  "ORDER BY amprocnum",
						  opcinfo->dobj.catId.oid);
	}
	else
	{
		appendPQExpBuffer(query, "SELECT amprocnum, "
						  "amproc::pg_catalog.regprocedure "
						  "FROM pg_catalog.pg_amproc "
						  "WHERE amopclaid = '%u'::pg_catalog.oid "
						  "ORDER BY amprocnum",
						  opcinfo->dobj.catId.oid);
	}

	res = PQexec(g_conn, query->data);
	check_sql_result(res, g_conn, query->data, PGRES_TUPLES_OK);

	ntups = PQntuples(res);

	i_amprocnum = PQfnumber(res, "amprocnum");
	i_amproc = PQfnumber(res, "amproc");

	for (i = 0; i < ntups; i++)
	{
		amprocnum = PQgetvalue(res, i, i_amprocnum);
		amproc = PQgetvalue(res, i, i_amproc);

		if (needComma)
			appendPQExpBuffer(q, " ,\n    ");

		appendPQExpBuffer(q, "FUNCTION %s %s",
						  amprocnum, amproc);

		needComma = true;
	}

	PQclear(res);

	/*
	 * If needComma is still false it means we haven't added anything after
	 * the AS keyword.  To avoid printing broken SQL, append a dummy STORAGE
	 * clause with the same datatype.  This isn't sanctioned by the
	 * documentation, but actually DefineOpClass will treat it as a no-op.
	 */
	if (!needComma)
		appendPQExpBuffer(q, "STORAGE %s", opcintype);

	appendPQExpBuffer(q, ";\n");

	appendPQExpBuffer(labelq, "OPERATOR CLASS %s",
					  fmtId(opcinfo->dobj.name));
	appendPQExpBuffer(labelq, " USING %s",
					  fmtId(amname));

	if (binary_upgrade)
		binary_upgrade_extension_member(q, &opcinfo->dobj, labelq->data);

	ArchiveEntry(fout, opcinfo->dobj.catId, opcinfo->dobj.dumpId,
				 opcinfo->dobj.name,
				 opcinfo->dobj.namespace->dobj.name,
				 NULL,
				 opcinfo->rolname,
				 false, "OPERATOR CLASS", q->data, delq->data, NULL,
				 opcinfo->dobj.dependencies, opcinfo->dobj.nDeps,
				 NULL, NULL);

	/* Dump Operator Class Comments */
	dumpComment(fout, labelq->data,
				NULL, opcinfo->rolname,
				opcinfo->dobj.catId, 0, opcinfo->dobj.dumpId);

	free(opcintype);
	free(amname);
	destroyPQExpBuffer(query);
	destroyPQExpBuffer(q);
	destroyPQExpBuffer(delq);
	destroyPQExpBuffer(labelq);
}

/*
 * dumpOpfamily
 *	  write out a single operator family definition
 */
static void
dumpOpfamily(Archive *fout, OpfamilyInfo *opfinfo)
{
	PQExpBuffer query;
	PQExpBuffer q;
	PQExpBuffer delq;
	PQExpBuffer labelq;
	PGresult   *res;
	PGresult   *res_ops;
	PGresult   *res_procs;
	int			ntups;
	int			i_amname;
	int			i_amopstrategy;
	int			i_amopreqcheck;
	int			i_amopopr;
	int			i_amprocnum;
	int			i_amproc;
	int			i_amproclefttype;
	int			i_amprocrighttype;
	char	   *amname;
	char	   *amopstrategy;
	char	   *amopreqcheck;
	char	   *amopopr;
	char	   *amprocnum;
	char	   *amproc;
	char	   *amproclefttype;
	char	   *amprocrighttype;
	bool		needComma;
	int			i;

	/* Skip if not to be dumped */
	if (!opfinfo->dobj.dump || dataOnly)
		return;

	/*
	 * We want to dump the opfamily only if (1) it contains "loose" operators
	 * or functions, or (2) it contains an opclass with a different name or
	 * owner.  Otherwise it's sufficient to let it be created during creation
	 * of the contained opclass, and not dumping it improves portability of
	 * the dump.  Since we have to fetch the loose operators/funcs anyway, do
	 * that first.
	 */

	query = createPQExpBuffer();
	q = createPQExpBuffer();
	delq = createPQExpBuffer();
	labelq = createPQExpBuffer();

	/* Make sure we are in proper schema so regoperator works correctly */
	selectSourceSchema(opfinfo->dobj.namespace->dobj.name);

	/*
	 * Fetch only those opfamily members that are tied directly to the
	 * opfamily by pg_depend entries.
	 */
	if (g_fout->remoteVersion >= 80400)
	{
		/*
		 * XXX RECHECK is gone as of 8.4, but we'll still print it if dumping
		 * an older server's table in which it is used.  Would it be better
		 * to silently ignore it?
		 */
		appendPQExpBuffer(query, "SELECT amopstrategy, false as amopreqcheck, "
					  "amopopr::pg_catalog.regoperator "
					  "FROM pg_catalog.pg_amop ao, pg_catalog.pg_depend "
		  "WHERE refclassid = 'pg_catalog.pg_opfamily'::pg_catalog.regclass "
					  "AND refobjid = '%u'::pg_catalog.oid "
				   "AND classid = 'pg_catalog.pg_amop'::pg_catalog.regclass "
					  "AND objid = ao.oid "
					  "ORDER BY amopstrategy",
					  opfinfo->dobj.catId.oid);
	}
	else
	{
		appendPQExpBuffer(query, "SELECT amopstrategy, amopreqcheck, "
					  "amopopr::pg_catalog.regoperator "
					  "FROM pg_catalog.pg_amop ao, pg_catalog.pg_depend "
		  "WHERE refclassid = 'pg_catalog.pg_opfamily'::pg_catalog.regclass "
					  "AND refobjid = '%u'::pg_catalog.oid "
				   "AND classid = 'pg_catalog.pg_amop'::pg_catalog.regclass "
					  "AND objid = ao.oid "
					  "ORDER BY amopstrategy",
					  opfinfo->dobj.catId.oid);
	}

	res_ops = PQexec(g_conn, query->data);
	check_sql_result(res_ops, g_conn, query->data, PGRES_TUPLES_OK);

	resetPQExpBuffer(query);

	appendPQExpBuffer(query, "SELECT amprocnum, "
					  "amproc::pg_catalog.regprocedure, "
					  "amproclefttype::pg_catalog.regtype, "
					  "amprocrighttype::pg_catalog.regtype "
					  "FROM pg_catalog.pg_amproc ap, pg_catalog.pg_depend "
		  "WHERE refclassid = 'pg_catalog.pg_opfamily'::pg_catalog.regclass "
					  "AND refobjid = '%u'::pg_catalog.oid "
				 "AND classid = 'pg_catalog.pg_amproc'::pg_catalog.regclass "
					  "AND objid = ap.oid "
					  "ORDER BY amprocnum",
					  opfinfo->dobj.catId.oid);

	res_procs = PQexec(g_conn, query->data);
	check_sql_result(res_procs, g_conn, query->data, PGRES_TUPLES_OK);

	if (PQntuples(res_ops) == 0 && PQntuples(res_procs) == 0)
	{
		/* No loose members, so check contained opclasses */
		resetPQExpBuffer(query);

		appendPQExpBuffer(query, "SELECT 1 "
						  "FROM pg_catalog.pg_opclass c, pg_catalog.pg_opfamily f, pg_catalog.pg_depend "
						  "WHERE f.oid = '%u'::pg_catalog.oid "
			"AND refclassid = 'pg_catalog.pg_opfamily'::pg_catalog.regclass "
						  "AND refobjid = f.oid "
				"AND classid = 'pg_catalog.pg_opclass'::pg_catalog.regclass "
						  "AND objid = c.oid "
						  "AND (opcname != opfname OR opcnamespace != opfnamespace OR opcowner != opfowner) "
						  "LIMIT 1",
						  opfinfo->dobj.catId.oid);

		res = PQexec(g_conn, query->data);
		check_sql_result(res, g_conn, query->data, PGRES_TUPLES_OK);

		if (PQntuples(res) == 0)
		{
			/* no need to dump it, so bail out */
			PQclear(res);
			PQclear(res_ops);
			PQclear(res_procs);
			destroyPQExpBuffer(query);
			destroyPQExpBuffer(q);
			destroyPQExpBuffer(delq);
			destroyPQExpBuffer(labelq);
			return;
		}

		PQclear(res);
	}

	/* Get additional fields from the pg_opfamily row */
	resetPQExpBuffer(query);

	appendPQExpBuffer(query, "SELECT "
	 "(SELECT amname FROM pg_catalog.pg_am WHERE oid = opfmethod) AS amname "
					  "FROM pg_catalog.pg_opfamily "
					  "WHERE oid = '%u'::pg_catalog.oid",
					  opfinfo->dobj.catId.oid);

	res = PQexec(g_conn, query->data);
	check_sql_result(res, g_conn, query->data, PGRES_TUPLES_OK);

	/* Expecting a single result only */
	ntups = PQntuples(res);
	if (ntups != 1)
	{
		write_msg(NULL, "query returned %d rows instead of one: %s\n",
				  ntups, query->data);
		exit_nicely();
	}

	i_amname = PQfnumber(res, "amname");

	/* amname will still be needed after we PQclear res */
	amname = strdup(PQgetvalue(res, 0, i_amname));

	/*
	 * DROP must be fully qualified in case same name appears in pg_catalog
	 */
	appendPQExpBuffer(delq, "DROP OPERATOR FAMILY %s",
					  fmtId(opfinfo->dobj.namespace->dobj.name));
	appendPQExpBuffer(delq, ".%s",
					  fmtId(opfinfo->dobj.name));
	appendPQExpBuffer(delq, " USING %s;\n",
					  fmtId(amname));

	/* Build the fixed portion of the CREATE command */
	appendPQExpBuffer(q, "CREATE OPERATOR FAMILY %s",
					  fmtId(opfinfo->dobj.name));
	appendPQExpBuffer(q, " USING %s;\n",
					  fmtId(amname));

	PQclear(res);

	/* Do we need an ALTER to add loose members? */
	if (PQntuples(res_ops) > 0 || PQntuples(res_procs) > 0)
	{
		appendPQExpBuffer(q, "ALTER OPERATOR FAMILY %s",
						  fmtId(opfinfo->dobj.name));
		appendPQExpBuffer(q, " USING %s ADD\n    ",
						  fmtId(amname));

		needComma = false;

		/*
		 * Now fetch and print the OPERATOR entries (pg_amop rows).
		 */
		ntups = PQntuples(res_ops);

		i_amopstrategy = PQfnumber(res_ops, "amopstrategy");
		i_amopreqcheck = PQfnumber(res_ops, "amopreqcheck");
		i_amopopr = PQfnumber(res_ops, "amopopr");

		for (i = 0; i < ntups; i++)
		{
			amopstrategy = PQgetvalue(res_ops, i, i_amopstrategy);
			amopreqcheck = PQgetvalue(res_ops, i, i_amopreqcheck);
			amopopr = PQgetvalue(res_ops, i, i_amopopr);

			if (needComma)
				appendPQExpBuffer(q, " ,\n    ");

			appendPQExpBuffer(q, "OPERATOR %s %s",
							  amopstrategy, amopopr);
			if (strcmp(amopreqcheck, "t") == 0)
				appendPQExpBuffer(q, " RECHECK");

			needComma = true;
		}

		/*
		 * Now fetch and print the FUNCTION entries (pg_amproc rows).
		 */
		ntups = PQntuples(res_procs);

		i_amprocnum = PQfnumber(res_procs, "amprocnum");
		i_amproc = PQfnumber(res_procs, "amproc");
		i_amproclefttype = PQfnumber(res_procs, "amproclefttype");
		i_amprocrighttype = PQfnumber(res_procs, "amprocrighttype");

		for (i = 0; i < ntups; i++)
		{
			amprocnum = PQgetvalue(res_procs, i, i_amprocnum);
			amproc = PQgetvalue(res_procs, i, i_amproc);
			amproclefttype = PQgetvalue(res_procs, i, i_amproclefttype);
			amprocrighttype = PQgetvalue(res_procs, i, i_amprocrighttype);

			if (needComma)
				appendPQExpBuffer(q, " ,\n    ");

			appendPQExpBuffer(q, "FUNCTION %s (%s, %s) %s",
							  amprocnum, amproclefttype, amprocrighttype,
							  amproc);

			needComma = true;
		}

		appendPQExpBuffer(q, ";\n");
	}

	appendPQExpBuffer(labelq, "OPERATOR FAMILY %s",
					  fmtId(opfinfo->dobj.name));
	appendPQExpBuffer(labelq, " USING %s",
					  fmtId(amname));

	if (binary_upgrade)
		binary_upgrade_extension_member(q, &opfinfo->dobj, labelq->data);

	ArchiveEntry(fout, opfinfo->dobj.catId, opfinfo->dobj.dumpId,
				 opfinfo->dobj.name,
				 opfinfo->dobj.namespace->dobj.name,
				 NULL,
				 opfinfo->rolname,
				 false, "OPERATOR FAMILY", q->data, delq->data, NULL,
				 opfinfo->dobj.dependencies, opfinfo->dobj.nDeps,
				 NULL, NULL);

	/* Dump Operator Family Comments */
	dumpComment(fout, labelq->data,
				NULL, opfinfo->rolname,
				opfinfo->dobj.catId, 0, opfinfo->dobj.dumpId);

	free(amname);
	PQclear(res_ops);
	PQclear(res_procs);
	destroyPQExpBuffer(query);
	destroyPQExpBuffer(q);
	destroyPQExpBuffer(delq);
	destroyPQExpBuffer(labelq);
}

/*
 * dumpConversion
 *	  write out a single conversion definition
 */
static void
dumpConversion(Archive *fout, ConvInfo *convinfo)
{
	PQExpBuffer query;
	PQExpBuffer q;
	PQExpBuffer delq;
	PQExpBuffer labelq;
	PGresult   *res;
	int			ntups;
	int			i_conname;
	int			i_conforencoding;
	int			i_contoencoding;
	int			i_conproc;
	int			i_condefault;
	const char *conname;
	const char *conforencoding;
	const char *contoencoding;
	const char *conproc;
	bool		condefault;

	/* Skip if not to be dumped */
	if (!convinfo->dobj.dump || dataOnly)
		return;

	query = createPQExpBuffer();
	q = createPQExpBuffer();
	delq = createPQExpBuffer();
	labelq = createPQExpBuffer();

	/* Make sure we are in proper schema */
	selectSourceSchema(convinfo->dobj.namespace->dobj.name);

	/* Get conversion-specific details */
	appendPQExpBuffer(query, "SELECT conname, "
		 "pg_catalog.pg_encoding_to_char(conforencoding) AS conforencoding, "
		   "pg_catalog.pg_encoding_to_char(contoencoding) AS contoencoding, "
					  "conproc, condefault "
					  "FROM pg_catalog.pg_conversion c "
					  "WHERE c.oid = '%u'::pg_catalog.oid",
					  convinfo->dobj.catId.oid);

	res = PQexec(g_conn, query->data);
	check_sql_result(res, g_conn, query->data, PGRES_TUPLES_OK);

	/* Expecting a single result only */
	ntups = PQntuples(res);
	if (ntups != 1)
	{
		write_msg(NULL, "query returned %d rows instead of one: %s\n",
				  ntups, query->data);
		exit_nicely();
	}

	i_conname = PQfnumber(res, "conname");
	i_conforencoding = PQfnumber(res, "conforencoding");
	i_contoencoding = PQfnumber(res, "contoencoding");
	i_conproc = PQfnumber(res, "conproc");
	i_condefault = PQfnumber(res, "condefault");

	conname = PQgetvalue(res, 0, i_conname);
	conforencoding = PQgetvalue(res, 0, i_conforencoding);
	contoencoding = PQgetvalue(res, 0, i_contoencoding);
	conproc = PQgetvalue(res, 0, i_conproc);
	condefault = (PQgetvalue(res, 0, i_condefault)[0] == 't');

	/*
	 * DROP must be fully qualified in case same name appears in pg_catalog
	 */
	appendPQExpBuffer(delq, "DROP CONVERSION %s",
					  fmtId(convinfo->dobj.namespace->dobj.name));
	appendPQExpBuffer(delq, ".%s;\n",
					  fmtId(convinfo->dobj.name));

	appendPQExpBuffer(q, "CREATE %sCONVERSION %s FOR ",
					  (condefault) ? "DEFAULT " : "",
					  fmtId(convinfo->dobj.name));
	appendStringLiteralAH(q, conforencoding, fout);
	appendPQExpBuffer(q, " TO ");
	appendStringLiteralAH(q, contoencoding, fout);
	/* regproc is automatically quoted in 7.3 and above */
	appendPQExpBuffer(q, " FROM %s;\n", conproc);

	appendPQExpBuffer(labelq, "CONVERSION %s", fmtId(convinfo->dobj.name));

	if (binary_upgrade)
		binary_upgrade_extension_member(q, &convinfo->dobj, labelq->data);

	ArchiveEntry(fout, convinfo->dobj.catId, convinfo->dobj.dumpId,
				 convinfo->dobj.name,
				 convinfo->dobj.namespace->dobj.name,
				 NULL,
				 convinfo->rolname,
				 false, "CONVERSION", q->data, delq->data, NULL,
				 convinfo->dobj.dependencies, convinfo->dobj.nDeps,
				 NULL, NULL);

	/* Dump Conversion Comments */
	dumpComment(fout, labelq->data,
				convinfo->dobj.namespace->dobj.name, convinfo->rolname,
				convinfo->dobj.catId, 0, convinfo->dobj.dumpId);

	PQclear(res);

	destroyPQExpBuffer(query);
	destroyPQExpBuffer(q);
	destroyPQExpBuffer(delq);
	destroyPQExpBuffer(labelq);
}

/*
 * format_aggregate_signature: generate aggregate name and argument list
 *
 * The argument type names are qualified if needed.  The aggregate name
 * is never qualified.
 */
static char *
format_aggregate_signature(AggInfo *agginfo, Archive *fout, bool honor_quotes)
{
	PQExpBufferData buf;
	int			j;

	initPQExpBuffer(&buf);
	if (honor_quotes)
		appendPQExpBuffer(&buf, "%s",
						  fmtId(agginfo->aggfn.dobj.name));
	else
		appendPQExpBuffer(&buf, "%s", agginfo->aggfn.dobj.name);

	if (agginfo->aggfn.nargs == 0)
		appendPQExpBuffer(&buf, "(*)");
	else
	{
		appendPQExpBuffer(&buf, "(");
		for (j = 0; j < agginfo->aggfn.nargs; j++)
		{
			char	   *typname;

			typname = getFormattedTypeName(agginfo->aggfn.argtypes[j], zeroAsOpaque);

			appendPQExpBuffer(&buf, "%s%s",
							  (j > 0) ? ", " : "",
							  typname);
			free(typname);
		}
		appendPQExpBuffer(&buf, ")");
	}
	return buf.data;
}

/*
 * dumpAgg
 *	  write out a single aggregate definition
 */
static void
dumpAgg(Archive *fout, AggInfo *agginfo)
{
	PQExpBuffer query;
	PQExpBuffer q;
	PQExpBuffer delq;
	PQExpBuffer labelq;
	PQExpBuffer details;
	char	   *aggsig;
	char	   *aggsig_tag;
	PGresult   *res;
	int			ntups;
	int			i_aggtransfn;
	int			i_aggfinalfn;
	int			i_aggsortop;
	int			i_aggtranstype;
	int			i_agginitval;
	int			i_aggprelimfn;
	int			i_convertok;
	int			i_aggordered;
	const char *aggtransfn;
	const char *aggfinalfn;
	const char *aggsortop;
	const char *aggtranstype;
	const char *agginitval;
	const char *aggprelimfn;
	bool		convertok;
	bool		aggordered;

	/* Skip if not to be dumped */
	if (!agginfo->aggfn.dobj.dump || dataOnly)
		return;

	query = createPQExpBuffer();
	q = createPQExpBuffer();
	delq = createPQExpBuffer();
	labelq = createPQExpBuffer();
	details = createPQExpBuffer();

	/* Make sure we are in proper schema */
	selectSourceSchema(agginfo->aggfn.dobj.namespace->dobj.name);

	/* Get aggregate-specific details */
	if (g_fout->remoteVersion >= 80100)
	{
		appendPQExpBuffer(query, "SELECT aggtransfn, "
						  "aggfinalfn, aggtranstype::pg_catalog.regtype, "
						  "aggsortop::pg_catalog.regoperator, "
						  "agginitval, "
						  "%s, "
						  "'t'::boolean as convertok, "
						  "aggordered "
					  "from pg_catalog.pg_aggregate a, pg_catalog.pg_proc p "
						  "where a.aggfnoid = p.oid "
						  "and p.oid = '%u'::pg_catalog.oid",
						  (isGPbackend ? "aggprelimfn" : "NULL as aggprelimfn"),
						  agginfo->aggfn.dobj.catId.oid);
	}
	else
	{
		error_unsupported_server_version();
	}

	res = PQexec(g_conn, query->data);
	check_sql_result(res, g_conn, query->data, PGRES_TUPLES_OK);

	/* Expecting a single result only */
	ntups = PQntuples(res);
	if (ntups != 1)
	{
		write_msg(NULL, "query returned %d rows instead of one: %s\n",
				  ntups, query->data);
		exit_nicely();
	}

	i_aggtransfn = PQfnumber(res, "aggtransfn");
	i_aggfinalfn = PQfnumber(res, "aggfinalfn");
	i_aggsortop = PQfnumber(res, "aggsortop");
	i_aggtranstype = PQfnumber(res, "aggtranstype");
	i_agginitval = PQfnumber(res, "agginitval");
	i_aggprelimfn = PQfnumber(res, "aggprelimfn");
	i_convertok = PQfnumber(res, "convertok");
	i_aggordered = PQfnumber(res, "aggordered");

	aggtransfn = PQgetvalue(res, 0, i_aggtransfn);
	aggfinalfn = PQgetvalue(res, 0, i_aggfinalfn);
	aggsortop = PQgetvalue(res, 0, i_aggsortop);
	aggtranstype = PQgetvalue(res, 0, i_aggtranstype);
	agginitval = PQgetvalue(res, 0, i_agginitval);
	aggprelimfn = PQgetvalue(res, 0, i_aggprelimfn);
	convertok = (PQgetvalue(res, 0, i_convertok)[0] == 't');
	aggordered = (PQgetvalue(res, 0, i_aggordered)[0] == 't');

	aggsig = format_aggregate_signature(agginfo, fout, true);
	aggsig_tag = format_aggregate_signature(agginfo, fout, false);

	if (!convertok)
	{
		write_msg(NULL, "WARNING: aggregate function %s could not be dumped correctly for this database version; ignored\n",
				  aggsig);
		return;
	}

	if (g_fout->remoteVersion >= 70300)
	{
		/* If using 7.3's regproc or regtype, data is already quoted */
		appendPQExpBuffer(details, "    SFUNC = %s,\n    STYPE = %s",
						  aggtransfn,
						  aggtranstype);
	}
	else
	{
		error_unsupported_server_version();
	}

	if (!PQgetisnull(res, 0, i_agginitval))
	{
		appendPQExpBuffer(details, ",\n    INITCOND = ");
		appendStringLiteralAH(details, agginitval, fout);
	}

	if (!PQgetisnull(res, 0, i_aggprelimfn))
	{
		if (strcmp(aggprelimfn, "-") != 0)
			appendPQExpBuffer(details, ",\n    PREFUNC = %s",
							  aggprelimfn);
	}

	if (strcmp(aggfinalfn, "-") != 0)
	{
		appendPQExpBuffer(details, ",\n    FINALFUNC = %s",
						  aggfinalfn);
	}

	aggsortop = convertOperatorReference(aggsortop);
	if (aggsortop)
	{
		appendPQExpBuffer(details, ",\n    SORTOP = %s",
						  aggsortop);
	}

	/*
	 * DROP must be fully qualified in case same name appears in pg_catalog
	 */
	appendPQExpBuffer(delq, "DROP AGGREGATE %s.%s;\n",
					  fmtId(agginfo->aggfn.dobj.namespace->dobj.name),
					  aggsig);

	appendPQExpBuffer(q, "CREATE %s %s (\n%s\n);\n",
					  aggordered == true ? "ORDERED AGGREGATE" : "AGGREGATE",
					  aggsig, details->data);

	appendPQExpBuffer(labelq, "AGGREGATE %s", aggsig);

	if (binary_upgrade)
		binary_upgrade_extension_member(q, &agginfo->aggfn.dobj, labelq->data);

	ArchiveEntry(fout, agginfo->aggfn.dobj.catId, agginfo->aggfn.dobj.dumpId,
				 aggsig_tag,
				 agginfo->aggfn.dobj.namespace->dobj.name,
				 NULL,
				 agginfo->aggfn.rolname,
				 false, "AGGREGATE", q->data, delq->data, NULL,
				 agginfo->aggfn.dobj.dependencies, agginfo->aggfn.dobj.nDeps,
				 NULL, NULL);

	/* Dump Aggregate Comments */
	dumpComment(fout, labelq->data,
			agginfo->aggfn.dobj.namespace->dobj.name, agginfo->aggfn.rolname,
				agginfo->aggfn.dobj.catId, 0, agginfo->aggfn.dobj.dumpId);

	/*
	 * Since there is no GRANT ON AGGREGATE syntax, we have to make the ACL
	 * command look like a function's GRANT; in particular this affects the
	 * syntax for zero-argument aggregates.
	 */
	free(aggsig);
	free(aggsig_tag);

	aggsig = format_function_signature(&agginfo->aggfn, true);
	aggsig_tag = format_function_signature(&agginfo->aggfn, false);

	dumpACL(fout, agginfo->aggfn.dobj.catId, agginfo->aggfn.dobj.dumpId,
			"FUNCTION",
			aggsig, aggsig_tag,
			agginfo->aggfn.dobj.namespace->dobj.name,
			agginfo->aggfn.rolname, agginfo->aggfn.proacl);

	free(aggsig);
	free(aggsig_tag);

	PQclear(res);

	destroyPQExpBuffer(query);
	destroyPQExpBuffer(q);
	destroyPQExpBuffer(delq);
	destroyPQExpBuffer(labelq);
	destroyPQExpBuffer(details);
}

/*
 * getFunctionName - retrieves a function name from an oid
 *
 */
static char *
getFunctionName(Oid oid)
{
	char	   *result;
	PQExpBuffer query;
	PGresult   *res;
	int			ntups;

	if (oid == InvalidOid)
	{
		return NULL;
	}

	query = createPQExpBuffer();

	appendPQExpBuffer(query, "SELECT proname FROM pg_proc WHERE oid = %u;",oid);

	res = PQexec(g_conn, query->data);
	check_sql_result(res, g_conn, query->data, PGRES_TUPLES_OK);

	/* Expecting a single result only */
	ntups = PQntuples(res);
	if (ntups != 1)
	{
		write_msg(NULL, "query yielded %d rows instead of one: %s\n",
				  ntups, query->data);
		exit_nicely();
	}

	/* already quoted */
	result = strdup(PQgetvalue(res, 0, 0));

	PQclear(res);
	destroyPQExpBuffer(query);

	return result;
}

/*
 * dumpExtProtocol
 *	  write out a single external protocol definition
 */
static void
dumpExtProtocol(Archive *fout, ExtProtInfo *ptcinfo)
{
#define FCOUNT	3
#define READFN_IDX 0
#define WRITEFN_IDX 1
#define VALIDFN_IDX 2

	typedef struct
	{
		Oid oid; 				/* func's oid */
		char* name; 			/* func name */
		FuncInfo* pfuncinfo; 	/* FuncInfo ptr */
		bool dumpable; 			/* should we dump this function */
		bool internal;			/* is it an internal function */
	} ProtoFunc;

	ProtoFunc	protoFuncs[FCOUNT];

	PQExpBuffer q;
	PQExpBuffer delq;
	PQExpBuffer	nsq;
	char	   *prev_ns;
	char	   *namecopy;
	int			i;
	bool		has_internal = false;

	/* Skip if not to be dumped */
	if (!ptcinfo->dobj.dump || dataOnly)
		return;

	/* init and fill the protoFuncs array */
	memset(protoFuncs, 0, sizeof(protoFuncs));
	protoFuncs[READFN_IDX].oid = ptcinfo->ptcreadid;
	protoFuncs[WRITEFN_IDX].oid = ptcinfo->ptcwriteid;
	protoFuncs[VALIDFN_IDX].oid = ptcinfo->ptcvalidid;

	for (i = 0; i < FCOUNT; i++)
	{
		if (protoFuncs[i].oid == InvalidOid)
		{
			protoFuncs[i].dumpable = false;
			protoFuncs[i].internal = true;
			/*
			 * We have at least one internal function, signal that we need the
			 * public schema in the search_path
			 */
			has_internal = true;
		}
		else
		{
			protoFuncs[i].pfuncinfo = findFuncByOid(protoFuncs[i].oid);
			if (protoFuncs[i].pfuncinfo != NULL)
			{
				protoFuncs[i].dumpable = true;
				protoFuncs[i].name = strdup(protoFuncs[i].pfuncinfo->dobj.name);
				protoFuncs[i].internal = false;
			}
			else
				protoFuncs[i].internal = true;
		}
	}

	/* if all funcs are internal then we do not need to dump this protocol */
	if (protoFuncs[READFN_IDX].internal && protoFuncs[WRITEFN_IDX].internal
			&& protoFuncs[VALIDFN_IDX].internal)
		return;

	/* obtain the function name for internal functions (if any) */
	for (i = 0; i < FCOUNT; i++)
	{
		if (protoFuncs[i].internal && protoFuncs[i].oid)
		{
			protoFuncs[i].name = getFunctionName(protoFuncs[i].oid);
			if (protoFuncs[i].name)
				protoFuncs[i].dumpable = true;
		}
	}

	nsq = createPQExpBuffer();
	q = createPQExpBuffer();
	delq = createPQExpBuffer();

	/*
	 * Since the function parameters to the external protocol cannot be fully
	 * qualified with namespace, we must ensure that we have the search_path
	 * set with the namespaces of the referenced functions. We only need the
	 * dump file to have the search_path so inject a SET search_path = .. ;
	 * into the output stream instead of calling selectSourceSchema().
	 */
	prev_ns = NULL;
	for (i = 0; i < FCOUNT; i++)
	{
		if (!protoFuncs[i].pfuncinfo || protoFuncs[i].internal)
			continue;

		if (prev_ns && strcmp(prev_ns, protoFuncs[i].pfuncinfo->dobj.namespace->dobj.name) == 0)
			continue;

		appendPQExpBuffer(nsq, "%s%s", (prev_ns ? "," : ""), protoFuncs[i].pfuncinfo->dobj.namespace->dobj.name);
		prev_ns = protoFuncs[i].pfuncinfo->dobj.namespace->dobj.name;

		/*
		 * If we are adding public to the search_path, then we don't need to do
		 * so again for any internal functions
		 */
		if (strcmp(prev_ns, "public") == 0)
			has_internal = false;
	}

	if (prev_ns)
	{
		appendPQExpBufferStr(q, "-- Set the search_path required to look up the functions\n");
		appendPQExpBuffer(q, "SET search_path = %s%s;\n\n",
						  nsq->data, (has_internal ? ", public" : ""));
	}
	destroyPQExpBuffer(nsq);

	appendPQExpBuffer(q, "CREATE %s PROTOCOL %s (",
			ptcinfo->ptctrusted == true ? "TRUSTED" : "",
			fmtId(ptcinfo->dobj.name));

	if (protoFuncs[READFN_IDX].dumpable)
	{
		appendPQExpBuffer(q, " readfunc = '%s'%s",
						  protoFuncs[READFN_IDX].name,
						  (protoFuncs[WRITEFN_IDX].dumpable ? "," : ""));
	}

	if (protoFuncs[WRITEFN_IDX].dumpable)
	{
		appendPQExpBuffer(q, " writefunc = '%s'%s",
						  protoFuncs[WRITEFN_IDX].name,
					      (protoFuncs[VALIDFN_IDX].dumpable ? "," : ""));
	}

	if (protoFuncs[VALIDFN_IDX].dumpable)
	{
		appendPQExpBuffer(q, " validatorfunc = '%s'",
						  protoFuncs[VALIDFN_IDX].name);
	}
	appendPQExpBufferStr(q, ");\n");

	appendPQExpBuffer(delq, "DROP PROTOCOL %s;\n",
					  fmtId(ptcinfo->dobj.name));

	ArchiveEntry(fout, ptcinfo->dobj.catId, ptcinfo->dobj.dumpId,
				 ptcinfo->dobj.name,
				 NULL,
				 NULL,
				 ptcinfo->ptcowner,
				 false, "PROTOCOL",
				 q->data, delq->data, NULL,
				 ptcinfo->dobj.dependencies, ptcinfo->dobj.nDeps,
				 NULL, NULL);

	/* Handle the ACL */
	namecopy = strdup(fmtId(ptcinfo->dobj.name));
	dumpACL(fout, ptcinfo->dobj.catId, ptcinfo->dobj.dumpId,
			"PROTOCOL",
			namecopy, ptcinfo->dobj.name,
			NULL, ptcinfo->ptcowner,
			ptcinfo->ptcacl);
	free(namecopy);

	destroyPQExpBuffer(q);
	destroyPQExpBuffer(delq);

	for (i = 0; i < FCOUNT; i++)
	{
		if (protoFuncs[i].name)
			free(protoFuncs[i].name);
	}
}

/*
 * dumpTSParser
 *	  write out a single text search parser
 */
static void
dumpTSParser(Archive *fout, TSParserInfo *prsinfo)
{
	PQExpBuffer q;
	PQExpBuffer delq;
	PQExpBuffer labelq;

	/* Skip if not to be dumped */
	if (!prsinfo->dobj.dump || dataOnly)
		return;

	q = createPQExpBuffer();
	delq = createPQExpBuffer();
	labelq = createPQExpBuffer();

	/* Make sure we are in proper schema */
	selectSourceSchema(prsinfo->dobj.namespace->dobj.name);

	appendPQExpBuffer(q, "CREATE TEXT SEARCH PARSER %s (\n",
					  fmtId(prsinfo->dobj.name));

	appendPQExpBuffer(q, "    START = %s,\n",
					  convertTSFunction(prsinfo->prsstart));
	appendPQExpBuffer(q, "    GETTOKEN = %s,\n",
					  convertTSFunction(prsinfo->prstoken));
	appendPQExpBuffer(q, "    END = %s,\n",
					  convertTSFunction(prsinfo->prsend));
	if (prsinfo->prsheadline != InvalidOid)
		appendPQExpBuffer(q, "    HEADLINE = %s,\n",
						  convertTSFunction(prsinfo->prsheadline));
	appendPQExpBuffer(q, "    LEXTYPES = %s );\n",
					  convertTSFunction(prsinfo->prslextype));

	/*
	 * DROP must be fully qualified in case same name appears in pg_catalog
	 */
	appendPQExpBuffer(delq, "DROP TEXT SEARCH PARSER %s",
					  fmtId(prsinfo->dobj.namespace->dobj.name));
	appendPQExpBuffer(delq, ".%s;\n",
					  fmtId(prsinfo->dobj.name));

	ArchiveEntry(fout, prsinfo->dobj.catId, prsinfo->dobj.dumpId,
				 prsinfo->dobj.name,
				 prsinfo->dobj.namespace->dobj.name,
				 NULL,
				 "",
				 false, "TEXT SEARCH PARSER", q->data, delq->data, NULL,
				 prsinfo->dobj.dependencies, prsinfo->dobj.nDeps,
				 NULL, NULL);

	appendPQExpBuffer(labelq, "TEXT SEARCH PARSER %s",
					  fmtId(prsinfo->dobj.name));

	if (binary_upgrade)
		binary_upgrade_extension_member(q, &prsinfo->dobj, labelq->data);

	/* Dump Parser Comments */
	dumpComment(fout, labelq->data,
				NULL, "",
				prsinfo->dobj.catId, 0, prsinfo->dobj.dumpId);

	destroyPQExpBuffer(q);
	destroyPQExpBuffer(delq);
	destroyPQExpBuffer(labelq);
}

/*
 * dumpTSDictionary
 *	  write out a single text search dictionary
 */
static void
dumpTSDictionary(Archive *fout, TSDictInfo *dictinfo)
{
	PQExpBuffer q;
	PQExpBuffer delq;
	PQExpBuffer labelq;
	PQExpBuffer query;
	PGresult   *res;
	int			ntups;
	char	   *nspname;
	char	   *tmplname;

	/* Skip if not to be dumped */
	if (!dictinfo->dobj.dump || dataOnly)
		return;

	q = createPQExpBuffer();
	delq = createPQExpBuffer();
	labelq = createPQExpBuffer();
	query = createPQExpBuffer();

	/* Fetch name and namespace of the dictionary's template */
	selectSourceSchema("pg_catalog");
	appendPQExpBuffer(query, "SELECT nspname, tmplname "
					  "FROM pg_ts_template p, pg_namespace n "
					  "WHERE p.oid = '%u' AND n.oid = tmplnamespace",
					  dictinfo->dicttemplate);
	res = PQexec(g_conn, query->data);
	check_sql_result(res, g_conn, query->data, PGRES_TUPLES_OK);
	ntups = PQntuples(res);
	if (ntups != 1)
	{
		write_msg(NULL, "query returned %d rows instead of one: %s\n",
				  ntups, query->data);
		exit_nicely();
	}
	nspname = PQgetvalue(res, 0, 0);
	tmplname = PQgetvalue(res, 0, 1);

	/* Make sure we are in proper schema */
	selectSourceSchema(dictinfo->dobj.namespace->dobj.name);

	appendPQExpBuffer(q, "CREATE TEXT SEARCH DICTIONARY %s (\n",
					  fmtId(dictinfo->dobj.name));

	appendPQExpBuffer(q, "    TEMPLATE = ");
	if (strcmp(nspname, dictinfo->dobj.namespace->dobj.name) != 0)
		appendPQExpBuffer(q, "%s.", fmtId(nspname));
	appendPQExpBuffer(q, "%s", fmtId(tmplname));

	PQclear(res);

	/* the dictinitoption can be dumped straight into the command */
	if (dictinfo->dictinitoption)
		appendPQExpBuffer(q, ",\n    %s", dictinfo->dictinitoption);

	appendPQExpBuffer(q, " );\n");

	/*
	 * DROP must be fully qualified in case same name appears in pg_catalog
	 */
	appendPQExpBuffer(delq, "DROP TEXT SEARCH DICTIONARY %s",
					  fmtId(dictinfo->dobj.namespace->dobj.name));
	appendPQExpBuffer(delq, ".%s;\n",
					  fmtId(dictinfo->dobj.name));

	appendPQExpBuffer(labelq, "TEXT SEARCH DICTIONARY %s",
					  fmtId(dictinfo->dobj.name));

	ArchiveEntry(fout, dictinfo->dobj.catId, dictinfo->dobj.dumpId,
				 dictinfo->dobj.name,
				 dictinfo->dobj.namespace->dobj.name,
				 NULL,
				 dictinfo->rolname,
				 false, "TEXT SEARCH DICTIONARY", q->data, delq->data, NULL,
				 dictinfo->dobj.dependencies, dictinfo->dobj.nDeps,
				 NULL, NULL);

	/* Dump Dictionary Comments */
	dumpComment(fout, labelq->data,
				NULL, dictinfo->rolname,
				dictinfo->dobj.catId, 0, dictinfo->dobj.dumpId);

	destroyPQExpBuffer(q);
	destroyPQExpBuffer(delq);
	destroyPQExpBuffer(labelq);
	destroyPQExpBuffer(query);
}

/*
 * dumpTSTemplate
 *	  write out a single text search template
 */
static void
dumpTSTemplate(Archive *fout, TSTemplateInfo *tmplinfo)
{
	PQExpBuffer q;
	PQExpBuffer delq;
	PQExpBuffer labelq;

	/* Skip if not to be dumped */
	if (!tmplinfo->dobj.dump || dataOnly)
		return;

	q = createPQExpBuffer();
	delq = createPQExpBuffer();
	labelq = createPQExpBuffer();

	/* Make sure we are in proper schema */
	selectSourceSchema(tmplinfo->dobj.namespace->dobj.name);

	appendPQExpBuffer(q, "CREATE TEXT SEARCH TEMPLATE %s (\n",
					  fmtId(tmplinfo->dobj.name));

	if (tmplinfo->tmplinit != InvalidOid)
		appendPQExpBuffer(q, "    INIT = %s,\n",
						  convertTSFunction(tmplinfo->tmplinit));
	appendPQExpBuffer(q, "    LEXIZE = %s );\n",
					  convertTSFunction(tmplinfo->tmpllexize));

	/*
	 * DROP must be fully qualified in case same name appears in pg_catalog
	 */
	appendPQExpBuffer(delq, "DROP TEXT SEARCH TEMPLATE %s",
					  fmtId(tmplinfo->dobj.namespace->dobj.name));
	appendPQExpBuffer(delq, ".%s;\n",
					  fmtId(tmplinfo->dobj.name));

	appendPQExpBuffer(labelq, "TEXT SEARCH TEMPLATE %s",
					  fmtId(tmplinfo->dobj.name));

	ArchiveEntry(fout, tmplinfo->dobj.catId, tmplinfo->dobj.dumpId,
				 tmplinfo->dobj.name,
				 tmplinfo->dobj.namespace->dobj.name,
				 NULL,
				 "",
				 false, "TEXT SEARCH TEMPLATE", q->data, delq->data, NULL,
				 tmplinfo->dobj.dependencies, tmplinfo->dobj.nDeps,
				 NULL, NULL);

	/* Dump Template Comments */
	dumpComment(fout, labelq->data,
				NULL, "",
				tmplinfo->dobj.catId, 0, tmplinfo->dobj.dumpId);

	destroyPQExpBuffer(q);
	destroyPQExpBuffer(delq);
	destroyPQExpBuffer(labelq);
}

/*
 * dumpTSConfig
 *	  write out a single text search configuration
 */
static void
dumpTSConfig(Archive *fout, TSConfigInfo *cfginfo)
{
	PQExpBuffer q;
	PQExpBuffer delq;
	PQExpBuffer labelq;
	PQExpBuffer query;
	PGresult   *res;
	char	   *nspname;
	char	   *prsname;
	int			ntups,
				i;
	int			i_tokenname;
	int			i_dictname;

	/* Skip if not to be dumped */
	if (!cfginfo->dobj.dump || dataOnly)
		return;

	q = createPQExpBuffer();
	delq = createPQExpBuffer();
	labelq = createPQExpBuffer();
	query = createPQExpBuffer();

	/* Fetch name and namespace of the config's parser */
	selectSourceSchema("pg_catalog");
	appendPQExpBuffer(query, "SELECT nspname, prsname "
					  "FROM pg_ts_parser p, pg_namespace n "
					  "WHERE p.oid = '%u' AND n.oid = prsnamespace",
					  cfginfo->cfgparser);
	res = PQexec(g_conn, query->data);
	check_sql_result(res, g_conn, query->data, PGRES_TUPLES_OK);
	ntups = PQntuples(res);
	if (ntups != 1)
	{
		write_msg(NULL, "query returned %d rows instead of one: %s\n",
				  ntups, query->data);
		exit_nicely();
	}
	nspname = PQgetvalue(res, 0, 0);
	prsname = PQgetvalue(res, 0, 1);

	/* Make sure we are in proper schema */
	selectSourceSchema(cfginfo->dobj.namespace->dobj.name);

	appendPQExpBuffer(q, "CREATE TEXT SEARCH CONFIGURATION %s (\n",
					  fmtId(cfginfo->dobj.name));

	appendPQExpBuffer(q, "    PARSER = ");
	if (strcmp(nspname, cfginfo->dobj.namespace->dobj.name) != 0)
		appendPQExpBuffer(q, "%s.", fmtId(nspname));
	appendPQExpBuffer(q, "%s );\n", fmtId(prsname));

	PQclear(res);

	resetPQExpBuffer(query);
	appendPQExpBuffer(query,
					  "SELECT \n"
					  "  ( SELECT alias FROM pg_catalog.ts_token_type('%u'::pg_catalog.oid) AS t \n"
					  "    WHERE t.tokid = m.maptokentype ) AS tokenname, \n"
					  "  m.mapdict::pg_catalog.regdictionary AS dictname \n"
					  "FROM pg_catalog.pg_ts_config_map AS m \n"
					  "WHERE m.mapcfg = '%u' \n"
					  "ORDER BY m.mapcfg, m.maptokentype, m.mapseqno",
					  cfginfo->cfgparser, cfginfo->dobj.catId.oid);

	res = PQexec(g_conn, query->data);
	check_sql_result(res, g_conn, query->data, PGRES_TUPLES_OK);
	ntups = PQntuples(res);

	i_tokenname = PQfnumber(res, "tokenname");
	i_dictname = PQfnumber(res, "dictname");

	for (i = 0; i < ntups; i++)
	{
		char	   *tokenname = PQgetvalue(res, i, i_tokenname);
		char	   *dictname = PQgetvalue(res, i, i_dictname);

		if (i == 0 ||
			strcmp(tokenname, PQgetvalue(res, i - 1, i_tokenname)) != 0)
		{
			/* starting a new token type, so start a new command */
			if (i > 0)
				appendPQExpBuffer(q, ";\n");
			appendPQExpBuffer(q, "\nALTER TEXT SEARCH CONFIGURATION %s\n",
							  fmtId(cfginfo->dobj.name));
			/* tokenname needs quoting, dictname does NOT */
			appendPQExpBuffer(q, "    ADD MAPPING FOR %s WITH %s",
							  fmtId(tokenname), dictname);
		}
		else
			appendPQExpBuffer(q, ", %s", dictname);
	}

	if (ntups > 0)
		appendPQExpBuffer(q, ";\n");

	PQclear(res);

	/*
	 * DROP must be fully qualified in case same name appears in pg_catalog
	 */
	appendPQExpBuffer(delq, "DROP TEXT SEARCH CONFIGURATION %s",
					  fmtId(cfginfo->dobj.namespace->dobj.name));
	appendPQExpBuffer(delq, ".%s;\n",
					  fmtId(cfginfo->dobj.name));

	appendPQExpBuffer(labelq, "TEXT SEARCH CONFIGURATION %s",
					  fmtId(cfginfo->dobj.name));

	ArchiveEntry(fout, cfginfo->dobj.catId, cfginfo->dobj.dumpId,
				 cfginfo->dobj.name,
				 cfginfo->dobj.namespace->dobj.name,
				 NULL,
				 cfginfo->rolname,
			   false, "TEXT SEARCH CONFIGURATION", q->data, delq->data, NULL,
				 cfginfo->dobj.dependencies, cfginfo->dobj.nDeps,
				 NULL, NULL);

	/* Dump Configuration Comments */
	dumpComment(fout, labelq->data,
				NULL, cfginfo->rolname,
				cfginfo->dobj.catId, 0, cfginfo->dobj.dumpId);

	destroyPQExpBuffer(q);
	destroyPQExpBuffer(delq);
	destroyPQExpBuffer(labelq);
	destroyPQExpBuffer(query);
}


/*----------
 * Write out grant/revoke information
 *
 * 'objCatId' is the catalog ID of the underlying object.
 * 'objDumpId' is the dump ID of the underlying object.
 * 'type' must be TABLE, FUNCTION, LANGUAGE, SCHEMA, DATABASE, or TABLESPACE.
 * 'name' is the formatted name of the object.	Must be quoted etc. already.
 * 'tag' is the tag for the archive entry (typ. unquoted name of object).
 * 'nspname' is the namespace the object is in (NULL if none).
 * 'owner' is the owner, NULL if there is no owner (for languages).
 * 'acls' is the string read out of the fooacl system catalog field;
 * it will be parsed here.
 *----------
 */
static void
dumpACL(Archive *fout, CatalogId objCatId, DumpId objDumpId,
		const char *type, const char *name,
		const char *tag, const char *nspname, const char *owner,
		const char *acls)
{
	PQExpBuffer sql;

	/* Do nothing if ACL dump is not enabled */
	if (dataOnly || aclsSkip)
		return;

	sql = createPQExpBuffer();

	if (!buildACLCommands(name, type, acls, owner, fout->remoteVersion, sql))
	{
		write_msg(NULL, "could not parse ACL list (%s) for object \"%s\" (%s)\n",
				  acls, name, type);
		exit_nicely();
	}

	if (sql->len > 0)
		ArchiveEntry(fout, nilCatalogId, createDumpId(),
					 tag, nspname,
					 NULL,
					 owner ? owner : "",
					 false, "ACL", sql->data, "", NULL,
					 &(objDumpId), 1,
					 NULL, NULL);

	destroyPQExpBuffer(sql);
}

/*
 * dumpTable
 *	  write out to fout the declarations (not data) of a user-defined table
 */
static void
dumpTable(Archive *fout, TableInfo *tbinfo)
{
	char	   *namecopy;

	if (tbinfo->dobj.dump)
	{
		if (tbinfo->relkind == RELKIND_SEQUENCE)
			dumpSequence(fout, tbinfo);
		else if (!dataOnly)
			dumpTableSchema(fout, tbinfo);

		/* Handle the ACL here */
		namecopy = strdup(fmtId(tbinfo->dobj.name));
		dumpACL(fout, tbinfo->dobj.catId, tbinfo->dobj.dumpId,
				(tbinfo->relkind == RELKIND_SEQUENCE) ? "SEQUENCE" : "TABLE",
				namecopy, tbinfo->dobj.name,
				tbinfo->dobj.namespace->dobj.name, tbinfo->rolname,
				tbinfo->relacl);
		free(namecopy);
	}
}

static void
dumpExternal(TableInfo *tbinfo, PQExpBuffer query, PQExpBuffer q, PQExpBuffer delq)
{
		PGresult   *res;
		char	   *urilocations;
		char	   *execlocations;
		char	   *location;
		char	   *fmttype;
		char	   *fmtopts;
		char	   *command = NULL;
		char	   *rejlim;
		char	   *rejlimtype;
		char	   *errnspname;
		char	   *errtblname;
		char	   *extencoding;
		char	   *writable = NULL;
		char	   *tmpstring = NULL;
		char 	   *tabfmt = NULL;
		char	   *customfmt = NULL;
		bool		isweb = false;
		bool		iswritable = false;
		char	   *options;
		bool		gpdb5OrLater = isGPDB5000OrLater();
		char	   *on_clause;

		/*
		 * DROP must be fully qualified in case same name appears in
		 * pg_catalog
		 */
		appendPQExpBuffer(delq, "DROP EXTERNAL TABLE %s.",
						  fmtId(tbinfo->dobj.namespace->dobj.name));
		appendPQExpBuffer(delq, "%s;\n",
						  fmtId(tbinfo->dobj.name));

		/* Now get required information from pg_exttable */
		if (gpdb5OrLater)
		{
			appendPQExpBuffer(query,
						  "SELECT x.urilocation, x.execlocation, x.fmttype, x.fmtopts, x.command, "
								  "x.rejectlimit, x.rejectlimittype, "
						      "(SELECT relname "
						          "FROM pg_catalog.pg_class "
								  "WHERE Oid=x.fmterrtbl) AS errtblname, "
								  "x.fmterrtbl = x.reloid AS errortofile , "
								  "pg_catalog.pg_encoding_to_char(x.encoding), "
								  "x.writable, "
								  "array_to_string(ARRAY( "
								  "SELECT pg_catalog.quote_ident(option_name) || ' ' || "
								  "pg_catalog.quote_literal(option_value) "
								  "FROM pg_options_to_table(x.options) "
								  "ORDER BY option_name"
								  "), E',\n    ') AS options "
						  "FROM pg_catalog.pg_exttable x, pg_catalog.pg_class c "
						  "WHERE x.reloid = c.oid AND c.oid = '%u'::oid ", tbinfo->dobj.catId.oid);
		}
		else if (g_fout->remoteVersion >= 80214)
		{
			appendPQExpBuffer(query,
					   "SELECT x.location, x.fmttype, x.fmtopts, x.command, "
							  "x.rejectlimit, x.rejectlimittype, "
						 "n.nspname AS errnspname, d.relname AS errtblname, "
					"pg_catalog.pg_encoding_to_char(x.encoding), x.writable "
							  "FROM pg_catalog.pg_class c "
					 "JOIN pg_catalog.pg_exttable x ON ( c.oid = x.reloid ) "
				"LEFT JOIN pg_catalog.pg_class d ON ( d.oid = x.fmterrtbl ) "
							  "LEFT JOIN pg_catalog.pg_namespace n ON ( n.oid = d.relnamespace ) "
							  "WHERE c.oid = '%u'::oid ",
							  tbinfo->dobj.catId.oid);
		}
		else if (g_fout->remoteVersion >= 80205)
		{

			appendPQExpBuffer(query,
					   "SELECT x.location, x.fmttype, x.fmtopts, x.command, "
							  "x.rejectlimit, x.rejectlimittype, "
						 "n.nspname AS errnspname, d.relname AS errtblname, "
			  "pg_catalog.pg_encoding_to_char(x.encoding), null as writable "
							  "FROM pg_catalog.pg_class c "
					 "JOIN pg_catalog.pg_exttable x ON ( c.oid = x.reloid ) "
				"LEFT JOIN pg_catalog.pg_class d ON ( d.oid = x.fmterrtbl ) "
							  "LEFT JOIN pg_catalog.pg_namespace n ON ( n.oid = d.relnamespace ) "
							  "WHERE c.oid = '%u'::oid ",
							  tbinfo->dobj.catId.oid);
		}
		else
		{
			/* not SREH and encoding colums yet */
			appendPQExpBuffer(query,
					   "SELECT x.location, x.fmttype, x.fmtopts, x.command, "
							  "-1 as rejectlimit, null as rejectlimittype,"
							  "null as errnspname, null as errtblname, "
							  "null as encoding, null as writable "
					  "FROM pg_catalog.pg_exttable x, pg_catalog.pg_class c "
							  "WHERE x.reloid = c.oid AND c.oid = '%u'::oid",
							  tbinfo->dobj.catId.oid);
		}

		res = PQexec(g_conn, query->data);
		check_sql_result(res, g_conn, query->data, PGRES_TUPLES_OK);

		if (PQntuples(res) != 1)
		{
			if (PQntuples(res) < 1)
				write_msg(NULL, "query to obtain definition of external table "
						  "\"%s\" returned no data\n",
						  tbinfo->dobj.name);
			else
				write_msg(NULL, "query to obtain definition of external table "
						  "\"%s\" returned more than one definition\n",
						  tbinfo->dobj.name);
			exit_nicely();

		}


		if (gpdb5OrLater)
		{
			urilocations = PQgetvalue(res, 0, 0);
			execlocations = PQgetvalue(res, 0, 1);
			fmttype = PQgetvalue(res, 0, 2);
			fmtopts = PQgetvalue(res, 0, 3);
			command = PQgetvalue(res, 0, 4);
			rejlim = PQgetvalue(res, 0, 5);
			rejlimtype = PQgetvalue(res, 0, 6);
			errnspname = PQgetvalue(res, 0, 7);
			errtblname = PQgetvalue(res, 0, 8);
			extencoding = PQgetvalue(res, 0, 9);
			writable = PQgetvalue(res, 0, 10);
			options = PQgetvalue(res, 0, 11);

			on_clause = execlocations;
		}
		else
		{
			urilocations = PQgetvalue(res, 0, 0);
			fmttype = PQgetvalue(res, 0, 1);
			fmtopts = PQgetvalue(res, 0, 2);
			command = PQgetvalue(res, 0, 3);
			rejlim = PQgetvalue(res, 0, 4);
			rejlimtype = PQgetvalue(res, 0, 5);
			errnspname = PQgetvalue(res, 0, 6);
			errtblname = PQgetvalue(res, 0, 7);
			extencoding = PQgetvalue(res, 0, 8);
			writable = PQgetvalue(res, 0, 9);
			execlocations = "";
			options = "";

			if (command && strlen(command) > 0)
				on_clause = command;
			else
				on_clause = NULL;
		}

		if ((command && strlen(command) > 0) ||
			(strncmp(urilocations + 1, "http", strlen("http")) == 0))
			isweb = true;

		if (writable && writable[0] == 't')
			iswritable = true;

		appendPQExpBuffer(q, "CREATE %sEXTERNAL %sTABLE %s (",
						  (iswritable ? "WRITABLE " : ""),
						  (isweb ? "WEB " : ""),
						  fmtId(tbinfo->dobj.name));

		int actual_atts = 0;
		int j;
		for (j = 0; j < tbinfo->numatts; j++)
		{
			/* Is the attribute not dropped? */
			if (shouldPrintColumn(tbinfo, j))
			{
				/* Format properly if not first attr */
				if (actual_atts > 0)
					appendPQExpBufferChar(q, ',');
				appendPQExpBufferStr(q, "\n    ");

				/* Attribute name */
				appendPQExpBuffer(q, "%s ", fmtId(tbinfo->attnames[j]));

				/* Attribute type */
				appendPQExpBufferStr(q, tbinfo->atttypnames[j]);

				actual_atts++;
			}
		}

		appendPQExpBufferStr(q, "\n)");

		if (command && strlen(command) > 0)
		{
			/* add EXECUTE clause */
			tmpstring = escape_backslashes(command, true);
			appendPQExpBuffer(q, " EXECUTE E'%s' ", tmpstring);
			free(tmpstring);
			tmpstring = NULL;
		}
		else
		{
			/* add LOCATION clause, remove '{"' and '"}' */
			urilocations[strlen(urilocations) - 1] = '\0';
			urilocations++;

<<<<<<< HEAD
			/* the URI of custom protocol will contains \"\" and need to be removed */

			location = nextToken(&urilocations, ",");

			if (location[0] == '\"')
			{
				location++;
				location[strlen(location) - 1] = '\0';
			}
			appendPQExpBuffer(q, " LOCATION (\n    '%s'", location);
			for (; (location = nextToken(&urilocations, ",")) != NULL;)
			{
				if (location[0] == '\"')
				{
					location++;
					location[strlen(location) - 1] = '\0';
				}
				appendPQExpBuffer(q, ",\n    '%s'", location);
			}
			appendPQExpBufferStr(q, "\n) ");
		}

		/*
		 * Add ON clause (unless WRITABLE table, which doesn't allow ON).
		 * ON clauses were up until 5.0 supported only on EXECUTE, in 5.0
		 * and thereafter they are allowed on all external tables.
		 */
		if (!iswritable && on_clause)
		{
			/* remove curly braces */
			on_clause[strlen(on_clause) - 1] = '\0';
			on_clause++;

			if (strncmp(on_clause, "HOST:", strlen("HOST:")) == 0)
				appendPQExpBuffer(q, "ON HOST '%s' ", on_clause + strlen("HOST:"));
			else if (strncmp(on_clause, "PER_HOST", strlen("PER_HOST")) == 0)
				appendPQExpBufferStr(q, "ON HOST ");
			else if (strncmp(on_clause, "MASTER_ONLY", strlen("MASTER_ONLY")) == 0)
				appendPQExpBufferStr(q, "ON MASTER ");
			else if (strncmp(on_clause, "SEGMENT_ID:", strlen("SEGMENT_ID:")) == 0)
				appendPQExpBuffer(q, "ON SEGMENT %s ", on_clause + strlen("SEGMENT_ID:"));
			else if (strncmp(on_clause, "TOTAL_SEGS:", strlen("TOTAL_SEGS:")) == 0)
				appendPQExpBuffer(q, "ON %s ", on_clause + strlen("TOTAL_SEGS:"));
			else if (strncmp(on_clause, "ALL_SEGMENTS", strlen("ALL_SEGMENTS")) == 0)
				appendPQExpBufferStr(q, "ON ALL ");
			else
			{
				write_msg(NULL, "illegal ON clause catalog information \"%s\" "
						  "for command '%s' on table \"%s\"\n",
						  on_clause, command, fmtId(tbinfo->dobj.name));
				exit_nicely();
			}
		}
		appendPQExpBufferChar(q, '\n');

		/* add FORMAT clause */
		tmpstring = escape_fmtopts_string((const char *) fmtopts);

		switch (fmttype[0])
		{
			case 't':
				tabfmt = "text";
				break;
			case 'b':
				/*
				 * b denotes that a custom format is used.
				 * the fmtopts string should be formatted as:
				 * a1 = 'val1',...,an = 'valn'
				 *
				 */
				tabfmt = "custom";
				customfmt = custom_fmtopts_string(tmpstring);
				break;
			case 'a':
				tabfmt = "avro";
				customfmt = custom_fmtopts_string(tmpstring);
				break;
			case 'p':
				tabfmt = "parquet";
				customfmt = custom_fmtopts_string(tmpstring);
				break;
			default:
				tabfmt = "csv";
		}
		appendPQExpBuffer(q, "FORMAT '%s' (%s)\n",
						  tabfmt,
						  customfmt ? customfmt : tmpstring);
		free(tmpstring);
		tmpstring = NULL;
		if (customfmt)
		{
			free(customfmt);
			customfmt = NULL;
		}

		if (gpdb5OrLater)
		{
			appendPQExpBuffer(q, "OPTIONS (\n %s\n )\n", options);
		}

		if (g_fout->remoteVersion >= 80205)
		{
			/* add ENCODING clause */
			appendPQExpBuffer(q, "ENCODING '%s'", extencoding);

			/* add Single Row Error Handling clause (if any) */
			if (rejlim && strlen(rejlim) > 0)
			{
				appendPQExpBufferChar(q, '\n');

				/*
				 * Error tables were removed in 5.0 and replaced with file
				 * error logging. The catalog syntax for identifying error
				 * logging is however still using the pg_exttable.fmterrtbl
				 * attribute so we use the errtblname for emitting LOG ERRORS.
				 */
				if (errtblname && strlen(errtblname) > 0)
					appendPQExpBufferStr(q, "LOG ERRORS ");

				/* reject limit */
				appendPQExpBuffer(q, "SEGMENT REJECT LIMIT %s", rejlim);

				/* reject limit type */
				if (rejlimtype[0] == 'r')
					appendPQExpBufferStr(q, " ROWS");
				else
					appendPQExpBufferStr(q, " PERCENT");
			}
		}

		/* DISTRIBUTED BY clause (if WRITABLE table) */
		if (iswritable)
			addDistributedBy(q, tbinfo, actual_atts);

		appendPQExpBufferStr(q, ";\n");

		PQclear(res);
}

/*
 * dumpTableSchema
 *	  write the declaration (not data) of one user-defined table or view
 */
static void
dumpTableSchema(Archive *fout, TableInfo *tbinfo)
{
	PQExpBuffer query = createPQExpBuffer();
	PQExpBuffer q = createPQExpBuffer();
	PQExpBuffer delq = createPQExpBuffer();
	PQExpBuffer labelq = createPQExpBuffer();
	PGresult   *res;
	int			numParents;
	TableInfo **parents;
	int			actual_atts;	/* number of attrs in this CREATE statment */
	char	   *reltypename;
	char	   *storage;
	int			j,
				k;

	/* Make sure we are in proper schema */
	selectSourceSchema(tbinfo->dobj.namespace->dobj.name);

	/* Is it a table or a view? */
	if (tbinfo->relkind == RELKIND_VIEW)
	{
		char	   *viewdef;

		reltypename = "VIEW";

		/* Fetch the view definition */
		if (g_fout->remoteVersion >= 70300)
		{
			/* Beginning in 7.3, viewname is not unique; rely on OID */
			appendPQExpBuffer(query,
							  "SELECT pg_catalog.pg_get_viewdef('%u'::pg_catalog.oid) as viewdef",
							  tbinfo->dobj.catId.oid);
		}
		else
		{
			error_unsupported_server_version();
		}

		res = PQexec(g_conn, query->data);
		check_sql_result(res, g_conn, query->data, PGRES_TUPLES_OK);

		if (PQntuples(res) != 1)
		{
			if (PQntuples(res) < 1)
				write_msg(NULL, "query to obtain definition of view \"%s\" returned no data\n",
						  tbinfo->dobj.name);
			else
				write_msg(NULL, "query to obtain definition of view \"%s\" returned more than one definition\n",
						  tbinfo->dobj.name);
			exit_nicely();
		}

		viewdef = PQgetvalue(res, 0, 0);

		if (strlen(viewdef) == 0)
		{
			write_msg(NULL, "definition of view \"%s\" appears to be empty (length zero)\n",
					  tbinfo->dobj.name);
			exit_nicely();
		}

		/*
		 * DROP must be fully qualified in case same name appears in
		 * pg_catalog
		 */
		appendPQExpBuffer(delq, "DROP VIEW %s.",
						  fmtId(tbinfo->dobj.namespace->dobj.name));
		appendPQExpBuffer(delq, "%s;\n",
						  fmtId(tbinfo->dobj.name));

		appendPQExpBuffer(q, "CREATE VIEW %s AS\n    %s\n",
						  fmtId(tbinfo->dobj.name), viewdef);

		appendPQExpBuffer(labelq, "VIEW %s",
						  fmtId(tbinfo->dobj.name));

		PQclear(res);
	}
	/* START MPP ADDITION */
	else if (tbinfo->relstorage == RELSTORAGE_EXTERNAL)
	{
		reltypename = "EXTERNAL TABLE";
		dumpExternal(tbinfo, query, q, delq);

		appendPQExpBuffer(labelq, "EXTERNAL TABLE %s",
						  fmtId(tbinfo->dobj.name));
	}
	/* END MPP ADDITION */
	else
	{
		reltypename = "TABLE";
		numParents = tbinfo->numParents;
		parents = tbinfo->parents;

		/*
		 * DROP must be fully qualified in case same name appears in
		 * pg_catalog
		 */
		appendPQExpBuffer(delq, "DROP TABLE %s.",
						  fmtId(tbinfo->dobj.namespace->dobj.name));
		appendPQExpBuffer(delq, "%s;\n",
						  fmtId(tbinfo->dobj.name));

		appendPQExpBuffer(labelq, "%s %s", reltypename,
						  fmtId(tbinfo->dobj.name));

		appendPQExpBuffer(q, "CREATE TABLE %s (",
						  fmtId(tbinfo->dobj.name));

		actual_atts = 0;
		for (j = 0; j < tbinfo->numatts; j++)
		{
			/* Dump if it's locally defined in this table, and not dropped */
			if (shouldPrintColumn(tbinfo, j))
			{
				/* Format properly if not first attr */
				if (actual_atts > 0)
					appendPQExpBuffer(q, ",");
				appendPQExpBuffer(q, "\n    ");
				actual_atts++;

				/* Attribute name */
				appendPQExpBuffer(q, "%s ",
								  fmtId(tbinfo->attnames[j]));

				if (tbinfo->attisdropped[j])
				{
					/*
					 * ALTER TABLE DROP COLUMN clears pg_attribute.atttypid,
					 * so we will not have gotten a valid type name; insert
					 * INTEGER as a stopgap.  We'll clean things up later.
					 */
					appendPQExpBuffer(q, "INTEGER /* dummy */");
					/* Skip all the rest, too */
					continue;
				}

				/* Attribute type */
				if (g_fout->remoteVersion >= 70100)
					appendPQExpBuffer(q, "%s",
									  tbinfo->atttypnames[j]);
				else
				{
					error_unsupported_server_version();
				}

				/*
				 * Default value --- suppress if to be printed separately.
				 */
				if (tbinfo->attrdefs[j] != NULL &&
					!tbinfo->attrdefs[j]->separate)
					appendPQExpBuffer(q, " DEFAULT %s",
									  tbinfo->attrdefs[j]->adef_expr);

				/*
				 * Not Null constraint --- suppress if inherited, except in
				 * binary-upgrade mode where taht won't work.
				 */
				if (tbinfo->notnull[j] &&
					(!tbinfo->inhNotNull[j] || binary_upgrade))
					appendPQExpBuffer(q, " NOT NULL");

				/* Column Storage attributes */
				if (tbinfo->attencoding[j] != NULL)
					appendPQExpBuffer(q, " ENCODING (%s)",
										tbinfo->attencoding[j]);
			}
		}

		/*
		 * Add non-inherited CHECK constraints, if any.
		 */
		for (j = 0; j < tbinfo->ncheck; j++)
		{
			ConstraintInfo *constr = &(tbinfo->checkexprs[j]);

			if (constr->coninherited || constr->separate)
=======
			if (constr->separate || !constr->conislocal)
>>>>>>> 49f001d8
				continue;

			if (actual_atts > 0)
				appendPQExpBuffer(q, ",\n    ");

			appendPQExpBuffer(q, "CONSTRAINT %s ",
							  fmtId(constr->dobj.name));
			appendPQExpBuffer(q, "%s", constr->condef);

			actual_atts++;
		}

		appendPQExpBuffer(q, "\n)");

		/*
		 * Emit the INHERITS clause if this table has parents.
		 */
		if (numParents > 0 && !binary_upgrade)
		{
			appendPQExpBuffer(q, "\nINHERITS (");
			for (k = 0; k < numParents; k++)
			{
				TableInfo  *parentRel = parents[k];

				if (k > 0)
					appendPQExpBuffer(q, ", ");
				if (parentRel->dobj.namespace != tbinfo->dobj.namespace)
					appendPQExpBuffer(q, "%s.",
								fmtId(parentRel->dobj.namespace->dobj.name));
				appendPQExpBuffer(q, "%s",
								  fmtId(parentRel->dobj.name));
			}
			appendPQExpBuffer(q, ")");
		}

		if (tbinfo->reloptions && strlen(tbinfo->reloptions) > 0)
			appendPQExpBuffer(q, "\nWITH (%s)", tbinfo->reloptions);

		/* START MPP ADDITION */

		/*
		 * Dump distributed by clause. We skip this in binary-upgrade mode,
		 * because that runs against a single segment server, and we don't
		 * store the distribution policy information in segments.
		 */
		if (dumpPolicy)
			addDistributedBy(q, tbinfo, actual_atts);

		/*
		 * If GP partitioning is supported add the partitioning constraints to
		 * the table definition.
		 */
		if (gp_partitioning_available)
		{
			bool		isTemplatesSupported = g_fout->remoteVersion >= 80214;

			/* does support GP partitioning. */
			resetPQExpBuffer(query);
			/* MPP-6297: dump by tablename */
			if (isTemplatesSupported)
				/* use 4.x version of function */
				appendPQExpBuffer(query, "SELECT "
				   "pg_get_partition_def('%u'::pg_catalog.oid, true, true) ",
								  tbinfo->dobj.catId.oid);
			else	/* use 3.x version of function */
				appendPQExpBuffer(query, "SELECT "
						 "pg_get_partition_def('%u'::pg_catalog.oid, true) ",
								  tbinfo->dobj.catId.oid);

			res = PQexec(g_conn, query->data);
			check_sql_result(res, g_conn, query->data, PGRES_TUPLES_OK);

			if (PQntuples(res) != 1)
			{
				if (PQntuples(res) < 1)
					write_msg(NULL, "query to obtain definition of table \"%s\" returned no data\n",
							  tbinfo->dobj.name);
				else
					write_msg(NULL, "query to obtain definition of table \"%s\" returned more than one definition\n",
							  tbinfo->dobj.name);
				exit_nicely();
			}
			if (!PQgetisnull(res, 0, 0))
				appendPQExpBuffer(q, " %s", PQgetvalue(res, 0, 0));

			PQclear(res);

			/*
			 * MPP-6095: dump ALTER TABLE statements for subpartition
			 * templates
			 */
			if (isTemplatesSupported)
			{
				resetPQExpBuffer(query);

				appendPQExpBuffer(
								  query, "SELECT "
								  "pg_get_partition_template_def('%u'::pg_catalog.oid, true, true) ",
								  tbinfo->dobj.catId.oid);

				res = PQexec(g_conn, query->data);
				check_sql_result(res, g_conn, query->data, PGRES_TUPLES_OK);

				if (PQntuples(res) != 1)
				{
					if (PQntuples(res) < 1)
						write_msg(
								  NULL,
								  "query to obtain definition of table \"%s\" returned no data\n",
								  tbinfo->dobj.name);
					else
						write_msg(
								  NULL,
								  "query to obtain definition of table \"%s\" returned more than one definition\n",
								  tbinfo->dobj.name);
					exit_nicely();
				}

				/*
				 * MPP-9537: terminate (with semicolon) the previous
				 * statement, and dump the template definitions
				 */
				if (!PQgetisnull(res, 0, 0) &&
					PQgetlength(res, 0, 0))
					appendPQExpBuffer(q, ";\n %s", PQgetvalue(res, 0, 0));

				PQclear(res);
			}

		}

		/* END MPP ADDITION */

		appendPQExpBuffer(q, ";\n");

		/* Exchange external partition */
		if (gp_partitioning_available)
		{
			int i = 0;
			int ntups = 0;
			char *relname = NULL;
			char *parname = NULL;
			int i_relname = 0;
			int i_parname = 0;
			resetPQExpBuffer(query);

			appendPQExpBuffer(query, "SELECT "
						      "c.relname, pr.parname FROM pg_partition_rule pr "
						      "join pg_class c ON pr.parchildrelid = c.oid "
						      "join pg_partition p ON p.oid = pr.paroid "
						      "WHERE p.parrelid = %u AND c.relstorage = 'x';", tbinfo->dobj.catId.oid);

			res = PQexec(g_conn, query->data);
			check_sql_result(res, g_conn, query->data, PGRES_TUPLES_OK);

			ntups = PQntuples(res);
			i_relname = PQfnumber(res, "relname");
			i_parname = PQfnumber(res, "parname");


			for (i = 0; i < ntups; i++)
			{
				char tmpExtTable[500] = {0};
				relname = strdup(PQgetvalue(res, i, i_relname));
				parname = strdup(PQgetvalue(res, i, i_parname));
				snprintf(tmpExtTable, sizeof(tmpExtTable), "%s%s", relname, EXT_PARTITION_NAME_POSTFIX);
				appendPQExpBuffer(q, "ALTER TABLE %s ", fmtId(tbinfo->dobj.name));
				appendPQExpBuffer(q, "EXCHANGE PARTITION %s ", fmtId(parname));
				appendPQExpBuffer(q, "WITH TABLE %s WITHOUT VALIDATION; ", fmtId(tmpExtTable));

				appendPQExpBuffer(q, "\n");

				appendPQExpBuffer(q, "DROP TABLE %s; ", fmtId(tmpExtTable));

				appendPQExpBuffer(q, "\n");
				free(relname);
				free(parname);
			}

			PQclear(res);
		}

		/*
		 * To create binary-compatible heap files, we have to ensure the
		 * same physical column order, including dropped columns, as in the
		 * original.  Therefore, we create dropped columns above and drop
		 * them here, also updating their attlen/attalign values so that
		 * the dropped column can be skipped properly.  (We do not bother
		 * with restoring the original attbyval setting.)  Also, inheritance
		 * relationships are set up by doing ALTER INHERIT rather than using
		 * an INHERITS clause --- the latter would possibly mess up the
		 * column order.  That also means we have to take care about setting
		 * attislocal correctly, plus fix up any inherited CHECK constraints.
		 */
		if (binary_upgrade)
		{
			for (j = 0; j < tbinfo->numatts; j++)
			{
				if (tbinfo->attisdropped[j])
				{
					/*
					 * Greenplum doesn't allow altering system catalogs without
					 * setting the allow_system_table_mods GUC first.
					 */
					appendPQExpBuffer(q, "SET allow_system_table_mods = 'dml';\n");

					appendPQExpBuffer(q, "\n-- For binary upgrade, recreate dropped column.\n");
					appendPQExpBuffer(q, "UPDATE pg_catalog.pg_attribute\n"
									  "SET attlen = %d, "
									  "attalign = '%c', attbyval = false\n"
									  "WHERE attname = ",
									  tbinfo->attlen[j],
									  tbinfo->attalign[j]);
					appendStringLiteralAH(q, tbinfo->attnames[j], fout);
					appendPQExpBuffer(q, "\n  AND attrelid = ");
					appendStringLiteralAH(q, fmtId(tbinfo->dobj.name), fout);
					appendPQExpBuffer(q, "::pg_catalog.regclass;\n");

					appendPQExpBuffer(q, "ALTER TABLE ONLY %s ",
									  fmtId(tbinfo->dobj.name));
					appendPQExpBuffer(q, "DROP COLUMN %s;\n",
									  fmtId(tbinfo->attnames[j]));
				}
				else if (!tbinfo->attislocal[j])
				{
					/*
					 * Greenplum doesn't allow altering system catalogs without
					 * setting the allow_system_table_mods GUC first.
					 */
					appendPQExpBuffer(q, "SET allow_system_table_mods = 'dml';\n");

					appendPQExpBuffer(q, "\n-- For binary upgrade, recreate inherited column.\n");
					appendPQExpBuffer(q, "UPDATE pg_catalog.pg_attribute\n"
									  "SET attislocal = false\n"
									  "WHERE attname = ");
					appendStringLiteralAH(q, tbinfo->attnames[j], fout);
					appendPQExpBuffer(q, "\n  AND attrelid = ");
					appendStringLiteralAH(q, fmtId(tbinfo->dobj.name), fout);
					appendPQExpBuffer(q, "::pg_catalog.regclass;\n");
				}
			}

			for (k = 0; k < tbinfo->ncheck; k++)
			{
				ConstraintInfo *constr = &(tbinfo->checkexprs[k]);

				/* GPDB_84_MERGE_FIXME: related to the below */
				if (!constr->coninherited || constr->separate)
					continue;

				/*
				 * Greenplum doesn't allow altering system catalogs without
				 * setting the allow_system_table_mods GUC first.
				 */
				appendPQExpBuffer(q, "SET allow_system_table_mods = 'dml';\n");

				appendPQExpBuffer(q, "\n-- For binary upgrade, set up inherited constraint.\n");
				appendPQExpBuffer(q, "ALTER TABLE ONLY %s ",
								  fmtId(tbinfo->dobj.name));
				appendPQExpBuffer(q, " ADD CONSTRAINT %s ",
								  fmtId(constr->dobj.name));
				appendPQExpBuffer(q, "%s;\n", constr->condef);
				/*
				 * GPDB_84_MERGE_FIXME - When we in 8.4 get conislocal, reactivate this code
				 * for handling constraints. Left if 0'd out to minimize merge conflicts.
				 */
#if 0
				appendPQExpBuffer(q, "UPDATE pg_catalog.pg_constraint\n"
								  "SET conislocal = false\n"
								  "WHERE contype = 'c' AND conname = ");
				appendStringLiteralAH(q, constr->dobj.name, fout);
				appendPQExpBuffer(q, "\n  AND conrelid = ");
				appendStringLiteralAH(q, fmtId(tbinfo->dobj.name), fout);
				appendPQExpBuffer(q, "::pg_catalog.regclass;\n");
#endif
			}

			if (numParents > 0)
			{
				appendPQExpBuffer(q, "\n-- For binary upgrade, set up inheritance this way.\n");
				for (k = 0; k < numParents; k++)
				{
					TableInfo  *parentRel = parents[k];

					appendPQExpBuffer(q, "ALTER TABLE ONLY %s INHERIT ",
									  fmtId(tbinfo->dobj.name));
					if (parentRel->dobj.namespace != tbinfo->dobj.namespace)
						appendPQExpBuffer(q, "%s.",
										  fmtId(parentRel->dobj.namespace->dobj.name));
					appendPQExpBuffer(q, "%s;\n",
									  fmtId(parentRel->dobj.name));
				}
			}

			/*
			 * We have probably bumped allow_system_table_mods to 'dml' in the
			 * above processing, but even we didn't let's just reset it here
			 * since it doesn't to do any harm to.
			 */
			appendPQExpBuffer(q, "RESET allow_system_table_mods;\n");
		}

		/*
		 * Dump additional per-column properties that we can't handle in the
		 * main CREATE TABLE command.
		 */
		/* Loop dumping statistics and storage statements */
		for (j = 0; j < tbinfo->numatts; j++)
		{
			/* None of this applies to dropped columns */
			if (tbinfo->attisdropped[j])
				continue;

			/*
			 * If we didn't dump the column definition explicitly above, and
			 * it is NOT NULL and did not inherit that property from a parent,
			 * we have to mark it separately.
			 */
			if (!shouldPrintColumn(tbinfo, j) &&
				tbinfo->notnull[j] && !tbinfo->inhNotNull[j])
			{
				appendPQExpBuffer(q, "ALTER TABLE ONLY %s ",
								  fmtId(tbinfo->dobj.name));
				appendPQExpBuffer(q, "ALTER COLUMN %s SET NOT NULL;\n",
								  fmtId(tbinfo->attnames[j]));
			}

			/*
			 * Dump per-column statistics information. We only issue an ALTER
			 * TABLE statement if the attstattarget entry for this column is
			 * non-negative (i.e. it's not the default value)
			 */
			if (tbinfo->attstattarget[j] >= 0)
			{
				appendPQExpBuffer(q, "ALTER TABLE ONLY %s ",
								  fmtId(tbinfo->dobj.name));
				appendPQExpBuffer(q, "ALTER COLUMN %s ",
								  fmtId(tbinfo->attnames[j]));
				appendPQExpBuffer(q, "SET STATISTICS %d;\n",
								  tbinfo->attstattarget[j]);
			}

			/*
			 * Dump per-column storage information.  The statement is only
			 * dumped if the storage has been changed from the type's default.
			 * An inherited column can have
			 * its storage type changed independently from the parent
			 * specification.
			 */
			if (tbinfo->attstorage[j] != tbinfo->typstorage[j])
			{
				switch (tbinfo->attstorage[j])
				{
					case 'p':
						storage = "PLAIN";
						break;
					case 'e':
						storage = "EXTERNAL";
						break;
					case 'm':
						storage = "MAIN";
						break;
					case 'x':
						storage = "EXTENDED";
						break;
					default:
						storage = NULL;
				}

				/*
				 * Only dump the statement if it's a storage type we recognize
				 */
				if (storage != NULL)
				{
					appendPQExpBuffer(q, "ALTER TABLE ONLY %s ",
									  fmtId(tbinfo->dobj.name));
					appendPQExpBuffer(q, "ALTER COLUMN %s ",
									  fmtId(tbinfo->attnames[j]));
					appendPQExpBuffer(q, "SET STORAGE %s;\n",
									  storage);
				}
			}
		}


		/* MPP-1890 */

		/*
		 * An inherited constraint may be dropped from a child table.  While
		 * this arguably severs the inheritance contract between the child and
		 * the parent, the current pg_constraint content doesn't track
		 * inherited/shared/disjoint constraints of a child.
		 * the INHERITS clause is used on a CREATE
		 * TABLE statement to re-establish the inheritance relationship and
		 * "recovers" the dropped constraint(s).
		 */
		if (numParents > 0)
			DetectChildConstraintDropped(tbinfo, q);
	}

	if (binary_upgrade)
		binary_upgrade_extension_member(q, &tbinfo->dobj, labelq->data);

	ArchiveEntry(fout, tbinfo->dobj.catId, tbinfo->dobj.dumpId,
				 tbinfo->dobj.name,
				 tbinfo->dobj.namespace->dobj.name,
			(tbinfo->relkind == RELKIND_VIEW) ? NULL : tbinfo->reltablespace,
				 tbinfo->rolname,
				 (strcmp(reltypename, "TABLE") == 0 ||
				  strcmp(reltypename, "EXTERNAL TABLE") == 0
					 ) ? tbinfo->hasoids : false,
				 reltypename, q->data, delq->data, NULL,
				 tbinfo->dobj.dependencies, tbinfo->dobj.nDeps,
				 NULL, NULL);

	/* Dump Table Comments */
	dumpTableComment(fout, tbinfo, reltypename);

	/* Dump comments on inlined table constraints */
	for (j = 0; j < tbinfo->ncheck; j++)
	{
		ConstraintInfo *constr = &(tbinfo->checkexprs[j]);

		if (constr->separate || !constr->conislocal)
			continue;

		dumpTableConstraintComment(fout, constr);
	}

	destroyPQExpBuffer(query);
	destroyPQExpBuffer(q);
	destroyPQExpBuffer(delq);
	destroyPQExpBuffer(labelq);
}

/*
 * dumpAttrDef --- dump an attribute's default-value declaration
 */
static void
dumpAttrDef(Archive *fout, AttrDefInfo *adinfo)
{
	TableInfo  *tbinfo = adinfo->adtable;
	int			adnum = adinfo->adnum;
	PQExpBuffer q;
	PQExpBuffer delq;

	/* Skip if table definition not to be dumped */
	if (!tbinfo->dobj.dump || dataOnly)
		return;

	/* Skip if not "separate"; it was dumped in the table's definition */
	if (!adinfo->separate)
		return;

	q = createPQExpBuffer();
	delq = createPQExpBuffer();

	appendPQExpBuffer(q, "ALTER TABLE ONLY %s ",
					  fmtId(tbinfo->dobj.name));
	appendPQExpBuffer(q, "ALTER COLUMN %s SET DEFAULT %s;\n",
					  fmtId(tbinfo->attnames[adnum - 1]),
					  adinfo->adef_expr);

	/*
	 * DROP must be fully qualified in case same name appears in pg_catalog
	 */
	appendPQExpBuffer(delq, "ALTER TABLE %s.",
					  fmtId(tbinfo->dobj.namespace->dobj.name));
	appendPQExpBuffer(delq, "%s ",
					  fmtId(tbinfo->dobj.name));
	appendPQExpBuffer(delq, "ALTER COLUMN %s DROP DEFAULT;\n",
					  fmtId(tbinfo->attnames[adnum - 1]));

	ArchiveEntry(fout, adinfo->dobj.catId, adinfo->dobj.dumpId,
				 tbinfo->attnames[adnum - 1],
				 tbinfo->dobj.namespace->dobj.name,
				 NULL,
				 tbinfo->rolname,
				 false, "DEFAULT", q->data, delq->data, NULL,
				 adinfo->dobj.dependencies, adinfo->dobj.nDeps,
				 NULL, NULL);

	destroyPQExpBuffer(q);
	destroyPQExpBuffer(delq);
}

/*
 * getAttrName: extract the correct name for an attribute
 *
 * The array tblInfo->attnames[] only provides names of user attributes;
 * if a system attribute number is supplied, we have to fake it.
 * We also do a little bit of bounds checking for safety's sake.
 */
static const char *
getAttrName(int attrnum, TableInfo *tblInfo)
{
	if (attrnum > 0 && attrnum <= tblInfo->numatts)
		return tblInfo->attnames[attrnum - 1];
	switch (attrnum)
	{
		case SelfItemPointerAttributeNumber:
			return "ctid";
		case ObjectIdAttributeNumber:
			return "oid";
		case MinTransactionIdAttributeNumber:
			return "xmin";
		case MinCommandIdAttributeNumber:
			return "cmin";
		case MaxTransactionIdAttributeNumber:
			return "xmax";
		case MaxCommandIdAttributeNumber:
			return "cmax";
		case TableOidAttributeNumber:
			return "tableoid";
	}
	write_msg(NULL, "invalid column number %d for table \"%s\"\n",
			  attrnum, tblInfo->dobj.name);
	exit_nicely();
	return NULL;				/* keep compiler quiet */
}

/*
 * dumpIndex
 *	  write out to fout a user-defined index
 */
static void
dumpIndex(Archive *fout, IndxInfo *indxinfo)
{
	TableInfo  *tbinfo = indxinfo->indextable;
	PQExpBuffer q;
	PQExpBuffer delq;
	PQExpBuffer labelq;

	if (dataOnly)
		return;

	q = createPQExpBuffer();
	delq = createPQExpBuffer();
	labelq = createPQExpBuffer();

	appendPQExpBuffer(labelq, "INDEX %s",
					  fmtId(indxinfo->dobj.name));

	/*
	 * If there's an associated constraint, don't dump the index per se, but
	 * do dump any comment for it.	(This is safe because dependency ordering
	 * will have ensured the constraint is emitted first.)
	 */
	if (indxinfo->indexconstraint == 0)
	{
		/* Plain secondary index */
		appendPQExpBuffer(q, "%s;\n", indxinfo->indexdef);

		/* If the index is clustered, we need to record that. */
		if (indxinfo->indisclustered)
		{
			appendPQExpBuffer(q, "\nALTER TABLE %s CLUSTER",
							  fmtId(tbinfo->dobj.name));
			appendPQExpBuffer(q, " ON %s;\n",
							  fmtId(indxinfo->dobj.name));
		}

		/*
		 * DROP must be fully qualified in case same name appears in
		 * pg_catalog
		 */
		appendPQExpBuffer(delq, "DROP INDEX %s.",
						  fmtId(tbinfo->dobj.namespace->dobj.name));
		appendPQExpBuffer(delq, "%s;\n",
						  fmtId(indxinfo->dobj.name));

		ArchiveEntry(fout, indxinfo->dobj.catId, indxinfo->dobj.dumpId,
					 indxinfo->dobj.name,
					 tbinfo->dobj.namespace->dobj.name,
					 indxinfo->tablespace,
					 tbinfo->rolname, false,
					 "INDEX", q->data, delq->data, NULL,
					 indxinfo->dobj.dependencies, indxinfo->dobj.nDeps,
					 NULL, NULL);
	}

	/* Dump Index Comments */
	dumpComment(fout, labelq->data,
				tbinfo->dobj.namespace->dobj.name,
				tbinfo->rolname,
				indxinfo->dobj.catId, 0, indxinfo->dobj.dumpId);

	destroyPQExpBuffer(q);
	destroyPQExpBuffer(delq);
	destroyPQExpBuffer(labelq);
}

/*
 * dumpConstraint
 *	  write out to fout a user-defined constraint
 */
static void
dumpConstraint(Archive *fout, ConstraintInfo *coninfo)
{
	TableInfo  *tbinfo = coninfo->contable;
	PQExpBuffer q;
	PQExpBuffer delq;

	/* Skip if not to be dumped */
	if (!coninfo->dobj.dump || dataOnly)
		return;

	q = createPQExpBuffer();
	delq = createPQExpBuffer();

	if (coninfo->contype == 'p' || coninfo->contype == 'u')
	{
		/* Index-related constraint */
		IndxInfo   *indxinfo;
		int			k;

		indxinfo = (IndxInfo *) findObjectByDumpId(coninfo->conindex);

		if (indxinfo == NULL)
		{
			write_msg(NULL, "missing index for constraint \"%s\"\n",
					  coninfo->dobj.name);
			exit_nicely();
		}

		appendPQExpBuffer(q, "ALTER TABLE ONLY %s\n",
						  fmtId(tbinfo->dobj.name));
		appendPQExpBuffer(q, "    ADD CONSTRAINT %s %s (",
						  fmtId(coninfo->dobj.name),
						  coninfo->contype == 'p' ? "PRIMARY KEY" : "UNIQUE");

		for (k = 0; k < indxinfo->indnkeys; k++)
		{
			int			indkey = (int) indxinfo->indkeys[k];
			const char *attname;

			if (indkey == InvalidAttrNumber)
				break;
			attname = getAttrName(indkey, tbinfo);

			appendPQExpBuffer(q, "%s%s",
							  (k == 0) ? "" : ", ",
							  fmtId(attname));
		}

		appendPQExpBuffer(q, ")");

		if (indxinfo->options && strlen(indxinfo->options) > 0)
			appendPQExpBuffer(q, " WITH (%s)", indxinfo->options);

		appendPQExpBuffer(q, ";\n");

		/* If the index is clustered, we need to record that. */
		if (indxinfo->indisclustered)
		{
			appendPQExpBuffer(q, "\nALTER TABLE %s CLUSTER",
							  fmtId(tbinfo->dobj.name));
			appendPQExpBuffer(q, " ON %s;\n",
							  fmtId(indxinfo->dobj.name));
		}

		/*
		 * DROP must be fully qualified in case same name appears in
		 * pg_catalog
		 */
		appendPQExpBuffer(delq, "ALTER TABLE ONLY %s.",
						  fmtId(tbinfo->dobj.namespace->dobj.name));
		appendPQExpBuffer(delq, "%s ",
						  fmtId(tbinfo->dobj.name));
		appendPQExpBuffer(delq, "DROP CONSTRAINT %s;\n",
						  fmtId(coninfo->dobj.name));

		ArchiveEntry(fout, coninfo->dobj.catId, coninfo->dobj.dumpId,
					 coninfo->dobj.name,
					 tbinfo->dobj.namespace->dobj.name,
					 indxinfo->tablespace,
					 tbinfo->rolname, false,
					 "CONSTRAINT", q->data, delq->data, NULL,
					 coninfo->dobj.dependencies, coninfo->dobj.nDeps,
					 NULL, NULL);
	}
	else if (coninfo->contype == 'f')
	{
		/*
		 * XXX Potentially wrap in a 'SET CONSTRAINTS OFF' block so that the
		 * current table data is not processed
		 */
		appendPQExpBuffer(q, "ALTER TABLE ONLY %s\n",
						  fmtId(tbinfo->dobj.name));
		appendPQExpBuffer(q, "    ADD CONSTRAINT %s %s;\n",
						  fmtId(coninfo->dobj.name),
						  coninfo->condef);

		/*
		 * DROP must be fully qualified in case same name appears in
		 * pg_catalog
		 */
		appendPQExpBuffer(delq, "ALTER TABLE ONLY %s.",
						  fmtId(tbinfo->dobj.namespace->dobj.name));
		appendPQExpBuffer(delq, "%s ",
						  fmtId(tbinfo->dobj.name));
		appendPQExpBuffer(delq, "DROP CONSTRAINT %s;\n",
						  fmtId(coninfo->dobj.name));

		ArchiveEntry(fout, coninfo->dobj.catId, coninfo->dobj.dumpId,
					 coninfo->dobj.name,
					 tbinfo->dobj.namespace->dobj.name,
					 NULL,
					 tbinfo->rolname, false,
					 "FK CONSTRAINT", q->data, delq->data, NULL,
					 coninfo->dobj.dependencies, coninfo->dobj.nDeps,
					 NULL, NULL);
	}
	else if (coninfo->contype == 'c' && tbinfo)
	{
		/* CHECK constraint on a table */

		/* Ignore if not to be dumped separately */
		if (coninfo->separate)
		{
			/* not ONLY since we want it to propagate to children */
			appendPQExpBuffer(q, "ALTER TABLE %s\n",
							  fmtId(tbinfo->dobj.name));
			appendPQExpBuffer(q, "    ADD CONSTRAINT %s %s;\n",
							  fmtId(coninfo->dobj.name),
							  coninfo->condef);

			/*
			 * DROP must be fully qualified in case same name appears in
			 * pg_catalog
			 */
			appendPQExpBuffer(delq, "ALTER TABLE %s.",
							  fmtId(tbinfo->dobj.namespace->dobj.name));
			appendPQExpBuffer(delq, "%s ",
							  fmtId(tbinfo->dobj.name));
			appendPQExpBuffer(delq, "DROP CONSTRAINT %s;\n",
							  fmtId(coninfo->dobj.name));

			ArchiveEntry(fout, coninfo->dobj.catId, coninfo->dobj.dumpId,
						 coninfo->dobj.name,
						 tbinfo->dobj.namespace->dobj.name,
						 NULL,
						 tbinfo->rolname, false,
						 "CHECK CONSTRAINT", q->data, delq->data, NULL,
						 coninfo->dobj.dependencies, coninfo->dobj.nDeps,
						 NULL, NULL);
		}
	}
	else if (coninfo->contype == 'c' && tbinfo == NULL)
	{
		/* CHECK constraint on a domain */
		TypeInfo   *tinfo = coninfo->condomain;

		/* Ignore if not to be dumped separately */
		if (coninfo->separate)
		{
			appendPQExpBuffer(q, "ALTER DOMAIN %s\n",
							  fmtId(tinfo->dobj.name));
			appendPQExpBuffer(q, "    ADD CONSTRAINT %s %s;\n",
							  fmtId(coninfo->dobj.name),
							  coninfo->condef);

			/*
			 * DROP must be fully qualified in case same name appears in
			 * pg_catalog
			 */
			appendPQExpBuffer(delq, "ALTER DOMAIN %s.",
							  fmtId(tinfo->dobj.namespace->dobj.name));
			appendPQExpBuffer(delq, "%s ",
							  fmtId(tinfo->dobj.name));
			appendPQExpBuffer(delq, "DROP CONSTRAINT %s;\n",
							  fmtId(coninfo->dobj.name));

			ArchiveEntry(fout, coninfo->dobj.catId, coninfo->dobj.dumpId,
						 coninfo->dobj.name,
						 tinfo->dobj.namespace->dobj.name,
						 NULL,
						 tinfo->rolname, false,
						 "CHECK CONSTRAINT", q->data, delq->data, NULL,
						 coninfo->dobj.dependencies, coninfo->dobj.nDeps,
						 NULL, NULL);
		}
	}
	else
	{
		write_msg(NULL, "unrecognized constraint type: %c\n", coninfo->contype);
		exit_nicely();
	}

	/* Dump Constraint Comments --- only works for table constraints */
	if (tbinfo && coninfo->separate)
		dumpTableConstraintComment(fout, coninfo);

	destroyPQExpBuffer(q);
	destroyPQExpBuffer(delq);
}

/*
 * dumpTableConstraintComment --- dump a constraint's comment if any
 *
 * This is split out because we need the function in two different places
 * depending on whether the constraint is dumped as part of CREATE TABLE
 * or as a separate ALTER command.
 */
static void
dumpTableConstraintComment(Archive *fout, ConstraintInfo *coninfo)
{
	TableInfo  *tbinfo = coninfo->contable;
	PQExpBuffer q = createPQExpBuffer();

	appendPQExpBuffer(q, "CONSTRAINT %s ",
					  fmtId(coninfo->dobj.name));
	appendPQExpBuffer(q, "ON %s",
					  fmtId(tbinfo->dobj.name));
	dumpComment(fout, q->data,
				tbinfo->dobj.namespace->dobj.name,
				tbinfo->rolname,
				coninfo->dobj.catId, 0,
			 coninfo->separate ? coninfo->dobj.dumpId : tbinfo->dobj.dumpId);

	destroyPQExpBuffer(q);
}

static void
dumpSequence(Archive *fout, TableInfo *tbinfo)
{
	PGresult   *res;
	char	   *startv,
			   *last,
			   *incby,
			   *maxv = NULL,
			   *minv = NULL,
			   *cache;
	char		bufm[100],
				bufx[100];
	bool		cycled,
				called;
	PQExpBuffer query = createPQExpBuffer();
	PQExpBuffer delqry = createPQExpBuffer();

	/* Make sure we are in proper schema */
	selectSourceSchema(tbinfo->dobj.namespace->dobj.name);

	snprintf(bufm, sizeof(bufm), INT64_FORMAT, SEQ_MINVALUE);
	snprintf(bufx, sizeof(bufx), INT64_FORMAT, SEQ_MAXVALUE);

	if (g_fout->remoteVersion >= 80400)
	{
		appendPQExpBuffer(query,
				  "SELECT sequence_name, "
				  "start_value, last_value, increment_by, "
				  "CASE WHEN increment_by > 0 AND max_value = %s THEN NULL "
				  "     WHEN increment_by < 0 AND max_value = -1 THEN NULL "
				  "     ELSE max_value "
				  "END AS max_value, "
				  "CASE WHEN increment_by > 0 AND min_value = 1 THEN NULL "
				  "     WHEN increment_by < 0 AND min_value = %s THEN NULL "
				  "     ELSE min_value "
				  "END AS min_value, "
				  "cache_value, is_cycled, is_called from %s",
				  bufx, bufm,
				  fmtId(tbinfo->dobj.name));
	}
	else
	{
		appendPQExpBuffer(query,
				  "SELECT sequence_name, "
				  "0 as start_value, last_value, increment_by, "
				  "CASE WHEN increment_by > 0 AND max_value = %s THEN NULL "
				  "     WHEN increment_by < 0 AND max_value = -1 THEN NULL "
				  "     ELSE max_value "
				  "END AS max_value, "
				  "CASE WHEN increment_by > 0 AND min_value = 1 THEN NULL "
				  "     WHEN increment_by < 0 AND min_value = %s THEN NULL "
				  "     ELSE min_value "
				  "END AS min_value, "
				  "cache_value, is_cycled, is_called from %s",
				  bufx, bufm,
				  fmtId(tbinfo->dobj.name));
	}

	res = PQexec(g_conn, query->data);
	check_sql_result(res, g_conn, query->data, PGRES_TUPLES_OK);

	if (PQntuples(res) != 1)
	{
		write_msg(NULL, "query to get data of sequence \"%s\" returned %d rows (expected 1)\n",
				  tbinfo->dobj.name, PQntuples(res));
		exit_nicely();
	}

	/* Disable this check: it fails if sequence has been renamed */
#ifdef NOT_USED
	if (strcmp(PQgetvalue(res, 0, 0), tbinfo->dobj.name) != 0)
	{
		write_msg(NULL, "query to get data of sequence \"%s\" returned name \"%s\"\n",
				  tbinfo->dobj.name, PQgetvalue(res, 0, 0));
		exit_nicely();
	}
#endif

	startv = PQgetvalue(res, 0, 1);
	last = PQgetvalue(res, 0, 2);
	incby = PQgetvalue(res, 0, 3);
	if (!PQgetisnull(res, 0, 4))
		maxv = PQgetvalue(res, 0, 4);
	if (!PQgetisnull(res, 0, 5))
		minv = PQgetvalue(res, 0, 5);
	cache = PQgetvalue(res, 0, 6);
	cycled = (strcmp(PQgetvalue(res, 0, 7), "t") == 0);
	called = (strcmp(PQgetvalue(res, 0, 8), "t") == 0);

	/*
	 * The logic we use for restoring sequences is as follows:
	 *
	 * Add a CREATE SEQUENCE statement as part of a "schema" dump (use
	 * last_val for start if called is false, else use min_val for start_val).
	 * Also, if the sequence is owned by a column, add an ALTER SEQUENCE OWNED
	 * BY command for it.
	 *
	 * Add a 'SETVAL(seq, last_val, iscalled)' as part of a "data" dump.
	 */
	if (!dataOnly)
	{
		resetPQExpBuffer(delqry);

		/*
		 * DROP must be fully qualified in case same name appears in
		 * pg_catalog
		 */
		appendPQExpBuffer(delqry, "DROP SEQUENCE %s.",
						  fmtId(tbinfo->dobj.namespace->dobj.name));
		appendPQExpBuffer(delqry, "%s;\n",
						  fmtId(tbinfo->dobj.name));

		resetPQExpBuffer(query);

		appendPQExpBuffer(query,
						  "CREATE SEQUENCE %s\n",
						  fmtId(tbinfo->dobj.name));

		if (g_fout->remoteVersion >= 80400)
			appendPQExpBuffer(query, "    START WITH %s\n", startv);
		else
		{
			/*
			 * Versions before 8.4 did not remember the true start value.  If
			 * is_called is false then the sequence has never been incremented
			 * so we can use last_val.  Otherwise punt and let it default.
			 */
			if (!called)
				appendPQExpBuffer(query, "    START WITH %s\n", last);
		}

		appendPQExpBuffer(query, "    INCREMENT BY %s\n", incby);

		if (maxv)
			appendPQExpBuffer(query, "    MAXVALUE %s\n", maxv);
		else
			appendPQExpBuffer(query, "    NO MAXVALUE\n");

		if (minv)
			appendPQExpBuffer(query, "    MINVALUE %s\n", minv);
		else
			appendPQExpBuffer(query, "    NO MINVALUE\n");

		appendPQExpBuffer(query,
						  "    CACHE %s%s",
						  cache, (cycled ? "\n    CYCLE" : ""));

		appendPQExpBuffer(query, ";\n");

		/* binary_upgrade:  no need to clear TOAST table oid */

		ArchiveEntry(fout, tbinfo->dobj.catId, tbinfo->dobj.dumpId,
					 tbinfo->dobj.name,
					 tbinfo->dobj.namespace->dobj.name,
					 NULL,
					 tbinfo->rolname,
					 false, "SEQUENCE", query->data, delqry->data, NULL,
					 tbinfo->dobj.dependencies, tbinfo->dobj.nDeps,
					 NULL, NULL);

		/*
		 * If the sequence is owned by a table column, emit the ALTER for it
		 * as a separate TOC entry immediately following the sequence's own
		 * entry.  It's OK to do this rather than using full sorting logic,
		 * because the dependency that tells us it's owned will have forced
		 * the table to be created first.  We can't just include the ALTER in
		 * the TOC entry because it will fail if we haven't reassigned the
		 * sequence owner to match the table's owner.
		 *
		 * We need not schema-qualify the table reference because both
		 * sequence and table must be in the same schema.
		 */
		if (OidIsValid(tbinfo->owning_tab))
		{
			TableInfo  *owning_tab = findTableByOid(tbinfo->owning_tab);

			if (owning_tab && owning_tab->dobj.dump)
			{
				resetPQExpBuffer(query);
				appendPQExpBuffer(query, "ALTER SEQUENCE %s",
								  fmtId(tbinfo->dobj.name));
				appendPQExpBuffer(query, " OWNED BY %s",
								  fmtId(owning_tab->dobj.name));
				appendPQExpBuffer(query, ".%s;\n",
						fmtId(owning_tab->attnames[tbinfo->owning_col - 1]));

				ArchiveEntry(fout, nilCatalogId, createDumpId(),
							 tbinfo->dobj.name,
							 tbinfo->dobj.namespace->dobj.name,
							 NULL,
							 tbinfo->rolname,
						   false, "SEQUENCE OWNED BY", query->data, "", NULL,
							 &(tbinfo->dobj.dumpId), 1,
							 NULL, NULL);
			}
		}

		/* Dump Sequence Comments */
		resetPQExpBuffer(query);
		appendPQExpBuffer(query, "SEQUENCE %s", fmtId(tbinfo->dobj.name));
		dumpComment(fout, query->data,
					tbinfo->dobj.namespace->dobj.name, tbinfo->rolname,
					tbinfo->dobj.catId, 0, tbinfo->dobj.dumpId);
	}

	if (!schemaOnly)
	{
		resetPQExpBuffer(query);
		appendPQExpBuffer(query, "SELECT pg_catalog.setval(");
		appendStringLiteralAH(query, fmtId(tbinfo->dobj.name), fout);
		appendPQExpBuffer(query, ", %s, %s);\n",
						  last, (called ? "true" : "false"));

		ArchiveEntry(fout, nilCatalogId, createDumpId(),
					 tbinfo->dobj.name,
					 tbinfo->dobj.namespace->dobj.name,
					 NULL,
					 tbinfo->rolname,
					 false, "SEQUENCE SET", query->data, "", NULL,
					 &(tbinfo->dobj.dumpId), 1,
					 NULL, NULL);
	}

	PQclear(res);

	destroyPQExpBuffer(query);
	destroyPQExpBuffer(delqry);
}

static void
dumpTrigger(Archive *fout, TriggerInfo *tginfo)
{
	TableInfo  *tbinfo = tginfo->tgtable;
	PQExpBuffer query;
	PQExpBuffer delqry;
	char	   *tgargs;
	size_t		lentgargs;
	const char *p;
	int			findx;

	if (dataOnly)
		return;

	query = createPQExpBuffer();
	delqry = createPQExpBuffer();

	/*
	 * DROP must be fully qualified in case same name appears in pg_catalog
	 */
	appendPQExpBuffer(delqry, "DROP TRIGGER %s ",
					  fmtId(tginfo->dobj.name));
	appendPQExpBuffer(delqry, "ON %s.",
					  fmtId(tbinfo->dobj.namespace->dobj.name));
	appendPQExpBuffer(delqry, "%s;\n",
					  fmtId(tbinfo->dobj.name));

	if (tginfo->tgisconstraint)
	{
		appendPQExpBuffer(query, "CREATE CONSTRAINT TRIGGER ");
		appendPQExpBufferStr(query, fmtId(tginfo->tgconstrname));
	}
	else
	{
		appendPQExpBuffer(query, "CREATE TRIGGER ");
		appendPQExpBufferStr(query, fmtId(tginfo->dobj.name));
	}
	appendPQExpBuffer(query, "\n    ");

	/* Trigger type */
	findx = 0;
	if (TRIGGER_FOR_BEFORE(tginfo->tgtype))
		appendPQExpBuffer(query, "BEFORE");
	else
		appendPQExpBuffer(query, "AFTER");
	if (TRIGGER_FOR_INSERT(tginfo->tgtype))
	{
		appendPQExpBuffer(query, " INSERT");
		findx++;
	}
	if (TRIGGER_FOR_DELETE(tginfo->tgtype))
	{
		if (findx > 0)
			appendPQExpBuffer(query, " OR DELETE");
		else
			appendPQExpBuffer(query, " DELETE");
		findx++;
	}
	if (TRIGGER_FOR_UPDATE(tginfo->tgtype))
	{
		if (findx > 0)
			appendPQExpBuffer(query, " OR UPDATE");
		else
			appendPQExpBuffer(query, " UPDATE");
	}
	if (TRIGGER_FOR_TRUNCATE(tginfo->tgtype))
	{
		if (findx > 0)
			appendPQExpBuffer(query, " OR TRUNCATE");
		else
			appendPQExpBuffer(query, " TRUNCATE");
	}
	appendPQExpBuffer(query, " ON %s\n",
					  fmtId(tbinfo->dobj.name));

	if (tginfo->tgisconstraint)
	{
		if (OidIsValid(tginfo->tgconstrrelid))
		{
			/* If we are using regclass, name is already quoted */
			if (g_fout->remoteVersion >= 70300)
				appendPQExpBuffer(query, "    FROM %s\n    ",
								  tginfo->tgconstrrelname);
			else
			{
				error_unsupported_server_version();
			}
		}
		if (!tginfo->tgdeferrable)
			appendPQExpBuffer(query, "NOT ");
		appendPQExpBuffer(query, "DEFERRABLE INITIALLY ");
		if (tginfo->tginitdeferred)
			appendPQExpBuffer(query, "DEFERRED\n");
		else
			appendPQExpBuffer(query, "IMMEDIATE\n");
	}

	if (TRIGGER_FOR_ROW(tginfo->tgtype))
		appendPQExpBuffer(query, "    FOR EACH ROW\n    ");
	else
		appendPQExpBuffer(query, "    FOR EACH STATEMENT\n    ");

	/* In 7.3, result of regproc is already quoted */
	if (g_fout->remoteVersion >= 70300)
		appendPQExpBuffer(query, "EXECUTE PROCEDURE %s(",
						  tginfo->tgfname);
	else
	{
		error_unsupported_server_version();
	}

	tgargs = (char *) PQunescapeBytea((unsigned char *) tginfo->tgargs,
									  &lentgargs);
	p = tgargs;
	for (findx = 0; findx < tginfo->tgnargs; findx++)
	{
		/* find the embedded null that terminates this trigger argument */
		size_t	tlen = strlen(p);

		if (p + tlen >= tgargs + lentgargs)
		{
			/* hm, not found before end of bytea value... */
			write_msg(NULL, "invalid argument string (%s) for trigger \"%s\" on table \"%s\"\n",
					  tginfo->tgargs,
					  tginfo->dobj.name,
					  tbinfo->dobj.name);
			exit_nicely();
		}

		if (findx > 0)
			appendPQExpBuffer(query, ", ");
		appendStringLiteralAH(query, p, fout);
		p += tlen + 1;
	}
	free(tgargs);
	appendPQExpBuffer(query, ");\n");

	if (tginfo->tgenabled != 't' && tginfo->tgenabled != 'O')
	{
		appendPQExpBuffer(query, "\nALTER TABLE %s ",
						  fmtId(tbinfo->dobj.name));
		switch (tginfo->tgenabled)
		{
			case 'D':
			case 'f':
				appendPQExpBuffer(query, "DISABLE");
				break;
			case 'A':
				appendPQExpBuffer(query, "ENABLE ALWAYS");
				break;
			case 'R':
				appendPQExpBuffer(query, "ENABLE REPLICA");
				break;
			default:
				appendPQExpBuffer(query, "ENABLE");
				break;
		}
		appendPQExpBuffer(query, " TRIGGER %s;\n",
						  fmtId(tginfo->dobj.name));
	}

	ArchiveEntry(fout, tginfo->dobj.catId, tginfo->dobj.dumpId,
				 tginfo->dobj.name,
				 tbinfo->dobj.namespace->dobj.name,
				 NULL,
				 tbinfo->rolname, false,
				 "TRIGGER", query->data, delqry->data, NULL,
				 tginfo->dobj.dependencies, tginfo->dobj.nDeps,
				 NULL, NULL);

	resetPQExpBuffer(query);
	appendPQExpBuffer(query, "TRIGGER %s ",
					  fmtId(tginfo->dobj.name));
	appendPQExpBuffer(query, "ON %s",
					  fmtId(tbinfo->dobj.name));

	dumpComment(fout, query->data,
				tbinfo->dobj.namespace->dobj.name, tbinfo->rolname,
				tginfo->dobj.catId, 0, tginfo->dobj.dumpId);

	destroyPQExpBuffer(query);
	destroyPQExpBuffer(delqry);
}

/*
 * dumpRule
 *		Dump a rule
 */
static void
dumpRule(Archive *fout, RuleInfo *rinfo)
{
	TableInfo  *tbinfo = rinfo->ruletable;
	PQExpBuffer query;
	PQExpBuffer cmd;
	PQExpBuffer delcmd;
	PGresult   *res;

	/* Skip if not to be dumped */
	if (!rinfo->dobj.dump || dataOnly)
		return;

	/*
	 * If it is an ON SELECT rule that is created implicitly by CREATE VIEW,
	 * we do not want to dump it as a separate object.
	 */
	if (!rinfo->separate)
		return;

	/*
	 * Make sure we are in proper schema.
	 */
	selectSourceSchema(tbinfo->dobj.namespace->dobj.name);

	query = createPQExpBuffer();
	cmd = createPQExpBuffer();
	delcmd = createPQExpBuffer();

	if (g_fout->remoteVersion >= 70300)
	{
		appendPQExpBuffer(query,
						  "SELECT pg_catalog.pg_get_ruledef('%u'::pg_catalog.oid) AS definition",
						  rinfo->dobj.catId.oid);
	}
	else
	{
		error_unsupported_server_version();
	}

	res = PQexec(g_conn, query->data);
	check_sql_result(res, g_conn, query->data, PGRES_TUPLES_OK);

	if (PQntuples(res) != 1)
	{
		write_msg(NULL, "query to get rule \"%s\" for table \"%s\" failed: wrong number of rows returned\n",
				  rinfo->dobj.name, tbinfo->dobj.name);
		exit_nicely();
	}

	printfPQExpBuffer(cmd, "%s\n", PQgetvalue(res, 0, 0));

	/*
	 * Add the command to alter the rules replication firing semantics if it
	 * differs from the default.
	 */
	if (rinfo->ev_enabled != 'O')
	{
		appendPQExpBuffer(cmd, "ALTER TABLE %s.",
						  fmtId(tbinfo->dobj.namespace->dobj.name));
		appendPQExpBuffer(cmd, "%s ",
						  fmtId(tbinfo->dobj.name));
		switch (rinfo->ev_enabled)
		{
			case 'A':
				appendPQExpBuffer(cmd, "ENABLE ALWAYS RULE %s;\n",
								  fmtId(rinfo->dobj.name));
				break;
			case 'R':
				appendPQExpBuffer(cmd, "ENABLE REPLICA RULE %s;\n",
								  fmtId(rinfo->dobj.name));
				break;
			case 'D':
				appendPQExpBuffer(cmd, "DISABLE RULE %s;\n",
								  fmtId(rinfo->dobj.name));
				break;
		}
	}

	/*
	 * DROP must be fully qualified in case same name appears in pg_catalog
	 */
	appendPQExpBuffer(delcmd, "DROP RULE %s ",
					  fmtId(rinfo->dobj.name));
	appendPQExpBuffer(delcmd, "ON %s.",
					  fmtId(tbinfo->dobj.namespace->dobj.name));
	appendPQExpBuffer(delcmd, "%s;\n",
					  fmtId(tbinfo->dobj.name));

	ArchiveEntry(fout, rinfo->dobj.catId, rinfo->dobj.dumpId,
				 rinfo->dobj.name,
				 tbinfo->dobj.namespace->dobj.name,
				 NULL,
				 tbinfo->rolname, false,
				 "RULE", cmd->data, delcmd->data, NULL,
				 rinfo->dobj.dependencies, rinfo->dobj.nDeps,
				 NULL, NULL);

	/* Dump rule comments */
	resetPQExpBuffer(query);
	appendPQExpBuffer(query, "RULE %s",
					  fmtId(rinfo->dobj.name));
	appendPQExpBuffer(query, " ON %s.",
					  fmtId(tbinfo->dobj.namespace->dobj.name));
	appendPQExpBuffer(query, "%s\n", fmtId(tbinfo->dobj.name));
	dumpComment(fout, query->data,
				tbinfo->dobj.namespace->dobj.name,
				tbinfo->rolname,
				rinfo->dobj.catId, 0, rinfo->dobj.dumpId);

	PQclear(res);

	destroyPQExpBuffer(query);
	destroyPQExpBuffer(cmd);
	destroyPQExpBuffer(delcmd);
}

/*
 * getExtensionMembership --- obtain extension membership data
 *
 * We need to identify objects that are extension members as soon as they're
 * loaded, so that we can correctly determine whether they need to be dumped.
 * Generally speaking, extension member objects will get marked as *not* to
 * be dumped, as they will be recreated by the single CREATE EXTENSION
 * command.  However, in binary upgrade mode we still need to dump the members
 * individually.
 */
void
getExtensionMembership(ExtensionInfo extinfo[], int numExtensions)
{
	PQExpBuffer query;
	PGresult   *res;
	int			ntups,
				nextmembers,
				i;
	int			i_classid,
				i_objid,
				i_refobjid;
	ExtensionMemberId *extmembers;
	ExtensionInfo *ext;

	/* Nothing to do if no extensions */
	if (numExtensions == 0)
		return;

	/* Make sure we are in proper schema */
	selectSourceSchema("pg_catalog");

	query = createPQExpBuffer();

	/* refclassid constraint is redundant but may speed the search */
	appendPQExpBufferStr(query, "SELECT "
			"classid, objid, refobjid "
			"FROM pg_depend "
			"WHERE refclassid = 'pg_extension'::regclass "
			"AND deptype = 'e' "
			"ORDER BY 3");

	res = PQexec(g_conn, query->data);
	check_sql_result(res, g_conn, query->data, PGRES_TUPLES_OK);

	ntups = PQntuples(res);

	i_classid = PQfnumber(res, "classid");
	i_objid = PQfnumber(res, "objid");
	i_refobjid = PQfnumber(res, "refobjid");

	extmembers = (ExtensionMemberId *) pg_malloc(ntups * sizeof(ExtensionMemberId));
	nextmembers = 0;

	/*
	 * Accumulate data into extmembers[].
	 *
	 * Since we ordered the SELECT by referenced ID, we can expect that
	 * multiple entries for the same extension will appear together; this
	 * saves on searches.
	 */
	ext = NULL;

	for (i = 0; i < ntups; i++)
	{
		CatalogId	objId;
		Oid			extId;

		objId.tableoid = atooid(PQgetvalue(res, i, i_classid));
		objId.oid = atooid(PQgetvalue(res, i, i_objid));
		extId = atooid(PQgetvalue(res, i, i_refobjid));

		if (ext == NULL ||
			ext->dobj.catId.oid != extId)
			ext = findExtensionByOid(extId);

		if (ext == NULL)
		{
			/* shouldn't happen */
			fprintf(stderr, "could not find referenced extension %u\n", extId);
			continue;
		}

		extmembers[nextmembers].catId = objId;
		extmembers[nextmembers].ext = ext;
		nextmembers++;
	}

	PQclear(res);

	/* Remember the data for use later */
	setExtensionMembership(extmembers, nextmembers);

	destroyPQExpBuffer(query);
}

/*
 * processExtensionTables --- deal with extension configuration tables
 *
 * There are two parts to this process:
 *
 * 1. Identify and create dump records for extension configuration tables.
 *
 *	  Extensions can mark tables as "configuration", which means that the user
 *	  is able and expected to modify those tables after the extension has been
 *	  loaded.  For these tables, we dump out only the data- the structure is
 *	  expected to be handled at CREATE EXTENSION time, including any indexes or
 *	  foreign keys, which brings us to-
 *
 * 2. Record FK dependencies between configuration tables.
 *
 *	  Due to the FKs being created at CREATE EXTENSION time and therefore before
 *	  the data is loaded, we have to work out what the best order for reloading
 *	  the data is, to avoid FK violations when the tables are restored.  This is
 *	  not perfect- we can't handle circular dependencies and if any exist they
 *	  will cause an invalid dump to be produced (though at least all of the data
 *	  is included for a user to manually restore).  This is currently documented
 *	  but perhaps we can provide a better solution in the future.
 */
void
processExtensionTables(ExtensionInfo extinfo[], int numExtensions)
{
	PQExpBuffer query;
	PGresult   *res;
	int			ntups,
				i;
	int			i_conrelid,
				i_confrelid;

	/* Nothing to do if no extensions */
	if (numExtensions == 0)
		return;

	/*
	 * Identify extension configuration tables and create TableDataInfo
	 * objects for them, ensuring their data will be dumped even though the
	 * tables themselves won't be.
	 *
	 * Note that we create TableDataInfo objects even in schemaOnly mode, ie,
	 * user data in a configuration table is treated like schema data. This
	 * seems appropriate since system data in a config table would get
	 * reloaded by CREATE EXTENSION.
	 */
	for (i = 0; i < numExtensions; i++)
	{
		ExtensionInfo *curext = &(extinfo[i]);
		char	   *extconfig = curext->extconfig;
		char	   *extcondition = curext->extcondition;
		char	  **extconfigarray = NULL;
		char	  **extconditionarray = NULL;
		int			nconfigitems;
		int			nconditionitems;

		if (parsePGArray(extconfig, &extconfigarray, &nconfigitems) &&
			parsePGArray(extcondition, &extconditionarray, &nconditionitems) &&
			nconfigitems == nconditionitems)
		{
			int			j;

			for (j = 0; j < nconfigitems; j++)
			{
				TableInfo  *configtbl;
				Oid			configtbloid = atooid(extconfigarray[j]);
				bool		dumpobj = curext->dobj.dump;

				configtbl = findTableByOid(configtbloid);
				if (configtbl && configtbl->dataObj == NULL)
				{
					/*
					 * Tables of not-to-be-dumped extensions shouldn't be dumped
					 * unless the table or its schema is explicitly included
					 */
					if (!curext->dobj.dump)
					{
						/* check table explicitly requested */
						if (table_include_oids.head != NULL &&
							simple_oid_list_member(&table_include_oids,
												   configtbloid))
							dumpobj = true;

						/* check table's schema explicitly requested */
						if (configtbl->dobj.namespace->dobj.dump)
							dumpobj = true;
					}

					/* check table excluded by an exclusion switch */
					if (table_exclude_oids.head != NULL &&
						simple_oid_list_member(&table_exclude_oids,
											   configtbloid))
						dumpobj = false;

					/* check schema excluded by an exclusion switch */
					if (simple_oid_list_member(&schema_exclude_oids,
											   configtbl->dobj.namespace->dobj.catId.oid))
						dumpobj = false;

					if (dumpobj)
					{
						/*
						 * Note: config tables are dumped without OIDs regardless
						 * of the --oids setting.  This is because row filtering
						 * conditions aren't compatible with dumping OIDs.
						 */
						makeTableDataInfo(configtbl, false);
						if (strlen(extconditionarray[j]) > 0)
							configtbl->dataObj->filtercond = strdup(extconditionarray[j]);
					}
				}
			}
		}
		if (extconfigarray)
			free(extconfigarray);
		if (extconditionarray)
			free(extconditionarray);
	}

	/*
	 * Now that all the TableInfoData objects have been created for all the
	 * extensions, check their FK dependencies and register them to try and
	 * dump the data out in an order that they can be restored in.
	 *
	 * Note that this is not a problem for user tables as their FKs are
	 * recreated after the data has been loaded.
	 */

	/* Make sure we are in proper schema */
	selectSourceSchema("pg_catalog");

	query = createPQExpBuffer();

	printfPQExpBuffer(query,
					  "SELECT conrelid, confrelid "
							  "FROM pg_constraint "
							  "JOIN pg_depend ON (objid = confrelid) "
							  "WHERE contype = 'f' "
							  "AND refclassid = 'pg_extension'::regclass "
							  "AND classid = 'pg_class'::regclass;");

	res = PQexec(g_conn, query->data);
	check_sql_result(res, g_conn, query->data, PGRES_TUPLES_OK);

	ntups = PQntuples(res);

	i_conrelid = PQfnumber(res, "conrelid");
	i_confrelid = PQfnumber(res, "confrelid");

	/* Now get the dependencies and register them */
	for (i = 0; i < ntups; i++)
	{
		Oid			conrelid, confrelid;
		TableInfo  *reftable, *contable;

		conrelid = atooid(PQgetvalue(res, i, i_conrelid));
		confrelid = atooid(PQgetvalue(res, i, i_confrelid));
		contable = findTableByOid(conrelid);
		reftable = findTableByOid(confrelid);

		if (reftable == NULL ||
			reftable->dataObj == NULL ||
			contable == NULL ||
			contable->dataObj == NULL)
			continue;

		/*
		 * Make referencing TABLE_DATA object depend on the
		 * referenced table's TABLE_DATA object.
		 */
		addObjectDependency(&contable->dataObj->dobj,
							reftable->dataObj->dobj.dumpId);
	}
	PQclear(res);
	destroyPQExpBuffer(query);
}

/*
 * setExtPartDependency -
 */
static void
setExtPartDependency(TableInfo *tblinfo, int numTables)
{
	int			i;
	int			j;

	for (i = 0; i < numTables; i++)
	{
		TableInfo  *tbinfo = &(tblinfo[i]);
		Oid parrelid = tbinfo->parrelid;

		if (parrelid == 0)
			continue;

		for (j = 0; j < numTables; j++)
		{
			TableInfo  *ti = &(tblinfo[j]);
			if (ti->dobj.catId.oid != parrelid)
				continue;
			addObjectDependency(&ti->dobj, tbinfo->dobj.dumpId);
			removeObjectDependency(&tbinfo->dobj, ti->dobj.dumpId);
		}
	}
}

/*
 * getDependencies --- obtain available dependency data
 */
static void
getDependencies(void)
{
	PQExpBuffer query;
	PGresult   *res;
	int			ntups,
				i;
	int			i_classid,
				i_objid,
				i_refclassid,
				i_refobjid,
				i_deptype;
	DumpableObject *dobj,
			   *refdobj;

	if (g_verbose)
		write_msg(NULL, "reading dependency data\n");

	/* Make sure we are in proper schema */
	selectSourceSchema("pg_catalog");

	query = createPQExpBuffer();

	appendPQExpBuffer(query, "SELECT "
					  "classid, objid, refclassid, refobjid, deptype "
					  "FROM pg_depend "
					  "WHERE deptype != 'p' AND deptype != 'e' "
					  "ORDER BY 1,2");

	res = PQexec(g_conn, query->data);
	check_sql_result(res, g_conn, query->data, PGRES_TUPLES_OK);

	ntups = PQntuples(res);

	i_classid = PQfnumber(res, "classid");
	i_objid = PQfnumber(res, "objid");
	i_refclassid = PQfnumber(res, "refclassid");
	i_refobjid = PQfnumber(res, "refobjid");
	i_deptype = PQfnumber(res, "deptype");

	/*
	 * Since we ordered the SELECT by referencing ID, we can expect that
	 * multiple entries for the same object will appear together; this saves
	 * on searches.
	 */
	dobj = NULL;

	for (i = 0; i < ntups; i++)
	{
		CatalogId	objId;
		CatalogId	refobjId;
		char		deptype;

		objId.tableoid = atooid(PQgetvalue(res, i, i_classid));
		objId.oid = atooid(PQgetvalue(res, i, i_objid));
		refobjId.tableoid = atooid(PQgetvalue(res, i, i_refclassid));
		refobjId.oid = atooid(PQgetvalue(res, i, i_refobjid));
		deptype = *(PQgetvalue(res, i, i_deptype));

		if (dobj == NULL ||
			dobj->catId.tableoid != objId.tableoid ||
			dobj->catId.oid != objId.oid)
			dobj = findObjectByCatalogId(objId);

		/*
		 * Failure to find objects mentioned in pg_depend is not unexpected,
		 * since for example we don't collect info about TOAST tables.
		 */
		if (dobj == NULL)
		{
#ifdef NOT_USED
			fprintf(stderr, "no referencing object %u %u\n",
					objId.tableoid, objId.oid);
#endif
			continue;
		}

		refdobj = findObjectByCatalogId(refobjId);

		if (refdobj == NULL)
		{
#ifdef NOT_USED
			fprintf(stderr, "no referenced object %u %u\n",
					refobjId.tableoid, refobjId.oid);
#endif
			continue;
		}

		/*
		 * Ordinarily, table rowtypes have implicit dependencies on their
		 * tables.	However, for a composite type the implicit dependency goes
		 * the other way in pg_depend; which is the right thing for DROP but
		 * it doesn't produce the dependency ordering we need. So in that one
		 * case, we reverse the direction of the dependency.
		 */
		if (deptype == 'i' &&
			dobj->objType == DO_TABLE &&
			refdobj->objType == DO_TYPE)
			addObjectDependency(refdobj, dobj->dumpId);
		else
			/* normal case */
			addObjectDependency(dobj, refdobj->dumpId);
	}

	PQclear(res);

	destroyPQExpBuffer(query);
}


/*
 * selectSourceSchema - make the specified schema the active search path
 * in the source database.
 *
 * NB: pg_catalog is explicitly searched after the specified schema;
 * so user names are only qualified if they are cross-schema references,
 * and system names are only qualified if they conflict with a user name
 * in the current schema.
 *
 * Whenever the selected schema is not pg_catalog, be careful to qualify
 * references to system catalogs and types in our emitted commands!
 */
static void
selectSourceSchema(const char *schemaName)
{
	static char *curSchemaName = NULL;
	PQExpBuffer query;

	/* Ignore null schema names */
	if (schemaName == NULL || *schemaName == '\0')
		return;
	/* Optimize away repeated selection of same schema */
	if (curSchemaName && strcmp(curSchemaName, schemaName) == 0)
		return;

	query = createPQExpBuffer();
	appendPQExpBuffer(query, "SET search_path = %s",
					  fmtId(schemaName));
	if (strcmp(schemaName, "pg_catalog") != 0)
		appendPQExpBuffer(query, ", pg_catalog");

	do_sql_command(g_conn, query->data);

	destroyPQExpBuffer(query);
	if (curSchemaName)
		free(curSchemaName);
	curSchemaName = strdup(schemaName);
}

/*
 * isGPbackend - returns true if the connected backend is a GreenPlum DB backend.
 */
static bool
testGPbackend(void)
{
	PQExpBuffer query;
	PGresult   *res;
	bool		isGPbackend;

	query = createPQExpBuffer();

	appendPQExpBuffer(query, "SELECT current_setting('gp_role');");
	res = PQexec(g_conn, query->data);

	isGPbackend = (PQresultStatus(res) == PGRES_TUPLES_OK);

	PQclear(res);
	destroyPQExpBuffer(query);

	return isGPbackend;
}

/*
 * testPartitioningSupport - tests whether or not the current GP
 * database includes support for partitioning.
 */
static bool
testPartitioningSupport(void)
{
	PQExpBuffer query;
	PGresult   *res;
	bool		isSupported;

	query = createPQExpBuffer();

	appendPQExpBuffer(query, "SELECT 1 FROM pg_class WHERE relname = 'pg_partition' and relnamespace = 11;");
	res = PQexec(g_conn, query->data);
	check_sql_result(res, g_conn, query->data, PGRES_TUPLES_OK);

	isSupported = (PQntuples(res) == 1);

	PQclear(res);
	destroyPQExpBuffer(query);

	return isSupported;
}



/*
 * testAttributeEncodingSupport - tests whether or not the current GP
 * database includes support for column encoding.
 */
static bool
testAttributeEncodingSupport(void)
{
	PQExpBuffer query;
	PGresult   *res;
	bool		isSupported;

	query = createPQExpBuffer();

	appendPQExpBuffer(query, "SELECT 1 from pg_catalog.pg_class where relnamespace = 11 and relname  = 'pg_attribute_encoding';");
	res = PQexec(g_conn, query->data);
	check_sql_result(res, g_conn, query->data, PGRES_TUPLES_OK);

	isSupported = (PQntuples(res) == 1);

	PQclear(res);
	destroyPQExpBuffer(query);

	return isSupported;
}


bool
testExtProtocolSupport(void)
{
	PQExpBuffer query;
	PGresult   *res;
	bool		isSupported;

	query = createPQExpBuffer();

	appendPQExpBuffer(query, "SELECT 1 FROM pg_class WHERE relname = 'pg_extprotocol' and relnamespace = 11;");
	res = PQexec(g_conn, query->data);
	check_sql_result(res, g_conn, query->data, PGRES_TUPLES_OK);

	isSupported = (PQntuples(res) == 1);

	PQclear(res);
	destroyPQExpBuffer(query);

	return isSupported;
}


/*
 *	addDistributedBy
 *
 *	find the distribution policy of the passed in relation and append the
 *	DISTRIBUTED BY clause to the passed in dump buffer (q).
 */
static void
addDistributedBy(PQExpBuffer q, TableInfo *tbinfo, int actual_atts)
{
	PQExpBuffer query = createPQExpBuffer();
	PGresult   *res;
	char	   *policydef;
	char	   *policycol;

	appendPQExpBuffer(query,
					  "SELECT attrnums FROM gp_distribution_policy as p "
					  "WHERE p.localoid = %u",
					  tbinfo->dobj.catId.oid);

	res = PQexec(g_conn, query->data);
	check_sql_result(res, g_conn, query->data, PGRES_TUPLES_OK);

	if (PQntuples(res) != 1)
	{
		/*
		 * There is no entry in the policy table for this table. Report an
		 * error unless this is a zero attribute table (actual_atts == 0).
		 *
		 * In binary_upgrade mode, we run directly against segments, and there
		 * are no gp_distribution_policy rows in segments.
		 */
		if (PQntuples(res) < 1 && actual_atts > 0 && !binary_upgrade)
		{
			/* if this is a catalog table we allow dumping it, skip the error */
			if (strncmp(tbinfo->dobj.namespace->dobj.name, "pg_", 3) != 0)
			{
				write_msg(NULL, "query to obtain distribution policy of table \"%s\" returned no data\n",
						  tbinfo->dobj.name);
				exit_nicely();
			}
		}

		/*
		 * There is more than 1 entry in the policy table for this table.
		 * Report an error.
		 */
		if (PQntuples(res) > 1)
		{
			write_msg(NULL, "query to obtain distribution policy of table \"%s\" returned more than one policy\n",
					  tbinfo->dobj.name);
			exit_nicely();
		}
	}
	else
	{
		/*
		 * There is exactly 1 policy entry for this table (either a concrete
		 * one or NULL).
		 */
		policydef = PQgetvalue(res, 0, 0);

		if (strlen(policydef) > 0)
		{
			/* policy indicates one or more columns to distribute on */
			policydef[strlen(policydef) - 1] = '\0';
			policydef++;
			policycol = nextToken(&policydef, ",");
			appendPQExpBuffer(q, " DISTRIBUTED BY (%s",
							  fmtId(tbinfo->attnames[atoi(policycol) - 1]));
			while ((policycol = nextToken(&policydef, ",")) != NULL)
			{
				appendPQExpBuffer(q, ", %s",
							   fmtId(tbinfo->attnames[atoi(policycol) - 1]));
			}
			appendPQExpBufferChar(q, ')');
		}
		else
		{
			/* policy has an empty policy - distribute randomly */
			appendPQExpBufferStr(q, " DISTRIBUTED RANDOMLY");
		}
	}

	PQclear(res);
	destroyPQExpBuffer(query);
}

/*
 * getFormattedTypeName - retrieve a nicely-formatted type name for the
 * given type name.
 *
 * NB: in 7.3 and up the result may depend on the currently-selected
 * schema; this is why we don't try to cache the names.
 */
static char *
getFormattedTypeName(Oid oid, OidOptions opts)
{
	char	   *result;
	PQExpBuffer query;
	PGresult   *res;
	int			ntups;

	if (oid == 0)
	{
		if ((opts & zeroAsOpaque) != 0)
			return strdup(g_opaque_type);
		else if ((opts & zeroAsAny) != 0)
			return strdup("'any'");
		else if ((opts & zeroAsStar) != 0)
			return strdup("*");
		else if ((opts & zeroAsNone) != 0)
			return strdup("NONE");
	}

	query = createPQExpBuffer();
	if (g_fout->remoteVersion >= 70300)
	{
		appendPQExpBuffer(query, "SELECT pg_catalog.format_type('%u'::pg_catalog.oid, NULL)",
						  oid);
	}
	else
	{
		error_unsupported_server_version();
	}

	res = PQexec(g_conn, query->data);
	check_sql_result(res, g_conn, query->data, PGRES_TUPLES_OK);

	/* Expecting a single result only */
	ntups = PQntuples(res);
	if (ntups != 1)
	{
		write_msg(NULL, "query returned %d rows instead of one: %s\n",
				  ntups, query->data);
		exit_nicely();
	}

	if (g_fout->remoteVersion >= 70300)
	{
		/* already quoted */
		result = strdup(PQgetvalue(res, 0, 0));
	}
	else
	{
		error_unsupported_server_version();
	}

	PQclear(res);
	destroyPQExpBuffer(query);

	return result;
}

/*
 * fmtQualifiedId - convert a qualified name to the proper format for
 * the source database.
 *
 * Like fmtId, use the result before calling again.
 */
static const char *
fmtQualifiedId(const char *schema, const char *id)
{
	static PQExpBuffer id_return = NULL;

	if (id_return)				/* first time through? */
		resetPQExpBuffer(id_return);
	else
		id_return = createPQExpBuffer();

	if (schema && *schema)
	{
		appendPQExpBuffer(id_return, "%s.",
						  fmtId(schema));
	}
	appendPQExpBuffer(id_return, "%s",
					  fmtId(id));

	return id_return->data;
}

/*
 * Return a column list clause for the given relation.
 *
 * Special case: if there are no undropped columns in the relation, return
 * "", not an invalid "()" column list.
 */
static const char *
fmtCopyColumnList(const TableInfo *ti)
{
	static PQExpBuffer q = NULL;
	int			numatts = ti->numatts;
	char	  **attnames = ti->attnames;
	bool	   *attisdropped = ti->attisdropped;
	bool		needComma;
	int			i;

	if (q)						/* first time through? */
		resetPQExpBuffer(q);
	else
		q = createPQExpBuffer();

	appendPQExpBuffer(q, "(");
	needComma = false;
	for (i = 0; i < numatts; i++)
	{
		if (attisdropped[i])
			continue;
		if (needComma)
			appendPQExpBuffer(q, ", ");
		appendPQExpBuffer(q, "%s", fmtId(attnames[i]));
		needComma = true;
	}

	if (!needComma)
		return "";				/* no undropped columns */

	appendPQExpBuffer(q, ")");
	return q->data;
}

/*
 * Convenience subroutine to execute a SQL command and check for
 * COMMAND_OK status.
 */
static void
do_sql_command(PGconn *conn, const char *query)
{
	PGresult   *res;

	res = PQexec(conn, query);
	check_sql_result(res, conn, query, PGRES_COMMAND_OK);
	PQclear(res);
}

/*
 * Convenience subroutine to verify a SQL command succeeded,
 * and exit with a useful error message if not.
 */
void
check_sql_result(PGresult *res, PGconn *conn, const char *query,
				 ExecStatusType expected)
{
	const char *err;

	if (res && PQresultStatus(res) == expected)
		return;					/* A-OK */

	write_msg(NULL, "SQL command failed\n");
	if (res)
		err = PQresultErrorMessage(res);
	else
		err = PQerrorMessage(conn);
	write_msg(NULL, "Error message from server: %s", err);
	write_msg(NULL, "The command was: %s\n", query);
	exit_nicely();
}

/* START MPP ADDITION */
/*
 * Get next token from string *stringp, where tokens are possibly-empty
 * strings separated by characters from delim.
 *
 * Writes NULs into the string at *stringp to end tokens.
 * delim need not remain constant from call to call.
 * On return, *stringp points past the last NUL written (if there might
														 * be further tokens), or is NULL (if there are definitely no more tokens).
 *
 * If *stringp is NULL, strsep returns NULL.
 */
static char *
nextToken(register char **stringp, register const char *delim)
{
	register char *s;
	register const char *spanp;
	register int c,
				sc;
	char	   *tok;

	if ((s = *stringp) == NULL)
		return (NULL);
	for (tok = s;;)
	{
		c = *s++;
		spanp = delim;
		do
		{
			if ((sc = *spanp++) == c)
			{
				if (c == 0)
					s = NULL;
				else
					s[-1] = 0;
				*stringp = s;
				return (tok);
			}
		} while (sc != 0);
	}
	/* NOTREACHED */
}

/* END MPP ADDITION */<|MERGE_RESOLUTION|>--- conflicted
+++ resolved
@@ -51,11 +51,8 @@
 
 #include "access/attnum.h"
 #include "access/sysattr.h"
-<<<<<<< HEAD
+#include "catalog/pg_class.h"
 #include "catalog/pg_magic_oid.h"
-=======
->>>>>>> 49f001d8
-#include "catalog/pg_class.h"
 #include "catalog/pg_proc.h"
 #include "catalog/pg_trigger.h"
 #include "catalog/pg_type.h"
@@ -213,10 +210,7 @@
 static void setExtPartDependency(TableInfo *tblinfo, int numTables);
 static void getDomainConstraints(TypeInfo *tinfo);
 static void getTableData(TableInfo *tblinfo, int numTables, bool oids);
-<<<<<<< HEAD
 static void makeTableDataInfo(TableInfo *tbinfo, bool oids);
-=======
->>>>>>> 49f001d8
 static char *format_function_arguments(FuncInfo *finfo, char *funcargs);
 static char *format_function_arguments_old(FuncInfo *finfo, int nallargs,
 						  char **allargtypes,
@@ -257,6 +251,7 @@
 static bool isGPDB(void);
 static bool isGPDB5000OrLater(void);
 static bool isGPDB6000OrLater(void);
+static void error_unsupported_server_version(void) pg_attribute_noreturn();
 
 /* END MPP ADDITION */
 
@@ -414,7 +409,6 @@
 	static int  outputNoTablespaces = 0;
 	static int	use_setsessauth = 0;
 
-<<<<<<< HEAD
 	/*
 	 * The default value for gp_syntax_option depends upon whether or not the
 	 * backend is a GP or non-GP backend -- a GP backend defaults to ENABLED.
@@ -424,13 +418,8 @@
 		GPS_NOT_SPECIFIED, GPS_DISABLED, GPS_ENABLED
 	}			gp_syntax_option = GPS_NOT_SPECIFIED;
 
-	RestoreOptions *ropt;
-
 	struct option long_options[] = {
 		{"binary-upgrade", no_argument, &binary_upgrade, 1},	/* not documented */
-=======
-	static struct option long_options[] = {
->>>>>>> 49f001d8
 		{"data-only", no_argument, NULL, 'a'},
 		{"blobs", no_argument, NULL, 'b'},
 		{"clean", no_argument, NULL, 'c'},
@@ -467,11 +456,8 @@
 		{"column-inserts", no_argument, &column_inserts, 1},
 		{"disable-dollar-quoting", no_argument, &disable_dollar_quoting, 1},
 		{"disable-triggers", no_argument, &disable_triggers, 1},
-<<<<<<< HEAD
 		{"inserts", no_argument, &dump_inserts, 1},
-=======
 		{"lock-wait-timeout", required_argument, NULL, 2},
->>>>>>> 49f001d8
 		{"no-tablespaces", no_argument, &outputNoTablespaces, 1},
 		{"use-set-session-authorization", no_argument, &use_setsessauth, 1},
 
@@ -481,12 +467,12 @@
 		 * the following are mpp specific, and don't have an equivalent short
 		 * option
 		 */
-		{"gp-syntax", no_argument, NULL, 1},
-		{"no-gp-syntax", no_argument, NULL, 2},
+		{"gp-syntax", no_argument, NULL, 1000},
+		{"no-gp-syntax", no_argument, NULL, 1001},
 		{"pre-data-schema-only", no_argument, &preDataSchemaOnly, 1},
 		{"post-data-schema-only", no_argument, &postDataSchemaOnly, 1},
-		{"function-oids", required_argument, NULL, 3},
-		{"relation-oids", required_argument, NULL, 4},
+		{"function-oids", required_argument, NULL, 1002},
+		{"relation-oids", required_argument, NULL, 1003},
 		/* END MPP ADDITION */
 		{NULL, 0, NULL, 0}
 	};
@@ -499,13 +485,9 @@
 	g_comment_end[0] = '\0';
 	strcpy(g_opaque_type, "opaque");
 
-<<<<<<< HEAD
 	dataOnly = schemaOnly = dump_inserts = column_inserts = false;
 	preDataSchemaOnly = postDataSchemaOnly = false;
-=======
-	dataOnly = schemaOnly = dumpInserts = attrNames = false;
 	lockWaitTimeout = NULL;
->>>>>>> 49f001d8
 
 	progname = get_progname(argv[0]);
 
@@ -675,8 +657,12 @@
 				/* This covers the long options equivalent to -X xxx. */
 				break;
 
-<<<<<<< HEAD
-			case 1:				/* gp-syntax */
+			case 2:
+				/* lock-wait-timeout */
+				lockWaitTimeout = optarg;
+				break;
+
+			case 1000:				/* gp-syntax */
 				if (gp_syntax_option != GPS_NOT_SPECIFIED)
 				{
 					write_msg(NULL, "options \"--gp-syntax\" and \"--no-gp-syntax\" cannot be used together\n");
@@ -685,7 +671,7 @@
 				gp_syntax_option = GPS_ENABLED;
 				break;
 
-			case 2:				/* no-gp-syntax */
+			case 1001:				/* no-gp-syntax */
 				if (gp_syntax_option != GPS_NOT_SPECIFIED)
 				{
 					write_msg(NULL, "options \"--gp-syntax\" and \"--no-gp-syntax\" cannot be used together\n");
@@ -694,19 +680,14 @@
 				gp_syntax_option = GPS_DISABLED;
 				break;
 
-			case 3:
+			case 1002:
 				simple_string_list_append(&funcid_string_list, optarg);
 				include_everything = false;
 				break;
 
-			case 4:
+			case 1003:
 				simple_string_list_append(&relid_string_list, optarg);
 				include_everything = false;
-=======
-			case 2:
-				/* lock-wait-timeout */
-				lockWaitTimeout = optarg;
->>>>>>> 49f001d8
 				break;
 
 			default:
@@ -794,15 +775,9 @@
 
 	/* Let the archiver know how noisy to be */
 	g_fout->verbose = g_verbose;
-<<<<<<< HEAD
-	g_fout->minRemoteVersion = 80200;	/* we can handle back to 8.2 */
-	g_fout->maxRemoteVersion = parse_version(PG_VERSION);
-	if (g_fout->maxRemoteVersion < 0)
-=======
 
 	my_version = parse_version(PG_VERSION);
 	if (my_version < 0)
->>>>>>> 49f001d8
 	{
 		write_msg(NULL, "could not parse version string \"%s\"\n", PG_VERSION);
 		exit(1);
@@ -812,7 +787,7 @@
 	 * We allow the server to be back to 7.0, and up to any minor release
 	 * of our own major version.  (See also version check in pg_dumpall.c.)
 	 */
-	g_fout->minRemoteVersion = 70000;
+	g_fout->minRemoteVersion = 80200;	/* we can handle back to 8.2 */
 	g_fout->maxRemoteVersion = (my_version / 100) * 100 + 99;
 
 	/*
@@ -820,11 +795,7 @@
 	 * death.
 	 */
 	g_conn = ConnectDatabase(g_fout, dbname, pghost, pgport,
-<<<<<<< HEAD
 							 username, prompt_password, binary_upgrade);
-=======
-							 username, force_password);
->>>>>>> 49f001d8
 
 	/* Set the client encoding if requested */
 	if (dumpencoding)
@@ -890,19 +861,17 @@
 		do_sql_command(g_conn, "SET synchronize_seqscans TO off");
 
 	/*
-<<<<<<< HEAD
 	 * The default for enable_nestloop is off in GPDB. However, many of the queries
 	 * that we issue best run with nested loop joins, so enable it.
 	 */
 	do_sql_command(g_conn, "SET enable_nestloop TO on");
 
-=======
+	/*
 	 * Disable timeouts if supported.
 	 */
 	if (g_fout->remoteVersion >= 70300)
 		do_sql_command(g_conn, "SET statement_timeout = 0");
          
->>>>>>> 49f001d8
 	/*
 	 * Start serializable transaction to dump consistent data.
 	 */
@@ -3814,8 +3783,6 @@
 	PQclear(res);
 
 	destroyPQExpBuffer(query);
-	destroyPQExpBuffer(delqry);
-	destroyPQExpBuffer(lockquery);
 
 	return tblinfo;
 }
@@ -3852,13 +3819,6 @@
 			seqinfo->dobj.dump = true;
 		}
 	}
-<<<<<<< HEAD
-=======
-
-	destroyPQExpBuffer(query);
-
-	return tblinfo;
->>>>>>> 49f001d8
 }
 
 /*
@@ -5104,59 +5064,9 @@
 								  "ORDER BY conname",
 								  tbinfo->dobj.catId.oid);
 			}
-<<<<<<< HEAD
 			else
 			{
 				error_unsupported_server_version();
-=======
-			else if (g_fout->remoteVersion >= 70300)
-			{
-				/* no pg_get_constraintdef, must use consrc */
-				appendPQExpBuffer(q, "SELECT tableoid, oid, conname, "
-								  "'CHECK (' || consrc || ')' AS consrc, "
-								  "true as conislocal "
-								  "FROM pg_catalog.pg_constraint "
-								  "WHERE conrelid = '%u'::pg_catalog.oid "
-								  "   AND contype = 'c' "
-								  "ORDER BY conname",
-								  tbinfo->dobj.catId.oid);
-			}
-			else if (g_fout->remoteVersion >= 70200)
-			{
-				/* 7.2 did not have OIDs in pg_relcheck */
-				appendPQExpBuffer(q, "SELECT tableoid, 0 as oid, "
-								  "rcname AS conname, "
-								  "'CHECK (' || rcsrc || ')' AS consrc, "
-								  "true as conislocal "
-								  "FROM pg_relcheck "
-								  "WHERE rcrelid = '%u'::oid "
-								  "ORDER BY rcname",
-								  tbinfo->dobj.catId.oid);
-			}
-			else if (g_fout->remoteVersion >= 70100)
-			{
-				appendPQExpBuffer(q, "SELECT tableoid, oid, "
-								  "rcname AS conname, "
-								  "'CHECK (' || rcsrc || ')' AS consrc, "
-								  "true as conislocal "
-								  "FROM pg_relcheck "
-								  "WHERE rcrelid = '%u'::oid "
-								  "ORDER BY rcname",
-								  tbinfo->dobj.catId.oid);
-			}
-			else
-			{
-				/* no tableoid in 7.0 */
-				appendPQExpBuffer(q, "SELECT "
-								  "(SELECT oid FROM pg_class WHERE relname = 'pg_relcheck') AS tableoid, "
-								  "oid, rcname AS conname, "
-								  "'CHECK (' || rcsrc || ')' AS consrc, "
-								  "true as conislocal "
-								  "FROM pg_relcheck "
-								  "WHERE rcrelid = '%u'::oid "
-								  "ORDER BY rcname",
-								  tbinfo->dobj.catId.oid);
->>>>>>> 49f001d8
 			}
 
 			res = PQexec(g_conn, q->data);
@@ -7286,12 +7196,8 @@
  * This is used when we can rely on pg_get_function_arguments to format
  * the argument list.
  */
-<<<<<<< HEAD
 static char *
 format_function_arguments(FuncInfo *finfo, char *funcargs)
-=======
-static char *format_function_arguments(FuncInfo *finfo, char *funcargs)
->>>>>>> 49f001d8
 {
 	PQExpBufferData fn;
 
@@ -7306,27 +7212,16 @@
  * The argument type names are qualified if needed.  The function name
  * is never qualified.
  *
-<<<<<<< HEAD
  * This is used only with pre-GPDB 5.0 servers, so we aren't expecting to see
  * DEFAULT arguments.
-=======
- * This is used only with pre-8.4 servers, so we aren't expecting to see
- * VARIADIC or TABLE arguments.
->>>>>>> 49f001d8
  *
  * Any or all of allargtypes, argmodes, argnames may be NULL.
  */
 static char *
 format_function_arguments_old(FuncInfo *finfo, int nallargs,
-<<<<<<< HEAD
-						  char **allargtypes,
-						  char **argmodes,
-						  char **argnames)
-=======
 							  char **allargtypes,
 							  char **argmodes,
 							  char **argnames)
->>>>>>> 49f001d8
 {
 	PQExpBufferData fn;
 	int			j;
@@ -7511,14 +7406,9 @@
 	char	   *proretset;
 	char	   *prosrc;
 	char	   *probin;
-<<<<<<< HEAD
-	char       *funcargs;
+	char	   *funcargs;
 	char	   *funciargs;
-	char       *funcresult;
-=======
-	char	   *funcargs;
 	char	   *funcresult;
->>>>>>> 49f001d8
 	char	   *proallargtypes;
 	char	   *proargmodes;
 	char	   *proargnames;
@@ -7557,41 +7447,8 @@
 	selectSourceSchema(finfo->dobj.namespace->dobj.name);
 
 	/* Fetch function-specific details */
-<<<<<<< HEAD
 
 	if (isGE60)
-=======
-	if (g_fout->remoteVersion >= 80400)
-	{
-		/*
-		 * In 8.4 and up we rely on pg_get_function_arguments and
-		 * pg_get_function_result instead of examining proallargtypes etc.
-		 */
-		appendPQExpBuffer(query,
-						  "SELECT proretset, prosrc, probin, "
-						  "pg_catalog.pg_get_function_arguments(oid) as funcargs, "
-						  "pg_catalog.pg_get_function_result(oid) as funcresult, "
-						  "provolatile, proisstrict, prosecdef, "
-						  "proconfig, procost, prorows, "
-						  "(SELECT lanname FROM pg_catalog.pg_language WHERE oid = prolang) as lanname "
-						  "FROM pg_catalog.pg_proc "
-						  "WHERE oid = '%u'::pg_catalog.oid",
-						  finfo->dobj.catId.oid);
-	}
-	else if (g_fout->remoteVersion >= 80300)
-	{
-		appendPQExpBuffer(query,
-						  "SELECT proretset, prosrc, probin, "
-						  "proallargtypes, proargmodes, proargnames, "
-						  "provolatile, proisstrict, prosecdef, "
-						  "proconfig, procost, prorows, "
-						  "(SELECT lanname FROM pg_catalog.pg_language WHERE oid = prolang) as lanname "
-						  "FROM pg_catalog.pg_proc "
-						  "WHERE oid = '%u'::pg_catalog.oid",
-						  finfo->dobj.catId.oid);
-	}
-	else if (g_fout->remoteVersion >= 80100)
->>>>>>> 49f001d8
 	{
 		appendPQExpBuffer(query,
 						  "SELECT proretset, prosrc, probin, "
@@ -7655,16 +7512,10 @@
 	proretset = PQgetvalue(res, 0, PQfnumber(res, "proretset"));
 	prosrc = PQgetvalue(res, 0, PQfnumber(res, "prosrc"));
 	probin = PQgetvalue(res, 0, PQfnumber(res, "probin"));
-<<<<<<< HEAD
 	if (isGE50)
 	{
 		funcargs = PQgetvalue(res, 0, PQfnumber(res, "funcargs"));
 		funciargs = PQgetvalue(res, 0, PQfnumber(res, "funciargs"));
-=======
-	if (g_fout->remoteVersion >= 80400)
-	{
-		funcargs = PQgetvalue(res, 0, PQfnumber(res, "funcargs"));
->>>>>>> 49f001d8
 		funcresult = PQgetvalue(res, 0, PQfnumber(res, "funcresult"));
 		proallargtypes = proargmodes = proargnames = NULL;
 	}
@@ -7673,11 +7524,7 @@
 		proallargtypes = PQgetvalue(res, 0, PQfnumber(res, "proallargtypes"));
 		proargmodes = PQgetvalue(res, 0, PQfnumber(res, "proargmodes"));
 		proargnames = PQgetvalue(res, 0, PQfnumber(res, "proargnames"));
-<<<<<<< HEAD
 		funcargs = funciargs = funcresult = NULL;
-=======
-		funcargs = funcresult = NULL;
->>>>>>> 49f001d8
 	}
 	provolatile = PQgetvalue(res, 0, PQfnumber(res, "provolatile"));
 	proisstrict = PQgetvalue(res, 0, PQfnumber(res, "proisstrict"));
@@ -7690,13 +7537,8 @@
 	proexeclocation = PQgetvalue(res, 0, PQfnumber(res, "proexeclocation"));
 
 	/*
-<<<<<<< HEAD
 	 * See backend/commands/define.c for details of how the 'AS' clause is
 	 * used. In GPDB Paris and up, an unused probin is NULL (here ""); previous
-=======
-	 * See backend/commands/functioncmds.c for details of how the 'AS' clause
-	 * is used.  In 8.4 and up, an unused probin is NULL (here ""); previous
->>>>>>> 49f001d8
 	 * versions would set it to "-".  There are no known cases in which prosrc
 	 * is unused, so the tests below for "-" are probably useless.
 	 */
@@ -7805,15 +7647,6 @@
 		}
 	}
 
-<<<<<<< HEAD
-=======
-	if (funcargs)
-		funcsig = format_function_arguments(finfo, funcargs);
-	else
-		funcsig = format_function_arguments_old(finfo, nallargs, allargtypes,
-												argmodes, argnames);
-	funcsig_tag = format_function_signature(finfo, false);
->>>>>>> 49f001d8
 
 	/*
 	 * DROP must be fully qualified in case same name appears in pg_catalog
@@ -7822,17 +7655,12 @@
 					  fmtId(finfo->dobj.namespace->dobj.name),
 					  funcsig);
 
-<<<<<<< HEAD
 	appendPQExpBuffer(q, "CREATE FUNCTION %s ", funcfullsig);
 
-=======
-	appendPQExpBuffer(q, "CREATE FUNCTION %s ", funcsig);
->>>>>>> 49f001d8
 	if (funcresult)
 		appendPQExpBuffer(q, "RETURNS %s", funcresult);
 	else
 	{
-<<<<<<< HEAD
 		/* switch between RETURNS SETOF RECORD and RETURNS TABLE functions */
 		if (!is_returns_table_function(nallargs, argmodes))
 		{
@@ -7852,18 +7680,8 @@
 		}
 	}
 
-	appendPQExpBuffer(q, "\n    %s", asPart->data);
 	appendPQExpBuffer(q, "\n    LANGUAGE %s", fmtId(lanname));
-=======
-		rettypename = getFormattedTypeName(finfo->prorettype, zeroAsOpaque);
-		appendPQExpBuffer(q, "RETURNS %s%s",
-						  (proretset[0] == 't') ? "SETOF " : "",
-						  rettypename);
-		free(rettypename);
-	}
->>>>>>> 49f001d8
-
-	appendPQExpBuffer(q, "\n    LANGUAGE %s", fmtId(lanname));
+
 	if (provolatile[0] != PROVOLATILE_VOLATILE)
 	{
 		if (provolatile[0] == PROVOLATILE_IMMUTABLE)
@@ -10299,7 +10117,6 @@
 			urilocations[strlen(urilocations) - 1] = '\0';
 			urilocations++;
 
-<<<<<<< HEAD
 			/* the URI of custom protocol will contains \"\" and need to be removed */
 
 			location = nextToken(&urilocations, ",");
@@ -10620,10 +10437,7 @@
 		{
 			ConstraintInfo *constr = &(tbinfo->checkexprs[j]);
 
-			if (constr->coninherited || constr->separate)
-=======
 			if (constr->separate || !constr->conislocal)
->>>>>>> 49f001d8
 				continue;
 
 			if (actual_atts > 0)
@@ -10870,8 +10684,7 @@
 			{
 				ConstraintInfo *constr = &(tbinfo->checkexprs[k]);
 
-				/* GPDB_84_MERGE_FIXME: related to the below */
-				if (!constr->coninherited || constr->separate)
+				if (constr->separate || constr->conislocal)
 					continue;
 
 				/*
@@ -10886,11 +10699,6 @@
 				appendPQExpBuffer(q, " ADD CONSTRAINT %s ",
 								  fmtId(constr->dobj.name));
 				appendPQExpBuffer(q, "%s;\n", constr->condef);
-				/*
-				 * GPDB_84_MERGE_FIXME - When we in 8.4 get conislocal, reactivate this code
-				 * for handling constraints. Left if 0'd out to minimize merge conflicts.
-				 */
-#if 0
 				appendPQExpBuffer(q, "UPDATE pg_catalog.pg_constraint\n"
 								  "SET conislocal = false\n"
 								  "WHERE contype = 'c' AND conname = ");
@@ -10898,7 +10706,6 @@
 				appendPQExpBuffer(q, "\n  AND conrelid = ");
 				appendStringLiteralAH(q, fmtId(tbinfo->dobj.name), fout);
 				appendPQExpBuffer(q, "::pg_catalog.regclass;\n");
-#endif
 			}
 
 			if (numParents > 0)
