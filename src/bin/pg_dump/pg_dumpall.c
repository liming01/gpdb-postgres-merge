--- conflicted
+++ resolved
@@ -26,10 +26,6 @@
 
 #include "dumputils.h"
 #include "pg_backup.h"
-<<<<<<< HEAD
-
-=======
->>>>>>> 4d53a2f9
 
 /* version string we expect back from pg_dump */
 #define PGDUMP_VERSIONSTR "pg_dump (PostgreSQL) " PG_VERSION "\n"
@@ -39,20 +35,16 @@
 
 static void help(void);
 
-<<<<<<< HEAD
+static void dropFilespaces(PGconn *conn);
+static void dumpFilespaces(PGconn *conn);
 static void dumpResQueues(PGconn *conn);
 static void dumpResGroups(PGconn *conn);
-static void dumpRoles(PGconn *conn);
-static void dumpRoleMembership(PGconn *conn);
 static void dumpRoleConstraints(PGconn *conn);
-static void dumpFilespaces(PGconn *conn);
-=======
+
 static void dropRoles(PGconn *conn);
 static void dumpRoles(PGconn *conn);
 static void dumpRoleMembership(PGconn *conn);
-static void dumpGroups(PGconn *conn);
 static void dropTablespaces(PGconn *conn);
->>>>>>> 4d53a2f9
 static void dumpTablespaces(PGconn *conn);
 static void dropDBs(PGconn *conn);
 static void dumpCreateDB(PGconn *conn);
@@ -78,26 +70,21 @@
 static bool verbose = false;
 static bool filespaces = false;
 
-<<<<<<< HEAD
 static int	resource_queues = 0;
 static int	resource_groups = 0;
-static int	roles_only = 0;
-=======
+
 static int	binary_upgrade = 0;
 static int	column_inserts = 0;
->>>>>>> 4d53a2f9
 static int	disable_dollar_quoting = 0;
 static int	disable_triggers = 0;
 static int	inserts = 0;
 static int	no_tablespaces = 0;
 static int	use_setsessauth = 0;
 static int	server_version;
-static int	binary_upgrade = 0;
 
 
 static FILE *OPF;
 static char *filename = NULL;
-
 
 int
 main(int argc, char *argv[])
@@ -106,18 +93,12 @@
 	char	   *pgport = NULL;
 	char	   *pguser = NULL;
 	char	   *pgdb = NULL;
-	enum trivalue prompt_password = TRI_DEFAULT;
 	char	   *use_role = NULL;
-<<<<<<< HEAD
-	bool		data_only = false;
-	bool		globals_only = false;
-=======
 	enum trivalue prompt_password = TRI_DEFAULT;
 	bool		data_only = false;
 	bool		globals_only = false;
 	bool		output_clean = false;
-	bool		roles_only = false;
->>>>>>> 4d53a2f9
+	int			roles_only = 0;
 	bool		tablespaces_only = false;
 	bool		schema_only = false;
 	bool		gp_syntax = false;
@@ -160,13 +141,10 @@
 		{"column-inserts", no_argument, &column_inserts, 1},
 		{"disable-dollar-quoting", no_argument, &disable_dollar_quoting, 1},
 		{"disable-triggers", no_argument, &disable_triggers, 1},
-<<<<<<< HEAD
+		{"inserts", no_argument, &inserts, 1},
 		{"resource-queues", no_argument, &resource_queues, 1},
 		{"resource-groups", no_argument, &resource_groups, 1},
 		{"roles-only", no_argument, &roles_only, 1},
-=======
-		{"inserts", no_argument, &inserts, 1},
->>>>>>> 4d53a2f9
 		{"lock-wait-timeout", required_argument, NULL, 2},
 		{"no-tablespaces", no_argument, &no_tablespaces, 1},
 		{"role", required_argument, NULL, 3},
@@ -224,11 +202,7 @@
 
 	pgdumpopts = createPQExpBuffer();
 
-<<<<<<< HEAD
-	while ((c = getopt_long(argc, argv, "acdDf:Fgh:il:oOp:rsS:tU:vwWxX:", long_options, &optindex)) != -1)
-=======
-	while ((c = getopt_long(argc, argv, "acf:gh:il:oOp:rsS:tU:vwWxX:", long_options, &optindex)) != -1)
->>>>>>> 4d53a2f9
+	while ((c = getopt_long(argc, argv, "acf:Fgh:il:oOp:rsS:tU:vwWxX:", long_options, &optindex)) != -1)
 	{
 		switch (c)
 		{
@@ -392,11 +366,8 @@
 	/* Add long options to the pg_dump argument list */
 	if (binary_upgrade)
 		appendPQExpBuffer(pgdumpopts, " --binary-upgrade");
-<<<<<<< HEAD
-=======
 	if (column_inserts)
 		appendPQExpBuffer(pgdumpopts, " --column-inserts");
->>>>>>> 4d53a2f9
 	if (disable_dollar_quoting)
 		appendPQExpBuffer(pgdumpopts, " --disable-dollar-quoting");
 	if (disable_triggers)
@@ -541,6 +512,16 @@
 		fprintf(OPF, "SET escape_string_warning = off;\n");
 	fprintf(OPF, "\n");
 
+	if (binary_upgrade)
+	{
+		/*
+		 * Greenplum doesn't allow altering system catalogs without
+		 * setting the allow_system_table_mods GUC first.
+		 */
+		fprintf(OPF, "SET allow_system_table_mods = 'dml';\n");
+		fprintf(OPF, "\n");
+	}
+
 	if (!data_only)
 	{
 		/*
@@ -560,6 +541,9 @@
 					dropTablespaces(conn);
 			}
 
+			if (!roles_only && !tablespaces_only)
+				dropFilespaces(conn);
+
 			if (!tablespaces_only)
 				dropRoles(conn);
 		}
@@ -625,6 +609,7 @@
 	printf(_("%s extracts a PostgreSQL database cluster into an SQL script file.\n\n"), progname);
 	printf(_("Usage:\n"));
 	printf(_("  %s [OPTION]...\n"), progname);
+
 
 	printf(_("\nGeneral options:\n"));
 	printf(_("  -f, --file=FILENAME         output file name\n"));
@@ -632,45 +617,21 @@
 	printf(_("  --help                      show this help, then exit\n"));
 	printf(_("  --version                   output version information, then exit\n"));
 	printf(_("\nOptions controlling the output content:\n"));
-<<<<<<< HEAD
-	printf(_("  -a, --data-only          dump only the data, not the schema\n"));
-	printf(_("  -c, --clean              clean (drop) databases before recreating\n"));
-	printf(_("  -d, --inserts            dump data as INSERT, rather than COPY, commands\n"));
-	printf(_("  -D, --column-inserts     dump data as INSERT commands with column names\n"));
-	printf(_("  -F, --filespaces         dump filespace data\n"));
-	printf(_("  -g, --globals-only       dump only global objects, no databases\n"));
-	printf(_("  -o, --oids               include OIDs in dump\n"));
-	printf(_("  -O, --no-owner           skip restoration of object ownership\n"));
-	printf(_("  -s, --schema-only        dump only the schema, no data\n"));
-	printf(_("  -S, --superuser=NAME     specify the superuser user name to use in the dump\n"));
-	printf(_("  -t, --tablespaces-only   dump only tablespaces, no databases or roles\n"));
-	printf(_("  -x, --no-privileges      do not dump privileges (grant/revoke)\n"));
-	printf(_("  --disable-dollar-quoting\n"
-			 "                           disable dollar quoting, use SQL standard quoting\n"));
-	printf(_("  --disable-triggers       disable triggers during data-only restore\n"));
-	printf(_("  --resource-queues        dump resource queue data\n"));
-	printf(_("  --resource-groups        dump resource group data\n"));
-	printf(_("  --roles-only             dump only roles, no databases or tablespaces\n"));
-	printf(_("  --no-tablespaces         do not dump tablespace assignments\n"));
-	printf(_("  --role=ROLENAME          do SET ROLE before dump\n"));
-	printf(_("  --use-set-session-authorization\n"
-			 "                           use SESSION AUTHORIZATION commands instead of\n"
-			 "                           OWNER TO commands\n"));
-	/* START MPP ADDITION */
-	printf(_("  --gp-syntax              dump with Greenplum Database syntax (default if gpdb)\n"));
-	printf(_("  --no-gp-syntax           dump without Greenplum Database syntax (default if postgresql)\n"));
-	/* END MPP ADDITION */
-=======
+	printf(_("  -a, --data-only             dump only the data, not the schema\n"));
+	printf(_("  -c, --clean                 clean (drop) databases before recreating\n"));
 	printf(_("  -a, --data-only             dump only the data, not the schema\n"));
 	printf(_("  -c, --clean                 clean (drop) databases before recreating\n"));
 	printf(_("  -g, --globals-only          dump only global objects, no databases\n"));
 	printf(_("  -o, --oids                  include OIDs in dump\n"));
 	printf(_("  -O, --no-owner              skip restoration of object ownership\n"));
-	printf(_("  -r, --roles-only            dump only roles, no databases or tablespaces\n"));
+	printf(_("      --roles-only            dump only roles, no databases or tablespaces\n"));
 	printf(_("  -s, --schema-only           dump only the schema, no data\n"));
 	printf(_("  -S, --superuser=NAME        superuser user name to use in the dump\n"));
 	printf(_("  -t, --tablespaces-only      dump only tablespaces, no databases or roles\n"));
 	printf(_("  -x, --no-privileges         do not dump privileges (grant/revoke)\n"));
+	printf(_("  -F, --filespaces            dump filespace data\n"));
+	printf(_("  --resource-queues           dump resource queue data\n"));
+	printf(_("  --resource-groups           dump resource group data\n"));
 	printf(_("  --binary-upgrade            for use by upgrade utilities only\n"));
 	printf(_("  --inserts                   dump data as INSERT commands, rather than COPY\n"));
 	printf(_("  --column-inserts            dump data as INSERT commands with column names\n"));
@@ -681,7 +642,8 @@
 	printf(_("  --use-set-session-authorization\n"
 			 "                              use SET SESSION AUTHORIZATION commands instead of\n"
 	"                              ALTER OWNER commands to set ownership\n"));
->>>>>>> 4d53a2f9
+	printf(_("  --gp-syntax                 dump with Greenplum Database syntax (default if gpdb)\n"));
+	printf(_("  --no-gp-syntax              dump without Greenplum Database syntax (default if postgresql)\n"));
 
 	printf(_("\nConnection options:\n"));
 	printf(_("  -h, --host=HOSTNAME      database server host or socket directory\n"));
@@ -693,7 +655,6 @@
 
 	printf(_("\nIf -f/--file is not used, then the SQL script will be written to the standard\n"
 			 "output.\n\n"));
-<<<<<<< HEAD
 	printf(_("Report bugs to <bugs@greenplum.org>.\n"));
 }
 
@@ -821,9 +782,6 @@
 	destroyPQExpBuffer(buf);
 
 	fprintf(OPF, "\n\n");
-=======
-	printf(_("Report bugs to <pgsql-bugs@postgresql.org>.\n"));
->>>>>>> 4d53a2f9
 }
 
 /*
@@ -1353,6 +1311,42 @@
 	fprintf(OPF, "\n\n");
 }
 
+
+/*
+ * Drop filespace.
+ *
+ * GPDB_84_MERGE_FIXME: I wrote this without any testing at all. Needs testing.
+ */
+static void
+dropFilespaces(PGconn *conn)
+{
+	PGresult   *res;
+	int			i;
+
+	/*
+	 * Get all filespaces except built-in ones (which we assume are named
+	 * pg_xxx) (GPDB_84_MERGE_FIXME: are there any built-in filespaces?)
+	 */
+	res = executeQuery(conn, "SELECT fsname "
+					   "FROM pg_catalog.pg_filespace "
+					   "WHERE fsname !~ '^pg_' "
+					   "ORDER BY 1");
+
+	if (PQntuples(res) > 0)
+		fprintf(OPF, "--\n-- Drop filespaces\n--\n\n");
+
+	for (i = 0; i < PQntuples(res); i++)
+	{
+		char	   *fsname = PQgetvalue(res, i, 0);
+
+		fprintf(OPF, "DROP FILESPACE %s;\n", fmtId(fsname));
+	}
+
+	PQclear(res);
+
+	fprintf(OPF, "\n\n");
+}
+
 /*
  * Dump filespaces.
  */
@@ -1397,16 +1391,6 @@
 
 		/* quote name if needed */
 		fsname = strdup(fmtId(fsname));
-
-		/*
-		 * Drop existing filespace if required.
-		 *
-		 * Note: this statement will fail if an existing filespace is not
-		 * empty.  But this is no different from the related code in the rest
-		 * of pg_dump.
-		 */
-		if (output_clean)
-			appendPQExpBuffer(buf, "DROP FILESPACE %s;\n", fsname);
 
 		/* Begin creating the filespace definition */
 		appendPQExpBuffer(buf, "CREATE FILESPACE %s", fsname);
@@ -1544,24 +1528,13 @@
 		/* needed for buildACLCommands() */
 		spcname = strdup(fmtId(spcname));
 
-<<<<<<< HEAD
-		if (output_clean)
-			appendPQExpBuffer(buf, "DROP TABLESPACE %s;\n", spcname);
-
 		appendPQExpBuffer(buf, "CREATE TABLESPACE %s", spcname);
-=======
-		appendPQExpBuffer(buf, "CREATE TABLESPACE %s", fspcname);
->>>>>>> 4d53a2f9
 		appendPQExpBuffer(buf, " OWNER %s", fmtId(spcowner));
 		appendPQExpBuffer(buf, " FILESPACE %s;\n", fmtId(fsname));
 
 		/* Build Acls */
 		if (!skip_acls &&
-<<<<<<< HEAD
-			!buildACLCommands(spcname, "TABLESPACE", spcacl, spcowner,
-=======
-			!buildACLCommands(fspcname, NULL, "TABLESPACE", spcacl, spcowner,
->>>>>>> 4d53a2f9
+			!buildACLCommands(spcname, NULL, "TABLESPACE", spcacl, spcowner,
 							  server_version, buf))
 		{
 			fprintf(stderr, _("%s: could not parse ACL list (%s) for tablespace \"%s\"\n"),
@@ -1723,60 +1696,8 @@
 						   "(SELECT spcname FROM pg_tablespace t WHERE t.oid = d.dattablespace) AS dattablespace "
 			  "FROM pg_database d LEFT JOIN pg_authid u ON (datdba = u.oid) "
 						   "WHERE datallowconn ORDER BY 1");
-<<<<<<< HEAD
 	else
 		error_unsupported_server_version(conn);
-=======
-	else if (server_version >= 80000)
-		res = executeQuery(conn,
-						   "SELECT datname, "
-						   "coalesce(usename, (select usename from pg_shadow where usesysid=(select datdba from pg_database where datname='template0'))), "
-						   "pg_encoding_to_char(d.encoding), "
-		   "null::text AS datcollate, null::text AS datctype, datfrozenxid, "
-						   "datistemplate, datacl, -1 as datconnlimit, "
-						   "(SELECT spcname FROM pg_tablespace t WHERE t.oid = d.dattablespace) AS dattablespace "
-		   "FROM pg_database d LEFT JOIN pg_shadow u ON (datdba = usesysid) "
-						   "WHERE datallowconn ORDER BY 1");
-	else if (server_version >= 70300)
-		res = executeQuery(conn,
-						   "SELECT datname, "
-						   "coalesce(usename, (select usename from pg_shadow where usesysid=(select datdba from pg_database where datname='template0'))), "
-						   "pg_encoding_to_char(d.encoding), "
-		   "null::text AS datcollate, null::text AS datctype, datfrozenxid, "
-						   "datistemplate, datacl, -1 as datconnlimit, "
-						   "'pg_default' AS dattablespace "
-		   "FROM pg_database d LEFT JOIN pg_shadow u ON (datdba = usesysid) "
-						   "WHERE datallowconn ORDER BY 1");
-	else if (server_version >= 70100)
-		res = executeQuery(conn,
-						   "SELECT datname, "
-						   "coalesce("
-					"(select usename from pg_shadow where usesysid=datdba), "
-						   "(select usename from pg_shadow where usesysid=(select datdba from pg_database where datname='template0'))), "
-						   "pg_encoding_to_char(d.encoding), "
-						   "null::text AS datcollate, null::text AS datctype, 0 AS datfrozenxid, "
-						   "datistemplate, '' as datacl, -1 as datconnlimit, "
-						   "'pg_default' AS dattablespace "
-						   "FROM pg_database d "
-						   "WHERE datallowconn ORDER BY 1");
-	else
-	{
-		/*
-		 * Note: 7.0 fails to cope with sub-select in COALESCE, so just deal
-		 * with getting a NULL by not printing any OWNER clause.
-		 */
-		res = executeQuery(conn,
-						   "SELECT datname, "
-					"(select usename from pg_shadow where usesysid=datdba), "
-						   "pg_encoding_to_char(d.encoding), "
-						   "null::text AS datcollate, null::text AS datctype, 0 AS datfrozenxid, "
-						   "'f' as datistemplate, "
-						   "'' as datacl, -1 as datconnlimit, "
-						   "'pg_default' AS dattablespace "
-						   "FROM pg_database d "
-						   "ORDER BY 1");
-	}
->>>>>>> 4d53a2f9
 
 	for (i = 0; i < PQntuples(res); i++)
 	{
@@ -2340,8 +2261,7 @@
 			appendPQExpBufferChar(buf, *p);
 	}
 	appendPQExpBufferChar(buf, '"');
-<<<<<<< HEAD
-#endif /* WIN32 */
+#endif   /* WIN32 */
 }
 
 
@@ -2367,7 +2287,4 @@
 	fprintf(stderr, _("unexpected server version %d\n"), server_version);
 	PQfinish(conn);
 	exit(1);
-=======
-#endif   /* WIN32 */
->>>>>>> 4d53a2f9
 }